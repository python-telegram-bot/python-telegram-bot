--- conflicted
+++ resolved
@@ -4,9 +4,6 @@
     { uid = "4911", author_uid = "aelkheir", closes_threads = ["4910"] },
     { uid = "4917", author_uid = "Poolitzer" },
     { uid = "4914", author_uid = "harshil21"},
-<<<<<<< HEAD
+    { uid = "4912", author_uid = "aelkheir" },
     { uid = "4921", author_uid = "aelkheir" },
-=======
-    { uid = "4912", author_uid = "aelkheir" },
->>>>>>> a8b6ed74
 ]