features = "Full Support for Bot API 9.2"

pull_requests = [
    { uid = "4911", author_uid = "aelkheir", closes_threads = ["4910"] },
    { uid = "4918", author_uid = "Poolitzer" },
    { uid = "4917", author_uid = "Poolitzer" },
    { uid = "4914", author_uid = "harshil21"},
    { uid = "4916", author_uid = "harshil21"},
    { uid = "4912", author_uid = "aelkheir" },
    { uid = "4921", author_uid = "aelkheir" },
<<<<<<< HEAD
    { uid = "4936", author_uid = "Bibo-Joshi" },
=======
    { uid = "4935", author_uid = "Bibo-Joshi" },
    { uid = "4931", author_uid = "aelkheir" },
>>>>>>> cfc6ad04
]<|MERGE_RESOLUTION|>--- conflicted
+++ resolved
@@ -8,10 +8,7 @@
     { uid = "4916", author_uid = "harshil21"},
     { uid = "4912", author_uid = "aelkheir" },
     { uid = "4921", author_uid = "aelkheir" },
-<<<<<<< HEAD
     { uid = "4936", author_uid = "Bibo-Joshi" },
-=======
     { uid = "4935", author_uid = "Bibo-Joshi" },
     { uid = "4931", author_uid = "aelkheir" },
->>>>>>> cfc6ad04
 ]