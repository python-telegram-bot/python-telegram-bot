highlights = "Full Support for Bot API 9.1"

features = """
New filters based on Bot API 9.1:

<<<<<<< HEAD
pull_requests = [
  { uid = "4847", author_uid = "Bibo-Joshi", closes_threads = ["4845"] },
  { uid = "4848", author_uid = "Bibo-Joshi", closes_threads = [] }
=======
* ``filters.StatusUpdate.DIRECT_MESSAGE_PRICE_CHANGED`` for ``Message.direct_message_price_changed``
"""

pull_requests = [
  { uid = "4847", author_uid = "Bibo-Joshi", closes_threads = ["4845"] },
  { uid = "4849", author_uid = "harshil21" },
  { uid = "4851", author_uid = "harshil21" },
>>>>>>> f78ba208
]<|MERGE_RESOLUTION|>--- conflicted
+++ resolved
@@ -3,17 +3,12 @@
 features = """
 New filters based on Bot API 9.1:
 
-<<<<<<< HEAD
-pull_requests = [
-  { uid = "4847", author_uid = "Bibo-Joshi", closes_threads = ["4845"] },
-  { uid = "4848", author_uid = "Bibo-Joshi", closes_threads = [] }
-=======
 * ``filters.StatusUpdate.DIRECT_MESSAGE_PRICE_CHANGED`` for ``Message.direct_message_price_changed``
 """
 
 pull_requests = [
   { uid = "4847", author_uid = "Bibo-Joshi", closes_threads = ["4845"] },
+  { uid = "4848", author_uid = "Bibo-Joshi" },
   { uid = "4849", author_uid = "harshil21" },
   { uid = "4851", author_uid = "harshil21" },
->>>>>>> f78ba208
 ]