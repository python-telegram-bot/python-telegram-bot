features = "Full Support for Bot API 9.0"
[[pull_requests]]
uid = "4756"
author_uid = "Bibo-Joshi"
closes_threads = ["4754"]
[[pull_requests]]
uid = "4757"
author_uid = "Bibo-Joshi"
closes_threads = []
[[pull_requests]]
uid = "4759"
author_uid = "Bibo-Joshi"
closes_threads = []
[[pull_requests]]
uid = "4763"
author_uid = "aelkheir"
closes_threads = []
[[pull_requests]]
<<<<<<< HEAD
uid = "4769"
author_uid = "aelkheir"
closes_threads = []
=======
uid = "4766"
author_uid = "Bibo-Joshi"
>>>>>>> 380282ee
<|MERGE_RESOLUTION|>--- conflicted
+++ resolved
@@ -16,11 +16,9 @@
 author_uid = "aelkheir"
 closes_threads = []
 [[pull_requests]]
-<<<<<<< HEAD
+uid = "4766"
+author_uid = "Bibo-Joshi"
+[[pull_requests]]
 uid = "4769"
 author_uid = "aelkheir"
-closes_threads = []
-=======
-uid = "4766"
-author_uid = "Bibo-Joshi"
->>>>>>> 380282ee
+closes_threads = []