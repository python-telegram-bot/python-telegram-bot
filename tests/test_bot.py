#!/usr/bin/env python
#
# A library that provides a Python interface to the Telegram Bot API
# Copyright (C) 2015-2021
# Leandro Toledo de Souza <devs@python-telegram-bot.org>
#
# This program is free software: you can redistribute it and/or modify
# it under the terms of the GNU Lesser Public License as published by
# the Free Software Foundation, either version 3 of the License, or
# (at your option) any later version.
#
# This program is distributed in the hope that it will be useful,
# but WITHOUT ANY WARRANTY; without even the implied warranty of
# MERCHANTABILITY or FITNESS FOR A PARTICULAR PURPOSE.  See the
# GNU Lesser Public License for more details.
#
# You should have received a copy of the GNU Lesser Public License
# along with this program.  If not, see [http://www.gnu.org/licenses/].
import inspect
import time
import datetime as dtm
from pathlib import Path
from platform import python_implementation

import pytest
import pytz
from flaky import flaky

from telegram import (
    Bot,
    Update,
    ChatAction,
    TelegramError,
    User,
    InlineKeyboardMarkup,
    InlineKeyboardButton,
    InlineQueryResultArticle,
    InputTextMessageContent,
    ShippingOption,
    LabeledPrice,
    ChatPermissions,
    Poll,
    BotCommand,
    InlineQueryResultDocument,
    Dice,
    MessageEntity,
    ParseMode,
)
from telegram.constants import MAX_INLINE_QUERY_RESULTS
from telegram.error import BadRequest, InvalidToken, NetworkError, RetryAfter
from telegram.utils.helpers import from_timestamp, escape_markdown, to_timestamp
from tests.conftest import expect_bad_request, check_defaults_handling
from tests.bots import FALLBACKS


BASE_TIME = time.time()
HIGHSCORE_DELTA = 1450000000


@pytest.fixture(scope='class')
def message(bot, chat_id):
    to_reply_to = bot.send_message(
        chat_id, 'Text', disable_web_page_preview=True, disable_notification=True
    )
    return bot.send_message(
        chat_id,
        'Text',
        reply_to_message_id=to_reply_to.message_id,
        disable_web_page_preview=True,
        disable_notification=True,
    )


@pytest.fixture(scope='class')
def media_message(bot, chat_id):
    with open('tests/data/telegram.ogg', 'rb') as f:
        return bot.send_voice(chat_id, voice=f, caption='my caption', timeout=10)


@pytest.fixture(scope='class')
def chat_permissions():
    return ChatPermissions(can_send_messages=False, can_change_info=False, can_invite_users=False)


def inline_results_callback(page=None):
    if not page:
        return [InlineQueryResultArticle(i, str(i), None) for i in range(1, 254)]
    elif page <= 5:
        return [
            InlineQueryResultArticle(i, str(i), None)
            for i in range(page * 5 + 1, (page + 1) * 5 + 1)
        ]
    return None


@pytest.fixture(scope='class')
def inline_results():
    return inline_results_callback()


class TestBot:
    @pytest.mark.parametrize(
        'token',
        argvalues=[
            '123',
            '12a:abcd1234',
            '12:abcd1234',
            '1234:abcd1234\n',
            ' 1234:abcd1234',
            ' 1234:abcd1234\r',
            '1234:abcd 1234',
        ],
    )
    def test_invalid_token(self, token):
        with pytest.raises(InvalidToken, match='Invalid token'):
            Bot(token)

    @flaky(3, 1)
    def test_invalid_token_server_response(self, monkeypatch):
        monkeypatch.setattr('telegram.Bot._validate_token', lambda x, y: True)
        bot = Bot('12')
        with pytest.raises(InvalidToken):
            bot.get_me()

    def test_unknown_kwargs(self, bot, monkeypatch):
        def post(url, data, timeout):
            assert data['unknown_kwarg_1'] == 7
            assert data['unknown_kwarg_2'] == 5

        monkeypatch.setattr(bot.request, 'post', post)
        bot.send_message(123, 'text', api_kwargs={'unknown_kwarg_1': 7, 'unknown_kwarg_2': 5})

    @flaky(3, 1)
    def test_get_me_and_properties(self, bot):
        get_me_bot = bot.get_me()
        commands = bot.get_my_commands()

        assert isinstance(get_me_bot, User)
        assert get_me_bot.id == bot.id
        assert get_me_bot.username == bot.username
        assert get_me_bot.first_name == bot.first_name
        assert get_me_bot.last_name == bot.last_name
        assert get_me_bot.name == bot.name
        assert get_me_bot.can_join_groups == bot.can_join_groups
        assert get_me_bot.can_read_all_group_messages == bot.can_read_all_group_messages
        assert get_me_bot.supports_inline_queries == bot.supports_inline_queries
        assert f'https://t.me/{get_me_bot.username}' == bot.link
        assert commands == bot.commands
        bot._commands = None
        assert commands == bot.commands

    def test_equality(self):
        a = Bot(FALLBACKS[0]["token"])
        b = Bot(FALLBACKS[0]["token"])
        c = Bot(FALLBACKS[1]["token"])
        d = Update(123456789)

        assert a == b
        assert hash(a) == hash(b)
        assert a is not b

        assert a != c
        assert hash(a) != hash(c)

        assert a != d
        assert hash(a) != hash(d)

    @flaky(3, 1)
    def test_to_dict(self, bot):
        to_dict_bot = bot.to_dict()

        assert isinstance(to_dict_bot, dict)
        assert to_dict_bot["id"] == bot.id
        assert to_dict_bot["username"] == bot.username
        assert to_dict_bot["first_name"] == bot.first_name
        if bot.last_name:
            assert to_dict_bot["last_name"] == bot.last_name

    @pytest.mark.parametrize(
        'bot_method_name',
        argvalues=[
            name
            for name, _ in inspect.getmembers(Bot, predicate=inspect.isfunction)
            if not name.startswith('_')
            and name
            not in [
                'de_json',
                'de_list',
                'to_dict',
                'to_json',
                'parse_data',
                'get_updates',
                'getUpdates',
            ]
        ],
    )
    def test_defaults_handling(self, bot_method_name, bot):
        """
        Here we check that the bot methods handle tg.ext.Defaults correctly. As for most defaults,
        we can't really check the effect, we just check if we're passing the correct kwargs to
        Request.post. As bot method tests a scattered across the different test files, we do
        this here in one place.

        The same test is also run for all the shortcuts (Message.reply_text) etc in the
        corresponding tests.

        Finally, there are some tests for Defaults.{parse_mode, quote, allow_sending_without_reply}
        at the appropriate places, as those are the only things we can actually check.
        """
        bot_method = getattr(bot, bot_method_name)
        assert check_defaults_handling(bot_method, bot)

    @flaky(3, 1)
    def test_forward_message(self, bot, chat_id, message):
        message = bot.forward_message(chat_id, from_chat_id=chat_id, message_id=message.message_id)

        assert message.text == message.text
        assert message.forward_from.username == message.from_user.username
        assert isinstance(message.forward_date, dtm.datetime)

    @flaky(3, 1)
    def test_delete_message(self, bot, chat_id):
        message = bot.send_message(chat_id, text='will be deleted')
        time.sleep(2)

        assert bot.delete_message(chat_id=chat_id, message_id=message.message_id) is True

    @flaky(3, 1)
    def test_delete_message_old_message(self, bot, chat_id):
        with pytest.raises(BadRequest):
            # Considering that the first message is old enough
            bot.delete_message(chat_id=chat_id, message_id=1)

    # send_photo, send_audio, send_document, send_sticker, send_video, send_voice, send_video_note,
    # send_media_group and send_animation are tested in their respective test modules. No need to
    # duplicate here.

    @flaky(3, 1)
    def test_send_venue(self, bot, chat_id):
        longitude = -46.788279
        latitude = -23.691288
        title = 'title'
        address = 'address'
        foursquare_id = 'foursquare id'
        foursquare_type = 'foursquare type'
        google_place_id = 'google_place id'
        google_place_type = 'google_place type'

        message = bot.send_venue(
            chat_id=chat_id,
            title=title,
            address=address,
            latitude=latitude,
            longitude=longitude,
            foursquare_id=foursquare_id,
            foursquare_type=foursquare_type,
        )

        assert message.venue
        assert message.venue.title == title
        assert message.venue.address == address
        assert message.venue.location.latitude == latitude
        assert message.venue.location.longitude == longitude
        assert message.venue.foursquare_id == foursquare_id
        assert message.venue.foursquare_type == foursquare_type
        assert message.venue.google_place_id is None
        assert message.venue.google_place_type is None

        message = bot.send_venue(
            chat_id=chat_id,
            title=title,
            address=address,
            latitude=latitude,
            longitude=longitude,
            google_place_id=google_place_id,
            google_place_type=google_place_type,
        )

        assert message.venue
        assert message.venue.title == title
        assert message.venue.address == address
        assert message.venue.location.latitude == latitude
        assert message.venue.location.longitude == longitude
        assert message.venue.google_place_id == google_place_id
        assert message.venue.google_place_type == google_place_type
        assert message.venue.foursquare_id is None
        assert message.venue.foursquare_type is None

    @flaky(3, 1)
    @pytest.mark.xfail(raises=RetryAfter)
    @pytest.mark.skipif(
        python_implementation() == 'PyPy', reason='Unstable on pypy for some reason'
    )
    def test_send_contact(self, bot, chat_id):
        phone_number = '+11234567890'
        first_name = 'Leandro'
        last_name = 'Toledo'
        message = bot.send_contact(
            chat_id=chat_id, phone_number=phone_number, first_name=first_name, last_name=last_name
        )

        assert message.contact
        assert message.contact.phone_number == phone_number
        assert message.contact.first_name == first_name
        assert message.contact.last_name == last_name

    # TODO: Add bot to group to test polls too

    @flaky(3, 1)
    @pytest.mark.parametrize(
        'reply_markup',
        [
            None,
            InlineKeyboardMarkup.from_button(
                InlineKeyboardButton(text='text', callback_data='data')
            ),
            InlineKeyboardMarkup.from_button(
                InlineKeyboardButton(text='text', callback_data='data')
            ).to_dict(),
        ],
    )
    def test_send_and_stop_poll(self, bot, super_group_id, reply_markup):
        question = 'Is this a test?'
        answers = ['Yes', 'No', 'Maybe']
        message = bot.send_poll(
            chat_id=super_group_id,
            question=question,
            options=answers,
            is_anonymous=False,
            allows_multiple_answers=True,
            timeout=60,
        )

        assert message.poll
        assert message.poll.question == question
        assert message.poll.options[0].text == answers[0]
        assert message.poll.options[1].text == answers[1]
        assert message.poll.options[2].text == answers[2]
        assert not message.poll.is_anonymous
        assert message.poll.allows_multiple_answers
        assert not message.poll.is_closed
        assert message.poll.type == Poll.REGULAR

        # Since only the poll and not the complete message is returned, we can't check that the
        # reply_markup is correct. So we just test that sending doesn't give an error.
        poll = bot.stop_poll(
            chat_id=super_group_id,
            message_id=message.message_id,
            reply_markup=reply_markup,
            timeout=60,
        )
        assert isinstance(poll, Poll)
        assert poll.is_closed
        assert poll.options[0].text == answers[0]
        assert poll.options[0].voter_count == 0
        assert poll.options[1].text == answers[1]
        assert poll.options[1].voter_count == 0
        assert poll.options[2].text == answers[2]
        assert poll.options[2].voter_count == 0
        assert poll.question == question
        assert poll.total_voter_count == 0

        explanation = '[Here is a link](https://google.com)'
        explanation_entities = [
            MessageEntity(MessageEntity.TEXT_LINK, 0, 14, url='https://google.com')
        ]
        message_quiz = bot.send_poll(
            chat_id=super_group_id,
            question=question,
            options=answers,
            type=Poll.QUIZ,
            correct_option_id=2,
            is_closed=True,
            explanation=explanation,
            explanation_parse_mode=ParseMode.MARKDOWN_V2,
        )
        assert message_quiz.poll.correct_option_id == 2
        assert message_quiz.poll.type == Poll.QUIZ
        assert message_quiz.poll.is_closed
        assert message_quiz.poll.explanation == 'Here is a link'
        assert message_quiz.poll.explanation_entities == explanation_entities

    @flaky(3, 1)
    @pytest.mark.parametrize(['open_period', 'close_date'], [(5, None), (None, True)])
    def test_send_open_period(self, bot, super_group_id, open_period, close_date):
        question = 'Is this a test?'
        answers = ['Yes', 'No', 'Maybe']
        reply_markup = InlineKeyboardMarkup.from_button(
            InlineKeyboardButton(text='text', callback_data='data')
        )

        if close_date:
            close_date = dtm.datetime.utcnow() + dtm.timedelta(seconds=5)

        message = bot.send_poll(
            chat_id=super_group_id,
            question=question,
            options=answers,
            is_anonymous=False,
            allows_multiple_answers=True,
            timeout=60,
            open_period=open_period,
            close_date=close_date,
        )
        time.sleep(5.1)
        new_message = bot.edit_message_reply_markup(
            chat_id=super_group_id,
            message_id=message.message_id,
            reply_markup=reply_markup,
            timeout=60,
        )
        assert new_message.poll.id == message.poll.id
        assert new_message.poll.is_closed

    @flaky(5, 1)
    def test_send_close_date_default_tz(self, tz_bot, super_group_id):
        question = 'Is this a test?'
        answers = ['Yes', 'No', 'Maybe']
        reply_markup = InlineKeyboardMarkup.from_button(
            InlineKeyboardButton(text='text', callback_data='data')
        )

        aware_close_date = dtm.datetime.now(tz=tz_bot.defaults.tzinfo) + dtm.timedelta(seconds=5)
        close_date = aware_close_date.replace(tzinfo=None)

        message = tz_bot.send_poll(
            chat_id=super_group_id,
            question=question,
            options=answers,
            close_date=close_date,
            timeout=60,
        )
        assert message.poll.close_date == aware_close_date.replace(microsecond=0)

        time.sleep(5.1)

        new_message = tz_bot.edit_message_reply_markup(
            chat_id=super_group_id,
            message_id=message.message_id,
            reply_markup=reply_markup,
            timeout=60,
        )
        assert new_message.poll.id == message.poll.id
        assert new_message.poll.is_closed

    @flaky(3, 1)
    def test_send_poll_explanation_entities(self, bot, chat_id):
        test_string = 'Italic Bold Code'
        entities = [
            MessageEntity(MessageEntity.ITALIC, 0, 6),
            MessageEntity(MessageEntity.ITALIC, 7, 4),
            MessageEntity(MessageEntity.ITALIC, 12, 4),
        ]
        message = bot.send_poll(
            chat_id,
            'question',
            options=['a', 'b'],
            correct_option_id=0,
            type=Poll.QUIZ,
            explanation=test_string,
            explanation_entities=entities,
        )

        assert message.poll.explanation == test_string
        assert message.poll.explanation_entities == entities

    @flaky(3, 1)
    @pytest.mark.parametrize('default_bot', [{'parse_mode': 'Markdown'}], indirect=True)
    def test_send_poll_default_parse_mode(self, default_bot, super_group_id):
        explanation = 'Italic Bold Code'
        explanation_markdown = '_Italic_ *Bold* `Code`'
        question = 'Is this a test?'
        answers = ['Yes', 'No', 'Maybe']

        message = default_bot.send_poll(
            chat_id=super_group_id,
            question=question,
            options=answers,
            type=Poll.QUIZ,
            correct_option_id=2,
            is_closed=True,
            explanation=explanation_markdown,
        )
        assert message.poll.explanation == explanation
        assert message.poll.explanation_entities == [
            MessageEntity(MessageEntity.ITALIC, 0, 6),
            MessageEntity(MessageEntity.BOLD, 7, 4),
            MessageEntity(MessageEntity.CODE, 12, 4),
        ]

        message = default_bot.send_poll(
            chat_id=super_group_id,
            question=question,
            options=answers,
            type=Poll.QUIZ,
            correct_option_id=2,
            is_closed=True,
            explanation=explanation_markdown,
            explanation_parse_mode=None,
        )
        assert message.poll.explanation == explanation_markdown
        assert message.poll.explanation_entities == []

        message = default_bot.send_poll(
            chat_id=super_group_id,
            question=question,
            options=answers,
            type=Poll.QUIZ,
            correct_option_id=2,
            is_closed=True,
            explanation=explanation_markdown,
            explanation_parse_mode='HTML',
        )
        assert message.poll.explanation == explanation_markdown
        assert message.poll.explanation_entities == []

    @flaky(3, 1)
    @pytest.mark.parametrize(
        'default_bot,custom',
        [
            ({'allow_sending_without_reply': True}, None),
            ({'allow_sending_without_reply': False}, None),
            ({'allow_sending_without_reply': False}, True),
        ],
        indirect=['default_bot'],
    )
    def test_send_poll_default_allow_sending_without_reply(self, default_bot, chat_id, custom):
        question = 'Is this a test?'
        answers = ['Yes', 'No', 'Maybe']
        reply_to_message = default_bot.send_message(chat_id, 'test')
        reply_to_message.delete()
        if custom is not None:
            message = default_bot.send_poll(
                chat_id,
                question=question,
                options=answers,
                allow_sending_without_reply=custom,
                reply_to_message_id=reply_to_message.message_id,
            )
            assert message.reply_to_message is None
        elif default_bot.defaults.allow_sending_without_reply:
            message = default_bot.send_poll(
                chat_id,
                question=question,
                options=answers,
                reply_to_message_id=reply_to_message.message_id,
            )
            assert message.reply_to_message is None
        else:
            with pytest.raises(BadRequest, match='message not found'):
                default_bot.send_poll(
                    chat_id,
                    question=question,
                    options=answers,
                    reply_to_message_id=reply_to_message.message_id,
                )

    @flaky(3, 1)
    @pytest.mark.parametrize('emoji', Dice.ALL_EMOJI + [None])
    def test_send_dice(self, bot, chat_id, emoji):
        message = bot.send_dice(chat_id, emoji=emoji)

        assert message.dice
        if emoji is None:
            assert message.dice.emoji == Dice.DICE
        else:
            assert message.dice.emoji == emoji

    @flaky(3, 1)
    @pytest.mark.parametrize(
        'default_bot,custom',
        [
            ({'allow_sending_without_reply': True}, None),
            ({'allow_sending_without_reply': False}, None),
            ({'allow_sending_without_reply': False}, True),
        ],
        indirect=['default_bot'],
    )
    def test_send_dice_default_allow_sending_without_reply(self, default_bot, chat_id, custom):
        reply_to_message = default_bot.send_message(chat_id, 'test')
        reply_to_message.delete()
        if custom is not None:
            message = default_bot.send_dice(
                chat_id,
                allow_sending_without_reply=custom,
                reply_to_message_id=reply_to_message.message_id,
            )
            assert message.reply_to_message is None
        elif default_bot.defaults.allow_sending_without_reply:
            message = default_bot.send_dice(
                chat_id,
                reply_to_message_id=reply_to_message.message_id,
            )
            assert message.reply_to_message is None
        else:
            with pytest.raises(BadRequest, match='message not found'):
                default_bot.send_dice(chat_id, reply_to_message_id=reply_to_message.message_id)

    @flaky(3, 1)
<<<<<<< HEAD
    def test_send_chat_action(self, bot, chat_id):
        assert bot.send_chat_action(chat_id, ChatAction.TYPING)
=======
    @pytest.mark.timeout(10)
    @pytest.mark.parametrize(
        'chat_action',
        [
            ChatAction.FIND_LOCATION,
            ChatAction.RECORD_AUDIO,
            ChatAction.RECORD_VIDEO,
            ChatAction.RECORD_VIDEO_NOTE,
            ChatAction.RECORD_VOICE,
            ChatAction.TYPING,
            ChatAction.UPLOAD_AUDIO,
            ChatAction.UPLOAD_DOCUMENT,
            ChatAction.UPLOAD_PHOTO,
            ChatAction.UPLOAD_VIDEO,
            ChatAction.UPLOAD_VIDEO_NOTE,
            ChatAction.UPLOAD_VOICE,
        ],
    )
    def test_send_chat_action(self, bot, chat_id, chat_action):
        assert bot.send_chat_action(chat_id, chat_action)
        with pytest.raises(BadRequest, match='Wrong parameter action'):
            bot.send_chat_action(chat_id, 'unknown action')
>>>>>>> 3b929018

    # TODO: Needs improvement. We need incoming inline query to test answer.
    def test_answer_inline_query(self, monkeypatch, bot):
        # For now just test that our internals pass the correct data
        def test(url, data, *args, **kwargs):
            return data == {
                'cache_time': 300,
                'results': [
                    {
                        'title': 'first',
                        'id': '11',
                        'type': 'article',
                        'input_message_content': {'message_text': 'first'},
                    },
                    {
                        'title': 'second',
                        'id': '12',
                        'type': 'article',
                        'input_message_content': {'message_text': 'second'},
                    },
                ],
                'next_offset': '42',
                'switch_pm_parameter': 'start_pm',
                'inline_query_id': 1234,
                'is_personal': True,
                'switch_pm_text': 'switch pm',
            }

        monkeypatch.setattr(bot.request, 'post', test)
        results = [
            InlineQueryResultArticle('11', 'first', InputTextMessageContent('first')),
            InlineQueryResultArticle('12', 'second', InputTextMessageContent('second')),
        ]

        assert bot.answer_inline_query(
            1234,
            results=results,
            cache_time=300,
            is_personal=True,
            next_offset='42',
            switch_pm_text='switch pm',
            switch_pm_parameter='start_pm',
        )

    def test_answer_inline_query_no_default_parse_mode(self, monkeypatch, bot):
        def test(url, data, *args, **kwargs):
            return data == {
                'cache_time': 300,
                'results': [
                    {
                        'title': 'test_result',
                        'id': '123',
                        'type': 'document',
                        'document_url': 'https://raw.githubusercontent.com/'
                        'python-telegram-bot/logos/master/logo/png/'
                        'ptb-logo_240.png',
                        'mime_type': 'image/png',
                        'caption': 'ptb_logo',
                    }
                ],
                'next_offset': '42',
                'switch_pm_parameter': 'start_pm',
                'inline_query_id': 1234,
                'is_personal': True,
                'switch_pm_text': 'switch pm',
            }

        monkeypatch.setattr(bot.request, 'post', test)
        results = [
            InlineQueryResultDocument(
                id='123',
                document_url='https://raw.githubusercontent.com/python-telegram-bot/logos/master/'
                'logo/png/ptb-logo_240.png',
                title='test_result',
                mime_type='image/png',
                caption='ptb_logo',
            )
        ]

        assert bot.answer_inline_query(
            1234,
            results=results,
            cache_time=300,
            is_personal=True,
            next_offset='42',
            switch_pm_text='switch pm',
            switch_pm_parameter='start_pm',
        )

    @pytest.mark.parametrize('default_bot', [{'parse_mode': 'Markdown'}], indirect=True)
    def test_answer_inline_query_default_parse_mode(self, monkeypatch, default_bot):
        def test(url, data, *args, **kwargs):
            return data == {
                'cache_time': 300,
                'results': [
                    {
                        'title': 'test_result',
                        'id': '123',
                        'type': 'document',
                        'document_url': 'https://raw.githubusercontent.com/'
                        'python-telegram-bot/logos/master/logo/png/'
                        'ptb-logo_240.png',
                        'mime_type': 'image/png',
                        'caption': 'ptb_logo',
                        'parse_mode': 'Markdown',
                    }
                ],
                'next_offset': '42',
                'switch_pm_parameter': 'start_pm',
                'inline_query_id': 1234,
                'is_personal': True,
                'switch_pm_text': 'switch pm',
            }

        monkeypatch.setattr(default_bot.request, 'post', test)
        results = [
            InlineQueryResultDocument(
                id='123',
                document_url='https://raw.githubusercontent.com/python-telegram-bot/logos/master/'
                'logo/png/ptb-logo_240.png',
                title='test_result',
                mime_type='image/png',
                caption='ptb_logo',
            )
        ]

        assert default_bot.answer_inline_query(
            1234,
            results=results,
            cache_time=300,
            is_personal=True,
            next_offset='42',
            switch_pm_text='switch pm',
            switch_pm_parameter='start_pm',
        )

    def test_answer_inline_query_current_offset_error(self, bot, inline_results):
        with pytest.raises(ValueError, match=('`current_offset` and `next_offset`')):
            bot.answer_inline_query(
                1234, results=inline_results, next_offset=42, current_offset=51
            )

    @pytest.mark.parametrize(
        'current_offset,num_results,id_offset,expected_next_offset',
        [
            ('', MAX_INLINE_QUERY_RESULTS, 1, 1),
            (1, MAX_INLINE_QUERY_RESULTS, 51, 2),
            (5, 3, 251, ''),
        ],
    )
    def test_answer_inline_query_current_offset_1(
        self,
        monkeypatch,
        bot,
        inline_results,
        current_offset,
        num_results,
        id_offset,
        expected_next_offset,
    ):
        # For now just test that our internals pass the correct data
        def make_assertion(url, data, *args, **kwargs):
            results = data['results']
            length_matches = len(results) == num_results
            ids_match = all([int(res['id']) == id_offset + i for i, res in enumerate(results)])
            next_offset_matches = data['next_offset'] == str(expected_next_offset)
            return length_matches and ids_match and next_offset_matches

        monkeypatch.setattr(bot.request, 'post', make_assertion)

        assert bot.answer_inline_query(1234, results=inline_results, current_offset=current_offset)

    def test_answer_inline_query_current_offset_2(self, monkeypatch, bot, inline_results):
        # For now just test that our internals pass the correct data
        def make_assertion(url, data, *args, **kwargs):
            results = data['results']
            length_matches = len(results) == MAX_INLINE_QUERY_RESULTS
            ids_match = all([int(res['id']) == 1 + i for i, res in enumerate(results)])
            next_offset_matches = data['next_offset'] == '1'
            return length_matches and ids_match and next_offset_matches

        monkeypatch.setattr(bot.request, 'post', make_assertion)

        assert bot.answer_inline_query(1234, results=inline_results, current_offset=0)

        inline_results = inline_results[:30]

        def make_assertion(url, data, *args, **kwargs):
            results = data['results']
            length_matches = len(results) == 30
            ids_match = all([int(res['id']) == 1 + i for i, res in enumerate(results)])
            next_offset_matches = data['next_offset'] == ''
            return length_matches and ids_match and next_offset_matches

        monkeypatch.setattr(bot.request, 'post', make_assertion)

        assert bot.answer_inline_query(1234, results=inline_results, current_offset=0)

    def test_answer_inline_query_current_offset_callback(self, monkeypatch, bot, caplog):
        # For now just test that our internals pass the correct data
        def make_assertion(url, data, *args, **kwargs):
            results = data['results']
            length = len(results) == 5
            ids = all([int(res['id']) == 6 + i for i, res in enumerate(results)])
            next_offset = data['next_offset'] == '2'
            return length and ids and next_offset

        monkeypatch.setattr(bot.request, 'post', make_assertion)

        assert bot.answer_inline_query(1234, results=inline_results_callback, current_offset=1)

        def make_assertion(url, data, *args, **kwargs):
            results = data['results']
            length = results == []
            next_offset = data['next_offset'] == ''
            return length and next_offset

        monkeypatch.setattr(bot.request, 'post', make_assertion)

        assert bot.answer_inline_query(1234, results=inline_results_callback, current_offset=6)

    @flaky(3, 1)
    def test_get_user_profile_photos(self, bot, chat_id):
        user_profile_photos = bot.get_user_profile_photos(chat_id)

        assert user_profile_photos.photos[0][0].file_size == 5403

    @flaky(3, 1)
    def test_get_one_user_profile_photo(self, bot, chat_id):
        user_profile_photos = bot.get_user_profile_photos(chat_id, offset=0, limit=1)
        assert user_profile_photos.photos[0][0].file_size == 5403

    # get_file is tested multiple times in the test_*media* modules.
    # Here we only test the behaviour for bot apis in local mode
    def test_get_file_local_mode(self, bot, monkeypatch):
        path = str(Path.cwd() / 'tests' / 'data' / 'game.gif')

        def _post(*args, **kwargs):
            return {
                'file_id': None,
                'file_unique_id': None,
                'file_size': None,
                'file_path': path,
            }

        monkeypatch.setattr(bot, '_post', _post)

        resulting_path = bot.get_file('file_id').file_path
        assert bot.token not in resulting_path
        assert resulting_path == path

    # TODO: Needs improvement. No feasible way to test until bots can add members.
    def test_kick_chat_member(self, monkeypatch, bot):
        def test(url, data, *args, **kwargs):
            chat_id = data['chat_id'] == 2
            user_id = data['user_id'] == 32
            until_date = data.get('until_date', 1577887200) == 1577887200
            revoke_msgs = data.get('revoke_messages', True) is True
            return chat_id and user_id and until_date and revoke_msgs

        monkeypatch.setattr(bot.request, 'post', test)
        until = from_timestamp(1577887200)

        assert bot.kick_chat_member(2, 32)
        assert bot.kick_chat_member(2, 32, until_date=until)
        assert bot.kick_chat_member(2, 32, until_date=1577887200)
        assert bot.kick_chat_member(2, 32, revoke_messages=True)

    def test_kick_chat_member_default_tz(self, monkeypatch, tz_bot):
        until = dtm.datetime(2020, 1, 11, 16, 13)
        until_timestamp = to_timestamp(until, tzinfo=tz_bot.defaults.tzinfo)

        def test(url, data, *args, **kwargs):
            chat_id = data['chat_id'] == 2
            user_id = data['user_id'] == 32
            until_date = data.get('until_date', until_timestamp) == until_timestamp
            return chat_id and user_id and until_date

        monkeypatch.setattr(tz_bot.request, 'post', test)

        assert tz_bot.kick_chat_member(2, 32)
        assert tz_bot.kick_chat_member(2, 32, until_date=until)
        assert tz_bot.kick_chat_member(2, 32, until_date=until_timestamp)

    # TODO: Needs improvement.
    @pytest.mark.parametrize('only_if_banned', [True, False, None])
    def test_unban_chat_member(self, monkeypatch, bot, only_if_banned):
        def make_assertion(url, data, *args, **kwargs):
            chat_id = data['chat_id'] == 2
            user_id = data['user_id'] == 32
            o_i_b = data.get('only_if_banned', None) == only_if_banned
            return chat_id and user_id and o_i_b

        monkeypatch.setattr(bot.request, 'post', make_assertion)

        assert bot.unban_chat_member(2, 32, only_if_banned=only_if_banned)

    def test_set_chat_permissions(self, monkeypatch, bot, chat_permissions):
        def test(url, data, *args, **kwargs):
            chat_id = data['chat_id'] == 2
            permissions = data['permissions'] == chat_permissions.to_dict()
            return chat_id and permissions

        monkeypatch.setattr(bot.request, 'post', test)

        assert bot.set_chat_permissions(2, chat_permissions)

    def test_set_chat_administrator_custom_title(self, monkeypatch, bot):
        def test(url, data, *args, **kwargs):
            chat_id = data['chat_id'] == 2
            user_id = data['user_id'] == 32
            custom_title = data['custom_title'] == 'custom_title'
            return chat_id and user_id and custom_title

        monkeypatch.setattr(bot.request, 'post', test)
        assert bot.set_chat_administrator_custom_title(2, 32, 'custom_title')

    # TODO: Needs improvement. Need an incoming callbackquery to test
    def test_answer_callback_query(self, monkeypatch, bot):
        # For now just test that our internals pass the correct data
        def test(url, data, *args, **kwargs):
            return data == {
                'callback_query_id': 23,
                'show_alert': True,
                'url': 'no_url',
                'cache_time': 1,
                'text': 'answer',
            }

        monkeypatch.setattr(bot.request, 'post', test)

        assert bot.answer_callback_query(
            23, text='answer', show_alert=True, url='no_url', cache_time=1
        )

    @flaky(3, 1)
    def test_edit_message_text(self, bot, message):
        message = bot.edit_message_text(
            text='new_text',
            chat_id=message.chat_id,
            message_id=message.message_id,
            parse_mode='HTML',
            disable_web_page_preview=True,
        )

        assert message.text == 'new_text'

    @flaky(3, 1)
    def test_edit_message_text_entities(self, bot, message):
        test_string = 'Italic Bold Code'
        entities = [
            MessageEntity(MessageEntity.ITALIC, 0, 6),
            MessageEntity(MessageEntity.ITALIC, 7, 4),
            MessageEntity(MessageEntity.ITALIC, 12, 4),
        ]
        message = bot.edit_message_text(
            text=test_string,
            chat_id=message.chat_id,
            message_id=message.message_id,
            entities=entities,
        )

        assert message.text == test_string
        assert message.entities == entities

    @flaky(3, 1)
    @pytest.mark.parametrize('default_bot', [{'parse_mode': 'Markdown'}], indirect=True)
    def test_edit_message_text_default_parse_mode(self, default_bot, message):
        test_string = 'Italic Bold Code'
        test_markdown_string = '_Italic_ *Bold* `Code`'

        message = default_bot.edit_message_text(
            text=test_markdown_string,
            chat_id=message.chat_id,
            message_id=message.message_id,
            disable_web_page_preview=True,
        )
        assert message.text_markdown == test_markdown_string
        assert message.text == test_string

        message = default_bot.edit_message_text(
            text=test_markdown_string,
            chat_id=message.chat_id,
            message_id=message.message_id,
            parse_mode=None,
            disable_web_page_preview=True,
        )
        assert message.text == test_markdown_string
        assert message.text_markdown == escape_markdown(test_markdown_string)

        message = default_bot.edit_message_text(
            text=test_markdown_string,
            chat_id=message.chat_id,
            message_id=message.message_id,
            disable_web_page_preview=True,
        )
        message = default_bot.edit_message_text(
            text=test_markdown_string,
            chat_id=message.chat_id,
            message_id=message.message_id,
            parse_mode='HTML',
            disable_web_page_preview=True,
        )
        assert message.text == test_markdown_string
        assert message.text_markdown == escape_markdown(test_markdown_string)

    @pytest.mark.skip(reason='need reference to an inline message')
    def test_edit_message_text_inline(self):
        pass

    @flaky(3, 1)
    def test_edit_message_caption(self, bot, media_message):
        message = bot.edit_message_caption(
            caption='new_caption',
            chat_id=media_message.chat_id,
            message_id=media_message.message_id,
        )

        assert message.caption == 'new_caption'

    @flaky(3, 1)
    def test_edit_message_caption_entities(self, bot, media_message):
        test_string = 'Italic Bold Code'
        entities = [
            MessageEntity(MessageEntity.ITALIC, 0, 6),
            MessageEntity(MessageEntity.ITALIC, 7, 4),
            MessageEntity(MessageEntity.ITALIC, 12, 4),
        ]
        message = bot.edit_message_caption(
            caption=test_string,
            chat_id=media_message.chat_id,
            message_id=media_message.message_id,
            caption_entities=entities,
        )

        assert message.caption == test_string
        assert message.caption_entities == entities

    # edit_message_media is tested in test_inputmedia

    @flaky(3, 1)
    @pytest.mark.parametrize('default_bot', [{'parse_mode': 'Markdown'}], indirect=True)
    def test_edit_message_caption_default_parse_mode(self, default_bot, media_message):
        test_string = 'Italic Bold Code'
        test_markdown_string = '_Italic_ *Bold* `Code`'

        message = default_bot.edit_message_caption(
            caption=test_markdown_string,
            chat_id=media_message.chat_id,
            message_id=media_message.message_id,
        )
        assert message.caption_markdown == test_markdown_string
        assert message.caption == test_string

        message = default_bot.edit_message_caption(
            caption=test_markdown_string,
            chat_id=media_message.chat_id,
            message_id=media_message.message_id,
            parse_mode=None,
        )
        assert message.caption == test_markdown_string
        assert message.caption_markdown == escape_markdown(test_markdown_string)

        message = default_bot.edit_message_caption(
            caption=test_markdown_string,
            chat_id=media_message.chat_id,
            message_id=media_message.message_id,
        )
        message = default_bot.edit_message_caption(
            caption=test_markdown_string,
            chat_id=media_message.chat_id,
            message_id=media_message.message_id,
            parse_mode='HTML',
        )
        assert message.caption == test_markdown_string
        assert message.caption_markdown == escape_markdown(test_markdown_string)

    @flaky(3, 1)
    def test_edit_message_caption_with_parse_mode(self, bot, media_message):
        message = bot.edit_message_caption(
            caption='new *caption*',
            parse_mode='Markdown',
            chat_id=media_message.chat_id,
            message_id=media_message.message_id,
        )

        assert message.caption == 'new caption'

    def test_edit_message_caption_without_required(self, bot):
        with pytest.raises(ValueError, match='Both chat_id and message_id are required when'):
            bot.edit_message_caption(caption='new_caption')

    @pytest.mark.skip(reason='need reference to an inline message')
    def test_edit_message_caption_inline(self):
        pass

    @flaky(3, 1)
    def test_edit_reply_markup(self, bot, message):
        new_markup = InlineKeyboardMarkup([[InlineKeyboardButton(text='test', callback_data='1')]])
        message = bot.edit_message_reply_markup(
            chat_id=message.chat_id, message_id=message.message_id, reply_markup=new_markup
        )

        assert message is not True

    def test_edit_message_reply_markup_without_required(self, bot):
        new_markup = InlineKeyboardMarkup([[InlineKeyboardButton(text='test', callback_data='1')]])
        with pytest.raises(ValueError, match='Both chat_id and message_id are required when'):
            bot.edit_message_reply_markup(reply_markup=new_markup)

    @pytest.mark.skip(reason='need reference to an inline message')
    def test_edit_reply_markup_inline(self):
        pass

    # TODO: Actually send updates to the test bot so this can be tested properly
    @flaky(3, 1)
    def test_get_updates(self, bot):
        bot.delete_webhook()  # make sure there is no webhook set if webhook tests failed
        updates = bot.get_updates(timeout=1)

        assert isinstance(updates, list)
        if updates:
            assert isinstance(updates[0], Update)

    @flaky(3, 1)
    @pytest.mark.xfail
    def test_set_webhook_get_webhook_info_and_delete_webhook(self, bot):
        url = 'https://python-telegram-bot.org/test/webhook'
        max_connections = 7
        allowed_updates = ['message']
        bot.set_webhook(
            url,
            max_connections=max_connections,
            allowed_updates=allowed_updates,
            ip_address='127.0.0.1',
        )
        time.sleep(2)
        live_info = bot.get_webhook_info()
        time.sleep(6)
        bot.delete_webhook()
        time.sleep(2)
        info = bot.get_webhook_info()
        assert info.url == ''
        assert live_info.url == url
        assert live_info.max_connections == max_connections
        assert live_info.allowed_updates == allowed_updates
        assert live_info.ip_address == '127.0.0.1'

    @pytest.mark.parametrize('drop_pending_updates', [True, False])
    def test_set_webhook_delete_webhook_drop_pending_updates(
        self, bot, drop_pending_updates, monkeypatch
    ):
        def assertion(url, data, *args, **kwargs):
            return bool(data.get('drop_pending_updates')) == drop_pending_updates

        monkeypatch.setattr(bot.request, 'post', assertion)

        assert bot.set_webhook(drop_pending_updates=drop_pending_updates)
        assert bot.delete_webhook(drop_pending_updates=drop_pending_updates)

    @flaky(3, 1)
    def test_leave_chat(self, bot):
        with pytest.raises(BadRequest, match='Chat not found'):
            bot.leave_chat(-123456)

        with pytest.raises(NetworkError, match='Chat not found'):
            bot.leave_chat(-123456)

    @flaky(3, 1)
    def test_get_chat(self, bot, super_group_id):
        chat = bot.get_chat(super_group_id)

        assert chat.type == 'supergroup'
        assert chat.title == f'>>> telegram.Bot(test) @{bot.username}'
        assert chat.id == int(super_group_id)

    @flaky(3, 1)
    def test_get_chat_administrators(self, bot, channel_id):
        admins = bot.get_chat_administrators(channel_id)
        assert isinstance(admins, list)

        for a in admins:
            assert a.status in ('administrator', 'creator')

    @flaky(3, 1)
    def test_get_chat_members_count(self, bot, channel_id):
        count = bot.get_chat_members_count(channel_id)
        assert isinstance(count, int)
        assert count > 3

    @flaky(3, 1)
    def test_get_chat_member(self, bot, channel_id, chat_id):
        chat_member = bot.get_chat_member(channel_id, chat_id)

        assert chat_member.status == 'administrator'
        assert chat_member.user.first_name == 'PTB'
        assert chat_member.user.last_name == 'Test user'

    @pytest.mark.skip(reason="Not implemented yet.")
    def test_set_chat_sticker_set(self):
        pass

    @pytest.mark.skip(reason="Not implemented yet.")
    def test_delete_chat_sticker_set(self):
        pass

    @flaky(3, 1)
    def test_send_game(self, bot, chat_id):
        game_short_name = 'test_game'
        message = bot.send_game(chat_id, game_short_name)

        assert message.game
        assert message.game.description == (
            'A no-op test game, for python-telegram-bot bot framework testing.'
        )
        assert message.game.animation.file_id != ''
        # We added some test bots later and for some reason the file size is not the same for them
        # so we accept two different sizes here. Shouldn't be too much of
        assert message.game.photo[0].file_size in [851, 4928]

    @flaky(3, 1)
    @pytest.mark.parametrize(
        'default_bot,custom',
        [
            ({'allow_sending_without_reply': True}, None),
            ({'allow_sending_without_reply': False}, None),
            ({'allow_sending_without_reply': False}, True),
        ],
        indirect=['default_bot'],
    )
    def test_send_game_default_allow_sending_without_reply(self, default_bot, chat_id, custom):
        game_short_name = 'test_game'
        reply_to_message = default_bot.send_message(chat_id, 'test')
        reply_to_message.delete()
        if custom is not None:
            message = default_bot.send_game(
                chat_id,
                game_short_name,
                allow_sending_without_reply=custom,
                reply_to_message_id=reply_to_message.message_id,
            )
            assert message.reply_to_message is None
        elif default_bot.defaults.allow_sending_without_reply:
            message = default_bot.send_game(
                chat_id,
                game_short_name,
                reply_to_message_id=reply_to_message.message_id,
            )
            assert message.reply_to_message is None
        else:
            with pytest.raises(BadRequest, match='message not found'):
                default_bot.send_game(
                    chat_id, game_short_name, reply_to_message_id=reply_to_message.message_id
                )

    @flaky(3, 1)
    def test_set_game_score_1(self, bot, chat_id):
        # NOTE: numbering of methods assures proper order between test_set_game_scoreX methods

        def func():
            game_short_name = 'test_game'
            game = bot.send_game(chat_id, game_short_name)

            message = bot.set_game_score(
                user_id=chat_id,
                score=int(BASE_TIME) - HIGHSCORE_DELTA,
                chat_id=game.chat_id,
                message_id=game.message_id,
            )

            assert message.game.description == game.game.description
            assert message.game.animation.file_id == game.game.animation.file_id
            assert message.game.photo[0].file_size == game.game.photo[0].file_size
            assert message.game.text != game.game.text

        expect_bad_request(func, 'Bot_score_not_modified', 'This test is a diva for some reason.')

    @flaky(3, 1)
    def test_set_game_score_2(self, bot, chat_id):
        # NOTE: numbering of methods assures proper order between test_set_game_scoreX methods
        game_short_name = 'test_game'
        game = bot.send_game(chat_id, game_short_name)

        score = int(BASE_TIME) - HIGHSCORE_DELTA + 1

        message = bot.set_game_score(
            user_id=chat_id,
            score=score,
            chat_id=game.chat_id,
            message_id=game.message_id,
            disable_edit_message=True,
        )

        assert message.game.description == game.game.description
        assert message.game.animation.file_id == game.game.animation.file_id
        assert message.game.photo[0].file_size == game.game.photo[0].file_size
        assert message.game.text == game.game.text

    @flaky(3, 1)
    def test_set_game_score_3(self, bot, chat_id):
        # NOTE: numbering of methods assures proper order between test_set_game_scoreX methods
        game_short_name = 'test_game'
        game = bot.send_game(chat_id, game_short_name)

        score = int(BASE_TIME) - HIGHSCORE_DELTA - 1

        with pytest.raises(BadRequest, match='Bot_score_not_modified'):
            bot.set_game_score(
                user_id=chat_id, score=score, chat_id=game.chat_id, message_id=game.message_id
            )

    @flaky(3, 1)
    def test_set_game_score_4(self, bot, chat_id):
        # NOTE: numbering of methods assures proper order between test_set_game_scoreX methods
        game_short_name = 'test_game'
        game = bot.send_game(chat_id, game_short_name)

        score = int(BASE_TIME) - HIGHSCORE_DELTA - 2

        message = bot.set_game_score(
            user_id=chat_id,
            score=score,
            chat_id=game.chat_id,
            message_id=game.message_id,
            force=True,
        )

        assert message.game.description == game.game.description
        assert message.game.animation.file_id == game.game.animation.file_id
        assert message.game.photo[0].file_size == game.game.photo[0].file_size

        # For some reason the returned message does not contain the updated score. need to fetch
        # the game again...
        game2 = bot.send_game(chat_id, game_short_name)
        assert str(score) in game2.game.text

    @flaky(3, 1)
    def test_set_game_score_too_low_score(self, bot, chat_id):
        # We need a game to set the score for
        game_short_name = 'test_game'
        game = bot.send_game(chat_id, game_short_name)

        with pytest.raises(BadRequest):
            bot.set_game_score(
                user_id=chat_id, score=100, chat_id=game.chat_id, message_id=game.message_id
            )

    @flaky(3, 1)
    def test_get_game_high_scores(self, bot, chat_id):
        # We need a game to get the scores for
        game_short_name = 'test_game'
        game = bot.send_game(chat_id, game_short_name)
        high_scores = bot.get_game_high_scores(chat_id, game.chat_id, game.message_id)
        # We assume that the other game score tests ran within 20 sec
        assert pytest.approx(high_scores[0].score, abs=20) == int(BASE_TIME) - HIGHSCORE_DELTA

    # send_invoice is tested in test_invoice

    # TODO: Needs improvement. Need incoming shippping queries to test
    def test_answer_shipping_query_ok(self, monkeypatch, bot):
        # For now just test that our internals pass the correct data
        def test(url, data, *args, **kwargs):
            return data == {
                'shipping_query_id': 1,
                'ok': True,
                'shipping_options': [
                    {'title': 'option1', 'prices': [{'label': 'price', 'amount': 100}], 'id': 1}
                ],
            }

        monkeypatch.setattr(bot.request, 'post', test)
        shipping_options = ShippingOption(1, 'option1', [LabeledPrice('price', 100)])
        assert bot.answer_shipping_query(1, True, shipping_options=[shipping_options])

    def test_answer_shipping_query_error_message(self, monkeypatch, bot):
        # For now just test that our internals pass the correct data
        def test(url, data, *args, **kwargs):
            return data == {
                'shipping_query_id': 1,
                'error_message': 'Not enough fish',
                'ok': False,
            }

        monkeypatch.setattr(bot.request, 'post', test)
        assert bot.answer_shipping_query(1, False, error_message='Not enough fish')

    def test_answer_shipping_query_errors(self, monkeypatch, bot):
        shipping_options = ShippingOption(1, 'option1', [LabeledPrice('price', 100)])

        with pytest.raises(TelegramError, match='should not be empty and there should not be'):
            bot.answer_shipping_query(1, True, error_message='Not enough fish')

        with pytest.raises(TelegramError, match='should not be empty and there should not be'):
            bot.answer_shipping_query(1, False)

        with pytest.raises(TelegramError, match='should not be empty and there should not be'):
            bot.answer_shipping_query(1, False, shipping_options=shipping_options)

        with pytest.raises(TelegramError, match='should not be empty and there should not be'):
            bot.answer_shipping_query(1, True)

        with pytest.raises(AssertionError):
            bot.answer_shipping_query(1, True, shipping_options=[])

    # TODO: Needs improvement. Need incoming pre checkout queries to test
    def test_answer_pre_checkout_query_ok(self, monkeypatch, bot):
        # For now just test that our internals pass the correct data
        def test(url, data, *args, **kwargs):
            return data == {'pre_checkout_query_id': 1, 'ok': True}

        monkeypatch.setattr(bot.request, 'post', test)
        assert bot.answer_pre_checkout_query(1, True)

    def test_answer_pre_checkout_query_error_message(self, monkeypatch, bot):
        # For now just test that our internals pass the correct data
        def test(url, data, *args, **kwargs):
            return data == {
                'pre_checkout_query_id': 1,
                'error_message': 'Not enough fish',
                'ok': False,
            }

        monkeypatch.setattr(bot.request, 'post', test)
        assert bot.answer_pre_checkout_query(1, False, error_message='Not enough fish')

    def test_answer_pre_checkout_query_errors(self, monkeypatch, bot):
        with pytest.raises(TelegramError, match='should not be'):
            bot.answer_pre_checkout_query(1, True, error_message='Not enough fish')

        with pytest.raises(TelegramError, match='should not be empty'):
            bot.answer_pre_checkout_query(1, False)

    @flaky(3, 1)
    def test_restrict_chat_member(self, bot, channel_id, chat_permissions):
        # TODO: Add bot to supergroup so this can be tested properly
        with pytest.raises(BadRequest, match='Method is available only for supergroups'):
            assert bot.restrict_chat_member(
                channel_id, 95205500, chat_permissions, until_date=dtm.datetime.utcnow()
            )

    def test_restrict_chat_member_default_tz(
        self, monkeypatch, tz_bot, channel_id, chat_permissions
    ):
        until = dtm.datetime(2020, 1, 11, 16, 13)
        until_timestamp = to_timestamp(until, tzinfo=tz_bot.defaults.tzinfo)

        def test(url, data, *args, **kwargs):
            return data.get('until_date', until_timestamp) == until_timestamp

        monkeypatch.setattr(tz_bot.request, 'post', test)

        assert tz_bot.restrict_chat_member(channel_id, 95205500, chat_permissions)
        assert tz_bot.restrict_chat_member(
            channel_id, 95205500, chat_permissions, until_date=until
        )
        assert tz_bot.restrict_chat_member(
            channel_id, 95205500, chat_permissions, until_date=until_timestamp
        )

    @flaky(3, 1)
    def test_promote_chat_member(self, bot, channel_id, monkeypatch):
        # TODO: Add bot to supergroup so this can be tested properly / give bot perms
        with pytest.raises(BadRequest, match='Not enough rights'):
            assert bot.promote_chat_member(
                channel_id,
                95205500,
                is_anonymous=True,
                can_change_info=True,
                can_post_messages=True,
                can_edit_messages=True,
                can_delete_messages=True,
                can_invite_users=True,
                can_restrict_members=True,
                can_pin_messages=True,
                can_promote_members=True,
                can_manage_chat=True,
                can_manage_voice_chats=True,
            )

        # Test that we pass the correct params to TG
        def make_assertion(*args, **_):
            data = args[1]
            return (
                data.get('chat_id') == channel_id
                and data.get('user_id') == 95205500
                and data.get('is_anonymous') == 1
                and data.get('can_change_info') == 2
                and data.get('can_post_messages') == 3
                and data.get('can_edit_messages') == 4
                and data.get('can_delete_messages') == 5
                and data.get('can_invite_users') == 6
                and data.get('can_restrict_members') == 7
                and data.get('can_pin_messages') == 8
                and data.get('can_promote_members') == 9
                and data.get('can_manage_chat') == 10
                and data.get('can_manage_voice_chats') == 11
            )

        monkeypatch.setattr(bot, '_post', make_assertion)
        assert bot.promote_chat_member(
            channel_id,
            95205500,
            is_anonymous=1,
            can_change_info=2,
            can_post_messages=3,
            can_edit_messages=4,
            can_delete_messages=5,
            can_invite_users=6,
            can_restrict_members=7,
            can_pin_messages=8,
            can_promote_members=9,
            can_manage_chat=10,
            can_manage_voice_chats=11,
        )

    @flaky(3, 1)
    def test_export_chat_invite_link(self, bot, channel_id):
        # Each link is unique apparently
        invite_link = bot.export_chat_invite_link(channel_id)
        assert isinstance(invite_link, str)
        assert invite_link != ''

    @flaky(3, 1)
    @pytest.mark.parametrize('datetime', argvalues=[True, False], ids=['datetime', 'integer'])
    def test_advanced_chat_invite_links(self, bot, channel_id, datetime):
        # we are testing this all in one function in order to save api calls
        timestamp = dtm.datetime.utcnow()
        add_seconds = dtm.timedelta(0, 70)
        time_in_future = timestamp + add_seconds
        expire_time = time_in_future if datetime else to_timestamp(time_in_future)
        aware_time_in_future = pytz.UTC.localize(time_in_future)

        invite_link = bot.create_chat_invite_link(
            channel_id, expire_date=expire_time, member_limit=10
        )
        assert invite_link.invite_link != ''
        assert not invite_link.invite_link.endswith('...')
        assert pytest.approx(invite_link.expire_date == aware_time_in_future)
        assert invite_link.member_limit == 10

        add_seconds = dtm.timedelta(0, 80)
        time_in_future = timestamp + add_seconds
        expire_time = time_in_future if datetime else to_timestamp(time_in_future)
        aware_time_in_future = pytz.UTC.localize(time_in_future)

        edited_invite_link = bot.edit_chat_invite_link(
            channel_id, invite_link.invite_link, expire_date=expire_time, member_limit=20
        )
        assert edited_invite_link.invite_link == invite_link.invite_link
        assert pytest.approx(edited_invite_link.expire_date == aware_time_in_future)
        assert edited_invite_link.member_limit == 20

        revoked_invite_link = bot.revoke_chat_invite_link(channel_id, invite_link.invite_link)
        assert revoked_invite_link.invite_link == invite_link.invite_link
        assert revoked_invite_link.is_revoked is True

    @flaky(3, 1)
    def test_advanced_chat_invite_links_default_tzinfo(self, tz_bot, channel_id):
        # we are testing this all in one function in order to save api calls
        add_seconds = dtm.timedelta(0, 70)
        aware_expire_date = dtm.datetime.now(tz=tz_bot.defaults.tzinfo) + add_seconds
        time_in_future = aware_expire_date.replace(tzinfo=None)

        invite_link = tz_bot.create_chat_invite_link(
            channel_id, expire_date=time_in_future, member_limit=10
        )
        assert invite_link.invite_link != ''
        assert not invite_link.invite_link.endswith('...')
        assert pytest.approx(invite_link.expire_date == aware_expire_date)
        assert invite_link.member_limit == 10

        add_seconds = dtm.timedelta(0, 80)
        aware_expire_date += add_seconds
        time_in_future = aware_expire_date.replace(tzinfo=None)

        edited_invite_link = tz_bot.edit_chat_invite_link(
            channel_id, invite_link.invite_link, expire_date=time_in_future, member_limit=20
        )
        assert edited_invite_link.invite_link == invite_link.invite_link
        assert pytest.approx(edited_invite_link.expire_date == aware_expire_date)
        assert edited_invite_link.member_limit == 20

        revoked_invite_link = tz_bot.revoke_chat_invite_link(channel_id, invite_link.invite_link)
        assert revoked_invite_link.invite_link == invite_link.invite_link
        assert revoked_invite_link.is_revoked is True

    @flaky(3, 1)
    def test_set_chat_photo(self, bot, channel_id):
        def func():
            assert bot.set_chat_photo(channel_id, f)

        with open('tests/data/telegram_test_channel.jpg', 'rb') as f:
            expect_bad_request(func, 'Type of file mismatch', 'Telegram did not accept the file.')

    def test_set_chat_photo_local_files(self, monkeypatch, bot, chat_id):
        # For just test that the correct paths are passed as we have no local bot API set up
        test_flag = False
        expected = (Path.cwd() / 'tests/data/telegram.jpg/').as_uri()
        file = 'tests/data/telegram.jpg'

        def make_assertion(_, data, *args, **kwargs):
            nonlocal test_flag
            test_flag = data.get('photo') == expected

        monkeypatch.setattr(bot, '_post', make_assertion)
        bot.set_chat_photo(chat_id, file)
        assert test_flag

    @flaky(3, 1)
    def test_delete_chat_photo(self, bot, channel_id):
        def func():
            assert bot.delete_chat_photo(channel_id)

        expect_bad_request(func, 'Chat_not_modified', 'Chat photo was not set.')

    @flaky(3, 1)
    def test_set_chat_title(self, bot, channel_id):
        assert bot.set_chat_title(channel_id, '>>> telegram.Bot() - Tests')

    @flaky(3, 1)
    def test_set_chat_description(self, bot, channel_id):
        assert bot.set_chat_description(channel_id, 'Time: ' + str(time.time()))

    # TODO: Add bot to group to test there too
    @flaky(3, 1)
    def test_pin_and_unpin_message(self, bot, super_group_id):
        message1 = bot.send_message(super_group_id, text="test_pin_message_1")
        message2 = bot.send_message(super_group_id, text="test_pin_message_2")
        message3 = bot.send_message(super_group_id, text="test_pin_message_3")

        assert bot.pin_chat_message(
            chat_id=super_group_id, message_id=message1.message_id, disable_notification=True
        )
        time.sleep(1)

        bot.pin_chat_message(
            chat_id=super_group_id, message_id=message2.message_id, disable_notification=True
        )
        time.sleep(1)
        bot.pin_chat_message(
            chat_id=super_group_id, message_id=message3.message_id, disable_notification=True
        )
        time.sleep(1)

        chat = bot.get_chat(super_group_id)
        assert chat.pinned_message == message3

        assert bot.unpin_chat_message(super_group_id, message_id=message2.message_id)
        assert bot.unpin_chat_message(super_group_id)

        assert bot.unpin_all_chat_messages(super_group_id)

    # get_sticker_set, upload_sticker_file, create_new_sticker_set, add_sticker_to_set,
    # set_sticker_position_in_set and delete_sticker_from_set are tested in the
    # test_sticker module.

    def test_timeout_propagation_explicit(self, monkeypatch, bot, chat_id):

        from telegram.vendor.ptb_urllib3.urllib3.util.timeout import Timeout

        class OkException(Exception):
            pass

        TIMEOUT = 500

        def request_wrapper(*args, **kwargs):
            obj = kwargs.get('timeout')
            if isinstance(obj, Timeout) and obj._read == TIMEOUT:
                raise OkException

            return b'{"ok": true, "result": []}'

        monkeypatch.setattr('telegram.utils.request.Request._request_wrapper', request_wrapper)

        # Test file uploading
        with pytest.raises(OkException):
            bot.send_photo(chat_id, open('tests/data/telegram.jpg', 'rb'), timeout=TIMEOUT)

        # Test JSON submission
        with pytest.raises(OkException):
            bot.get_chat_administrators(chat_id, timeout=TIMEOUT)

    def test_timeout_propagation_implicit(self, monkeypatch, bot, chat_id):

        from telegram.vendor.ptb_urllib3.urllib3.util.timeout import Timeout

        class OkException(Exception):
            pass

        def request_wrapper(*args, **kwargs):
            obj = kwargs.get('timeout')
            if isinstance(obj, Timeout) and obj._read == 20:
                raise OkException

            return b'{"ok": true, "result": []}'

        monkeypatch.setattr('telegram.utils.request.Request._request_wrapper', request_wrapper)

        # Test file uploading
        with pytest.raises(OkException):
            bot.send_photo(chat_id, open('tests/data/telegram.jpg', 'rb'))

    @flaky(3, 1)
    def test_send_message_entities(self, bot, chat_id):
        test_string = 'Italic Bold Code'
        entities = [
            MessageEntity(MessageEntity.ITALIC, 0, 6),
            MessageEntity(MessageEntity.ITALIC, 7, 4),
            MessageEntity(MessageEntity.ITALIC, 12, 4),
        ]
        message = bot.send_message(chat_id=chat_id, text=test_string, entities=entities)
        assert message.text == test_string
        assert message.entities == entities

    @flaky(3, 1)
    @pytest.mark.parametrize('default_bot', [{'parse_mode': 'Markdown'}], indirect=True)
    def test_send_message_default_parse_mode(self, default_bot, chat_id):
        test_string = 'Italic Bold Code'
        test_markdown_string = '_Italic_ *Bold* `Code`'

        message = default_bot.send_message(chat_id, test_markdown_string)
        assert message.text_markdown == test_markdown_string
        assert message.text == test_string

        message = default_bot.send_message(chat_id, test_markdown_string, parse_mode=None)
        assert message.text == test_markdown_string
        assert message.text_markdown == escape_markdown(test_markdown_string)

        message = default_bot.send_message(chat_id, test_markdown_string, parse_mode='HTML')
        assert message.text == test_markdown_string
        assert message.text_markdown == escape_markdown(test_markdown_string)

    @flaky(3, 1)
    @pytest.mark.parametrize(
        'default_bot,custom',
        [
            ({'allow_sending_without_reply': True}, None),
            ({'allow_sending_without_reply': False}, None),
            ({'allow_sending_without_reply': False}, True),
        ],
        indirect=['default_bot'],
    )
    def test_send_message_default_allow_sending_without_reply(self, default_bot, chat_id, custom):
        reply_to_message = default_bot.send_message(chat_id, 'test')
        reply_to_message.delete()
        if custom is not None:
            message = default_bot.send_message(
                chat_id,
                'test',
                allow_sending_without_reply=custom,
                reply_to_message_id=reply_to_message.message_id,
            )
            assert message.reply_to_message is None
        elif default_bot.defaults.allow_sending_without_reply:
            message = default_bot.send_message(
                chat_id, 'test', reply_to_message_id=reply_to_message.message_id
            )
            assert message.reply_to_message is None
        else:
            with pytest.raises(BadRequest, match='message not found'):
                default_bot.send_message(
                    chat_id, 'test', reply_to_message_id=reply_to_message.message_id
                )

    @flaky(3, 1)
    def test_set_and_get_my_commands(self, bot):
        commands = [
            BotCommand('cmd1', 'descr1'),
            BotCommand('cmd2', 'descr2'),
        ]
        bot.set_my_commands([])
        assert bot.get_my_commands() == []
        assert bot.commands == []
        assert bot.set_my_commands(commands)

        for bc in [bot.get_my_commands(), bot.commands]:
            assert len(bc) == 2
            assert bc[0].command == 'cmd1'
            assert bc[0].description == 'descr1'
            assert bc[1].command == 'cmd2'
            assert bc[1].description == 'descr2'

    @flaky(3, 1)
    def test_set_and_get_my_commands_strings(self, bot):
        commands = [
            ['cmd1', 'descr1'],
            ['cmd2', 'descr2'],
        ]
        bot.set_my_commands([])
        assert bot.get_my_commands() == []
        assert bot.commands == []
        assert bot.set_my_commands(commands)

        for bc in [bot.get_my_commands(), bot.commands]:
            assert len(bc) == 2
            assert bc[0].command == 'cmd1'
            assert bc[0].description == 'descr1'
            assert bc[1].command == 'cmd2'
            assert bc[1].description == 'descr2'

    def test_log_out(self, monkeypatch, bot):
        # We don't actually make a request as to not break the test setup
        def assertion(url, data, *args, **kwargs):
            return data == {} and url.split('/')[-1] == 'logOut'

        monkeypatch.setattr(bot.request, 'post', assertion)

        assert bot.log_out()

    def test_close(self, monkeypatch, bot):
        # We don't actually make a request as to not break the test setup
        def assertion(url, data, *args, **kwargs):
            return data == {} and url.split('/')[-1] == 'close'

        monkeypatch.setattr(bot.request, 'post', assertion)

        assert bot.close()

    @flaky(3, 1)
    @pytest.mark.parametrize('json_keyboard', [True, False])
    def test_copy_message(self, monkeypatch, bot, chat_id, media_message, json_keyboard):
        keyboard = InlineKeyboardMarkup(
            [[InlineKeyboardButton(text="test", callback_data="test2")]]
        )

        def post(url, data, timeout):
            assert data["chat_id"] == chat_id
            assert data["from_chat_id"] == chat_id
            assert data["message_id"] == media_message.message_id
            assert data["caption"] == "<b>Test</b>"
            assert data["parse_mode"] == ParseMode.HTML
            assert data["reply_to_message_id"] == media_message.message_id
            assert data["reply_markup"] == keyboard.to_json()
            assert data["disable_notification"] is True
            assert data["caption_entities"] == [MessageEntity(MessageEntity.BOLD, 0, 4)]
            return data

        monkeypatch.setattr(bot.request, 'post', post)
        bot.copy_message(
            chat_id,
            from_chat_id=chat_id,
            message_id=media_message.message_id,
            caption="<b>Test</b>",
            caption_entities=[MessageEntity(MessageEntity.BOLD, 0, 4)],
            parse_mode=ParseMode.HTML,
            reply_to_message_id=media_message.message_id,
            reply_markup=keyboard.to_json() if json_keyboard else keyboard,
            disable_notification=True,
        )

    @flaky(3, 1)
    def test_copy_message_without_reply(self, bot, chat_id, media_message):
        keyboard = InlineKeyboardMarkup(
            [[InlineKeyboardButton(text="test", callback_data="test2")]]
        )

        returned = bot.copy_message(
            chat_id,
            from_chat_id=chat_id,
            message_id=media_message.message_id,
            caption="<b>Test</b>",
            parse_mode=ParseMode.HTML,
            reply_to_message_id=media_message.message_id,
            reply_markup=keyboard,
        )
        # we send a temp message which replies to the returned message id in order to get a
        # message object
        temp_message = bot.send_message(chat_id, "test", reply_to_message_id=returned.message_id)
        message = temp_message.reply_to_message
        assert message.chat_id == int(chat_id)
        assert message.caption == "Test"
        assert len(message.caption_entities) == 1
        assert message.reply_markup == keyboard

    @flaky(3, 1)
    @pytest.mark.parametrize(
        'default_bot',
        [
            ({'parse_mode': ParseMode.HTML, 'allow_sending_without_reply': True}),
            ({'parse_mode': None, 'allow_sending_without_reply': True}),
            ({'parse_mode': None, 'allow_sending_without_reply': False}),
        ],
        indirect=['default_bot'],
    )
    def test_copy_message_with_default(self, default_bot, chat_id, media_message):
        reply_to_message = default_bot.send_message(chat_id, 'test')
        reply_to_message.delete()
        if not default_bot.defaults.allow_sending_without_reply:
            with pytest.raises(BadRequest, match='not found'):
                default_bot.copy_message(
                    chat_id,
                    from_chat_id=chat_id,
                    message_id=media_message.message_id,
                    caption="<b>Test</b>",
                    reply_to_message_id=reply_to_message.message_id,
                )
            return
        else:
            returned = default_bot.copy_message(
                chat_id,
                from_chat_id=chat_id,
                message_id=media_message.message_id,
                caption="<b>Test</b>",
                reply_to_message_id=reply_to_message.message_id,
            )
        # we send a temp message which replies to the returned message id in order to get a
        # message object
        temp_message = default_bot.send_message(
            chat_id, "test", reply_to_message_id=returned.message_id
        )
        message = temp_message.reply_to_message
        if default_bot.defaults.parse_mode:
            assert len(message.caption_entities) == 1
        else:
            assert len(message.caption_entities) == 0<|MERGE_RESOLUTION|>--- conflicted
+++ resolved
@@ -597,11 +597,6 @@
                 default_bot.send_dice(chat_id, reply_to_message_id=reply_to_message.message_id)
 
     @flaky(3, 1)
-<<<<<<< HEAD
-    def test_send_chat_action(self, bot, chat_id):
-        assert bot.send_chat_action(chat_id, ChatAction.TYPING)
-=======
-    @pytest.mark.timeout(10)
     @pytest.mark.parametrize(
         'chat_action',
         [
@@ -623,7 +618,7 @@
         assert bot.send_chat_action(chat_id, chat_action)
         with pytest.raises(BadRequest, match='Wrong parameter action'):
             bot.send_chat_action(chat_id, 'unknown action')
->>>>>>> 3b929018
+
 
     # TODO: Needs improvement. We need incoming inline query to test answer.
     def test_answer_inline_query(self, monkeypatch, bot):
