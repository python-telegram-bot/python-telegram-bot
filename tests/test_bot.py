--- conflicted
+++ resolved
@@ -188,8 +188,6 @@
     def testInvalidToken3(self):
         self._test_invalid_token('12:')
 
-<<<<<<< HEAD
-=======
     def testInvalidToken4(self):
         # white spaces are invalid
         self._test_invalid_token('1234:abcd1234\n')
@@ -197,7 +195,6 @@
         self._test_invalid_token(' 1234:abcd1234\r')
         self._test_invalid_token('1234:abcd 1234')
 
->>>>>>> 561f1c3f
     def testUnauthToken(self):
         with self.assertRaisesRegexp(telegram.error.Unauthorized, 'Unauthorized'):
             bot = telegram.Bot('1234:abcd1234')
