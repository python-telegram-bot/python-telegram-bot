--- conflicted
+++ resolved
@@ -616,15 +616,11 @@
     # get_sticker_set, upload_sticker_file, create_new_sticker_set, add_sticker_to_set,
     # set_sticker_position_in_set and delete_sticker_from_set are tested in the
     # test_sticker module.
-
-<<<<<<< HEAD
+    
     def test_timeout_propagation_explicit(self, monkeypatch, bot, chat_id):
-=======
-    def test_timeout_propagation(self, monkeypatch, bot, chat_id):
 
         from telegram.vendor.ptb_urllib3.urllib3.util.timeout import Timeout
 
->>>>>>> 66e43c59
         class OkException(Exception):
             pass
 
@@ -645,21 +641,24 @@
 
         # Test JSON submition
         with pytest.raises(OkException):
-<<<<<<< HEAD
-            bot.send_photo(chat_id, open('tests/data/telegram.jpg', 'rb'), timeout=timeout)
+            bot.get_chat_administrators(chat_id, timeout=TIMEOUT)
 
     def test_timeout_propagation_implicit(self, monkeypatch, bot, chat_id):
+
+        from telegram.vendor.ptb_urllib3.urllib3.util.timeout import Timeout
+
         class OkException(Exception):
             pass
 
-        def post(*args, **kwargs):
-            if kwargs.get('timeout') == 20:
+        def request_wrapper(*args, **kwargs):
+            obj = kwargs.get('timeout')
+            if isinstance(obj, Timeout) and obj._read == 20:
                 raise OkException
 
-        monkeypatch.setattr('telegram.utils.request.Request.post', post)
-
+            return b'{"ok": true, "result": []}'
+
+        monkeypatch.setattr('telegram.utils.request.Request._request_wrapper', request_wrapper)
+
+        # Test file uploading
         with pytest.raises(OkException):
-            bot.send_photo(chat_id, open('tests/data/telegram.jpg', 'rb'))
-=======
-            bot.get_chat_administrators(chat_id, timeout=TIMEOUT)
->>>>>>> 66e43c59
+            bot.send_photo(chat_id, open('tests/data/telegram.jpg', 'rb'))