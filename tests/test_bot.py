--- conflicted
+++ resolved
@@ -87,13 +87,10 @@
         assert get_me_bot.first_name == bot.first_name
         assert get_me_bot.last_name == bot.last_name
         assert get_me_bot.name == bot.name
-<<<<<<< HEAD
         assert get_me_bot.can_join_groups == bot.can_join_groups
         assert get_me_bot.can_read_all_group_messages == bot.can_read_all_group_messages
         assert get_me_bot.supports_inline_queries == bot.supports_inline_queries
-=======
         assert 'https://t.me/{}'.format(get_me_bot.username) == bot.link
->>>>>>> b6f4783f
 
     @flaky(3, 1)
     @pytest.mark.timeout(10)
