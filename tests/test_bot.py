--- conflicted
+++ resolved
@@ -1949,25 +1949,6 @@
         ],
         indirect=["default_bot"],
     )
-<<<<<<< HEAD
-    async def test_send_poll_default_text_parse_mode(
-        self, default_bot, raw_bot, chat_id, custom, monkeypatch
-    ):
-        async def make_assertion(url, request_data: RequestData, *args, **kwargs):
-            option_1 = request_data.parameters["options"][0]
-            option_2 = request_data.parameters["options"][1]
-            assert option_1.get("text_parse_mode") == (default_bot.defaults.text_parse_mode)
-            assert option_2.get("text_parse_mode") == (
-                default_bot.defaults.text_parse_mode if custom == "NOTHING" else custom
-            )
-            return make_message("dummy reply").to_dict()
-
-        async def make_raw_assertion(url, request_data: RequestData, *args, **kwargs):
-            option_1 = request_data.parameters["options"][0]
-            option_2 = request_data.parameters["options"][1]
-            assert option_1.get("text_parse_mode") is None
-            assert option_2.get("text_parse_mode") == (None if custom == "NOTHING" else custom)
-=======
     async def test_send_poll_default_text_question_parse_mode(
         self, default_bot, raw_bot, chat_id, custom, monkeypatch
     ):
@@ -1992,21 +1973,10 @@
 
             assert request_data.parameters.get("question_parse_mode") == expected
 
->>>>>>> 637b8e26
             return make_message("dummy reply").to_dict()
 
         if custom == "NOTHING":
             option_2 = InputPollOption("option2")
-<<<<<<< HEAD
-        else:
-            option_2 = InputPollOption("option2", text_parse_mode=custom)
-
-        monkeypatch.setattr(default_bot.request, "post", make_assertion)
-        await default_bot.send_poll(
-            chat_id,
-            question="question",
-            options=["option1", option_2],
-=======
             kwargs = {}
         else:
             option_2 = InputPollOption("option2", text_parse_mode=custom)
@@ -2015,18 +1985,11 @@
         monkeypatch.setattr(default_bot.request, "post", make_assertion)
         await default_bot.send_poll(
             chat_id, question="question", options=["option1", option_2], **kwargs
->>>>>>> 637b8e26
         )
 
         monkeypatch.setattr(raw_bot.request, "post", make_raw_assertion)
         await raw_bot.send_poll(
-<<<<<<< HEAD
-            chat_id,
-            question="question",
-            options=["option1", option_2],
-=======
             chat_id, question="question", options=["option1", option_2], **kwargs
->>>>>>> 637b8e26
         )
 
     @pytest.mark.parametrize(
