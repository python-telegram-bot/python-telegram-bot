--- conflicted
+++ resolved
@@ -24,14 +24,6 @@
 import pytest
 from flaky import flaky
 
-<<<<<<< HEAD
-from telegram import (Bot, Update, ChatAction, TelegramError, User, InlineKeyboardMarkup,
-                      InlineKeyboardButton, InlineQueryResultArticle, InputTextMessageContent,
-                      ShippingOption, LabeledPrice, ChatPermissions, Poll, Chat, Message,
-                      InlineQueryResultDocument, CallbackQuery, BotCommand)
-from telegram.error import BadRequest, InvalidToken, NetworkError, RetryAfter, InvalidCallbackData
-from telegram.utils.helpers import from_timestamp, escape_markdown
-=======
 from telegram import (
     Bot,
     Update,
@@ -56,7 +48,6 @@
 from telegram.error import BadRequest, InvalidToken, NetworkError, RetryAfter
 from telegram.utils.helpers import from_timestamp, escape_markdown, to_timestamp
 from tests.conftest import expect_bad_request
->>>>>>> 07b6ee69
 
 BASE_TIME = time.time()
 HIGHSCORE_DELTA = 1450000000
@@ -1113,10 +1104,18 @@
 
     def test_get_updates_malicious_callback_data(self, bot, monkeypatch):
         def post(*args, **kwargs):
-            return [Update(17, callback_query=CallbackQuery(
-                           id=1, from_user=None, chat_instance=123, data='invalid data',
-                           message=Message(1, User(1, '', False), None, Chat(1, ''),
-                                           text='Webhook'))).to_dict()]
+            return [
+                Update(
+                    17,
+                    callback_query=CallbackQuery(
+                        id=1,
+                        from_user=None,
+                        chat_instance=123,
+                        data='invalid data',
+                        message=Message(1, User(1, '', False), None, Chat(1, ''), text='Webhook'),
+                    ),
+                ).to_dict()
+            ]
 
         bot.arbitrary_callback_data = True
         monkeypatch.setattr('telegram.utils.request.Request.post', post)
@@ -1133,8 +1132,11 @@
     @pytest.mark.parametrize('default_bot', [{'quote': True}], indirect=True)
     def test_get_updates_default_quote(self, default_bot, monkeypatch):
         def post(*args, **kwargs):
-            return [Update(17, message=Message(1, User(1, '', False), None, Chat(1, ''),
-                                               text='Webhook')).to_dict()]
+            return [
+                Update(
+                    17, message=Message(1, User(1, '', False), None, Chat(1, ''), text='Webhook')
+                ).to_dict()
+            ]
 
         monkeypatch.setattr('telegram.utils.request.Request.post', post)
         default_bot.delete_webhook()  # make sure there is no webhook set if webhook tests failed
