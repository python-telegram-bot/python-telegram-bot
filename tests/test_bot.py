--- conflicted
+++ resolved
@@ -16,11 +16,8 @@
 #
 # You should have received a copy of the GNU Lesser Public License
 # along with this program.  If not, see [http://www.gnu.org/licenses/].
-<<<<<<< HEAD
 import os
 import sys
-=======
->>>>>>> 1b52e614
 import time
 from datetime import datetime
 from platform import python_implementation
