--- conflicted
+++ resolved
@@ -55,30 +55,13 @@
     InputMedia,
 )
 from telegram.constants import MAX_INLINE_QUERY_RESULTS
-<<<<<<< HEAD
 from telegram.ext import ExtBot
-from telegram.error import BadRequest, InvalidToken, NetworkError, RetryAfter
-from telegram.ext.callbackdatacache import InvalidCallbackData
-from telegram.utils.helpers import (
-    from_timestamp,
-    escape_markdown,
-    to_timestamp,
-    DefaultValue,
-)
-from tests.conftest import (
-    expect_bad_request,
-    check_defaults_handling,
-    GITHUB_ACTION,
-    build_kwargs,
-)
-=======
-from telegram.ext import ExtBot, Defaults
 from telegram.error import BadRequest, InvalidToken, NetworkError, RetryAfter, TelegramError
 from telegram.ext.callbackdatacache import InvalidCallbackData
 from telegram.utils.datetime import from_timestamp, to_timestamp
 from telegram.helpers import escape_markdown
-from tests.conftest import expect_bad_request, check_defaults_handling, GITHUB_ACTION
->>>>>>> 4f21c062
+from telegram.utils.defaultvalue import DefaultValue
+from tests.conftest import expect_bad_request, check_defaults_handling, GITHUB_ACTION, build_kwargs
 from tests.bots import FALLBACKS
 
 
