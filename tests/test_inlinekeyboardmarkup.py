--- conflicted
+++ resolved
@@ -49,17 +49,100 @@
             assert getattr(inst, attr, "err") != "err", f"got extra slot '{attr}'"
         assert len(mro_slots(inst)) == len(set(mro_slots(inst))), "duplicate slot"
 
-<<<<<<< HEAD
-=======
-    @pytest.mark.flaky(3, 1)
-    async def test_send_message_with_inline_keyboard_markup(
-        self, bot, chat_id, inline_keyboard_markup
-    ):
-        message = await bot.send_message(
-            chat_id, "Testing InlineKeyboardMarkup", reply_markup=inline_keyboard_markup
-        )
-
-        assert message.text == "Testing InlineKeyboardMarkup"
+    def test_to_dict(self, inline_keyboard_markup):
+        inline_keyboard_markup_dict = inline_keyboard_markup.to_dict()
+
+        assert isinstance(inline_keyboard_markup_dict, dict)
+        assert inline_keyboard_markup_dict["inline_keyboard"] == [
+            [self.inline_keyboard[0][0].to_dict(), self.inline_keyboard[0][1].to_dict()]
+        ]
+
+    def test_de_json(self):
+        json_dict = {
+            "inline_keyboard": [
+                [
+                    {"text": "start", "url": "http://google.com"},
+                    {"text": "next", "callback_data": "abcd"},
+                ],
+                [{"text": "Cancel", "callback_data": "Cancel"}],
+            ]
+        }
+        inline_keyboard_markup = InlineKeyboardMarkup.de_json(json_dict, None)
+        assert inline_keyboard_markup.api_kwargs == {}
+
+        assert isinstance(inline_keyboard_markup, InlineKeyboardMarkup)
+        keyboard = inline_keyboard_markup.inline_keyboard
+        assert len(keyboard) == 2
+        assert len(keyboard[0]) == 2
+        assert len(keyboard[1]) == 1
+
+        assert isinstance(keyboard[0][0], InlineKeyboardButton)
+        assert isinstance(keyboard[0][1], InlineKeyboardButton)
+        assert isinstance(keyboard[1][0], InlineKeyboardButton)
+
+        assert keyboard[0][0].text == "start"
+        assert keyboard[0][0].url == "http://google.com"
+
+    def test_equality(self):
+        a = InlineKeyboardMarkup.from_column(
+            [
+                InlineKeyboardButton(label, callback_data="data")
+                for label in ["button1", "button2", "button3"]
+            ]
+        )
+        b = InlineKeyboardMarkup.from_column(
+            [
+                InlineKeyboardButton(label, callback_data="data")
+                for label in ["button1", "button2", "button3"]
+            ]
+        )
+        c = InlineKeyboardMarkup.from_column(
+            [InlineKeyboardButton(label, callback_data="data") for label in ["button1", "button2"]]
+        )
+        d = InlineKeyboardMarkup.from_column(
+            [
+                InlineKeyboardButton(label, callback_data=label)
+                for label in ["button1", "button2", "button3"]
+            ]
+        )
+        e = InlineKeyboardMarkup.from_column(
+            [InlineKeyboardButton(label, url=label) for label in ["button1", "button2", "button3"]]
+        )
+        f = InlineKeyboardMarkup(
+            [
+                [
+                    InlineKeyboardButton(label, callback_data="data")
+                    for label in ["button1", "button2"]
+                ],
+                [
+                    InlineKeyboardButton(label, callback_data="data")
+                    for label in ["button1", "button2"]
+                ],
+                [
+                    InlineKeyboardButton(label, callback_data="data")
+                    for label in ["button1", "button2"]
+                ],
+            ]
+        )
+        g = ReplyKeyboardMarkup.from_column(["button1", "button2", "button3"])
+
+        assert a == b
+        assert hash(a) == hash(b)
+
+        assert a != c
+        assert hash(a) != hash(c)
+
+        assert a != d
+        assert hash(a) != hash(d)
+
+        assert a != e
+        assert hash(a) != hash(e)
+
+        assert a != f
+        assert hash(a) != hash(f)
+
+        assert a != g
+        assert hash(a) != hash(g)
 
     def test_from_button(self):
         inline_keyboard_markup = InlineKeyboardMarkup.from_button(
@@ -143,182 +226,6 @@
         monkeypatch.setattr(bot, "_send_message", make_assertion)
         await bot.send_message(123, "test", reply_markup=inline_keyboard_markup)
 
->>>>>>> bacdeb37
-    def test_to_dict(self, inline_keyboard_markup):
-        inline_keyboard_markup_dict = inline_keyboard_markup.to_dict()
-
-        assert isinstance(inline_keyboard_markup_dict, dict)
-        assert inline_keyboard_markup_dict["inline_keyboard"] == [
-            [self.inline_keyboard[0][0].to_dict(), self.inline_keyboard[0][1].to_dict()]
-        ]
-
-    def test_de_json(self):
-        json_dict = {
-            "inline_keyboard": [
-                [
-                    {"text": "start", "url": "http://google.com"},
-                    {"text": "next", "callback_data": "abcd"},
-                ],
-                [{"text": "Cancel", "callback_data": "Cancel"}],
-            ]
-        }
-        inline_keyboard_markup = InlineKeyboardMarkup.de_json(json_dict, None)
-        assert inline_keyboard_markup.api_kwargs == {}
-
-        assert isinstance(inline_keyboard_markup, InlineKeyboardMarkup)
-        keyboard = inline_keyboard_markup.inline_keyboard
-        assert len(keyboard) == 2
-        assert len(keyboard[0]) == 2
-        assert len(keyboard[1]) == 1
-
-        assert isinstance(keyboard[0][0], InlineKeyboardButton)
-        assert isinstance(keyboard[0][1], InlineKeyboardButton)
-        assert isinstance(keyboard[1][0], InlineKeyboardButton)
-
-        assert keyboard[0][0].text == "start"
-        assert keyboard[0][0].url == "http://google.com"
-
-    def test_equality(self):
-        a = InlineKeyboardMarkup.from_column(
-            [
-                InlineKeyboardButton(label, callback_data="data")
-                for label in ["button1", "button2", "button3"]
-            ]
-        )
-        b = InlineKeyboardMarkup.from_column(
-            [
-                InlineKeyboardButton(label, callback_data="data")
-                for label in ["button1", "button2", "button3"]
-            ]
-        )
-        c = InlineKeyboardMarkup.from_column(
-            [InlineKeyboardButton(label, callback_data="data") for label in ["button1", "button2"]]
-        )
-        d = InlineKeyboardMarkup.from_column(
-            [
-                InlineKeyboardButton(label, callback_data=label)
-                for label in ["button1", "button2", "button3"]
-            ]
-        )
-        e = InlineKeyboardMarkup.from_column(
-            [InlineKeyboardButton(label, url=label) for label in ["button1", "button2", "button3"]]
-        )
-        f = InlineKeyboardMarkup(
-            [
-                [
-                    InlineKeyboardButton(label, callback_data="data")
-                    for label in ["button1", "button2"]
-                ],
-                [
-                    InlineKeyboardButton(label, callback_data="data")
-                    for label in ["button1", "button2"]
-                ],
-                [
-                    InlineKeyboardButton(label, callback_data="data")
-                    for label in ["button1", "button2"]
-                ],
-            ]
-        )
-        g = ReplyKeyboardMarkup.from_column(["button1", "button2", "button3"])
-
-        assert a == b
-        assert hash(a) == hash(b)
-
-        assert a != c
-        assert hash(a) != hash(c)
-
-        assert a != d
-        assert hash(a) != hash(d)
-
-        assert a != e
-        assert hash(a) != hash(e)
-
-        assert a != f
-        assert hash(a) != hash(f)
-
-        assert a != g
-        assert hash(a) != hash(g)
-
-    def test_from_button(self):
-        inline_keyboard_markup = InlineKeyboardMarkup.from_button(
-            InlineKeyboardButton(text="button1", callback_data="data1")
-        ).inline_keyboard
-        assert len(inline_keyboard_markup) == 1
-        assert len(inline_keyboard_markup[0]) == 1
-
-    def test_from_row(self):
-        inline_keyboard_markup = InlineKeyboardMarkup.from_row(
-            [
-                InlineKeyboardButton(text="button1", callback_data="data1"),
-                InlineKeyboardButton(text="button1", callback_data="data1"),
-            ]
-        ).inline_keyboard
-        assert len(inline_keyboard_markup) == 1
-        assert len(inline_keyboard_markup[0]) == 2
-
-    def test_from_column(self):
-        inline_keyboard_markup = InlineKeyboardMarkup.from_column(
-            [
-                InlineKeyboardButton(text="button1", callback_data="data1"),
-                InlineKeyboardButton(text="button1", callback_data="data1"),
-            ]
-        ).inline_keyboard
-        assert len(inline_keyboard_markup) == 2
-        assert len(inline_keyboard_markup[0]) == 1
-        assert len(inline_keyboard_markup[1]) == 1
-
-    def test_expected_values(self, inline_keyboard_markup):
-        assert inline_keyboard_markup.inline_keyboard == tuple(
-            tuple(row) for row in self.inline_keyboard
-        )
-
-    def test_wrong_keyboard_inputs(self):
-        with pytest.raises(ValueError):
-            InlineKeyboardMarkup(
-                [[InlineKeyboardButton("b1", "1")], InlineKeyboardButton("b2", "2")]
-            )
-        with pytest.raises(ValueError):
-            InlineKeyboardMarkup("strings_are_not_allowed")
-        with pytest.raises(ValueError):
-            InlineKeyboardMarkup(["strings_are_not_allowed_in_the_rows_either"])
-        with pytest.raises(ValueError):
-            InlineKeyboardMarkup(InlineKeyboardButton("b1", "1"))
-
-    async def test_expected_values_empty_switch(self, inline_keyboard_markup, bot, monkeypatch):
-        async def make_assertion(
-            url,
-            data,
-            reply_to_message_id=None,
-            disable_notification=None,
-            reply_markup=None,
-            timeout=None,
-            **kwargs,
-        ):
-            if reply_markup is not None:
-                markups = (
-                    InlineKeyboardMarkup,
-                    ReplyKeyboardMarkup,
-                    ForceReply,
-                    ReplyKeyboardRemove,
-                )
-                if isinstance(reply_markup, markups):
-                    data["reply_markup"] = reply_markup.to_dict()
-                else:
-                    data["reply_markup"] = reply_markup
-
-            assert bool("'switch_inline_query': ''" in str(data["reply_markup"]))
-            assert bool("'switch_inline_query_current_chat': ''" in str(data["reply_markup"]))
-
-        inline_keyboard_markup.inline_keyboard[0][0]._unfreeze()
-        inline_keyboard_markup.inline_keyboard[0][0].callback_data = None
-        inline_keyboard_markup.inline_keyboard[0][0].switch_inline_query = ""
-        inline_keyboard_markup.inline_keyboard[0][1]._unfreeze()
-        inline_keyboard_markup.inline_keyboard[0][1].callback_data = None
-        inline_keyboard_markup.inline_keyboard[0][1].switch_inline_query_current_chat = ""
-
-        monkeypatch.setattr(bot, "_send_message", make_assertion)
-        await bot.send_message(123, "test", reply_markup=inline_keyboard_markup)
-
 
 class TestInlineKeyborardMarkupWithRequest(TestInlineKeyboardMarkupBase):
     async def test_send_message_with_inline_keyboard_markup(
