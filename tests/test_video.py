--- conflicted
+++ resolved
@@ -21,12 +21,8 @@
 import pytest
 from flaky import flaky
 
-<<<<<<< HEAD
 from telegram import Video, TelegramError, Voice, PhotoSize, MessageEntity
-=======
-from telegram import Video, TelegramError, Voice, PhotoSize
 from telegram.error import BadRequest
->>>>>>> b8ebcacc
 from telegram.utils.helpers import escape_markdown
 
 
