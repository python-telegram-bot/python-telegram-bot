#!/usr/bin/env python
#
# A library that provides a Python interface to the Telegram Bot API
# Copyright (C) 2015-2018
# Leandro Toledo de Souza <devs@python-telegram-bot.org>
#
# This program is free software: you can redistribute it and/or modify
# it under the terms of the GNU Lesser Public License as published by
# the Free Software Foundation, either version 3 of the License, or
# (at your option) any later version.
#
# This program is distributed in the hope that it will be useful,
# but WITHOUT ANY WARRANTY; without even the implied warranty of
# MERCHANTABILITY or FITNESS FOR A PARTICULAR PURPOSE.  See the
# GNU Lesser Public License for more details.
#
# You should have received a copy of the GNU Lesser Public License
# along with this program.  If not, see [http://www.gnu.org/licenses/].
import datetime

import pytest

from telegram import Message, User, Chat, MessageEntity, Document, Update
from telegram.ext import Filters, BaseFilter
import re


@pytest.fixture(scope='function')
def update():
    return Update(0, Message(0, User(0, 'Testuser', False), datetime.datetime.now(),
                             Chat(0, 'private')))


@pytest.fixture(scope='function',
                params=MessageEntity.ALL_TYPES)
def message_entity(request):
    return MessageEntity(request.param, 0, 0, url='', user='')


class TestFilters(object):
<<<<<<< HEAD
    def test_filters_all(self, update):
        assert Filters.all(update)

    def test_filters_text(self, update):
        update.message.text = 'test'
        assert Filters.text(update)
        update.message.text = '/test'
        assert not Filters.text(update)

    def test_filters_command(self, update):
        update.message.text = 'test'
        assert not Filters.command(update)
        update.message.text = '/test'
        assert Filters.command(update)

    def test_filters_regex(self, update):
        SRE_TYPE = type(re.match("", ""))
        update.message.text = '/start deep-linked param'
        result = Filters.regex(r'deep-linked param')(update)
        assert result
        assert isinstance(result, list)
        assert type(result[0]) is SRE_TYPE
        update.message.text = '/help'
        assert Filters.regex(r'help')(update)

        update.message.text = 'test'
        assert not Filters.regex(r'fail')(update)
        assert Filters.regex(r'test')(update)
        assert Filters.regex(re.compile(r'test'))(update)

        update.message.text = 'i love python'
        assert Filters.regex(r'.\b[lo]{2}ve python')(update)

        update.message.text = None
        assert not Filters.regex(r'fail')(update)

    def test_filters_regex_multiple(self, update):
        SRE_TYPE = type(re.match("", ""))
        update.message.text = '/start deep-linked param'
        result = (Filters.regex('deep') & Filters.regex(r'linked param'))(update)
        assert result
        assert isinstance(result, list)
        assert all([type(res) == SRE_TYPE for res in result])
        result = (Filters.regex('deep') | Filters.regex(r'linked param'))(update)
        assert result
        assert isinstance(result, list)
        assert all([type(res) == SRE_TYPE for res in result])
        result = (Filters.regex('not int') | Filters.regex(r'linked param'))(update)
        assert result
        assert isinstance(result, list)
        assert all([type(res) == SRE_TYPE for res in result])
        result = (Filters.regex('not int') & Filters.regex(r'linked param'))(update)
        assert not result

    def test_filters_merged_with_regex(self, update):
        SRE_TYPE = type(re.match("", ""))
        update.message.text = '/start deep-linked param'
        result = (Filters.command & Filters.regex(r'linked param'))(update)
        assert result
        assert isinstance(result, list)
        assert all([type(res) == SRE_TYPE for res in result])
        result = (Filters.regex(r'linked param') & Filters.command)(update)
        assert result
        assert isinstance(result, list)
        assert all([type(res) == SRE_TYPE for res in result])
        result = (Filters.regex(r'linked param') | Filters.command)(update)
        assert result
        assert isinstance(result, list)
        assert all([type(res) == SRE_TYPE for res in result])
        result = (Filters.command | Filters.regex(r'linked param'))(update)
        assert result
        assert isinstance(result, list)
        assert all([type(res) == SRE_TYPE for res in result])

    def test_regex_complex_merges(self, update):
        SRE_TYPE = type(re.match("", ""))
        update.message.text = 'test it out'
        filter = (Filters.regex('test') &
                  ((Filters.status_update | Filters.forwarded) | Filters.regex('out')))
        result = filter(update)
        assert result
        assert isinstance(result, list)
        assert len(result) == 2
        assert all([type(res) == SRE_TYPE for res in result])
        update.message.forward_date = datetime.datetime.now()
        result = filter(update)
        assert result
        assert isinstance(result, list)
        assert all([type(res) == SRE_TYPE for res in result])
        update.message.text = 'test it'
        result = filter(update)
        assert result
        assert isinstance(result, list)
        assert all([type(res) == SRE_TYPE for res in result])
        update.message.forward_date = False
        result = filter(update)
        assert not result
        update.message.text = 'test it out'
        result = filter(update)
        assert result
        assert isinstance(result, list)
        assert all([type(res) == SRE_TYPE for res in result])
        update.message.pinned_message = True
        result = filter(update)
        assert result
        assert isinstance(result, list)
        assert all([type(res) == SRE_TYPE for res in result])
        update.message.text = 'it out'
        result = filter(update)
        assert not result

        update.message.text = 'test it out'
        update.message.forward_date = None
        update.message.pinned_message = None
        filter = ((Filters.regex('test') | Filters.command) &
                  (Filters.regex('it') | Filters.status_update))
        result = filter(update)
        assert result
        assert isinstance(result, list)
        assert len(result) == 2
        assert all([type(res) == SRE_TYPE for res in result])
        update.message.text = 'test'
        result = filter(update)
        assert not result
        update.message.pinned_message = True
        result = filter(update)
        assert result
        assert isinstance(result, list)
        assert len(result) == 1
        assert all([type(res) == SRE_TYPE for res in result])
        update.message.text = 'nothing'
        result = filter(update)
        assert not result
        update.message.text = '/start'
        result = filter(update)
        assert result
        assert isinstance(result, bool)
        update.message.text = '/start it'
        result = filter(update)
        assert result
        assert isinstance(result, list)
        assert len(result) == 1
        assert all([type(res) == SRE_TYPE for res in result])

    def test_regex_inverted(self, update):
        update.message.text = '/start deep-linked param'
        filter = ~Filters.regex(r'deep-linked param')
        result = filter(update)
        assert not result
        update.message.text = 'not it'
        result = filter(update)
        assert result
        assert isinstance(result, bool)

        filter = (~Filters.regex('linked') & Filters.command)
        update.message.text = "it's linked"
        result = filter(update)
        assert not result
        update.message.text = '/start'
        result = filter(update)
        assert result
        update.message.text = '/linked'
        result = filter(update)
        assert not result

        filter = (~Filters.regex('linked') | Filters.command)
        update.message.text = "it's linked"
        result = filter(update)
        assert not result
        update.message.text = '/start linked'
        result = filter(update)
        assert result
        update.message.text = '/start'
        result = filter(update)
        assert result
        update.message.text = 'nothig'
        result = filter(update)
        assert result

    def test_filters_reply(self, update):
=======
    def test_filters_all(self, message):
        assert Filters.all(message)

    def test_filters_text(self, message):
        message.text = 'test'
        assert Filters.text(message)
        message.text = '/test'
        assert not Filters.text(message)

    def test_filters_command(self, message):
        message.text = 'test'
        assert not Filters.command(message)
        message.text = '/test'
        assert Filters.command(message)

    def test_filters_regex(self, message):
        message.text = '/start deep-linked param'
        assert Filters.regex(r'deep-linked param')(message)
        message.text = '/help'
        assert Filters.regex(r'help')(message)
        message.text = '/help'
        assert Filters.regex('help')(message)

        message.text = 'test'
        assert not Filters.regex(r'fail')(message)
        assert Filters.regex(r'test')(message)
        assert Filters.regex(re.compile(r'test'))(message)
        assert Filters.regex(re.compile(r'TEST', re.IGNORECASE))(message)

        message.text = 'i love python'
        assert Filters.regex(r'.\b[lo]{2}ve python')(message)

        message.text = None
        assert not Filters.regex(r'fail')(message)

    def test_filters_reply(self, message):
>>>>>>> 1b52e614
        another_message = Message(1, User(1, 'TestOther', False), datetime.datetime.now(),
                                  Chat(0, 'private'))
        update.message.text = 'test'
        assert not Filters.reply(update)
        update.message.reply_to_message = another_message
        assert Filters.reply(update)

    def test_filters_audio(self, update):
        assert not Filters.audio(update)
        update.message.audio = 'test'
        assert Filters.audio(update)

    def test_filters_document(self, update):
        assert not Filters.document(update)
        update.message.document = 'test'
        assert Filters.document(update)

    def test_filters_document_type(self, update):
        update.message.document = Document("file_id",
                                           mime_type="application/vnd.android.package-archive")
        assert Filters.document.apk(update)
        assert Filters.document.application(update)
        assert not Filters.document.doc(update)
        assert not Filters.document.audio(update)

        update.message.document.mime_type = "application/msword"
        assert Filters.document.doc(update)
        assert Filters.document.application(update)
        assert not Filters.document.docx(update)
        assert not Filters.document.audio(update)

        update.message.document.mime_type = "application/vnd.openxmlformats-officedocument." \
                                            "wordprocessingml.document"
        assert Filters.document.docx(update)
        assert Filters.document.application(update)
        assert not Filters.document.exe(update)
        assert not Filters.document.audio(update)

        update.message.document.mime_type = "application/x-ms-dos-executable"
        assert Filters.document.exe(update)
        assert Filters.document.application(update)
        assert not Filters.document.docx(update)
        assert not Filters.document.audio(update)

        update.message.document.mime_type = "video/mp4"
        assert Filters.document.gif(update)
        assert Filters.document.video(update)
        assert not Filters.document.jpg(update)
        assert not Filters.document.text(update)

        update.message.document.mime_type = "image/jpeg"
        assert Filters.document.jpg(update)
        assert Filters.document.image(update)
        assert not Filters.document.mp3(update)
        assert not Filters.document.video(update)

        update.message.document.mime_type = "audio/mpeg"
        assert Filters.document.mp3(update)
        assert Filters.document.audio(update)
        assert not Filters.document.pdf(update)
        assert not Filters.document.image(update)

        update.message.document.mime_type = "application/pdf"
        assert Filters.document.pdf(update)
        assert Filters.document.application(update)
        assert not Filters.document.py(update)
        assert not Filters.document.audio(update)

        update.message.document.mime_type = "text/x-python"
        assert Filters.document.py(update)
        assert Filters.document.text(update)
        assert not Filters.document.svg(update)
        assert not Filters.document.application(update)

        update.message.document.mime_type = "image/svg+xml"
        assert Filters.document.svg(update)
        assert Filters.document.image(update)
        assert not Filters.document.txt(update)
        assert not Filters.document.video(update)

        update.message.document.mime_type = "text/plain"
        assert Filters.document.txt(update)
        assert Filters.document.text(update)
        assert not Filters.document.targz(update)
        assert not Filters.document.application(update)

        update.message.document.mime_type = "application/x-compressed-tar"
        assert Filters.document.targz(update)
        assert Filters.document.application(update)
        assert not Filters.document.wav(update)
        assert not Filters.document.audio(update)

        update.message.document.mime_type = "audio/x-wav"
        assert Filters.document.wav(update)
        assert Filters.document.audio(update)
        assert not Filters.document.xml(update)
        assert not Filters.document.image(update)

        update.message.document.mime_type = "application/xml"
        assert Filters.document.xml(update)
        assert Filters.document.application(update)
        assert not Filters.document.zip(update)
        assert not Filters.document.audio(update)

        update.message.document.mime_type = "application/zip"
        assert Filters.document.zip(update)
        assert Filters.document.application(update)
        assert not Filters.document.apk(update)
        assert not Filters.document.audio(update)

        update.message.document.mime_type = "image/x-rgb"
        assert not Filters.document.category("application/")(update)
        assert not Filters.document.mime_type("application/x-sh")(update)
        update.message.document.mime_type = "application/x-sh"
        assert Filters.document.category("application/")(update)
        assert Filters.document.mime_type("application/x-sh")(update)

    def test_filters_animation(self, update):
        assert not Filters.animation(update)
        update.message.animation = 'test'
        assert Filters.animation(update)

    def test_filters_photo(self, update):
        assert not Filters.photo(update)
        update.message.photo = 'test'
        assert Filters.photo(update)

    def test_filters_sticker(self, update):
        assert not Filters.sticker(update)
        update.message.sticker = 'test'
        assert Filters.sticker(update)

    def test_filters_video(self, update):
        assert not Filters.video(update)
        update.message.video = 'test'
        assert Filters.video(update)

    def test_filters_voice(self, update):
        assert not Filters.voice(update)
        update.message.voice = 'test'
        assert Filters.voice(update)

    def test_filters_video_note(self, update):
        assert not Filters.video_note(update)
        update.message.video_note = 'test'
        assert Filters.video_note(update)

    def test_filters_contact(self, update):
        assert not Filters.contact(update)
        update.message.contact = 'test'
        assert Filters.contact(update)

    def test_filters_location(self, update):
        assert not Filters.location(update)
        update.message.location = 'test'
        assert Filters.location(update)

    def test_filters_venue(self, update):
        assert not Filters.venue(update)
        update.message.venue = 'test'
        assert Filters.venue(update)

    def test_filters_status_update(self, update):
        assert not Filters.status_update(update)

        update.message.new_chat_members = ['test']
        assert Filters.status_update(update)
        assert Filters.status_update.new_chat_members(update)
        update.message.new_chat_members = None

        update.message.left_chat_member = 'test'
        assert Filters.status_update(update)
        assert Filters.status_update.left_chat_member(update)
        update.message.left_chat_member = None

        update.message.new_chat_title = 'test'
        assert Filters.status_update(update)
        assert Filters.status_update.new_chat_title(update)
        update.message.new_chat_title = ''

        update.message.new_chat_photo = 'test'
        assert Filters.status_update(update)
        assert Filters.status_update.new_chat_photo(update)
        update.message.new_chat_photo = None

        update.message.delete_chat_photo = True
        assert Filters.status_update(update)
        assert Filters.status_update.delete_chat_photo(update)
        update.message.delete_chat_photo = False

        update.message.group_chat_created = True
        assert Filters.status_update(update)
        assert Filters.status_update.chat_created(update)
        update.message.group_chat_created = False

        update.message.supergroup_chat_created = True
        assert Filters.status_update(update)
        assert Filters.status_update.chat_created(update)
        update.message.supergroup_chat_created = False

        update.message.channel_chat_created = True
        assert Filters.status_update(update)
        assert Filters.status_update.chat_created(update)
        update.message.channel_chat_created = False

        update.message.migrate_to_chat_id = 100
        assert Filters.status_update(update)
        assert Filters.status_update.migrate(update)
        update.message.migrate_to_chat_id = 0

        update.message.migrate_from_chat_id = 100
        assert Filters.status_update(update)
        assert Filters.status_update.migrate(update)
        update.message.migrate_from_chat_id = 0

        update.message.pinned_message = 'test'
        assert Filters.status_update(update)
        assert Filters.status_update.pinned_message(update)
        update.message.pinned_message = None

        update.message.connected_website = 'http://example.com/'
        assert Filters.status_update(update)
        assert Filters.status_update.connected_website(update)
        update.message.connected_website = None

    def test_filters_forwarded(self, update):
        assert not Filters.forwarded(update)
        update.message.forward_date = datetime.datetime.now()
        assert Filters.forwarded(update)

    def test_filters_game(self, update):
        assert not Filters.game(update)
        update.message.game = 'test'
        assert Filters.game(update)

    def test_entities_filter(self, update, message_entity):
        update.message.entities = [message_entity]
        assert Filters.entity(message_entity.type)(update)

        update.message.entities = []
        assert not Filters.entity(MessageEntity.MENTION)(update)

        second = message_entity.to_dict()
        second['type'] = 'bold'
        second = MessageEntity.de_json(second, None)
        update.message.entities = [message_entity, second]
        assert Filters.entity(message_entity.type)(update)
        assert not Filters.caption_entity(message_entity.type)(update)

    def test_caption_entities_filter(self, update, message_entity):
        update.message.caption_entities = [message_entity]
        assert Filters.caption_entity(message_entity.type)(update)

        update.message.caption_entities = []
        assert not Filters.caption_entity(MessageEntity.MENTION)(update)

        second = message_entity.to_dict()
        second['type'] = 'bold'
        second = MessageEntity.de_json(second, None)
        update.message.caption_entities = [message_entity, second]
        assert Filters.caption_entity(message_entity.type)(update)
        assert not Filters.entity(message_entity.type)(update)

    def test_private_filter(self, update):
        assert Filters.private(update)
        update.message.chat.type = 'group'
        assert not Filters.private(update)

    def test_group_filter(self, update):
        assert not Filters.group(update)
        update.message.chat.type = 'group'
        assert Filters.group(update)
        update.message.chat.type = 'supergroup'
        assert Filters.group(update)

    def test_filters_user(self):
        with pytest.raises(ValueError, match='user_id or username'):
            Filters.user(user_id=1, username='user')
        with pytest.raises(ValueError, match='user_id or username'):
            Filters.user()

    def test_filters_user_id(self, update):
        assert not Filters.user(user_id=1)(update)
        update.message.from_user.id = 1
        assert Filters.user(user_id=1)(update)
        update.message.from_user.id = 2
        assert Filters.user(user_id=[1, 2])(update)
        assert not Filters.user(user_id=[3, 4])(update)

    def test_filters_username(self, update):
        assert not Filters.user(username='user')(update)
        assert not Filters.user(username='Testuser')(update)
        update.message.from_user.username = 'user'
        assert Filters.user(username='@user')(update)
        assert Filters.user(username='user')(update)
        assert Filters.user(username=['user1', 'user', 'user2'])(update)
        assert not Filters.user(username=['@username', '@user_2'])(update)

    def test_filters_chat(self):
        with pytest.raises(ValueError, match='chat_id or username'):
            Filters.chat(chat_id=-1, username='chat')
        with pytest.raises(ValueError, match='chat_id or username'):
            Filters.chat()

    def test_filters_chat_id(self, update):
        assert not Filters.chat(chat_id=-1)(update)
        update.message.chat.id = -1
        assert Filters.chat(chat_id=-1)(update)
        update.message.chat.id = -2
        assert Filters.chat(chat_id=[-1, -2])(update)
        assert not Filters.chat(chat_id=[-3, -4])(update)

    def test_filters_chat_username(self, update):
        assert not Filters.chat(username='chat')(update)
        update.message.chat.username = 'chat'
        assert Filters.chat(username='@chat')(update)
        assert Filters.chat(username='chat')(update)
        assert Filters.chat(username=['chat1', 'chat', 'chat2'])(update)
        assert not Filters.chat(username=['@chat1', 'chat_2'])(update)

    def test_filters_invoice(self, update):
        assert not Filters.invoice(update)
        update.message.invoice = 'test'
        assert Filters.invoice(update)

    def test_filters_successful_payment(self, update):
        assert not Filters.successful_payment(update)
        update.message.successful_payment = 'test'
        assert Filters.successful_payment(update)

    def test_filters_passport_data(self, update):
        assert not Filters.passport_data(update)
        update.message.passport_data = 'test'
        assert Filters.passport_data(update)

    def test_language_filter_single(self, update):
        update.message.from_user.language_code = 'en_US'
        assert (Filters.language('en_US'))(update)
        assert (Filters.language('en'))(update)
        assert not (Filters.language('en_GB'))(update)
        assert not (Filters.language('da'))(update)
        update.message.from_user.language_code = 'da'
        assert not (Filters.language('en_US'))(update)
        assert not (Filters.language('en'))(update)
        assert not (Filters.language('en_GB'))(update)
        assert (Filters.language('da'))(update)

    def test_language_filter_multiple(self, update):
        f = Filters.language(['en_US', 'da'])
        update.message.from_user.language_code = 'en_US'
        assert f(update)
        update.message.from_user.language_code = 'en_GB'
        assert not f(update)
        update.message.from_user.language_code = 'da'
        assert f(update)

    def test_and_filters(self, update):
        update.message.text = 'test'
        update.message.forward_date = datetime.datetime.now()
        assert (Filters.text & Filters.forwarded)(update)
        update.message.text = '/test'
        assert not (Filters.text & Filters.forwarded)(update)
        update.message.text = 'test'
        update.message.forward_date = None
        assert not (Filters.text & Filters.forwarded)(update)

        update.message.text = 'test'
        update.message.forward_date = datetime.datetime.now()
        assert (Filters.text & Filters.forwarded & Filters.private)(update)

    def test_or_filters(self, update):
        update.message.text = 'test'
        assert (Filters.text | Filters.status_update)(update)
        update.message.group_chat_created = True
        assert (Filters.text | Filters.status_update)(update)
        update.message.text = None
        assert (Filters.text | Filters.status_update)(update)
        update.message.group_chat_created = False
        assert not (Filters.text | Filters.status_update)(update)

    def test_and_or_filters(self, update):
        update.message.text = 'test'
        update.message.forward_date = datetime.datetime.now()
        assert (Filters.text & (Filters.status_update | Filters.forwarded))(update)
        update.message.forward_date = False
        assert not (Filters.text & (Filters.forwarded | Filters.status_update))(update)
        update.message.pinned_message = True
        assert (Filters.text & (Filters.forwarded | Filters.status_update)(update))

        assert str((Filters.text & (Filters.forwarded | Filters.entity(
            MessageEntity.MENTION)))) == '<Filters.text and <Filters.forwarded or ' \
                                         'Filters.entity(mention)>>'

    def test_inverted_filters(self, update):
        update.message.text = '/test'
        assert Filters.command(update)
        assert not (~Filters.command)(update)
        update.message.text = 'test'
        assert not Filters.command(update)
        assert (~Filters.command)(update)

    def test_inverted_and_filters(self, update):
        update.message.text = '/test'
        update.message.forward_date = 1
        assert (Filters.forwarded & Filters.command)(update)
        assert not (~Filters.forwarded & Filters.command)(update)
        assert not (Filters.forwarded & ~Filters.command)(update)
        assert not (~(Filters.forwarded & Filters.command))(update)
        update.message.forward_date = None
        assert not (Filters.forwarded & Filters.command)(update)
        assert (~Filters.forwarded & Filters.command)(update)
        assert not (Filters.forwarded & ~Filters.command)(update)
        assert (~(Filters.forwarded & Filters.command))(update)
        update.message.text = 'test'
        assert not (Filters.forwarded & Filters.command)(update)
        assert not (~Filters.forwarded & Filters.command)(update)
        assert not (Filters.forwarded & ~Filters.command)(update)
        assert (~(Filters.forwarded & Filters.command))(update)

    def test_faulty_custom_filter(self, update):
        class _CustomFilter(BaseFilter):
            pass

        custom = _CustomFilter()

        with pytest.raises(NotImplementedError):
            (custom & Filters.text)(update)

    def test_custom_unnamed_filter(self, update):
        class Unnamed(BaseFilter):
            def filter(self, mes):
                return True

        unnamed = Unnamed()
        assert str(unnamed) == Unnamed.__name__

    def test_update_type_message(self, update):
        assert Filters.update.message(update)
        assert not Filters.update.edited_message(update)
        assert Filters.update.messages(update)
        assert not Filters.update.channel_post(update)
        assert not Filters.update.edited_channel_post(update)
        assert not Filters.update.channel_posts(update)
        assert Filters.update(update)

    def test_update_type_edited_message(self, update):
        update.edited_message, update.message = update.message, update.edited_message
        assert not Filters.update.message(update)
        assert Filters.update.edited_message(update)
        assert Filters.update.messages(update)
        assert not Filters.update.channel_post(update)
        assert not Filters.update.edited_channel_post(update)
        assert not Filters.update.channel_posts(update)
        assert Filters.update(update)

    def test_update_type_channel_post(self, update):
        update.channel_post, update.message = update.message, update.edited_message
        assert not Filters.update.message(update)
        assert not Filters.update.edited_message(update)
        assert not Filters.update.messages(update)
        assert Filters.update.channel_post(update)
        assert not Filters.update.edited_channel_post(update)
        assert Filters.update.channel_posts(update)
        assert Filters.update(update)

    def test_update_type_edited_channel_post(self, update):
        update.edited_channel_post, update.message = update.message, update.edited_message
        assert not Filters.update.message(update)
        assert not Filters.update.edited_message(update)
        assert not Filters.update.messages(update)
        assert not Filters.update.channel_post(update)
        assert Filters.update.edited_channel_post(update)
        assert Filters.update.channel_posts(update)
        assert Filters.update(update)<|MERGE_RESOLUTION|>--- conflicted
+++ resolved
@@ -38,7 +38,6 @@
 
 
 class TestFilters(object):
-<<<<<<< HEAD
     def test_filters_all(self, update):
         assert Filters.all(update)
 
@@ -68,6 +67,7 @@
         assert not Filters.regex(r'fail')(update)
         assert Filters.regex(r'test')(update)
         assert Filters.regex(re.compile(r'test'))(update)
+        assert Filters.regex(re.compile(r'TEST', re.IGNORECASE))(update)
 
         update.message.text = 'i love python'
         assert Filters.regex(r'.\b[lo]{2}ve python')(update)
@@ -219,44 +219,6 @@
         assert result
 
     def test_filters_reply(self, update):
-=======
-    def test_filters_all(self, message):
-        assert Filters.all(message)
-
-    def test_filters_text(self, message):
-        message.text = 'test'
-        assert Filters.text(message)
-        message.text = '/test'
-        assert not Filters.text(message)
-
-    def test_filters_command(self, message):
-        message.text = 'test'
-        assert not Filters.command(message)
-        message.text = '/test'
-        assert Filters.command(message)
-
-    def test_filters_regex(self, message):
-        message.text = '/start deep-linked param'
-        assert Filters.regex(r'deep-linked param')(message)
-        message.text = '/help'
-        assert Filters.regex(r'help')(message)
-        message.text = '/help'
-        assert Filters.regex('help')(message)
-
-        message.text = 'test'
-        assert not Filters.regex(r'fail')(message)
-        assert Filters.regex(r'test')(message)
-        assert Filters.regex(re.compile(r'test'))(message)
-        assert Filters.regex(re.compile(r'TEST', re.IGNORECASE))(message)
-
-        message.text = 'i love python'
-        assert Filters.regex(r'.\b[lo]{2}ve python')(message)
-
-        message.text = None
-        assert not Filters.regex(r'fail')(message)
-
-    def test_filters_reply(self, message):
->>>>>>> 1b52e614
         another_message = Message(1, User(1, 'TestOther', False), datetime.datetime.now(),
                                   Chat(0, 'private'))
         update.message.text = 'test'
