--- conflicted
+++ resolved
@@ -27,13 +27,9 @@
 
 @pytest.fixture(scope='function')
 def update():
-<<<<<<< HEAD
     return Update(0, Message(0, datetime.datetime.utcnow(),
-                             Chat(0, 'private'), from_user=User(0, 'Testuser', False)))
-=======
-    return Update(0, Message(0, User(0, 'Testuser', False), datetime.datetime.utcnow(),
-                             Chat(0, 'private'), via_bot=User(0, "Testbot", True)))
->>>>>>> 1e29c1a7
+                             Chat(0, 'private'), from_user=User(0, 'Testuser', False),
+                             via_bot=User(0, "Testbot", True)))
 
 
 @pytest.fixture(scope='function',
