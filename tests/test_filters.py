#!/usr/bin/env python
#
# A library that provides a Python interface to the Telegram Bot API
# Copyright (C) 2015-2021
# Leandro Toledo de Souza <devs@python-telegram-bot.org>
#
# This program is free software: you can redistribute it and/or modify
# it under the terms of the GNU Lesser Public License as published by
# the Free Software Foundation, either version 3 of the License, or
# (at your option) any later version.
#
# This program is distributed in the hope that it will be useful,
# but WITHOUT ANY WARRANTY; without even the implied warranty of
# MERCHANTABILITY or FITNESS FOR A PARTICULAR PURPOSE.  See the
# GNU Lesser Public License for more details.
#
# You should have received a copy of the GNU Lesser Public License
# along with this program.  If not, see [http://www.gnu.org/licenses/].
import datetime

import pytest

<<<<<<< HEAD
from telegram import Message, User, Chat, MessageEntity, Document, Update, Dice, CallbackQuery
from telegram.ext import filters
=======
from telegram import Message, User, Chat, MessageEntity, Document, Update, Dice
from telegram.ext import Filters, BaseFilter, MessageFilter, UpdateFilter
>>>>>>> 8b5966d7

import inspect
import re


@pytest.fixture(scope='function')
def update():
    return Update(
        0,
        Message(
            0,
            datetime.datetime.utcnow(),
            Chat(0, 'private'),
            from_user=User(0, 'Testuser', False),
            via_bot=User(0, "Testbot", True),
            sender_chat=Chat(0, 'Channel'),
            forward_from=User(0, "HAL9000", False),
            forward_from_chat=Chat(0, "Channel"),
        ),
    )


@pytest.fixture(scope='function', params=MessageEntity.ALL_TYPES)
def message_entity(request):
    return MessageEntity(request.param, 0, 0, url='', user=User(1, 'first_name', False))


@pytest.fixture(
    scope='class',
    params=[{'class': filters.MessageFilter}, {'class': filters.UpdateFilter}],
    ids=['MessageFilter', 'UpdateFilter'],
)
def base_class(request):
    return request.param['class']


class TestFilters:
    def test_all_filters_slot_behaviour(self, mro_slots):
        """
        Use depth first search to get all nested filters, and instantiate them (which need it) with
        the correct number of arguments, then test each filter separately. Also tests setting
        custom attributes on custom filters.
        """

        def filter_class(obj):
            return True if inspect.isclass(obj) and "filters" in repr(obj) else False

        # The total no. of filters is about 72 as of 31/10/21.
        # Gather all the filters to test using DFS-
        visited = []
        classes = inspect.getmembers(filters, predicate=filter_class)  # List[Tuple[str, type]]
        stack = classes.copy()
        while stack:
            cls = stack[-1][-1]  # get last element and its class
            for inner_cls in inspect.getmembers(
                cls,  # Get inner filters
                lambda a: inspect.isclass(a) and not issubclass(a, cls.__class__),
            ):
                if inner_cls[1] not in visited:
                    stack.append(inner_cls)
                    visited.append(inner_cls[1])
                    classes.append(inner_cls)
                    break
            else:
                stack.pop()

        # Now start the actual testing
        for name, cls in classes:
            # Can't instantiate abstract classes without overriding methods, so skip them for now
            exclude = {'_MergedFilter', '_XORFilter'}
            if inspect.isabstract(cls) or name in {'__class__', '__base__'} | exclude:
                continue

            assert '__slots__' in cls.__dict__, f"Filter {name!r} doesn't have __slots__"
            # get no. of args minus the 'self', 'args' and 'kwargs' argument
            init_sig = inspect.signature(cls.__init__).parameters
            extra = 0
            for param in init_sig:
                if param in {'self', 'args', 'kwargs'}:
                    extra += 1
            args = len(init_sig) - extra

            if not args:
                inst = cls()
            elif args == 1:
                inst = cls('1')
            else:
                inst = cls(*['blah'])

            assert len(mro_slots(inst)) == len(set(mro_slots(inst))), f"same slot in {name}"

            assert len(mro_slots(inst)) == len(set(mro_slots(inst))), f"same slot in {name}"

            for attr in cls.__slots__:
                assert getattr(inst, attr, 'err') != 'err', f"got extra slot '{attr}' for {name}"

<<<<<<< HEAD
        class CustomFilter(filters.MessageFilter):
=======
        class CustomFilter(MessageFilter):
>>>>>>> 8b5966d7
            def filter(self, message: Message):
                pass

        with pytest.warns(None):
            CustomFilter().custom = 'allowed'  # Test setting custom attr to custom filters

    def test_filters_all(self, update):
        assert filters.ALL.check_update(update)

    def test_filters_text(self, update):
        update.message.text = 'test'
        assert filters.TEXT.check_update(update)
        update.message.text = '/test'
        assert filters.Text().check_update(update)

    def test_filters_text_strings(self, update):
        update.message.text = '/test'
        assert filters.Text(('/test', 'test1')).check_update(update)
        assert not filters.Text(['test1', 'test2']).check_update(update)

    def test_filters_caption(self, update):
        update.message.caption = 'test'
        assert filters.CAPTION.check_update(update)
        update.message.caption = None
        assert not filters.CAPTION.check_update(update)

    def test_filters_caption_strings(self, update):
        update.message.caption = 'test'
        assert filters.Caption(('test', 'test1')).check_update(update)
        assert not filters.Caption(['test1', 'test2']).check_update(update)

    def test_filters_command_default(self, update):
        update.message.text = 'test'
        assert not filters.COMMAND.check_update(update)
        update.message.text = '/test'
        assert not filters.COMMAND.check_update(update)
        # Only accept commands at the beginning
        update.message.entities = [MessageEntity(MessageEntity.BOT_COMMAND, 3, 5)]
        assert not filters.COMMAND.check_update(update)
        update.message.entities = [MessageEntity(MessageEntity.BOT_COMMAND, 0, 5)]
        assert filters.COMMAND.check_update(update)

    def test_filters_command_anywhere(self, update):
        update.message.entities = [MessageEntity(MessageEntity.BOT_COMMAND, 5, 4)]
        assert filters.Command(False).check_update(update)

    def test_filters_regex(self, update):
        sre_type = type(re.match("", ""))
        update.message.text = '/start deep-linked param'
        result = filters.Regex(r'deep-linked param').check_update(update)
        assert result
        assert isinstance(result, dict)
        matches = result['matches']
        assert isinstance(matches, list)
        assert type(matches[0]) is sre_type
        update.message.text = '/help'
        assert filters.Regex(r'help').check_update(update)

        update.message.text = 'test'
        assert not filters.Regex(r'fail').check_update(update)
        assert filters.Regex(r'test').check_update(update)
        assert filters.Regex(re.compile(r'test')).check_update(update)
        assert filters.Regex(re.compile(r'TEST', re.IGNORECASE)).check_update(update)

        update.message.text = 'i love python'
        assert filters.Regex(r'.\b[lo]{2}ve python').check_update(update)

        update.message.text = None
        assert not filters.Regex(r'fail').check_update(update)

    def test_filters_regex_multiple(self, update):
        sre_type = type(re.match("", ""))
        update.message.text = '/start deep-linked param'
        result = (filters.Regex('deep') & filters.Regex(r'linked param')).check_update(update)
        assert result
        assert isinstance(result, dict)
        matches = result['matches']
        assert isinstance(matches, list)
        assert all(type(res) is sre_type for res in matches)
        result = (filters.Regex('deep') | filters.Regex(r'linked param')).check_update(update)
        assert result
        assert isinstance(result, dict)
        matches = result['matches']
        assert isinstance(matches, list)
        assert all(type(res) is sre_type for res in matches)
        result = (filters.Regex('not int') | filters.Regex(r'linked param')).check_update(update)
        assert result
        assert isinstance(result, dict)
        matches = result['matches']
        assert isinstance(matches, list)
        assert all(type(res) is sre_type for res in matches)
        result = (filters.Regex('not int') & filters.Regex(r'linked param')).check_update(update)
        assert not result

    def test_filters_merged_with_regex(self, update):
        sre_type = type(re.match("", ""))
        update.message.text = '/start deep-linked param'
        update.message.entities = [MessageEntity(MessageEntity.BOT_COMMAND, 0, 6)]
        result = (filters.COMMAND & filters.Regex(r'linked param')).check_update(update)
        assert result
        assert isinstance(result, dict)
        matches = result['matches']
        assert isinstance(matches, list)
        assert all(type(res) is sre_type for res in matches)
        result = (filters.Regex(r'linked param') & filters.COMMAND).check_update(update)
        assert result
        assert isinstance(result, dict)
        matches = result['matches']
        assert isinstance(matches, list)
        assert all(type(res) is sre_type for res in matches)
        result = (filters.Regex(r'linked param') | filters.COMMAND).check_update(update)
        assert result
        assert isinstance(result, dict)
        matches = result['matches']
        assert isinstance(matches, list)
        assert all(type(res) is sre_type for res in matches)
        # Should not give a match since it's a or filter and it short circuits
        result = (filters.COMMAND | filters.Regex(r'linked param')).check_update(update)
        assert result is True

    def test_regex_complex_merges(self, update):
        sre_type = type(re.match("", ""))
        update.message.text = 'test it out'
        test_filter = filters.Regex('test') & (
            (filters.StatusUpdate.ALL | filters.FORWARDED) | filters.Regex('out')
        )
        result = test_filter.check_update(update)
        assert result
        assert isinstance(result, dict)
        matches = result['matches']
        assert isinstance(matches, list)
        assert len(matches) == 2
        assert all(type(res) is sre_type for res in matches)
        update.message.forward_date = datetime.datetime.utcnow()
        result = test_filter.check_update(update)
        assert result
        assert isinstance(result, dict)
        matches = result['matches']
        assert isinstance(matches, list)
        assert all(type(res) is sre_type for res in matches)
        update.message.text = 'test it'
        result = test_filter.check_update(update)
        assert result
        assert isinstance(result, dict)
        matches = result['matches']
        assert isinstance(matches, list)
        assert all(type(res) is sre_type for res in matches)
        update.message.forward_date = None
        result = test_filter.check_update(update)
        assert not result
        update.message.text = 'test it out'
        result = test_filter.check_update(update)
        assert result
        assert isinstance(result, dict)
        matches = result['matches']
        assert isinstance(matches, list)
        assert all(type(res) is sre_type for res in matches)
        update.message.pinned_message = True
        result = test_filter.check_update(update)
        assert result
        assert isinstance(result, dict)
        matches = result['matches']
        assert isinstance(matches, list)
        assert all(type(res) is sre_type for res in matches)
        update.message.text = 'it out'
        result = test_filter.check_update(update)
        assert not result

        update.message.text = 'test it out'
        update.message.forward_date = None
        update.message.pinned_message = None
        test_filter = (filters.Regex('test') | filters.COMMAND) & (
            filters.Regex('it') | filters.StatusUpdate.ALL
        )
        result = test_filter.check_update(update)
        assert result
        assert isinstance(result, dict)
        matches = result['matches']
        assert isinstance(matches, list)
        assert len(matches) == 2
        assert all(type(res) is sre_type for res in matches)
        update.message.text = 'test'
        result = test_filter.check_update(update)
        assert not result
        update.message.pinned_message = True
        result = test_filter.check_update(update)
        assert result
        assert isinstance(result, dict)
        matches = result['matches']
        assert isinstance(matches, list)
        assert len(matches) == 1
        assert all(type(res) is sre_type for res in matches)
        update.message.text = 'nothing'
        result = test_filter.check_update(update)
        assert not result
        update.message.text = '/start'
        update.message.entities = [MessageEntity(MessageEntity.BOT_COMMAND, 0, 6)]
        result = test_filter.check_update(update)
        assert result
        assert isinstance(result, bool)
        update.message.text = '/start it'
        result = test_filter.check_update(update)
        assert result
        assert isinstance(result, dict)
        matches = result['matches']
        assert isinstance(matches, list)
        assert len(matches) == 1
        assert all(type(res) is sre_type for res in matches)

    def test_regex_inverted(self, update):
        update.message.text = '/start deep-linked param'
        update.message.entities = [MessageEntity(MessageEntity.BOT_COMMAND, 0, 5)]
        inv = ~filters.Regex(r'deep-linked param')
        result = inv.check_update(update)
        assert not result
        update.message.text = 'not it'
        result = inv.check_update(update)
        assert result
        assert isinstance(result, bool)

        inv = ~filters.Regex('linked') & filters.COMMAND
        update.message.text = "it's linked"
        result = inv.check_update(update)
        assert not result
        update.message.text = '/start'
        update.message.entities = [MessageEntity(MessageEntity.BOT_COMMAND, 0, 6)]
        result = inv.check_update(update)
        assert result
        update.message.text = '/linked'
        result = inv.check_update(update)
        assert not result

        inv = ~filters.Regex('linked') | filters.COMMAND
        update.message.text = "it's linked"
        update.message.entities = []
        result = inv.check_update(update)
        assert not result
        update.message.text = '/start linked'
        update.message.entities = [MessageEntity(MessageEntity.BOT_COMMAND, 0, 6)]
        result = inv.check_update(update)
        assert result
        update.message.text = '/start'
        result = inv.check_update(update)
        assert result
        update.message.text = 'nothig'
        update.message.entities = []
        result = inv.check_update(update)
        assert result

    def test_filters_caption_regex(self, update):
        sre_type = type(re.match("", ""))
        update.message.caption = '/start deep-linked param'
        result = filters.CaptionRegex(r'deep-linked param').check_update(update)
        assert result
        assert isinstance(result, dict)
        matches = result['matches']
        assert isinstance(matches, list)
        assert type(matches[0]) is sre_type
        update.message.caption = '/help'
        assert filters.CaptionRegex(r'help').check_update(update)

        update.message.caption = 'test'
        assert not filters.CaptionRegex(r'fail').check_update(update)
        assert filters.CaptionRegex(r'test').check_update(update)
        assert filters.CaptionRegex(re.compile(r'test')).check_update(update)
        assert filters.CaptionRegex(re.compile(r'TEST', re.IGNORECASE)).check_update(update)

        update.message.caption = 'i love python'
        assert filters.CaptionRegex(r'.\b[lo]{2}ve python').check_update(update)

        update.message.caption = None
        assert not filters.CaptionRegex(r'fail').check_update(update)

    def test_filters_caption_regex_multiple(self, update):
        sre_type = type(re.match("", ""))
        update.message.caption = '/start deep-linked param'
        _and = filters.CaptionRegex('deep') & filters.CaptionRegex(r'linked param')
        result = _and.check_update(update)
        assert result
        assert isinstance(result, dict)
        matches = result['matches']
        assert isinstance(matches, list)
        assert all(type(res) is sre_type for res in matches)
        _or = filters.CaptionRegex('deep') | filters.CaptionRegex(r'linked param')
        result = _or.check_update(update)
        assert result
        assert isinstance(result, dict)
        matches = result['matches']
        assert isinstance(matches, list)
        assert all(type(res) is sre_type for res in matches)
        _or = filters.CaptionRegex('not int') | filters.CaptionRegex(r'linked param')
        result = _or.check_update(update)
        assert result
        assert isinstance(result, dict)
        matches = result['matches']
        assert isinstance(matches, list)
        assert all(type(res) is sre_type for res in matches)
        _and = filters.CaptionRegex('not int') & filters.CaptionRegex(r'linked param')
        result = _and.check_update(update)
        assert not result

    def test_filters_merged_with_caption_regex(self, update):
        sre_type = type(re.match("", ""))
        update.message.caption = '/start deep-linked param'
        update.message.entities = [MessageEntity(MessageEntity.BOT_COMMAND, 0, 6)]
        result = (filters.COMMAND & filters.CaptionRegex(r'linked param')).check_update(update)
        assert result
        assert isinstance(result, dict)
        matches = result['matches']
        assert isinstance(matches, list)
        assert all(type(res) is sre_type for res in matches)
        result = (filters.CaptionRegex(r'linked param') & filters.COMMAND).check_update(update)
        assert result
        assert isinstance(result, dict)
        matches = result['matches']
        assert isinstance(matches, list)
        assert all(type(res) is sre_type for res in matches)
        result = (filters.CaptionRegex(r'linked param') | filters.COMMAND).check_update(update)
        assert result
        assert isinstance(result, dict)
        matches = result['matches']
        assert isinstance(matches, list)
        assert all(type(res) is sre_type for res in matches)
        # Should not give a match since it's a or filter and it short circuits
        result = (filters.COMMAND | filters.CaptionRegex(r'linked param')).check_update(update)
        assert result is True

    def test_caption_regex_complex_merges(self, update):
        sre_type = type(re.match("", ""))
        update.message.caption = 'test it out'
        test_filter = filters.CaptionRegex('test') & (
            (filters.StatusUpdate.ALL | filters.FORWARDED) | filters.CaptionRegex('out')
        )
        result = test_filter.check_update(update)
        assert result
        assert isinstance(result, dict)
        matches = result['matches']
        assert isinstance(matches, list)
        assert len(matches) == 2
        assert all(type(res) is sre_type for res in matches)
        update.message.forward_date = datetime.datetime.utcnow()
        result = test_filter.check_update(update)
        assert result
        assert isinstance(result, dict)
        matches = result['matches']
        assert isinstance(matches, list)
        assert all(type(res) is sre_type for res in matches)
        update.message.caption = 'test it'
        result = test_filter.check_update(update)
        assert result
        assert isinstance(result, dict)
        matches = result['matches']
        assert isinstance(matches, list)
        assert all(type(res) is sre_type for res in matches)
        update.message.forward_date = None
        result = test_filter.check_update(update)
        assert not result
        update.message.caption = 'test it out'
        result = test_filter.check_update(update)
        assert result
        assert isinstance(result, dict)
        matches = result['matches']
        assert isinstance(matches, list)
        assert all(type(res) is sre_type for res in matches)
        update.message.pinned_message = True
        result = test_filter.check_update(update)
        assert result
        assert isinstance(result, dict)
        matches = result['matches']
        assert isinstance(matches, list)
        assert all(type(res) is sre_type for res in matches)
        update.message.caption = 'it out'
        result = test_filter.check_update(update)
        assert not result

        update.message.caption = 'test it out'
        update.message.forward_date = None
        update.message.pinned_message = None
        test_filter = (filters.CaptionRegex('test') | filters.COMMAND) & (
            filters.CaptionRegex('it') | filters.StatusUpdate.ALL
        )
        result = test_filter.check_update(update)
        assert result
        assert isinstance(result, dict)
        matches = result['matches']
        assert isinstance(matches, list)
        assert len(matches) == 2
        assert all(type(res) is sre_type for res in matches)
        update.message.caption = 'test'
        result = test_filter.check_update(update)
        assert not result
        update.message.pinned_message = True
        result = test_filter.check_update(update)
        assert result
        assert isinstance(result, dict)
        matches = result['matches']
        assert isinstance(matches, list)
        assert len(matches) == 1
        assert all(type(res) is sre_type for res in matches)
        update.message.caption = 'nothing'
        result = test_filter.check_update(update)
        assert not result
        update.message.caption = '/start'
        update.message.entities = [MessageEntity(MessageEntity.BOT_COMMAND, 0, 6)]
        result = test_filter.check_update(update)
        assert result
        assert isinstance(result, bool)
        update.message.caption = '/start it'
        result = test_filter.check_update(update)
        assert result
        assert isinstance(result, dict)
        matches = result['matches']
        assert isinstance(matches, list)
        assert len(matches) == 1
        assert all(type(res) is sre_type for res in matches)

    def test_caption_regex_inverted(self, update):
        update.message.caption = '/start deep-linked param'
        update.message.entities = [MessageEntity(MessageEntity.BOT_COMMAND, 0, 5)]
        test_filter = ~filters.CaptionRegex(r'deep-linked param')
        result = test_filter.check_update(update)
        assert not result
        update.message.caption = 'not it'
        result = test_filter.check_update(update)
        assert result
        assert isinstance(result, bool)

        test_filter = ~filters.CaptionRegex('linked') & filters.COMMAND
        update.message.caption = "it's linked"
        result = test_filter.check_update(update)
        assert not result
        update.message.caption = '/start'
        update.message.entities = [MessageEntity(MessageEntity.BOT_COMMAND, 0, 6)]
        result = test_filter.check_update(update)
        assert result
        update.message.caption = '/linked'
        result = test_filter.check_update(update)
        assert not result

        test_filter = ~filters.CaptionRegex('linked') | filters.COMMAND
        update.message.caption = "it's linked"
        update.message.entities = []
        result = test_filter.check_update(update)
        assert not result
        update.message.caption = '/start linked'
        update.message.entities = [MessageEntity(MessageEntity.BOT_COMMAND, 0, 6)]
        result = test_filter.check_update(update)
        assert result
        update.message.caption = '/start'
        result = test_filter.check_update(update)
        assert result
        update.message.caption = 'nothig'
        update.message.entities = []
        result = test_filter.check_update(update)
        assert result

    def test_filters_reply(self, update):
        another_message = Message(
            1,
            datetime.datetime.utcnow(),
            Chat(0, 'private'),
            from_user=User(1, 'TestOther', False),
        )
        update.message.text = 'test'
        assert not filters.REPLY.check_update(update)
        update.message.reply_to_message = another_message
        assert filters.REPLY.check_update(update)

    def test_filters_audio(self, update):
        assert not filters.AUDIO.check_update(update)
        update.message.audio = 'test'
        assert filters.AUDIO.check_update(update)

    def test_filters_document(self, update):
        assert not filters.DOCUMENT.check_update(update)
        update.message.document = 'test'
        assert filters.DOCUMENT.check_update(update)

    def test_filters_document_type(self, update):
        update.message.document = Document(
            "file_id", 'unique_id', mime_type="application/vnd.android.package-archive"
        )
        assert filters.Document.APK.check_update(update)
        assert filters.Document.APPLICATION.check_update(update)
        assert not filters.Document.DOC.check_update(update)
        assert not filters.Document.AUDIO.check_update(update)

        update.message.document.mime_type = "application/msword"
        assert filters.Document.DOC.check_update(update)
        assert filters.Document.APPLICATION.check_update(update)
        assert not filters.Document.DOCX.check_update(update)
        assert not filters.Document.AUDIO.check_update(update)

        update.message.document.mime_type = (
            "application/vnd.openxmlformats-officedocument.wordprocessingml.document"
        )
        assert filters.Document.DOCX.check_update(update)
        assert filters.Document.APPLICATION.check_update(update)
        assert not filters.Document.EXE.check_update(update)
        assert not filters.Document.AUDIO.check_update(update)

        update.message.document.mime_type = "application/octet-stream"
        assert filters.Document.EXE.check_update(update)
        assert filters.Document.APPLICATION.check_update(update)
        assert not filters.Document.DOCX.check_update(update)
        assert not filters.Document.AUDIO.check_update(update)

        update.message.document.mime_type = "image/gif"
        assert filters.Document.GIF.check_update(update)
        assert filters.Document.IMAGE.check_update(update)
        assert not filters.Document.JPG.check_update(update)
        assert not filters.Document.TEXT.check_update(update)

        update.message.document.mime_type = "image/jpeg"
        assert filters.Document.JPG.check_update(update)
        assert filters.Document.IMAGE.check_update(update)
        assert not filters.Document.MP3.check_update(update)
        assert not filters.Document.VIDEO.check_update(update)

        update.message.document.mime_type = "audio/mpeg"
        assert filters.Document.MP3.check_update(update)
        assert filters.Document.AUDIO.check_update(update)
        assert not filters.Document.PDF.check_update(update)
        assert not filters.Document.IMAGE.check_update(update)

        update.message.document.mime_type = "application/pdf"
        assert filters.Document.PDF.check_update(update)
        assert filters.Document.APPLICATION.check_update(update)
        assert not filters.Document.PY.check_update(update)
        assert not filters.Document.AUDIO.check_update(update)

        update.message.document.mime_type = "text/x-python"
        assert filters.Document.PY.check_update(update)
        assert filters.Document.TEXT.check_update(update)
        assert not filters.Document.SVG.check_update(update)
        assert not filters.Document.APPLICATION.check_update(update)

        update.message.document.mime_type = "image/svg+xml"
        assert filters.Document.SVG.check_update(update)
        assert filters.Document.IMAGE.check_update(update)
        assert not filters.Document.TXT.check_update(update)
        assert not filters.Document.VIDEO.check_update(update)

        update.message.document.mime_type = "text/plain"
        assert filters.Document.TXT.check_update(update)
        assert filters.Document.TEXT.check_update(update)
        assert not filters.Document.TARGZ.check_update(update)
        assert not filters.Document.APPLICATION.check_update(update)

        update.message.document.mime_type = "application/x-compressed-tar"
        assert filters.Document.TARGZ.check_update(update)
        assert filters.Document.APPLICATION.check_update(update)
        assert not filters.Document.WAV.check_update(update)
        assert not filters.Document.AUDIO.check_update(update)

        update.message.document.mime_type = "audio/x-wav"
        assert filters.Document.WAV.check_update(update)
        assert filters.Document.AUDIO.check_update(update)
        assert not filters.Document.XML.check_update(update)
        assert not filters.Document.IMAGE.check_update(update)

        update.message.document.mime_type = "text/xml"
        assert filters.Document.XML.check_update(update)
        assert filters.Document.TEXT.check_update(update)
        assert not filters.Document.ZIP.check_update(update)
        assert not filters.Document.AUDIO.check_update(update)

        update.message.document.mime_type = "application/zip"
        assert filters.Document.ZIP.check_update(update)
        assert filters.Document.APPLICATION.check_update(update)
        assert not filters.Document.APK.check_update(update)
        assert not filters.Document.AUDIO.check_update(update)

        update.message.document.mime_type = "image/x-rgb"
        assert not filters.Document.Category("application/").check_update(update)
        assert not filters.Document.MimeType("application/x-sh").check_update(update)
        update.message.document.mime_type = "application/x-sh"
        assert filters.Document.Category("application/").check_update(update)
        assert filters.Document.MimeType("application/x-sh").check_update(update)

    def test_filters_file_extension_basic(self, update):
        update.message.document = Document(
            "file_id",
            "unique_id",
            file_name="file.jpg",
            mime_type="image/jpeg",
        )
        assert filters.Document.FileExtension("jpg").check_update(update)
        assert not filters.Document.FileExtension("jpeg").check_update(update)
        assert not filters.Document.FileExtension("file.jpg").check_update(update)

        update.message.document.file_name = "file.tar.gz"
        assert filters.Document.FileExtension("tar.gz").check_update(update)
        assert filters.Document.FileExtension("gz").check_update(update)
        assert not filters.Document.FileExtension("tgz").check_update(update)
        assert not filters.Document.FileExtension("jpg").check_update(update)

        update.message.document = None
        assert not filters.Document.FileExtension("jpg").check_update(update)

    def test_filters_file_extension_minds_dots(self, update):
        update.message.document = Document(
            "file_id",
            "unique_id",
            file_name="file.jpg",
            mime_type="image/jpeg",
        )
        assert not filters.Document.FileExtension(".jpg").check_update(update)
        assert not filters.Document.FileExtension("e.jpg").check_update(update)
        assert not filters.Document.FileExtension("file.jpg").check_update(update)
        assert not filters.Document.FileExtension("").check_update(update)

        update.message.document.file_name = "file..jpg"
        assert filters.Document.FileExtension("jpg").check_update(update)
        assert filters.Document.FileExtension(".jpg").check_update(update)
        assert not filters.Document.FileExtension("..jpg").check_update(update)

        update.message.document.file_name = "file.docx"
        assert filters.Document.FileExtension("docx").check_update(update)
        assert not filters.Document.FileExtension("doc").check_update(update)
        assert not filters.Document.FileExtension("ocx").check_update(update)

        update.message.document.file_name = "file"
        assert not filters.Document.FileExtension("").check_update(update)
        assert not filters.Document.FileExtension("file").check_update(update)

        update.message.document.file_name = "file."
        assert filters.Document.FileExtension("").check_update(update)

    def test_filters_file_extension_none_arg(self, update):
        update.message.document = Document(
            "file_id",
            "unique_id",
            file_name="file.jpg",
            mime_type="image/jpeg",
        )
        assert not filters.Document.FileExtension(None).check_update(update)

        update.message.document.file_name = "file"
        assert filters.Document.FileExtension(None).check_update(update)
        assert not filters.Document.FileExtension("None").check_update(update)

        update.message.document.file_name = "file."
        assert not filters.Document.FileExtension(None).check_update(update)

        update.message.document = None
        assert not filters.Document.FileExtension(None).check_update(update)

    def test_filters_file_extension_case_sensitivity(self, update):
        update.message.document = Document(
            "file_id",
            "unique_id",
            file_name="file.jpg",
            mime_type="image/jpeg",
        )
        assert filters.Document.FileExtension("JPG").check_update(update)
        assert filters.Document.FileExtension("jpG").check_update(update)

        update.message.document.file_name = "file.JPG"
        assert filters.Document.FileExtension("jpg").check_update(update)
        assert not filters.Document.FileExtension("jpg", case_sensitive=True).check_update(update)

        update.message.document.file_name = "file.Dockerfile"
        assert filters.Document.FileExtension("Dockerfile", case_sensitive=True).check_update(
            update
        )
        assert not filters.Document.FileExtension("DOCKERFILE", case_sensitive=True).check_update(
            update
        )

    def test_filters_file_extension_name(self):
        assert filters.Document.FileExtension("jpg").name == (
            "filters.Document.FileExtension('jpg')"
        )
        assert filters.Document.FileExtension("JPG").name == (
            "filters.Document.FileExtension('jpg')"
        )
        assert filters.Document.FileExtension("jpg", case_sensitive=True).name == (
            "filters.Document.FileExtension('jpg', case_sensitive=True)"
        )
        assert filters.Document.FileExtension("JPG", case_sensitive=True).name == (
            "filters.Document.FileExtension('JPG', case_sensitive=True)"
        )
        assert filters.Document.FileExtension(".jpg").name == (
            "filters.Document.FileExtension('.jpg')"
        )
        assert filters.Document.FileExtension("").name == "filters.Document.FileExtension('')"
        assert filters.Document.FileExtension(None).name == "filters.Document.FileExtension(None)"

    def test_filters_animation(self, update):
        assert not filters.ANIMATION.check_update(update)
        update.message.animation = 'test'
        assert filters.ANIMATION.check_update(update)

    def test_filters_photo(self, update):
        assert not filters.PHOTO.check_update(update)
        update.message.photo = 'test'
        assert filters.PHOTO.check_update(update)

    def test_filters_sticker(self, update):
        assert not filters.STICKER.check_update(update)
        update.message.sticker = 'test'
        assert filters.STICKER.check_update(update)

    def test_filters_video(self, update):
        assert not filters.VIDEO.check_update(update)
        update.message.video = 'test'
        assert filters.VIDEO.check_update(update)

    def test_filters_voice(self, update):
        assert not filters.VOICE.check_update(update)
        update.message.voice = 'test'
        assert filters.VOICE.check_update(update)

    def test_filters_video_note(self, update):
        assert not filters.VIDEO_NOTE.check_update(update)
        update.message.video_note = 'test'
        assert filters.VIDEO_NOTE.check_update(update)

    def test_filters_contact(self, update):
        assert not filters.CONTACT.check_update(update)
        update.message.contact = 'test'
        assert filters.CONTACT.check_update(update)

    def test_filters_location(self, update):
        assert not filters.LOCATION.check_update(update)
        update.message.location = 'test'
        assert filters.LOCATION.check_update(update)

    def test_filters_venue(self, update):
        assert not filters.VENUE.check_update(update)
        update.message.venue = 'test'
        assert filters.VENUE.check_update(update)

    def test_filters_status_update(self, update):
        assert not filters.StatusUpdate.ALL.check_update(update)

        update.message.new_chat_members = ['test']
        assert filters.StatusUpdate.ALL.check_update(update)
        assert filters.StatusUpdate.NEW_CHAT_MEMBERS.check_update(update)
        update.message.new_chat_members = None

        update.message.left_chat_member = 'test'
        assert filters.StatusUpdate.ALL.check_update(update)
        assert filters.StatusUpdate.LEFT_CHAT_MEMBER.check_update(update)
        update.message.left_chat_member = None

        update.message.new_chat_title = 'test'
        assert filters.StatusUpdate.ALL.check_update(update)
        assert filters.StatusUpdate.NEW_CHAT_TITLE.check_update(update)
        update.message.new_chat_title = ''

        update.message.new_chat_photo = 'test'
        assert filters.StatusUpdate.ALL.check_update(update)
        assert filters.StatusUpdate.NEW_CHAT_PHOTO.check_update(update)
        update.message.new_chat_photo = None

        update.message.delete_chat_photo = True
        assert filters.StatusUpdate.ALL.check_update(update)
        assert filters.StatusUpdate.DELETE_CHAT_PHOTO.check_update(update)
        update.message.delete_chat_photo = False

        update.message.group_chat_created = True
        assert filters.StatusUpdate.ALL.check_update(update)
        assert filters.StatusUpdate.CHAT_CREATED.check_update(update)
        update.message.group_chat_created = False

        update.message.supergroup_chat_created = True
        assert filters.StatusUpdate.ALL.check_update(update)
        assert filters.StatusUpdate.CHAT_CREATED.check_update(update)
        update.message.supergroup_chat_created = False

        update.message.channel_chat_created = True
        assert filters.StatusUpdate.ALL.check_update(update)
        assert filters.StatusUpdate.CHAT_CREATED.check_update(update)
        update.message.channel_chat_created = False

        update.message.message_auto_delete_timer_changed = True
        assert filters.StatusUpdate.ALL.check_update(update)
        assert filters.StatusUpdate.MESSAGE_AUTO_DELETE_TIMER_CHANGED.check_update(update)
        update.message.message_auto_delete_timer_changed = False

        update.message.migrate_to_chat_id = 100
        assert filters.StatusUpdate.ALL.check_update(update)
        assert filters.StatusUpdate.MIGRATE.check_update(update)
        update.message.migrate_to_chat_id = 0

        update.message.migrate_from_chat_id = 100
        assert filters.StatusUpdate.ALL.check_update(update)
        assert filters.StatusUpdate.MIGRATE.check_update(update)
        update.message.migrate_from_chat_id = 0

        update.message.pinned_message = 'test'
        assert filters.StatusUpdate.ALL.check_update(update)
        assert filters.StatusUpdate.PINNED_MESSAGE.check_update(update)
        update.message.pinned_message = None

        update.message.connected_website = 'https://example.com/'
        assert filters.StatusUpdate.ALL.check_update(update)
        assert filters.StatusUpdate.CONNECTED_WEBSITE.check_update(update)
        update.message.connected_website = None

        update.message.proximity_alert_triggered = 'alert'
        assert filters.StatusUpdate.ALL.check_update(update)
        assert filters.StatusUpdate.PROXIMITY_ALERT_TRIGGERED.check_update(update)
        update.message.proximity_alert_triggered = None

        update.message.voice_chat_scheduled = 'scheduled'
        assert filters.StatusUpdate.ALL.check_update(update)
        assert filters.StatusUpdate.VOICE_CHAT_SCHEDULED.check_update(update)
        update.message.voice_chat_scheduled = None

        update.message.voice_chat_started = 'hello'
        assert filters.StatusUpdate.ALL.check_update(update)
        assert filters.StatusUpdate.VOICE_CHAT_STARTED.check_update(update)
        update.message.voice_chat_started = None

        update.message.voice_chat_ended = 'bye'
        assert filters.StatusUpdate.ALL.check_update(update)
        assert filters.StatusUpdate.VOICE_CHAT_ENDED.check_update(update)
        update.message.voice_chat_ended = None

        update.message.voice_chat_participants_invited = 'invited'
        assert filters.StatusUpdate.ALL.check_update(update)
        assert filters.StatusUpdate.VOICE_CHAT_PARTICIPANTS_INVITED.check_update(update)
        update.message.voice_chat_participants_invited = None

    def test_filters_forwarded(self, update):
        assert not filters.FORWARDED.check_update(update)
        update.message.forward_date = datetime.datetime.utcnow()
        assert filters.FORWARDED.check_update(update)

    def test_filters_game(self, update):
        assert not filters.GAME.check_update(update)
        update.message.game = 'test'
        assert filters.GAME.check_update(update)

    def test_entities_filter(self, update, message_entity):
        update.message.entities = [message_entity]
        assert filters.Entity(message_entity.type).check_update(update)

        update.message.entities = []
        assert not filters.Entity(MessageEntity.MENTION).check_update(update)

        second = message_entity.to_dict()
        second['type'] = 'bold'
        second = MessageEntity.de_json(second, None)
        update.message.entities = [message_entity, second]
        assert filters.Entity(message_entity.type).check_update(update)
        assert not filters.CaptionEntity(message_entity.type).check_update(update)

    def test_caption_entities_filter(self, update, message_entity):
        update.message.caption_entities = [message_entity]
        assert filters.CaptionEntity(message_entity.type).check_update(update)

        update.message.caption_entities = []
        assert not filters.CaptionEntity(MessageEntity.MENTION).check_update(update)

        second = message_entity.to_dict()
        second['type'] = 'bold'
        second = MessageEntity.de_json(second, None)
        update.message.caption_entities = [message_entity, second]
<<<<<<< HEAD
        assert filters.CaptionEntity(message_entity.type).check_update(update)
        assert not filters.Entity(message_entity.type).check_update(update)
=======
        assert Filters.caption_entity(message_entity.type)(update)
        assert not Filters.entity(message_entity.type)(update)
>>>>>>> 8b5966d7

    @pytest.mark.parametrize(
        'chat_type, results',
        [
            (Chat.PRIVATE, (True, False, False, False, False)),
            (Chat.GROUP, (False, True, False, True, False)),
            (Chat.SUPERGROUP, (False, False, True, True, False)),
            (Chat.CHANNEL, (False, False, False, False, True)),
        ],
    )
    def test_filters_chat_types(self, update, chat_type, results):
        update.message.chat.type = chat_type
        assert filters.ChatType.PRIVATE.check_update(update) is results[0]
        assert filters.ChatType.GROUP.check_update(update) is results[1]
        assert filters.ChatType.SUPERGROUP.check_update(update) is results[2]
        assert filters.ChatType.GROUPS.check_update(update) is results[3]
        assert filters.ChatType.CHANNEL.check_update(update) is results[4]

    def test_filters_user_init(self):
        with pytest.raises(RuntimeError, match='in conjunction with'):
            filters.User(user_id=1, username='user')

    def test_filters_user_allow_empty(self, update):
        assert not filters.User().check_update(update)
        assert filters.User(allow_empty=True).check_update(update)

    def test_filters_user_id(self, update):
        assert not filters.User(user_id=1).check_update(update)
        update.message.from_user.id = 1
        assert filters.User(user_id=1).check_update(update)
        assert filters.USER.check_update(update)
        update.message.from_user.id = 2
        assert filters.User(user_id=[1, 2]).check_update(update)
        assert not filters.User(user_id=[3, 4]).check_update(update)
        update.message.from_user = None
        assert not filters.USER.check_update(update)
        assert not filters.User(user_id=[3, 4]).check_update(update)

    def test_filters_username(self, update):
        assert not filters.User(username='user').check_update(update)
        assert not filters.User(username='Testuser').check_update(update)
        update.message.from_user.username = 'user@'
        assert filters.User(username='@user@').check_update(update)
        assert filters.User(username='user@').check_update(update)
        assert filters.User(username=['user1', 'user@', 'user2']).check_update(update)
        assert not filters.User(username=['@username', '@user_2']).check_update(update)
        update.message.from_user = None
        assert not filters.User(username=['@username', '@user_2']).check_update(update)

    def test_filters_user_change_id(self, update):
        f = filters.User(user_id=1)
        assert f.user_ids == {1}
        update.message.from_user.id = 1
        assert f.check_update(update)
        update.message.from_user.id = 2
        assert not f.check_update(update)
        f.user_ids = 2
        assert f.user_ids == {2}
        assert f.check_update(update)

        with pytest.raises(RuntimeError, match='username in conjunction'):
            f.usernames = 'user'

    def test_filters_user_change_username(self, update):
        f = filters.User(username='user')
        update.message.from_user.username = 'user'
        assert f.check_update(update)
        update.message.from_user.username = 'User'
        assert not f.check_update(update)
        f.usernames = 'User'
        assert f.check_update(update)

        with pytest.raises(RuntimeError, match='user_id in conjunction'):
            f.user_ids = 1

    def test_filters_user_add_user_by_name(self, update):
        users = ['user_a', 'user_b', 'user_c']
        f = filters.User()

        for user in users:
            update.message.from_user.username = user
            assert not f.check_update(update)

        f.add_usernames('user_a')
        f.add_usernames(['user_b', 'user_c'])

        for user in users:
            update.message.from_user.username = user
            assert f.check_update(update)

        with pytest.raises(RuntimeError, match='user_id in conjunction'):
            f.add_user_ids(1)

    def test_filters_user_add_user_by_id(self, update):
        users = [1, 2, 3]
        f = filters.User()

        for user in users:
            update.message.from_user.id = user
            assert not f.check_update(update)

        f.add_user_ids(1)
        f.add_user_ids([2, 3])

        for user in users:
            update.message.from_user.username = user
            assert f.check_update(update)

        with pytest.raises(RuntimeError, match='username in conjunction'):
            f.add_usernames('user')

    def test_filters_user_remove_user_by_name(self, update):
        users = ['user_a', 'user_b', 'user_c']
        f = filters.User(username=users)

        with pytest.raises(RuntimeError, match='user_id in conjunction'):
            f.remove_user_ids(1)

        for user in users:
            update.message.from_user.username = user
            assert f.check_update(update)

        f.remove_usernames('user_a')
        f.remove_usernames(['user_b', 'user_c'])

        for user in users:
            update.message.from_user.username = user
            assert not f.check_update(update)

    def test_filters_user_remove_user_by_id(self, update):
        users = [1, 2, 3]
        f = filters.User(user_id=users)

        with pytest.raises(RuntimeError, match='username in conjunction'):
            f.remove_usernames('user')

        for user in users:
            update.message.from_user.id = user
            assert f.check_update(update)

        f.remove_user_ids(1)
        f.remove_user_ids([2, 3])

        for user in users:
            update.message.from_user.username = user
            assert not f.check_update(update)

    def test_filters_user_repr(self):
        f = filters.User([1, 2])
        assert str(f) == 'filters.User(1, 2)'
        f.remove_user_ids(1)
        f.remove_user_ids(2)
        assert str(f) == 'filters.User()'
        f.add_usernames('@foobar')
        assert str(f) == 'filters.User(foobar)'
        f.add_usernames('@barfoo')
        assert str(f).startswith('filters.User(')
        # we don't know th exact order
        assert 'barfoo' in str(f) and 'foobar' in str(f)

        with pytest.raises(RuntimeError, match='Cannot set name'):
            f.name = 'foo'

    def test_filters_chat_init(self):
        with pytest.raises(RuntimeError, match='in conjunction with'):
            filters.Chat(chat_id=1, username='chat')

    def test_filters_chat_allow_empty(self, update):
        assert not filters.Chat().check_update(update)
        assert filters.Chat(allow_empty=True).check_update(update)

    def test_filters_chat_id(self, update):
        assert not filters.Chat(chat_id=1).check_update(update)
        assert filters.CHAT.check_update(update)
        update.message.chat.id = 1
        assert filters.Chat(chat_id=1).check_update(update)
        assert filters.CHAT.check_update(update)
        update.message.chat.id = 2
        assert filters.Chat(chat_id=[1, 2]).check_update(update)
        assert not filters.Chat(chat_id=[3, 4]).check_update(update)
        update.message.chat = None
        assert not filters.CHAT.check_update(update)
        assert not filters.Chat(chat_id=[3, 4]).check_update(update)

    def test_filters_chat_username(self, update):
        assert not filters.Chat(username='chat').check_update(update)
        assert not filters.Chat(username='Testchat').check_update(update)
        update.message.chat.username = 'chat@'
        assert filters.Chat(username='@chat@').check_update(update)
        assert filters.Chat(username='chat@').check_update(update)
        assert filters.Chat(username=['chat1', 'chat@', 'chat2']).check_update(update)
        assert not filters.Chat(username=['@username', '@chat_2']).check_update(update)
        update.message.chat = None
        assert not filters.Chat(username=['@username', '@chat_2']).check_update(update)

    def test_filters_chat_change_id(self, update):
        f = filters.Chat(chat_id=1)
        assert f.chat_ids == {1}
        update.message.chat.id = 1
        assert f.check_update(update)
        update.message.chat.id = 2
        assert not f.check_update(update)
        f.chat_ids = 2
        assert f.chat_ids == {2}
        assert f.check_update(update)

        with pytest.raises(RuntimeError, match='username in conjunction'):
            f.usernames = 'chat'

    def test_filters_chat_change_username(self, update):
        f = filters.Chat(username='chat')
        update.message.chat.username = 'chat'
        assert f.check_update(update)
        update.message.chat.username = 'User'
        assert not f.check_update(update)
        f.usernames = 'User'
        assert f.check_update(update)

        with pytest.raises(RuntimeError, match='chat_id in conjunction'):
            f.chat_ids = 1

    def test_filters_chat_add_chat_by_name(self, update):
        chats = ['chat_a', 'chat_b', 'chat_c']
        f = filters.Chat()

        for chat in chats:
            update.message.chat.username = chat
            assert not f.check_update(update)

        f.add_usernames('chat_a')
        f.add_usernames(['chat_b', 'chat_c'])

        for chat in chats:
            update.message.chat.username = chat
            assert f.check_update(update)

        with pytest.raises(RuntimeError, match='chat_id in conjunction'):
            f.add_chat_ids(1)

    def test_filters_chat_add_chat_by_id(self, update):
        chats = [1, 2, 3]
        f = filters.Chat()

        for chat in chats:
            update.message.chat.id = chat
            assert not f.check_update(update)

        f.add_chat_ids(1)
        f.add_chat_ids([2, 3])

        for chat in chats:
            update.message.chat.username = chat
            assert f.check_update(update)

        with pytest.raises(RuntimeError, match='username in conjunction'):
            f.add_usernames('chat')

    def test_filters_chat_remove_chat_by_name(self, update):
        chats = ['chat_a', 'chat_b', 'chat_c']
        f = filters.Chat(username=chats)

        with pytest.raises(RuntimeError, match='chat_id in conjunction'):
            f.remove_chat_ids(1)

        for chat in chats:
            update.message.chat.username = chat
            assert f.check_update(update)

        f.remove_usernames('chat_a')
        f.remove_usernames(['chat_b', 'chat_c'])

        for chat in chats:
            update.message.chat.username = chat
            assert not f.check_update(update)

    def test_filters_chat_remove_chat_by_id(self, update):
        chats = [1, 2, 3]
        f = filters.Chat(chat_id=chats)

        with pytest.raises(RuntimeError, match='username in conjunction'):
            f.remove_usernames('chat')

        for chat in chats:
            update.message.chat.id = chat
            assert f.check_update(update)

        f.remove_chat_ids(1)
        f.remove_chat_ids([2, 3])

        for chat in chats:
            update.message.chat.username = chat
            assert not f.check_update(update)

    def test_filters_chat_repr(self):
        f = filters.Chat([1, 2])
        assert str(f) == 'filters.Chat(1, 2)'
        f.remove_chat_ids(1)
        f.remove_chat_ids(2)
        assert str(f) == 'filters.Chat()'
        f.add_usernames('@foobar')
        assert str(f) == 'filters.Chat(foobar)'
        f.add_usernames('@barfoo')
        assert str(f).startswith('filters.Chat(')
        # we don't know th exact order
        assert 'barfoo' in str(f) and 'foobar' in str(f)

        with pytest.raises(RuntimeError, match='Cannot set name'):
            f.name = 'foo'

    def test_filters_forwarded_from_init(self):
        with pytest.raises(RuntimeError, match='in conjunction with'):
            filters.ForwardedFrom(chat_id=1, username='chat')

    def test_filters_forwarded_from_allow_empty(self, update):
        assert not filters.ForwardedFrom().check_update(update)
        assert filters.ForwardedFrom(allow_empty=True).check_update(update)

    def test_filters_forwarded_from_id(self, update):
        # Test with User id-
        assert not filters.ForwardedFrom(chat_id=1).check_update(update)
        update.message.forward_from.id = 1
        assert filters.ForwardedFrom(chat_id=1).check_update(update)
        update.message.forward_from.id = 2
        assert filters.ForwardedFrom(chat_id=[1, 2]).check_update(update)
        assert not filters.ForwardedFrom(chat_id=[3, 4]).check_update(update)
        update.message.forward_from = None
        assert not filters.ForwardedFrom(chat_id=[3, 4]).check_update(update)

        # Test with Chat id-
        update.message.forward_from_chat.id = 4
        assert filters.ForwardedFrom(chat_id=[4]).check_update(update)
        assert filters.ForwardedFrom(chat_id=[3, 4]).check_update(update)

        update.message.forward_from_chat.id = 2
        assert not filters.ForwardedFrom(chat_id=[3, 4]).check_update(update)
        assert filters.ForwardedFrom(chat_id=2).check_update(update)
        update.message.forward_from_chat = None

    def test_filters_forwarded_from_username(self, update):
        # For User username
        assert not filters.ForwardedFrom(username='chat').check_update(update)
        assert not filters.ForwardedFrom(username='Testchat').check_update(update)
        update.message.forward_from.username = 'chat@'
        assert filters.ForwardedFrom(username='@chat@').check_update(update)
        assert filters.ForwardedFrom(username='chat@').check_update(update)
        assert filters.ForwardedFrom(username=['chat1', 'chat@', 'chat2']).check_update(update)
        assert not filters.ForwardedFrom(username=['@username', '@chat_2']).check_update(update)
        update.message.forward_from = None
        assert not filters.ForwardedFrom(username=['@username', '@chat_2']).check_update(update)

        # For Chat username
        assert not filters.ForwardedFrom(username='chat').check_update(update)
        assert not filters.ForwardedFrom(username='Testchat').check_update(update)
        update.message.forward_from_chat.username = 'chat@'
        assert filters.ForwardedFrom(username='@chat@').check_update(update)
        assert filters.ForwardedFrom(username='chat@').check_update(update)
        assert filters.ForwardedFrom(username=['chat1', 'chat@', 'chat2']).check_update(update)
        assert not filters.ForwardedFrom(username=['@username', '@chat_2']).check_update(update)
        update.message.forward_from_chat = None
        assert not filters.ForwardedFrom(username=['@username', '@chat_2']).check_update(update)

    def test_filters_forwarded_from_change_id(self, update):
        f = filters.ForwardedFrom(chat_id=1)
        # For User ids-
        assert f.chat_ids == {1}
        update.message.forward_from.id = 1
        assert f.check_update(update)
        update.message.forward_from.id = 2
        assert not f.check_update(update)
        f.chat_ids = 2
        assert f.chat_ids == {2}
        assert f.check_update(update)

        # For Chat ids-
        f = filters.ForwardedFrom(chat_id=1)  # reset this
        update.message.forward_from = None  # and change this to None, only one of them can be True
        assert f.chat_ids == {1}
        update.message.forward_from_chat.id = 1
        assert f.check_update(update)
        update.message.forward_from_chat.id = 2
        assert not f.check_update(update)
        f.chat_ids = 2
        assert f.chat_ids == {2}
        assert f.check_update(update)

        with pytest.raises(RuntimeError, match='username in conjunction'):
            f.usernames = 'chat'

    def test_filters_forwarded_from_change_username(self, update):
        # For User usernames
        f = filters.ForwardedFrom(username='chat')
        update.message.forward_from.username = 'chat'
        assert f.check_update(update)
        update.message.forward_from.username = 'User'
        assert not f.check_update(update)
        f.usernames = 'User'
        assert f.check_update(update)

        # For Chat usernames
        update.message.forward_from = None
        f = filters.ForwardedFrom(username='chat')
        update.message.forward_from_chat.username = 'chat'
        assert f.check_update(update)
        update.message.forward_from_chat.username = 'User'
        assert not f.check_update(update)
        f.usernames = 'User'
        assert f.check_update(update)

        with pytest.raises(RuntimeError, match='chat_id in conjunction'):
            f.chat_ids = 1

    def test_filters_forwarded_from_add_chat_by_name(self, update):
        chats = ['chat_a', 'chat_b', 'chat_c']
        f = filters.ForwardedFrom()

        # For User usernames
        for chat in chats:
            update.message.forward_from.username = chat
            assert not f.check_update(update)

        f.add_usernames('chat_a')
        f.add_usernames(['chat_b', 'chat_c'])

        for chat in chats:
            update.message.forward_from.username = chat
            assert f.check_update(update)

        # For Chat usernames
        update.message.forward_from = None
        f = filters.ForwardedFrom()
        for chat in chats:
            update.message.forward_from_chat.username = chat
            assert not f.check_update(update)

        f.add_usernames('chat_a')
        f.add_usernames(['chat_b', 'chat_c'])

        for chat in chats:
            update.message.forward_from_chat.username = chat
            assert f.check_update(update)

        with pytest.raises(RuntimeError, match='chat_id in conjunction'):
            f.add_chat_ids(1)

    def test_filters_forwarded_from_add_chat_by_id(self, update):
        chats = [1, 2, 3]
        f = filters.ForwardedFrom()

        # For User ids
        for chat in chats:
            update.message.forward_from.id = chat
            assert not f.check_update(update)

        f.add_chat_ids(1)
        f.add_chat_ids([2, 3])

        for chat in chats:
            update.message.forward_from.username = chat
            assert f.check_update(update)

        # For Chat ids-
        update.message.forward_from = None
        f = filters.ForwardedFrom()
        for chat in chats:
            update.message.forward_from_chat.id = chat
            assert not f.check_update(update)

        f.add_chat_ids(1)
        f.add_chat_ids([2, 3])

        for chat in chats:
            update.message.forward_from_chat.username = chat
            assert f.check_update(update)

        with pytest.raises(RuntimeError, match='username in conjunction'):
            f.add_usernames('chat')

    def test_filters_forwarded_from_remove_chat_by_name(self, update):
        chats = ['chat_a', 'chat_b', 'chat_c']
        f = filters.ForwardedFrom(username=chats)

        with pytest.raises(RuntimeError, match='chat_id in conjunction'):
            f.remove_chat_ids(1)

        # For User usernames
        for chat in chats:
            update.message.forward_from.username = chat
            assert f.check_update(update)

        f.remove_usernames('chat_a')
        f.remove_usernames(['chat_b', 'chat_c'])

        for chat in chats:
            update.message.forward_from.username = chat
            assert not f.check_update(update)

        # For Chat usernames
        update.message.forward_from = None
        f = filters.ForwardedFrom(username=chats)
        for chat in chats:
            update.message.forward_from_chat.username = chat
            assert f.check_update(update)

        f.remove_usernames('chat_a')
        f.remove_usernames(['chat_b', 'chat_c'])

        for chat in chats:
            update.message.forward_from_chat.username = chat
            assert not f.check_update(update)

    def test_filters_forwarded_from_remove_chat_by_id(self, update):
        chats = [1, 2, 3]
        f = filters.ForwardedFrom(chat_id=chats)

        with pytest.raises(RuntimeError, match='username in conjunction'):
            f.remove_usernames('chat')

        # For User ids
        for chat in chats:
            update.message.forward_from.id = chat
            assert f.check_update(update)

        f.remove_chat_ids(1)
        f.remove_chat_ids([2, 3])

        for chat in chats:
            update.message.forward_from.username = chat
            assert not f.check_update(update)

        # For Chat ids
        update.message.forward_from = None
        f = filters.ForwardedFrom(chat_id=chats)
        for chat in chats:
            update.message.forward_from_chat.id = chat
            assert f.check_update(update)

        f.remove_chat_ids(1)
        f.remove_chat_ids([2, 3])

        for chat in chats:
            update.message.forward_from_chat.username = chat
            assert not f.check_update(update)

    def test_filters_forwarded_from_repr(self):
        f = filters.ForwardedFrom([1, 2])
        assert str(f) == 'filters.ForwardedFrom(1, 2)'
        f.remove_chat_ids(1)
        f.remove_chat_ids(2)
        assert str(f) == 'filters.ForwardedFrom()'
        f.add_usernames('@foobar')
        assert str(f) == 'filters.ForwardedFrom(foobar)'
        f.add_usernames('@barfoo')
        assert str(f).startswith('filters.ForwardedFrom(')
        # we don't know the exact order
        assert 'barfoo' in str(f) and 'foobar' in str(f)

        with pytest.raises(RuntimeError, match='Cannot set name'):
            f.name = 'foo'

    def test_filters_sender_chat_init(self):
        with pytest.raises(RuntimeError, match='in conjunction with'):
            filters.SenderChat(chat_id=1, username='chat')

    def test_filters_sender_chat_allow_empty(self, update):
        assert not filters.SenderChat().check_update(update)
        assert filters.SenderChat(allow_empty=True).check_update(update)

    def test_filters_sender_chat_id(self, update):
        assert not filters.SenderChat(chat_id=1).check_update(update)
        update.message.sender_chat.id = 1
        assert filters.SenderChat(chat_id=1).check_update(update)
        update.message.sender_chat.id = 2
        assert filters.SenderChat(chat_id=[1, 2]).check_update(update)
        assert not filters.SenderChat(chat_id=[3, 4]).check_update(update)
        assert filters.SenderChat.ALL.check_update(update)
        update.message.sender_chat = None
        assert not filters.SenderChat(chat_id=[3, 4]).check_update(update)
        assert not filters.SenderChat.ALL.check_update(update)

    def test_filters_sender_chat_username(self, update):
        assert not filters.SenderChat(username='chat').check_update(update)
        assert not filters.SenderChat(username='Testchat').check_update(update)
        update.message.sender_chat.username = 'chat@'
        assert filters.SenderChat(username='@chat@').check_update(update)
        assert filters.SenderChat(username='chat@').check_update(update)
        assert filters.SenderChat(username=['chat1', 'chat@', 'chat2']).check_update(update)
        assert not filters.SenderChat(username=['@username', '@chat_2']).check_update(update)
        assert filters.SenderChat.ALL.check_update(update)
        update.message.sender_chat = None
        assert not filters.SenderChat(username=['@username', '@chat_2']).check_update(update)
        assert not filters.SenderChat.ALL.check_update(update)

    def test_filters_sender_chat_change_id(self, update):
        f = filters.SenderChat(chat_id=1)
        assert f.chat_ids == {1}
        update.message.sender_chat.id = 1
        assert f.check_update(update)
        update.message.sender_chat.id = 2
        assert not f.check_update(update)
        f.chat_ids = 2
        assert f.chat_ids == {2}
        assert f.check_update(update)

        with pytest.raises(RuntimeError, match='username in conjunction'):
            f.usernames = 'chat'

    def test_filters_sender_chat_change_username(self, update):
        f = filters.SenderChat(username='chat')
        update.message.sender_chat.username = 'chat'
        assert f.check_update(update)
        update.message.sender_chat.username = 'User'
        assert not f.check_update(update)
        f.usernames = 'User'
        assert f.check_update(update)

        with pytest.raises(RuntimeError, match='chat_id in conjunction'):
            f.chat_ids = 1

    def test_filters_sender_chat_add_sender_chat_by_name(self, update):
        chats = ['chat_a', 'chat_b', 'chat_c']
        f = filters.SenderChat()

        for chat in chats:
            update.message.sender_chat.username = chat
            assert not f.check_update(update)

        f.add_usernames('chat_a')
        f.add_usernames(['chat_b', 'chat_c'])

        for chat in chats:
            update.message.sender_chat.username = chat
            assert f.check_update(update)

        with pytest.raises(RuntimeError, match='chat_id in conjunction'):
            f.add_chat_ids(1)

    def test_filters_sender_chat_add_sender_chat_by_id(self, update):
        chats = [1, 2, 3]
        f = filters.SenderChat()

        for chat in chats:
            update.message.sender_chat.id = chat
            assert not f.check_update(update)

        f.add_chat_ids(1)
        f.add_chat_ids([2, 3])

        for chat in chats:
            update.message.sender_chat.username = chat
            assert f.check_update(update)

        with pytest.raises(RuntimeError, match='username in conjunction'):
            f.add_usernames('chat')

    def test_filters_sender_chat_remove_sender_chat_by_name(self, update):
        chats = ['chat_a', 'chat_b', 'chat_c']
        f = filters.SenderChat(username=chats)

        with pytest.raises(RuntimeError, match='chat_id in conjunction'):
            f.remove_chat_ids(1)

        for chat in chats:
            update.message.sender_chat.username = chat
            assert f.check_update(update)

        f.remove_usernames('chat_a')
        f.remove_usernames(['chat_b', 'chat_c'])

        for chat in chats:
            update.message.sender_chat.username = chat
            assert not f.check_update(update)

    def test_filters_sender_chat_remove_sender_chat_by_id(self, update):
        chats = [1, 2, 3]
        f = filters.SenderChat(chat_id=chats)

        with pytest.raises(RuntimeError, match='username in conjunction'):
            f.remove_usernames('chat')

        for chat in chats:
            update.message.sender_chat.id = chat
            assert f.check_update(update)

        f.remove_chat_ids(1)
        f.remove_chat_ids([2, 3])

        for chat in chats:
            update.message.sender_chat.username = chat
            assert not f.check_update(update)

    def test_filters_sender_chat_repr(self):
        f = filters.SenderChat([1, 2])
        assert str(f) == 'filters.SenderChat(1, 2)'
        f.remove_chat_ids(1)
        f.remove_chat_ids(2)
        assert str(f) == 'filters.SenderChat()'
        f.add_usernames('@foobar')
        assert str(f) == 'filters.SenderChat(foobar)'
        f.add_usernames('@barfoo')
        assert str(f).startswith('filters.SenderChat(')
        # we don't know th exact order
        assert 'barfoo' in str(f) and 'foobar' in str(f)

        with pytest.raises(RuntimeError, match='Cannot set name'):
            f.name = 'foo'

    def test_filters_sender_chat_super_group(self, update):
        update.message.sender_chat.type = Chat.PRIVATE
        assert not filters.SenderChat.SUPER_GROUP.check_update(update)
        assert filters.SenderChat.ALL.check_update(update)
        update.message.sender_chat.type = Chat.CHANNEL
        assert not filters.SenderChat.SUPER_GROUP.check_update(update)
        update.message.sender_chat.type = Chat.SUPERGROUP
        assert filters.SenderChat.SUPER_GROUP.check_update(update)
        assert filters.SenderChat.ALL.check_update(update)
        update.message.sender_chat = None
        assert not filters.SenderChat.SUPER_GROUP.check_update(update)
        assert not filters.SenderChat.ALL.check_update(update)

    def test_filters_sender_chat_channel(self, update):
        update.message.sender_chat.type = Chat.PRIVATE
        assert not filters.SenderChat.CHANNEL.check_update(update)
        update.message.sender_chat.type = Chat.SUPERGROUP
        assert not filters.SenderChat.CHANNEL.check_update(update)
        update.message.sender_chat.type = Chat.CHANNEL
        assert filters.SenderChat.CHANNEL.check_update(update)
        update.message.sender_chat = None
        assert not filters.SenderChat.CHANNEL.check_update(update)

    def test_filters_invoice(self, update):
        assert not filters.INVOICE.check_update(update)
        update.message.invoice = 'test'
        assert filters.INVOICE.check_update(update)

    def test_filters_successful_payment(self, update):
        assert not filters.SUCCESSFUL_PAYMENT.check_update(update)
        update.message.successful_payment = 'test'
        assert filters.SUCCESSFUL_PAYMENT.check_update(update)

    def test_filters_passport_data(self, update):
        assert not filters.PASSPORT_DATA.check_update(update)
        update.message.passport_data = 'test'
        assert filters.PASSPORT_DATA.check_update(update)

    def test_filters_poll(self, update):
        assert not filters.POLL.check_update(update)
        update.message.poll = 'test'
        assert filters.POLL.check_update(update)

    @pytest.mark.parametrize('emoji', Dice.ALL_EMOJI)
    def test_filters_dice(self, update, emoji):
        update.message.dice = Dice(4, emoji)
        assert filters.Dice.ALL.check_update(update) and filters.Dice().check_update(update)

        to_camel = emoji.name.title().replace('_', '')
        assert repr(filters.Dice.ALL) == "filters.Dice.ALL"
        assert repr(getattr(filters.Dice, to_camel)(4)) == f"filters.Dice.{to_camel}([4])"

        update.message.dice = None
        assert not filters.Dice.ALL.check_update(update)

    @pytest.mark.parametrize('emoji', Dice.ALL_EMOJI)
    def test_filters_dice_list(self, update, emoji):
        update.message.dice = None
        assert not filters.Dice(5).check_update(update)

        update.message.dice = Dice(5, emoji)
        assert filters.Dice(5).check_update(update)
        assert repr(filters.Dice(5)) == "filters.Dice([5])"
        assert filters.Dice({5, 6}).check_update(update)
        assert not filters.Dice(1).check_update(update)
        assert not filters.Dice([2, 3]).check_update(update)

    def test_filters_dice_type(self, update):
        update.message.dice = Dice(5, '🎲')
        assert filters.Dice.DICE.check_update(update)
        assert repr(filters.Dice.DICE) == "filters.Dice.DICE"
        assert filters.Dice.Dice([4, 5]).check_update(update)
        assert not filters.Dice.Darts(5).check_update(update)
        assert not filters.Dice.BASKETBALL.check_update(update)
        assert not filters.Dice.Dice([6]).check_update(update)

        update.message.dice = Dice(5, '🎯')
        assert filters.Dice.DARTS.check_update(update)
        assert filters.Dice.Darts([4, 5]).check_update(update)
        assert not filters.Dice.Dice(5).check_update(update)
        assert not filters.Dice.BASKETBALL.check_update(update)
        assert not filters.Dice.Darts([6]).check_update(update)

        update.message.dice = Dice(5, '🏀')
        assert filters.Dice.BASKETBALL.check_update(update)
        assert filters.Dice.Basketball([4, 5]).check_update(update)
        assert not filters.Dice.Dice(5).check_update(update)
        assert not filters.Dice.DARTS.check_update(update)
        assert not filters.Dice.Basketball([4]).check_update(update)

        update.message.dice = Dice(5, '⚽')
        assert filters.Dice.FOOTBALL.check_update(update)
        assert filters.Dice.Football([4, 5]).check_update(update)
        assert not filters.Dice.Dice(5).check_update(update)
        assert not filters.Dice.DARTS.check_update(update)
        assert not filters.Dice.Football([4]).check_update(update)

        update.message.dice = Dice(5, '🎰')
        assert filters.Dice.SLOT_MACHINE.check_update(update)
        assert filters.Dice.SlotMachine([4, 5]).check_update(update)
        assert not filters.Dice.Dice(5).check_update(update)
        assert not filters.Dice.DARTS.check_update(update)
        assert not filters.Dice.SlotMachine([4]).check_update(update)

        update.message.dice = Dice(5, '🎳')
        assert filters.Dice.BOWLING.check_update(update)
        assert filters.Dice.Bowling([4, 5]).check_update(update)
        assert not filters.Dice.Dice(5).check_update(update)
        assert not filters.Dice.DARTS.check_update(update)
        assert not filters.Dice.Bowling([4]).check_update(update)

    def test_language_filter_single(self, update):
        update.message.from_user.language_code = 'en_US'
        assert filters.Language('en_US').check_update(update)
        assert filters.Language('en').check_update(update)
        assert not filters.Language('en_GB').check_update(update)
        assert not filters.Language('da').check_update(update)
        update.message.from_user.language_code = 'da'
        assert not filters.Language('en_US').check_update(update)
        assert not filters.Language('en').check_update(update)
        assert not filters.Language('en_GB').check_update(update)
        assert filters.Language('da').check_update(update)

    def test_language_filter_multiple(self, update):
        f = filters.Language(['en_US', 'da'])
        update.message.from_user.language_code = 'en_US'
        assert f.check_update(update)
        update.message.from_user.language_code = 'en_GB'
        assert not f.check_update(update)
        update.message.from_user.language_code = 'da'
        assert f.check_update(update)

    def test_and_filters(self, update):
        update.message.text = 'test'
        update.message.forward_date = datetime.datetime.utcnow()
        assert (filters.TEXT & filters.FORWARDED).check_update(update)
        update.message.text = '/test'
        assert (filters.TEXT & filters.FORWARDED).check_update(update)
        update.message.text = 'test'
        update.message.forward_date = None
        assert not (filters.TEXT & filters.FORWARDED).check_update(update)

        update.message.text = 'test'
        update.message.forward_date = datetime.datetime.utcnow()
<<<<<<< HEAD
        assert (filters.TEXT & filters.FORWARDED & filters.ChatType.PRIVATE).check_update(update)
=======
        assert (Filters.text & Filters.forwarded & Filters.chat_type.private)(update)
>>>>>>> 8b5966d7

    def test_or_filters(self, update):
        update.message.text = 'test'
        assert (filters.TEXT | filters.StatusUpdate.ALL).check_update(update)
        update.message.group_chat_created = True
        assert (filters.TEXT | filters.StatusUpdate.ALL).check_update(update)
        update.message.text = None
        assert (filters.TEXT | filters.StatusUpdate.ALL).check_update(update)
        update.message.group_chat_created = False
        assert not (filters.TEXT | filters.StatusUpdate.ALL).check_update(update)

    def test_and_or_filters(self, update):
        update.message.text = 'test'
        update.message.forward_date = datetime.datetime.utcnow()
        assert (filters.TEXT & (filters.StatusUpdate.ALL | filters.FORWARDED)).check_update(update)
        update.message.forward_date = None
        assert not (filters.TEXT & (filters.FORWARDED | filters.StatusUpdate.ALL)).check_update(
            update
        )
        update.message.pinned_message = True
        assert filters.TEXT & (filters.FORWARDED | filters.StatusUpdate.ALL).check_update(update)

        assert (
            str(filters.TEXT & (filters.FORWARDED | filters.Entity(MessageEntity.MENTION)))
            == '<filters.TEXT and <filters.FORWARDED or '
            'filters.Entity(mention)>>'
        )

    def test_xor_filters(self, update):
        update.message.text = 'test'
        update.effective_user.id = 123
        assert not (filters.TEXT ^ filters.User(123)).check_update(update)
        update.message.text = None
        update.effective_user.id = 1234
        assert not (filters.TEXT ^ filters.User(123)).check_update(update)
        update.message.text = 'test'
        assert (filters.TEXT ^ filters.User(123)).check_update(update)
        update.message.text = None
        update.effective_user.id = 123
        assert (filters.TEXT ^ filters.User(123)).check_update(update)

    def test_xor_filters_repr(self, update):
        assert str(filters.TEXT ^ filters.User(123)) == '<filters.TEXT xor filters.User(123)>'
        with pytest.raises(RuntimeError, match='Cannot set name'):
            (filters.TEXT ^ filters.User(123)).name = 'foo'

    def test_and_xor_filters(self, update):
        update.message.text = 'test'
        update.message.forward_date = datetime.datetime.utcnow()
        assert (filters.FORWARDED & (filters.TEXT ^ filters.User(123))).check_update(update)
        update.message.text = None
        update.effective_user.id = 123
        assert (filters.FORWARDED & (filters.TEXT ^ filters.User(123))).check_update(update)
        update.message.text = 'test'
        assert not (filters.FORWARDED & (filters.TEXT ^ filters.User(123))).check_update(update)
        update.message.forward_date = None
        update.message.text = None
        update.effective_user.id = 123
        assert not (filters.FORWARDED & (filters.TEXT ^ filters.User(123))).check_update(update)
        update.message.text = 'test'
        update.effective_user.id = 456
        assert not (filters.FORWARDED & (filters.TEXT ^ filters.User(123))).check_update(update)

        assert (
            str(filters.FORWARDED & (filters.TEXT ^ filters.User(123)))
            == '<filters.FORWARDED and <filters.TEXT xor '
            'filters.User(123)>>'
        )

    def test_xor_regex_filters(self, update):
        sre_type = type(re.match("", ""))
        update.message.text = 'test'
        update.message.forward_date = datetime.datetime.utcnow()
        assert not (filters.FORWARDED ^ filters.Regex('^test$')).check_update(update)
        update.message.forward_date = None
        result = (filters.FORWARDED ^ filters.Regex('^test$')).check_update(update)
        assert result
        assert isinstance(result, dict)
        matches = result['matches']
        assert isinstance(matches, list)
        assert type(matches[0]) is sre_type
        update.message.forward_date = datetime.datetime.utcnow()
        update.message.text = None
        assert (filters.FORWARDED ^ filters.Regex('^test$')).check_update(update) is True

    def test_inverted_filters(self, update):
        update.message.text = '/test'
        update.message.entities = [MessageEntity(MessageEntity.BOT_COMMAND, 0, 5)]
        assert filters.COMMAND.check_update(update)
        assert not (~filters.COMMAND).check_update(update)
        update.message.text = 'test'
        update.message.entities = []
        assert not filters.COMMAND.check_update(update)
        assert (~filters.COMMAND).check_update(update)

    def test_inverted_filters_repr(self, update):
        assert str(~filters.TEXT) == '<inverted filters.TEXT>'
        with pytest.raises(RuntimeError, match='Cannot set name'):
            (~filters.TEXT).name = 'foo'

    def test_inverted_and_filters(self, update):
        update.message.text = '/test'
        update.message.entities = [MessageEntity(MessageEntity.BOT_COMMAND, 0, 5)]
        update.message.forward_date = 1
        assert (filters.FORWARDED & filters.COMMAND).check_update(update)
        assert not (~filters.FORWARDED & filters.COMMAND).check_update(update)
        assert not (filters.FORWARDED & ~filters.COMMAND).check_update(update)
        assert not (~(filters.FORWARDED & filters.COMMAND)).check_update(update)
        update.message.forward_date = None
        assert not (filters.FORWARDED & filters.COMMAND).check_update(update)
        assert (~filters.FORWARDED & filters.COMMAND).check_update(update)
        assert not (filters.FORWARDED & ~filters.COMMAND).check_update(update)
        assert (~(filters.FORWARDED & filters.COMMAND)).check_update(update)
        update.message.text = 'test'
        update.message.entities = []
        assert not (filters.FORWARDED & filters.COMMAND).check_update(update)
        assert not (~filters.FORWARDED & filters.COMMAND).check_update(update)
        assert not (filters.FORWARDED & ~filters.COMMAND).check_update(update)
        assert (~(filters.FORWARDED & filters.COMMAND)).check_update(update)

    def test_indirect_message(self, update):
        class _CustomFilter(filters.MessageFilter):
            test_flag = False

            def filter(self, message: Message):
                self.test_flag = True
                return self.test_flag

        c = _CustomFilter()
        u = Update(0, callback_query=CallbackQuery('0', update.effective_user, '', update.message))
        assert not c.check_update(u)
        assert not c.test_flag
        assert c.check_update(update)
        assert c.test_flag

    def test_custom_unnamed_filter(self, update, base_class):
        class Unnamed(base_class):
            def filter(self, _):
                return True

        unnamed = Unnamed()
        assert str(unnamed) == Unnamed.__name__

    def test_update_type_message(self, update):
<<<<<<< HEAD
        assert filters.UpdateType.MESSAGE.check_update(update)
        assert not filters.UpdateType.EDITED_MESSAGE.check_update(update)
        assert filters.UpdateType.MESSAGES.check_update(update)
        assert not filters.UpdateType.CHANNEL_POST.check_update(update)
        assert not filters.UpdateType.EDITED_CHANNEL_POST.check_update(update)
        assert not filters.UpdateType.CHANNEL_POSTS.check_update(update)
        assert not filters.UpdateType.EDITED.check_update(update)

    def test_update_type_edited_message(self, update):
        update.edited_message, update.message = update.message, update.edited_message
        assert not filters.UpdateType.MESSAGE.check_update(update)
        assert filters.UpdateType.EDITED_MESSAGE.check_update(update)
        assert filters.UpdateType.MESSAGES.check_update(update)
        assert not filters.UpdateType.CHANNEL_POST.check_update(update)
        assert not filters.UpdateType.EDITED_CHANNEL_POST.check_update(update)
        assert not filters.UpdateType.CHANNEL_POSTS.check_update(update)
        assert filters.UpdateType.EDITED.check_update(update)

    def test_update_type_channel_post(self, update):
        update.channel_post, update.message = update.message, update.edited_message
        assert not filters.UpdateType.MESSAGE.check_update(update)
        assert not filters.UpdateType.EDITED_MESSAGE.check_update(update)
        assert not filters.UpdateType.MESSAGES.check_update(update)
        assert filters.UpdateType.CHANNEL_POST.check_update(update)
        assert not filters.UpdateType.EDITED_CHANNEL_POST.check_update(update)
        assert filters.UpdateType.CHANNEL_POSTS.check_update(update)
        assert not filters.UpdateType.EDITED.check_update(update)

    def test_update_type_edited_channel_post(self, update):
        update.edited_channel_post, update.message = update.message, update.edited_message
        assert not filters.UpdateType.MESSAGE.check_update(update)
        assert not filters.UpdateType.EDITED_MESSAGE.check_update(update)
        assert not filters.UpdateType.MESSAGES.check_update(update)
        assert not filters.UpdateType.CHANNEL_POST.check_update(update)
        assert filters.UpdateType.EDITED_CHANNEL_POST.check_update(update)
        assert filters.UpdateType.CHANNEL_POSTS.check_update(update)
        assert filters.UpdateType.EDITED.check_update(update)
=======
        assert Filters.update.message(update)
        assert not Filters.update.edited_message(update)
        assert Filters.update.messages(update)
        assert not Filters.update.channel_post(update)
        assert not Filters.update.edited_channel_post(update)
        assert not Filters.update.channel_posts(update)
        assert not Filters.update.edited(update)
        assert Filters.update(update)

    def test_update_type_edited_message(self, update):
        update.edited_message, update.message = update.message, update.edited_message
        assert not Filters.update.message(update)
        assert Filters.update.edited_message(update)
        assert Filters.update.messages(update)
        assert not Filters.update.channel_post(update)
        assert not Filters.update.edited_channel_post(update)
        assert not Filters.update.channel_posts(update)
        assert Filters.update.edited(update)
        assert Filters.update(update)

    def test_update_type_channel_post(self, update):
        update.channel_post, update.message = update.message, update.edited_message
        assert not Filters.update.message(update)
        assert not Filters.update.edited_message(update)
        assert not Filters.update.messages(update)
        assert Filters.update.channel_post(update)
        assert not Filters.update.edited_channel_post(update)
        assert Filters.update.channel_posts(update)
        assert not Filters.update.edited(update)
        assert Filters.update(update)

    def test_update_type_edited_channel_post(self, update):
        update.edited_channel_post, update.message = update.message, update.edited_message
        assert not Filters.update.message(update)
        assert not Filters.update.edited_message(update)
        assert not Filters.update.messages(update)
        assert not Filters.update.channel_post(update)
        assert Filters.update.edited_channel_post(update)
        assert Filters.update.channel_posts(update)
        assert Filters.update.edited(update)
        assert Filters.update(update)
>>>>>>> 8b5966d7

    def test_merged_short_circuit_and(self, update, base_class):
        update.message.text = '/test'
        update.message.entities = [MessageEntity(MessageEntity.BOT_COMMAND, 0, 5)]

        class TestException(Exception):
            pass

        class RaisingFilter(base_class):
            def filter(self, _):
                raise TestException

        raising_filter = RaisingFilter()

        with pytest.raises(TestException):
            (filters.COMMAND & raising_filter).check_update(update)

        update.message.text = 'test'
        update.message.entities = []
        (filters.COMMAND & raising_filter).check_update(update)

    def test_merged_filters_repr(self, update):
        with pytest.raises(RuntimeError, match='Cannot set name'):
            (filters.TEXT & filters.PHOTO).name = 'foo'

    def test_merged_short_circuit_or(self, update, base_class):
        update.message.text = 'test'

        class TestException(Exception):
            pass

        class RaisingFilter(base_class):
            def filter(self, _):
                raise TestException

        raising_filter = RaisingFilter()

        with pytest.raises(TestException):
            (filters.COMMAND | raising_filter).check_update(update)

        update.message.text = '/test'
        update.message.entities = [MessageEntity(MessageEntity.BOT_COMMAND, 0, 5)]
        (filters.COMMAND | raising_filter).check_update(update)

    def test_merged_data_merging_and(self, update, base_class):
        update.message.text = '/test'
        update.message.entities = [MessageEntity(MessageEntity.BOT_COMMAND, 0, 5)]

        class DataFilter(base_class):
            data_filter = True

            def __init__(self, data):
                self.data = data

            def filter(self, _):
                return {'test': [self.data]}

        result = (filters.COMMAND & DataFilter('blah')).check_update(update)
        assert result['test'] == ['blah']

        result = (DataFilter('blah1') & DataFilter('blah2')).check_update(update)
        assert result['test'] == ['blah1', 'blah2']

        update.message.text = 'test'
        update.message.entities = []
        result = (filters.COMMAND & DataFilter('blah')).check_update(update)
        assert not result

    def test_merged_data_merging_or(self, update, base_class):
        update.message.text = '/test'

        class DataFilter(base_class):
            data_filter = True

            def __init__(self, data):
                self.data = data

            def filter(self, _):
                return {'test': [self.data]}

        result = (filters.COMMAND | DataFilter('blah')).check_update(update)
        assert result

        result = (DataFilter('blah1') | DataFilter('blah2')).check_update(update)
        assert result['test'] == ['blah1']

        update.message.text = 'test'
        result = (filters.COMMAND | DataFilter('blah')).check_update(update)
        assert result['test'] == ['blah']

    def test_filters_via_bot_init(self):
        with pytest.raises(RuntimeError, match='in conjunction with'):
            filters.ViaBot(bot_id=1, username='bot')

    def test_filters_via_bot_allow_empty(self, update):
        assert not filters.ViaBot().check_update(update)
        assert filters.ViaBot(allow_empty=True).check_update(update)

    def test_filters_via_bot_id(self, update):
        assert not filters.ViaBot(bot_id=1).check_update(update)
        update.message.via_bot.id = 1
        assert filters.ViaBot(bot_id=1).check_update(update)
        update.message.via_bot.id = 2
        assert filters.ViaBot(bot_id=[1, 2]).check_update(update)
        assert not filters.ViaBot(bot_id=[3, 4]).check_update(update)
        update.message.via_bot = None
        assert not filters.ViaBot(bot_id=[3, 4]).check_update(update)

    def test_filters_via_bot_username(self, update):
        assert not filters.ViaBot(username='bot').check_update(update)
        assert not filters.ViaBot(username='Testbot').check_update(update)
        update.message.via_bot.username = 'bot@'
        assert filters.ViaBot(username='@bot@').check_update(update)
        assert filters.ViaBot(username='bot@').check_update(update)
        assert filters.ViaBot(username=['bot1', 'bot@', 'bot2']).check_update(update)
        assert not filters.ViaBot(username=['@username', '@bot_2']).check_update(update)
        update.message.via_bot = None
        assert not filters.User(username=['@username', '@bot_2']).check_update(update)

    def test_filters_via_bot_change_id(self, update):
        f = filters.ViaBot(bot_id=3)
        assert f.bot_ids == {3}
        update.message.via_bot.id = 3
        assert f.check_update(update)
        update.message.via_bot.id = 2
        assert not f.check_update(update)
        f.bot_ids = 2
        assert f.bot_ids == {2}
        assert f.check_update(update)

        with pytest.raises(RuntimeError, match='username in conjunction'):
            f.usernames = 'user'

    def test_filters_via_bot_change_username(self, update):
        f = filters.ViaBot(username='bot')
        update.message.via_bot.username = 'bot'
        assert f.check_update(update)
        update.message.via_bot.username = 'Bot'
        assert not f.check_update(update)
        f.usernames = 'Bot'
        assert f.check_update(update)

        with pytest.raises(RuntimeError, match='bot_id in conjunction'):
            f.bot_ids = 1

    def test_filters_via_bot_add_user_by_name(self, update):
        users = ['bot_a', 'bot_b', 'bot_c']
        f = filters.ViaBot()

        for user in users:
            update.message.via_bot.username = user
            assert not f.check_update(update)

        f.add_usernames('bot_a')
        f.add_usernames(['bot_b', 'bot_c'])

        for user in users:
            update.message.via_bot.username = user
            assert f.check_update(update)

        with pytest.raises(RuntimeError, match='bot_id in conjunction'):
            f.add_bot_ids(1)

    def test_filters_via_bot_add_user_by_id(self, update):
        users = [1, 2, 3]
        f = filters.ViaBot()

        for user in users:
            update.message.via_bot.id = user
            assert not f.check_update(update)

        f.add_bot_ids(1)
        f.add_bot_ids([2, 3])

        for user in users:
            update.message.via_bot.username = user
            assert f.check_update(update)

        with pytest.raises(RuntimeError, match='username in conjunction'):
            f.add_usernames('bot')

    def test_filters_via_bot_remove_user_by_name(self, update):
        users = ['bot_a', 'bot_b', 'bot_c']
        f = filters.ViaBot(username=users)

        with pytest.raises(RuntimeError, match='bot_id in conjunction'):
            f.remove_bot_ids(1)

        for user in users:
            update.message.via_bot.username = user
            assert f.check_update(update)

        f.remove_usernames('bot_a')
        f.remove_usernames(['bot_b', 'bot_c'])

        for user in users:
            update.message.via_bot.username = user
            assert not f.check_update(update)

    def test_filters_via_bot_remove_user_by_id(self, update):
        users = [1, 2, 3]
        f = filters.ViaBot(bot_id=users)

        with pytest.raises(RuntimeError, match='username in conjunction'):
            f.remove_usernames('bot')

        for user in users:
            update.message.via_bot.id = user
            assert f.check_update(update)

        f.remove_bot_ids(1)
        f.remove_bot_ids([2, 3])

        for user in users:
            update.message.via_bot.username = user
            assert not f.check_update(update)

    def test_filters_via_bot_repr(self):
        f = filters.ViaBot([1, 2])
        assert str(f) == 'filters.ViaBot(1, 2)'
        f.remove_bot_ids(1)
        f.remove_bot_ids(2)
        assert str(f) == 'filters.ViaBot()'
        f.add_usernames('@foobar')
        assert str(f) == 'filters.ViaBot(foobar)'
        f.add_usernames('@barfoo')
        assert str(f).startswith('filters.ViaBot(')
        # we don't know th exact order
        assert 'barfoo' in str(f) and 'foobar' in str(f)

        with pytest.raises(RuntimeError, match='Cannot set name'):
            f.name = 'foo'

    def test_filters_attachment(self, update):
        assert not filters.ATTACHMENT.check_update(update)
        # we need to define a new Update (or rather, message class) here because
        # effective_attachment is only evaluated once per instance, and the filter relies on that
        up = Update(
            0,
            Message(
                0,
                datetime.datetime.utcnow(),
                Chat(0, 'private'),
                document=Document("str", "other_str"),
            ),
        )
        assert filters.ATTACHMENT.check_update(up)<|MERGE_RESOLUTION|>--- conflicted
+++ resolved
@@ -20,14 +20,8 @@
 
 import pytest
 
-<<<<<<< HEAD
 from telegram import Message, User, Chat, MessageEntity, Document, Update, Dice, CallbackQuery
 from telegram.ext import filters
-=======
-from telegram import Message, User, Chat, MessageEntity, Document, Update, Dice
-from telegram.ext import Filters, BaseFilter, MessageFilter, UpdateFilter
->>>>>>> 8b5966d7
-
 import inspect
 import re
 
@@ -123,11 +117,7 @@
             for attr in cls.__slots__:
                 assert getattr(inst, attr, 'err') != 'err', f"got extra slot '{attr}' for {name}"
 
-<<<<<<< HEAD
         class CustomFilter(filters.MessageFilter):
-=======
-        class CustomFilter(MessageFilter):
->>>>>>> 8b5966d7
             def filter(self, message: Message):
                 pass
 
@@ -990,13 +980,8 @@
         second['type'] = 'bold'
         second = MessageEntity.de_json(second, None)
         update.message.caption_entities = [message_entity, second]
-<<<<<<< HEAD
         assert filters.CaptionEntity(message_entity.type).check_update(update)
         assert not filters.Entity(message_entity.type).check_update(update)
-=======
-        assert Filters.caption_entity(message_entity.type)(update)
-        assert not Filters.entity(message_entity.type)(update)
->>>>>>> 8b5966d7
 
     @pytest.mark.parametrize(
         'chat_type, results',
@@ -1847,11 +1832,7 @@
 
         update.message.text = 'test'
         update.message.forward_date = datetime.datetime.utcnow()
-<<<<<<< HEAD
         assert (filters.TEXT & filters.FORWARDED & filters.ChatType.PRIVATE).check_update(update)
-=======
-        assert (Filters.text & Filters.forwarded & Filters.chat_type.private)(update)
->>>>>>> 8b5966d7
 
     def test_or_filters(self, update):
         update.message.text = 'test'
@@ -1996,7 +1977,6 @@
         assert str(unnamed) == Unnamed.__name__
 
     def test_update_type_message(self, update):
-<<<<<<< HEAD
         assert filters.UpdateType.MESSAGE.check_update(update)
         assert not filters.UpdateType.EDITED_MESSAGE.check_update(update)
         assert filters.UpdateType.MESSAGES.check_update(update)
@@ -2034,49 +2014,6 @@
         assert filters.UpdateType.EDITED_CHANNEL_POST.check_update(update)
         assert filters.UpdateType.CHANNEL_POSTS.check_update(update)
         assert filters.UpdateType.EDITED.check_update(update)
-=======
-        assert Filters.update.message(update)
-        assert not Filters.update.edited_message(update)
-        assert Filters.update.messages(update)
-        assert not Filters.update.channel_post(update)
-        assert not Filters.update.edited_channel_post(update)
-        assert not Filters.update.channel_posts(update)
-        assert not Filters.update.edited(update)
-        assert Filters.update(update)
-
-    def test_update_type_edited_message(self, update):
-        update.edited_message, update.message = update.message, update.edited_message
-        assert not Filters.update.message(update)
-        assert Filters.update.edited_message(update)
-        assert Filters.update.messages(update)
-        assert not Filters.update.channel_post(update)
-        assert not Filters.update.edited_channel_post(update)
-        assert not Filters.update.channel_posts(update)
-        assert Filters.update.edited(update)
-        assert Filters.update(update)
-
-    def test_update_type_channel_post(self, update):
-        update.channel_post, update.message = update.message, update.edited_message
-        assert not Filters.update.message(update)
-        assert not Filters.update.edited_message(update)
-        assert not Filters.update.messages(update)
-        assert Filters.update.channel_post(update)
-        assert not Filters.update.edited_channel_post(update)
-        assert Filters.update.channel_posts(update)
-        assert not Filters.update.edited(update)
-        assert Filters.update(update)
-
-    def test_update_type_edited_channel_post(self, update):
-        update.edited_channel_post, update.message = update.message, update.edited_message
-        assert not Filters.update.message(update)
-        assert not Filters.update.edited_message(update)
-        assert not Filters.update.messages(update)
-        assert not Filters.update.channel_post(update)
-        assert Filters.update.edited_channel_post(update)
-        assert Filters.update.channel_posts(update)
-        assert Filters.update.edited(update)
-        assert Filters.update(update)
->>>>>>> 8b5966d7
 
     def test_merged_short_circuit_and(self, update, base_class):
         update.message.text = '/test'
