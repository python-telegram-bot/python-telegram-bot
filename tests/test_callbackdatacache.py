#!/usr/bin/env python
#
# A library that provides a Python interface to the Telegram Bot API
# Copyright (C) 2015-2022
# Leandro Toledo de Souza <devs@python-telegram-bot.org>
#
# This program is free software: you can redistribute it and/or modify
# it under the terms of the GNU Lesser Public License as published by
# the Free Software Foundation, either version 3 of the License, or
# (at your option) any later version.
#
# This program is distributed in the hope that it will be useful,
# but WITHOUT ANY WARRANTY; without even the implied warranty of
# MERCHANTABILITY or FITNESS FOR A PARTICULAR PURPOSE.  See the
# GNU Lesser Public License for more details.
#
# You should have received a copy of the GNU Lesser Public License
# along with this program.  If not, see [http://www.gnu.org/licenses/].
import os
import time
from copy import deepcopy
from datetime import datetime
from uuid import uuid4

import pytest

from telegram import CallbackQuery, Chat, InlineKeyboardButton, InlineKeyboardMarkup, Message, User
from telegram._utils.datetime import UTC
from telegram.ext import ExtBot
from telegram.ext._callbackdatacache import CallbackDataCache, InvalidCallbackData, _KeyboardData
from tests.conftest import env_var_2_bool


@pytest.fixture(scope="function")
def callback_data_cache(bot):
    return CallbackDataCache(bot)


TEST_WITH_OPT_DEPS = env_var_2_bool(os.getenv("TEST_WITH_OPT_DEPS", True))


@pytest.mark.skipif(
    TEST_WITH_OPT_DEPS,
    reason="Only relevant if the optional dependency is not installed",
)
class TestNoCallbackDataCache:
    def test_init(self, bot):
        with pytest.raises(RuntimeError, match=r"python-telegram-bot\[callback-data\]"):
            CallbackDataCache(bot=bot)

    def test_bot_init(self):
        bot = ExtBot(token="TOKEN")
        assert bot.callback_data_cache is None

        with pytest.raises(RuntimeError, match=r"python-telegram-bot\[callback-data\]"):
            ExtBot(token="TOKEN", arbitrary_callback_data=True)


class TestInvalidCallbackData:
    def test_slot_behaviour(self, mro_slots):
        invalid_callback_data = InvalidCallbackData()
        for attr in invalid_callback_data.__slots__:
            assert getattr(invalid_callback_data, attr, "err") != "err", f"got extra slot '{attr}'"
        assert len(mro_slots(invalid_callback_data)) == len(
            set(mro_slots(invalid_callback_data))
        ), "duplicate slot"


class TestKeyboardData:
    def test_slot_behaviour(self, mro_slots):
        keyboard_data = _KeyboardData("uuid")
        for attr in keyboard_data.__slots__:
            assert getattr(keyboard_data, attr, "err") != "err", f"got extra slot '{attr}'"
        assert len(mro_slots(keyboard_data)) == len(
            set(mro_slots(keyboard_data))
        ), "duplicate slot"


@pytest.mark.skipif(
    not TEST_WITH_OPT_DEPS,
    reason="Only relevant if the optional dependency is installed",
)
class TestCallbackDataCache:
    def test_slot_behaviour(self, callback_data_cache, mro_slots):
        for attr in callback_data_cache.__slots__:
            attr = (
                f"_CallbackDataCache{attr}"
                if attr.startswith("__") and not attr.endswith("__")
                else attr
            )
            assert getattr(callback_data_cache, attr, "err") != "err", f"got extra slot '{attr}'"
        assert len(mro_slots(callback_data_cache)) == len(
            set(mro_slots(callback_data_cache))
        ), "duplicate slot"

    @pytest.mark.parametrize("maxsize", [1, 5, 2048])
    def test_init_maxsize(self, maxsize, bot):
        assert CallbackDataCache(bot).maxsize == 1024
        cdc = CallbackDataCache(bot, maxsize=maxsize)
        assert cdc.maxsize == maxsize
        assert cdc.bot is bot

    def test_init_and_access__persistent_data(self, bot):
<<<<<<< HEAD
        """This als test CDC.load_persistent_data."""
=======
        """This also tests CDC.load_persistent_data."""
>>>>>>> fb874184
        keyboard_data = _KeyboardData("123", 456, {"button": 678})
        persistent_data = ([keyboard_data.to_tuple()], {"id": "123"})
        cdc = CallbackDataCache(bot, persistent_data=persistent_data)

        assert cdc.maxsize == 1024
        assert dict(cdc._callback_queries) == {"id": "123"}
        assert list(cdc._keyboard_data.keys()) == ["123"]
        assert cdc._keyboard_data["123"].keyboard_uuid == "123"
        assert cdc._keyboard_data["123"].access_time == 456
        assert cdc._keyboard_data["123"].button_data == {"button": 678}

        assert cdc.persistence_data == persistent_data

    def test_process_keyboard(self, callback_data_cache):
        changing_button_1 = InlineKeyboardButton("changing", callback_data="some data 1")
        changing_button_2 = InlineKeyboardButton("changing", callback_data="some data 2")
        non_changing_button = InlineKeyboardButton("non-changing", url="https://ptb.org")
        reply_markup = InlineKeyboardMarkup.from_row(
            [non_changing_button, changing_button_1, changing_button_2]
        )

        out = callback_data_cache.process_keyboard(reply_markup)
        assert out.inline_keyboard[0][0] is non_changing_button
        assert out.inline_keyboard[0][1] != changing_button_1
        assert out.inline_keyboard[0][2] != changing_button_2

        keyboard_1, button_1 = callback_data_cache.extract_uuids(
            out.inline_keyboard[0][1].callback_data
        )
        keyboard_2, button_2 = callback_data_cache.extract_uuids(
            out.inline_keyboard[0][2].callback_data
        )
        assert keyboard_1 == keyboard_2
        assert (
            callback_data_cache._keyboard_data[keyboard_1].button_data[button_1] == "some data 1"
        )
        assert (
            callback_data_cache._keyboard_data[keyboard_2].button_data[button_2] == "some data 2"
        )

    def test_process_keyboard_no_changing_button(self, callback_data_cache):
        reply_markup = InlineKeyboardMarkup.from_button(
            InlineKeyboardButton("non-changing", url="https://ptb.org")
        )
        assert callback_data_cache.process_keyboard(reply_markup) is reply_markup

    def test_process_keyboard_full(self, bot):
        cdc = CallbackDataCache(bot, maxsize=1)
        changing_button_1 = InlineKeyboardButton("changing", callback_data="some data 1")
        changing_button_2 = InlineKeyboardButton("changing", callback_data="some data 2")
        non_changing_button = InlineKeyboardButton("non-changing", url="https://ptb.org")
        reply_markup = InlineKeyboardMarkup.from_row(
            [non_changing_button, changing_button_1, changing_button_2]
        )

        out1 = cdc.process_keyboard(reply_markup)
        assert len(cdc.persistence_data[0]) == 1
        out2 = cdc.process_keyboard(reply_markup)
        assert len(cdc.persistence_data[0]) == 1

        keyboard_1, button_1 = cdc.extract_uuids(out1.inline_keyboard[0][1].callback_data)
        keyboard_2, button_2 = cdc.extract_uuids(out2.inline_keyboard[0][2].callback_data)
        assert cdc.persistence_data[0][0][0] != keyboard_1
        assert cdc.persistence_data[0][0][0] == keyboard_2

    @pytest.mark.parametrize("data", [True, False])
    @pytest.mark.parametrize("message", [True, False])
    @pytest.mark.parametrize("invalid", [True, False])
    def test_process_callback_query(self, callback_data_cache, data, message, invalid):
        """This also tests large parts of process_message"""
        changing_button_1 = InlineKeyboardButton("changing", callback_data="some data 1")
        changing_button_2 = InlineKeyboardButton("changing", callback_data="some data 2")
        non_changing_button = InlineKeyboardButton("non-changing", url="https://ptb.org")
        reply_markup = InlineKeyboardMarkup.from_row(
            [non_changing_button, changing_button_1, changing_button_2]
        )

        out = callback_data_cache.process_keyboard(reply_markup)
        if invalid:
            callback_data_cache.clear_callback_data()

        chat = Chat(1, "private")
        effective_message = Message(message_id=1, date=datetime.now(), chat=chat, reply_markup=out)
        effective_message.reply_to_message = deepcopy(effective_message)
        effective_message.pinned_message = deepcopy(effective_message)
        cq_id = uuid4().hex
        callback_query = CallbackQuery(
            cq_id,
            from_user=None,
            chat_instance=None,
            # not all CallbackQueries have callback_data
            data=out.inline_keyboard[0][1].callback_data if data else None,
            # CallbackQueries from inline messages don't have the message attached, so we test that
            message=effective_message if message else None,
        )
        callback_data_cache.process_callback_query(callback_query)

        if not invalid:
            if data:
                assert callback_query.data == "some data 1"
                # make sure that we stored the mapping CallbackQuery.id -> keyboard_uuid correctly
                assert len(callback_data_cache._keyboard_data) == 1
                assert (
                    callback_data_cache._callback_queries[cq_id]
                    == list(callback_data_cache._keyboard_data.keys())[0]
                )
            else:
                assert callback_query.data is None
            if message:
                for msg in (
                    callback_query.message,
                    callback_query.message.reply_to_message,
                    callback_query.message.pinned_message,
                ):
                    assert msg.reply_markup == reply_markup
        else:
            if data:
                assert isinstance(callback_query.data, InvalidCallbackData)
            else:
                assert callback_query.data is None
            if message:
                for msg in (
                    callback_query.message,
                    callback_query.message.reply_to_message,
                    callback_query.message.pinned_message,
                ):
                    assert isinstance(
                        msg.reply_markup.inline_keyboard[0][1].callback_data,
                        InvalidCallbackData,
                    )
                    assert isinstance(
                        msg.reply_markup.inline_keyboard[0][2].callback_data,
                        InvalidCallbackData,
                    )

    @pytest.mark.parametrize("pass_from_user", [True, False])
    @pytest.mark.parametrize("pass_via_bot", [True, False])
    def test_process_message_wrong_sender(self, pass_from_user, pass_via_bot, callback_data_cache):
        reply_markup = InlineKeyboardMarkup.from_button(
            InlineKeyboardButton("test", callback_data="callback_data")
        )
        user = User(1, "first", False)
        message = Message(
            1,
            None,
            None,
            from_user=user if pass_from_user else None,
            via_bot=user if pass_via_bot else None,
            reply_markup=reply_markup,
        )
        callback_data_cache.process_message(message)
        if pass_from_user or pass_via_bot:
            # Here we can determine that the message is not from our bot, so no replacing
            assert message.reply_markup.inline_keyboard[0][0].callback_data == "callback_data"
        else:
            # Here we have no chance to know, so InvalidCallbackData
            assert isinstance(
                message.reply_markup.inline_keyboard[0][0].callback_data, InvalidCallbackData
            )

    @pytest.mark.parametrize("pass_from_user", [True, False])
    def test_process_message_inline_mode(self, pass_from_user, callback_data_cache):
        """Check that via_bot tells us correctly that our bot sent the message, even if
        from_user is not our bot."""
        reply_markup = InlineKeyboardMarkup.from_button(
            InlineKeyboardButton("test", callback_data="callback_data")
        )
        user = User(1, "first", False)
        message = Message(
            1,
            None,
            None,
            from_user=user if pass_from_user else None,
            via_bot=callback_data_cache.bot.bot,
            reply_markup=callback_data_cache.process_keyboard(reply_markup),
        )
        callback_data_cache.process_message(message)
        # Here we can determine that the message is not from our bot, so no replacing
        assert message.reply_markup.inline_keyboard[0][0].callback_data == "callback_data"

    def test_process_message_no_reply_markup(self, callback_data_cache):
        message = Message(1, None, None)
        callback_data_cache.process_message(message)
        assert message.reply_markup is None

    def test_drop_data(self, callback_data_cache):
        changing_button_1 = InlineKeyboardButton("changing", callback_data="some data 1")
        changing_button_2 = InlineKeyboardButton("changing", callback_data="some data 2")
        reply_markup = InlineKeyboardMarkup.from_row([changing_button_1, changing_button_2])

        out = callback_data_cache.process_keyboard(reply_markup)
        callback_query = CallbackQuery(
            "1",
            from_user=None,
            chat_instance=None,
            data=out.inline_keyboard[0][1].callback_data,
        )
        callback_data_cache.process_callback_query(callback_query)

        assert len(callback_data_cache.persistence_data[1]) == 1
        assert len(callback_data_cache.persistence_data[0]) == 1

        callback_data_cache.drop_data(callback_query)
        assert len(callback_data_cache.persistence_data[1]) == 0
        assert len(callback_data_cache.persistence_data[0]) == 0

    def test_drop_data_missing_data(self, callback_data_cache):
        changing_button_1 = InlineKeyboardButton("changing", callback_data="some data 1")
        changing_button_2 = InlineKeyboardButton("changing", callback_data="some data 2")
        reply_markup = InlineKeyboardMarkup.from_row([changing_button_1, changing_button_2])

        out = callback_data_cache.process_keyboard(reply_markup)
        callback_query = CallbackQuery(
            "1",
            from_user=None,
            chat_instance=None,
            data=out.inline_keyboard[0][1].callback_data,
        )

        with pytest.raises(KeyError, match="CallbackQuery was not found in cache."):
            callback_data_cache.drop_data(callback_query)

        callback_data_cache.process_callback_query(callback_query)
        callback_data_cache.clear_callback_data()
        callback_data_cache.drop_data(callback_query)
        assert callback_data_cache.persistence_data == ([], {})

    @pytest.mark.parametrize("method", ("callback_data", "callback_queries"))
    def test_clear_all(self, callback_data_cache, method):
        changing_button_1 = InlineKeyboardButton("changing", callback_data="some data 1")
        changing_button_2 = InlineKeyboardButton("changing", callback_data="some data 2")
        reply_markup = InlineKeyboardMarkup.from_row([changing_button_1, changing_button_2])

        for i in range(100):
            out = callback_data_cache.process_keyboard(reply_markup)
            callback_query = CallbackQuery(
                str(i),
                from_user=None,
                chat_instance=None,
                data=out.inline_keyboard[0][1].callback_data,
            )
            callback_data_cache.process_callback_query(callback_query)

        if method == "callback_data":
            callback_data_cache.clear_callback_data()
            # callback_data was cleared, callback_queries weren't
            assert len(callback_data_cache.persistence_data[0]) == 0
            assert len(callback_data_cache.persistence_data[1]) == 100
        else:
            callback_data_cache.clear_callback_queries()
            # callback_queries were cleared, callback_data wasn't
            assert len(callback_data_cache.persistence_data[0]) == 100
            assert len(callback_data_cache.persistence_data[1]) == 0

    @pytest.mark.parametrize("time_method", ["time", "datetime", "defaults"])
    def test_clear_cutoff(self, callback_data_cache, time_method, tz_bot):
        # Fill the cache with some fake data
        for i in range(50):
            reply_markup = InlineKeyboardMarkup.from_button(
                InlineKeyboardButton("changing", callback_data=str(i))
            )
            out = callback_data_cache.process_keyboard(reply_markup)
            callback_query = CallbackQuery(
                str(i),
                from_user=None,
                chat_instance=None,
                data=out.inline_keyboard[0][0].callback_data,
            )
            callback_data_cache.process_callback_query(callback_query)

        # sleep a bit before saving the time cutoff, to make test more reliable
        time.sleep(0.1)
        if time_method == "time":
            cutoff = time.time()
        elif time_method == "datetime":
            cutoff = datetime.now(UTC)
        else:
            cutoff = datetime.now(tz_bot.defaults.tzinfo).replace(tzinfo=None)
            callback_data_cache.bot = tz_bot
        time.sleep(0.1)

        # more fake data after the time cutoff
        for i in range(50, 100):
            reply_markup = InlineKeyboardMarkup.from_button(
                InlineKeyboardButton("changing", callback_data=str(i))
            )
            out = callback_data_cache.process_keyboard(reply_markup)
            callback_query = CallbackQuery(
                str(i),
                from_user=None,
                chat_instance=None,
                data=out.inline_keyboard[0][0].callback_data,
            )
            callback_data_cache.process_callback_query(callback_query)

        callback_data_cache.clear_callback_data(time_cutoff=cutoff)
        assert len(callback_data_cache.persistence_data[0]) == 50
        assert len(callback_data_cache.persistence_data[1]) == 100
        callback_data = [
            list(data[2].values())[0] for data in callback_data_cache.persistence_data[0]
        ]
        assert callback_data == list(str(i) for i in range(50, 100))<|MERGE_RESOLUTION|>--- conflicted
+++ resolved
@@ -101,11 +101,7 @@
         assert cdc.bot is bot
 
     def test_init_and_access__persistent_data(self, bot):
-<<<<<<< HEAD
-        """This als test CDC.load_persistent_data."""
-=======
         """This also tests CDC.load_persistent_data."""
->>>>>>> fb874184
         keyboard_data = _KeyboardData("123", 456, {"button": 678})
         persistent_data = ([keyboard_data.to_tuple()], {"id": "123"})
         cdc = CallbackDataCache(bot, persistent_data=persistent_data)
