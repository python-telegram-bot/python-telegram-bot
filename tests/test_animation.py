--- conflicted
+++ resolved
@@ -119,8 +119,6 @@
 
     @flaky(3, 1)
     @pytest.mark.timeout(10)
-<<<<<<< HEAD
-=======
     @pytest.mark.parametrize('default_bot', [{'parse_mode': 'Markdown'}], indirect=True)
     def test_send_animation_default_parse_mode_1(self, default_bot, chat_id, animation_file):
         test_string = 'Italic Bold Code'
@@ -154,8 +152,6 @@
 
     @flaky(3, 1)
     @pytest.mark.timeout(10)
-    @pytest.mark.skip(reason='Doesnt work without API 4.5')
->>>>>>> 72ecc696
     def test_resend(self, bot, chat_id, animation):
         message = bot.send_animation(chat_id, animation.file_id)
 
