#!/usr/bin/env python
#
# A library that provides a Python interface to the Telegram Bot API
# Copyright (C) 2015-2020
# Leandro Toledo de Souza <devs@python-telegram-bot.org>
#
# This program is free software: you can redistribute it and/or modify
# it under the terms of the GNU Lesser Public License as published by
# the Free Software Foundation, either version 3 of the License, or
# (at your option) any later version.
#
# This program is distributed in the hope that it will be useful,
# but WITHOUT ANY WARRANTY; without even the implied warranty of
# MERCHANTABILITY or FITNESS FOR A PARTICULAR PURPOSE.  See the
# GNU Lesser Public License for more details.
#
# You should have received a copy of the GNU Lesser Public License
# along with this program.  If not, see [http://www.gnu.org/licenses/].
import os

import pytest
from flaky import flaky

<<<<<<< HEAD
from telegram import Document, PhotoSize, TelegramError, Voice, MessageEntity
=======
from telegram import Document, PhotoSize, TelegramError, Voice
from telegram.error import BadRequest
>>>>>>> b8ebcacc
from telegram.utils.helpers import escape_markdown


@pytest.fixture(scope='function')
def document_file():
    f = open('tests/data/telegram.png', 'rb')
    yield f
    f.close()


@pytest.fixture(scope='class')
def document(bot, chat_id):
    with open('tests/data/telegram.png', 'rb') as f:
        return bot.send_document(chat_id, document=f, timeout=50).document


class TestDocument:
    caption = 'DocumentTest - *Caption*'
    document_file_url = 'https://python-telegram-bot.org/static/testfiles/telegram.gif'
    file_size = 12948
    mime_type = 'image/png'
    file_name = 'telegram.png'
    thumb_file_size = 8090
    thumb_width = 300
    thumb_height = 300
    document_file_id = '5a3128a4d2a04750b5b58397f3b5e812'
    document_file_unique_id = 'adc3145fd2e84d95b64d68eaa22aa33e'

    def test_creation(self, document):
        assert isinstance(document, Document)
        assert isinstance(document.file_id, str)
        assert isinstance(document.file_unique_id, str)
        assert document.file_id != ''
        assert document.file_unique_id != ''

    def test_expected_values(self, document):
        assert document.file_size == self.file_size
        assert document.mime_type == self.mime_type
        assert document.file_name == self.file_name
        assert document.thumb.file_size == self.thumb_file_size
        assert document.thumb.width == self.thumb_width
        assert document.thumb.height == self.thumb_height

    @flaky(3, 1)
    @pytest.mark.timeout(10)
    def test_send_all_args(self, bot, chat_id, document_file, document, thumb_file):
        message = bot.send_document(
            chat_id,
            document=document_file,
            caption=self.caption,
            disable_notification=False,
            filename='telegram_custom.png',
            parse_mode='Markdown',
            thumb=thumb_file,
        )

        assert isinstance(message.document, Document)
        assert isinstance(message.document.file_id, str)
        assert message.document.file_id != ''
        assert isinstance(message.document.file_unique_id, str)
        assert message.document.file_unique_id != ''
        assert isinstance(message.document.thumb, PhotoSize)
        assert message.document.file_name == 'telegram_custom.png'
        assert message.document.mime_type == document.mime_type
        assert message.document.file_size == document.file_size
        assert message.caption == self.caption.replace('*', '')
        assert message.document.thumb.width == self.thumb_width
        assert message.document.thumb.height == self.thumb_height

    @flaky(3, 1)
    @pytest.mark.timeout(10)
    def test_get_and_download(self, bot, document):
        new_file = bot.get_file(document.file_id)

        assert new_file.file_size == document.file_size
        assert new_file.file_id == document.file_id
        assert new_file.file_unique_id == document.file_unique_id
        assert new_file.file_path.startswith('https://')

        new_file.download('telegram.png')

        assert os.path.isfile('telegram.png')

    @flaky(3, 1)
    @pytest.mark.timeout(10)
    def test_send_url_gif_file(self, bot, chat_id):
        message = bot.send_document(chat_id, self.document_file_url)

        document = message.document

        assert isinstance(document, Document)
        assert isinstance(document.file_id, str)
        assert document.file_id != ''
        assert isinstance(message.document.file_unique_id, str)
        assert message.document.file_unique_id != ''
        assert isinstance(document.thumb, PhotoSize)
        assert document.file_name == 'telegram.gif'
        assert document.mime_type == 'image/gif'
        assert document.file_size == 3878

    @flaky(3, 1)
    @pytest.mark.timeout(10)
    def test_send_resend(self, bot, chat_id, document):
        message = bot.send_document(chat_id=chat_id, document=document.file_id)

        assert message.document == document

    @pytest.mark.parametrize('disable_content_type_detection', [True, False, None])
    def test_send_with_document(
        self, monkeypatch, bot, chat_id, document, disable_content_type_detection
    ):
        def make_assertion(url, data, **kwargs):
            type_detection = (
                data.get('disable_content_type_detection') == disable_content_type_detection
            )
            return data['document'] == document.file_id and type_detection

        monkeypatch.setattr(bot.request, 'post', make_assertion)

        message = bot.send_document(
            document=document,
            chat_id=chat_id,
            disable_content_type_detection=disable_content_type_detection,
        )

        assert message

    @flaky(3, 1)
    @pytest.mark.timeout(10)
    def test_send_document_caption_entities(self, bot, chat_id, document):
        test_string = 'Italic Bold Code'
        entities = [
            MessageEntity(MessageEntity.ITALIC, 0, 6),
            MessageEntity(MessageEntity.ITALIC, 7, 4),
            MessageEntity(MessageEntity.ITALIC, 12, 4),
        ]
        message = bot.send_document(
            chat_id, document, caption=test_string, caption_entities=entities
        )

        assert message.caption == test_string
        assert message.caption_entities == entities

    @flaky(3, 1)
    @pytest.mark.timeout(10)
    @pytest.mark.parametrize('default_bot', [{'parse_mode': 'Markdown'}], indirect=True)
    def test_send_document_default_parse_mode_1(self, default_bot, chat_id, document):
        test_string = 'Italic Bold Code'
        test_markdown_string = '_Italic_ *Bold* `Code`'

        message = default_bot.send_document(chat_id, document, caption=test_markdown_string)
        assert message.caption_markdown == test_markdown_string
        assert message.caption == test_string

    @flaky(3, 1)
    @pytest.mark.timeout(10)
    @pytest.mark.parametrize('default_bot', [{'parse_mode': 'Markdown'}], indirect=True)
    def test_send_document_default_parse_mode_2(self, default_bot, chat_id, document):
        test_markdown_string = '_Italic_ *Bold* `Code`'

        message = default_bot.send_document(
            chat_id, document, caption=test_markdown_string, parse_mode=None
        )
        assert message.caption == test_markdown_string
        assert message.caption_markdown == escape_markdown(test_markdown_string)

    @flaky(3, 1)
    @pytest.mark.timeout(10)
    @pytest.mark.parametrize('default_bot', [{'parse_mode': 'Markdown'}], indirect=True)
    def test_send_document_default_parse_mode_3(self, default_bot, chat_id, document):
        test_markdown_string = '_Italic_ *Bold* `Code`'

        message = default_bot.send_document(
            chat_id, document, caption=test_markdown_string, parse_mode='HTML'
        )
        assert message.caption == test_markdown_string
        assert message.caption_markdown == escape_markdown(test_markdown_string)

    @flaky(3, 1)
    @pytest.mark.timeout(10)
    @pytest.mark.parametrize(
        'default_bot,custom',
        [
            ({'allow_sending_without_reply': True}, None),
            ({'allow_sending_without_reply': False}, None),
            ({'allow_sending_without_reply': False}, True),
        ],
        indirect=['default_bot'],
    )
    def test_send_document_default_allow_sending_without_reply(
        self, default_bot, chat_id, document, custom
    ):
        reply_to_message = default_bot.send_message(chat_id, 'test')
        reply_to_message.delete()
        if custom is not None:
            message = default_bot.send_document(
                chat_id,
                document,
                allow_sending_without_reply=custom,
                reply_to_message_id=reply_to_message.message_id,
            )
            assert message.reply_to_message is None
        elif default_bot.defaults.allow_sending_without_reply:
            message = default_bot.send_document(
                chat_id, document, reply_to_message_id=reply_to_message.message_id
            )
            assert message.reply_to_message is None
        else:
            with pytest.raises(BadRequest, match='message not found'):
                default_bot.send_document(
                    chat_id, document, reply_to_message_id=reply_to_message.message_id
                )

    def test_de_json(self, bot, document):
        json_dict = {
            'file_id': self.document_file_id,
            'file_unique_id': self.document_file_unique_id,
            'thumb': document.thumb.to_dict(),
            'file_name': self.file_name,
            'mime_type': self.mime_type,
            'file_size': self.file_size,
        }
        test_document = Document.de_json(json_dict, bot)

        assert test_document.file_id == self.document_file_id
        assert test_document.file_unique_id == self.document_file_unique_id
        assert test_document.thumb == document.thumb
        assert test_document.file_name == self.file_name
        assert test_document.mime_type == self.mime_type
        assert test_document.file_size == self.file_size

    def test_to_dict(self, document):
        document_dict = document.to_dict()

        assert isinstance(document_dict, dict)
        assert document_dict['file_id'] == document.file_id
        assert document_dict['file_unique_id'] == document.file_unique_id
        assert document_dict['file_name'] == document.file_name
        assert document_dict['mime_type'] == document.mime_type
        assert document_dict['file_size'] == document.file_size

    @flaky(3, 1)
    @pytest.mark.timeout(10)
    def test_error_send_empty_file(self, bot, chat_id):
        with open(os.devnull, 'rb') as f:
            with pytest.raises(TelegramError):
                bot.send_document(chat_id=chat_id, document=f)

    @flaky(3, 1)
    @pytest.mark.timeout(10)
    def test_error_send_empty_file_id(self, bot, chat_id):
        with pytest.raises(TelegramError):
            bot.send_document(chat_id=chat_id, document='')

    def test_error_send_without_required_args(self, bot, chat_id):
        with pytest.raises(TypeError):
            bot.send_document(chat_id=chat_id)

    def test_get_file_instance_method(self, monkeypatch, document):
        def test(*args, **kwargs):
            return args[1] == document.file_id

        monkeypatch.setattr('telegram.Bot.get_file', test)
        assert document.get_file()

    def test_equality(self, document):
        a = Document(document.file_id, document.file_unique_id)
        b = Document('', document.file_unique_id)
        d = Document('', '')
        e = Voice(document.file_id, document.file_unique_id, 0)

        assert a == b
        assert hash(a) == hash(b)
        assert a is not b

        assert a != d
        assert hash(a) != hash(d)

        assert a != e
        assert hash(a) != hash(e)<|MERGE_RESOLUTION|>--- conflicted
+++ resolved
@@ -21,12 +21,8 @@
 import pytest
 from flaky import flaky
 
-<<<<<<< HEAD
 from telegram import Document, PhotoSize, TelegramError, Voice, MessageEntity
-=======
-from telegram import Document, PhotoSize, TelegramError, Voice
 from telegram.error import BadRequest
->>>>>>> b8ebcacc
 from telegram.utils.helpers import escape_markdown
 
 
