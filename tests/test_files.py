#!/usr/bin/env python
#
# A library that provides a Python interface to the Telegram Bot API
# Copyright (C) 2015-2021
# Leandro Toledo de Souza <devs@python-telegram-bot.org>
#
# This program is free software: you can redistribute it and/or modify
# it under the terms of the GNU Lesser Public License as published by
# the Free Software Foundation, either version 3 of the License, or
# (at your option) any later version.
#
# This program is distributed in the hope that it will be useful,
# but WITHOUT ANY WARRANTY; without even the implied warranty of
# MERCHANTABILITY or FITNESS FOR A PARTICULAR PURPOSE.  See the
# GNU Lesser Public License for more details.
#
# You should have received a copy of the GNU Lesser Public License
# along with this program.  If not, see [http://www.gnu.org/licenses/].

import pytest

import telegram._utils.datetime
import telegram._utils.files
from telegram import InputFile, Animation, MessageEntity
from tests.conftest import TEST_DATA_PATH, data_file


class TestFiles:
    @pytest.mark.parametrize(
        'string,expected',
        [
            (str(data_file('game.gif')), True),
            (str(TEST_DATA_PATH), False),
            (str(data_file('game.gif')), True),
            (str(TEST_DATA_PATH), False),
            (data_file('game.gif'), True),
            (TEST_DATA_PATH, False),
            ('https:/api.org/file/botTOKEN/document/file_3', False),
            (None, False),
        ],
    )
    def test_is_local_file(self, string, expected):
        assert telegram._utils.files.is_local_file(string) == expected

    @pytest.mark.parametrize(
        'string,expected',
        [
            (data_file('game.gif'), data_file('game.gif').as_uri()),
            (TEST_DATA_PATH, TEST_DATA_PATH),
            ('file://foobar', 'file://foobar'),
            (str(data_file('game.gif')), data_file('game.gif').as_uri()),
            (str(TEST_DATA_PATH), str(TEST_DATA_PATH)),
            (data_file('game.gif'), data_file('game.gif').as_uri()),
            (TEST_DATA_PATH, TEST_DATA_PATH),
            (
                'https:/api.org/file/botTOKEN/document/file_3',
                'https:/api.org/file/botTOKEN/document/file_3',
            ),
        ],
    )
    def test_parse_file_input_string(self, string, expected):
        assert telegram._utils.files.parse_file_input(string) == expected

    def test_parse_file_input_file_like(self):
        source_file = data_file('game.gif')
        with source_file.open('rb') as file:
            parsed = telegram._utils.files.parse_file_input(file)

        assert isinstance(parsed, InputFile)
        assert not parsed.attach
        assert parsed.filename == 'game.gif'

        with source_file.open('rb') as file:
            parsed = telegram._utils.files.parse_file_input(
                file, attach=True, filename='test_file'
            )

        assert isinstance(parsed, InputFile)
        assert parsed.attach
        assert parsed.filename == 'test_file'

    def test_parse_file_input_bytes(self):
<<<<<<< HEAD
        source_file = data_file('text_file.txt')
        parsed = telegram.utils.files.parse_file_input(source_file.read_bytes())
=======
        source_file = Path('tests/data/text_file.txt')
        parsed = telegram._utils.files.parse_file_input(source_file.read_bytes())
>>>>>>> d82473aa

        assert isinstance(parsed, InputFile)
        assert not parsed.attach
        assert parsed.filename == 'application.octet-stream'

        parsed = telegram._utils.files.parse_file_input(
            source_file.read_bytes(), attach=True, filename='test_file'
        )

        assert isinstance(parsed, InputFile)
        assert parsed.attach
        assert parsed.filename == 'test_file'

    def test_parse_file_input_tg_object(self):
        animation = Animation('file_id', 'unique_id', 1, 1, 1)
        assert telegram._utils.files.parse_file_input(animation, Animation) == 'file_id'
        assert telegram._utils.files.parse_file_input(animation, MessageEntity) is animation

    @pytest.mark.parametrize('obj', [{1: 2}, [1, 2], (1, 2)])
    def test_parse_file_input_other(self, obj):
        assert telegram._utils.files.parse_file_input(obj) is obj<|MERGE_RESOLUTION|>--- conflicted
+++ resolved
@@ -80,13 +80,8 @@
         assert parsed.filename == 'test_file'
 
     def test_parse_file_input_bytes(self):
-<<<<<<< HEAD
         source_file = data_file('text_file.txt')
-        parsed = telegram.utils.files.parse_file_input(source_file.read_bytes())
-=======
-        source_file = Path('tests/data/text_file.txt')
         parsed = telegram._utils.files.parse_file_input(source_file.read_bytes())
->>>>>>> d82473aa
 
         assert isinstance(parsed, InputFile)
         assert not parsed.attach
