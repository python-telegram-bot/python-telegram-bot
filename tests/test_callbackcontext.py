--- conflicted
+++ resolved
@@ -38,13 +38,8 @@
 
 
 class TestCallbackContext:
-<<<<<<< HEAD
-    def test_slot_behaviour(self, dp, recwarn, mro_slots):
+    def test_slot_behaviour(self, dp, mro_slots, recwarn):
         c = CallbackContext(dp)
-=======
-    def test_slot_behaviour(self, cdp, mro_slots, recwarn):
-        c = CallbackContext(cdp)
->>>>>>> 209642bd
         for attr in c.__slots__:
             assert getattr(c, attr, 'err') != 'err', f"got extra slot '{attr}'"
         assert not c.__dict__, f"got missing slot(s): {c.__dict__}"
