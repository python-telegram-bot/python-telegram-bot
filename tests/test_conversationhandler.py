--- conflicted
+++ resolved
@@ -279,54 +279,6 @@
         update = Update(0, message=message)
         assert not handler.check_update(update)
 
-<<<<<<< HEAD
-    def test_conversation_timeout(self, dp, bot, user1):
-        handler = ConversationHandler(entry_points=self.entry_points, states=self.states,
-                                      fallbacks=self.fallbacks, conversation_timeout=0.5)
-        dp.add_handler(handler)
-
-        # Start state machine, then reach timeout
-        message = Message(0, user1, None, self.group, text='/start', bot=bot)
-        dp.process_update(Update(update_id=0, message=message))
-        assert handler.conversations.get((self.group.id, user1.id)) == self.THIRSTY
-        sleep(0.5)
-        dp.job_queue.tick()
-        assert handler.conversations.get((self.group.id, user1.id)) is None
-
-        # Start state machine, do something, then reach timeout
-        dp.process_update(Update(update_id=0, message=message))
-        assert handler.conversations.get((self.group.id, user1.id)) == self.THIRSTY
-        message.text = '/brew'
-        dp.job_queue.tick()
-        dp.process_update(Update(update_id=0, message=message))
-        assert handler.conversations.get((self.group.id, user1.id)) == self.BREWING
-        sleep(0.5)
-        dp.job_queue.tick()
-        assert handler.conversations.get((self.group.id, user1.id)) is None
-
-    def test_conversation_timeout_two_users(self, dp, bot, user1, user2):
-        handler = ConversationHandler(entry_points=self.entry_points, states=self.states,
-                                      fallbacks=self.fallbacks, conversation_timeout=0.5)
-        dp.add_handler(handler)
-
-        # Start state machine, do something as second user, then reach timeout
-        message = Message(0, user1, None, self.group, text='/start', bot=bot)
-        dp.process_update(Update(update_id=0, message=message))
-        assert handler.conversations.get((self.group.id, user1.id)) == self.THIRSTY
-        message.text = '/brew'
-        message.from_user = user2
-        dp.job_queue.tick()
-        dp.process_update(Update(update_id=0, message=message))
-        assert handler.conversations.get((self.group.id, user2.id)) is None
-        message.text = '/start'
-        dp.job_queue.tick()
-        dp.process_update(Update(update_id=0, message=message))
-        assert handler.conversations.get((self.group.id, user2.id)) == self.THIRSTY
-        sleep(0.5)
-        dp.job_queue.tick()
-        assert handler.conversations.get((self.group.id, user1.id)) is None
-        assert handler.conversations.get((self.group.id, user2.id)) is None
-=======
     def test_all_update_types(self, dp, bot, user1):
         handler = ConversationHandler(entry_points=[CommandHandler('start', self.start_end)],
                                       states={}, fallbacks=[])
@@ -342,4 +294,50 @@
         assert not handler.check_update(Update(0, message=message))
         assert not handler.check_update(Update(0, pre_checkout_query=pre_checkout_query))
         assert not handler.check_update(Update(0, shipping_query=shipping_query))
->>>>>>> b67ea7a6
+
+    def test_conversation_timeout(self, dp, bot, user1):
+        handler = ConversationHandler(entry_points=self.entry_points, states=self.states,
+                                      fallbacks=self.fallbacks, conversation_timeout=0.5)
+        dp.add_handler(handler)
+
+        # Start state machine, then reach timeout
+        message = Message(0, user1, None, self.group, text='/start', bot=bot)
+        dp.process_update(Update(update_id=0, message=message))
+        assert handler.conversations.get((self.group.id, user1.id)) == self.THIRSTY
+        sleep(0.5)
+        dp.job_queue.tick()
+        assert handler.conversations.get((self.group.id, user1.id)) is None
+
+        # Start state machine, do something, then reach timeout
+        dp.process_update(Update(update_id=0, message=message))
+        assert handler.conversations.get((self.group.id, user1.id)) == self.THIRSTY
+        message.text = '/brew'
+        dp.job_queue.tick()
+        dp.process_update(Update(update_id=0, message=message))
+        assert handler.conversations.get((self.group.id, user1.id)) == self.BREWING
+        sleep(0.5)
+        dp.job_queue.tick()
+        assert handler.conversations.get((self.group.id, user1.id)) is None
+
+    def test_conversation_timeout_two_users(self, dp, bot, user1, user2):
+        handler = ConversationHandler(entry_points=self.entry_points, states=self.states,
+                                      fallbacks=self.fallbacks, conversation_timeout=0.5)
+        dp.add_handler(handler)
+
+        # Start state machine, do something as second user, then reach timeout
+        message = Message(0, user1, None, self.group, text='/start', bot=bot)
+        dp.process_update(Update(update_id=0, message=message))
+        assert handler.conversations.get((self.group.id, user1.id)) == self.THIRSTY
+        message.text = '/brew'
+        message.from_user = user2
+        dp.job_queue.tick()
+        dp.process_update(Update(update_id=0, message=message))
+        assert handler.conversations.get((self.group.id, user2.id)) is None
+        message.text = '/start'
+        dp.job_queue.tick()
+        dp.process_update(Update(update_id=0, message=message))
+        assert handler.conversations.get((self.group.id, user2.id)) == self.THIRSTY
+        sleep(0.5)
+        dp.job_queue.tick()
+        assert handler.conversations.get((self.group.id, user1.id)) is None
+        assert handler.conversations.get((self.group.id, user2.id)) is None