#!/usr/bin/env python
#
# A library that provides a Python interface to the Telegram Bot API
# Copyright (C) 2015-2021
# Leandro Toledo de Souza <devs@python-telegram-bot.org>
#
# This program is free software: you can redistribute it and/or modify
# it under the terms of the GNU Lesser Public License as published by
# the Free Software Foundation, either version 3 of the License, or
# (at your option) any later version.
#
# This program is distributed in the hope that it will be useful,
# but WITHOUT ANY WARRANTY; without even the implied warranty of
# MERCHANTABILITY or FITNESS FOR A PARTICULAR PURPOSE.  See the
# GNU Lesser Public License for more details.
#
# You should have received a copy of the GNU Lesser Public License
# along with this program.  If not, see [http://www.gnu.org/licenses/].
import logging
from time import sleep
from warnings import filterwarnings

import pytest
from flaky import flaky

from telegram import (
    CallbackQuery,
    Chat,
    ChosenInlineResult,
    InlineQuery,
    Message,
    PreCheckoutQuery,
    ShippingQuery,
    Update,
    User,
    MessageEntity,
)
from telegram.ext import (
    ConversationHandler,
    CommandHandler,
    CallbackQueryHandler,
    MessageHandler,
    filters,
    InlineQueryHandler,
    CallbackContext,
    DispatcherHandlerStop,
    TypeHandler,
    JobQueue,
    StringCommandHandler,
    StringRegexHandler,
    PollHandler,
    ShippingQueryHandler,
    ChosenInlineResultHandler,
    PreCheckoutQueryHandler,
    PollAnswerHandler,
)
from telegram.warnings import PTBUserWarning


@pytest.fixture(scope='class')
def user1():
    return User(first_name='Misses Test', id=123, is_bot=False)


@pytest.fixture(scope='class')
def user2():
    return User(first_name='Mister Test', id=124, is_bot=False)


@pytest.fixture(autouse=True)
def start_stop_job_queue(dp):
    dp.job_queue = JobQueue()
    dp.job_queue.set_dispatcher(dp)
    dp.job_queue.start()
    yield
    dp.job_queue.stop()


def raise_dphs(func):
    def decorator(self, *args, **kwargs):
        result = func(self, *args, **kwargs)
        if self.raise_dp_handler_stop:
            raise DispatcherHandlerStop(result)
        return result

    return decorator


class TestConversationHandler:
    # State definitions
    # At first we're thirsty.  Then we brew coffee, we drink it
    # and then we can start coding!
    END, THIRSTY, BREWING, DRINKING, CODING = range(-1, 4)

    # Drinking state definitions (nested)
    # At first we're holding the cup.  Then we sip coffee, and last we swallow it
    HOLDING, SIPPING, SWALLOWING, REPLENISHING, STOPPING = map(chr, range(ord('a'), ord('f')))

    current_state, entry_points, states, fallbacks = None, None, None, None
    group = Chat(0, Chat.GROUP)
    second_group = Chat(1, Chat.GROUP)

    raise_dp_handler_stop = False
    test_flag = False

    def test_slot_behaviour(self, mro_slots):
        handler = ConversationHandler(self.entry_points, self.states, self.fallbacks)
        for attr in handler.__slots__:
            assert getattr(handler, attr, 'err') != 'err', f"got extra slot '{attr}'"
        assert len(mro_slots(handler)) == len(set(mro_slots(handler))), "duplicate slot"

    # Test related
    @pytest.fixture(autouse=True)
    def reset(self):
        self.raise_dp_handler_stop = False
        self.test_flag = False
        self.current_state = {}
        self.entry_points = [CommandHandler('start', self.start)]
        self.states = {
            self.THIRSTY: [CommandHandler('brew', self.brew), CommandHandler('wait', self.start)],
            self.BREWING: [CommandHandler('pourCoffee', self.drink)],
            self.DRINKING: [
                CommandHandler('startCoding', self.code),
                CommandHandler('drinkMore', self.drink),
                CommandHandler('end', self.end),
            ],
            self.CODING: [
                CommandHandler('keepCoding', self.code),
                CommandHandler('gettingThirsty', self.start),
                CommandHandler('drinkMore', self.drink),
            ],
        }
        self.fallbacks = [CommandHandler('eat', self.start)]
        self.is_timeout = False

        # for nesting tests
        self.nested_states = {
            self.THIRSTY: [CommandHandler('brew', self.brew), CommandHandler('wait', self.start)],
            self.BREWING: [CommandHandler('pourCoffee', self.drink)],
            self.CODING: [
                CommandHandler('keepCoding', self.code),
                CommandHandler('gettingThirsty', self.start),
                CommandHandler('drinkMore', self.drink),
            ],
        }
        self.drinking_entry_points = [CommandHandler('hold', self.hold)]
        self.drinking_states = {
            self.HOLDING: [CommandHandler('sip', self.sip)],
            self.SIPPING: [CommandHandler('swallow', self.swallow)],
            self.SWALLOWING: [CommandHandler('hold', self.hold)],
        }
        self.drinking_fallbacks = [
            CommandHandler('replenish', self.replenish),
            CommandHandler('stop', self.stop),
            CommandHandler('end', self.end),
            CommandHandler('startCoding', self.code),
            CommandHandler('drinkMore', self.drink),
        ]
        self.drinking_entry_points.extend(self.drinking_fallbacks)

        # Map nested states to parent states:
        self.drinking_map_to_parent = {
            # Option 1 - Map a fictional internal state to an external parent state
            self.REPLENISHING: self.BREWING,
            # Option 2 - Map a fictional internal state to the END state on the parent
            self.STOPPING: self.END,
            # Option 3 - Map the internal END state to an external parent state
            self.END: self.CODING,
            # Option 4 - Map an external state to the same external parent state
            self.CODING: self.CODING,
            # Option 5 - Map an external state to the internal entry point
            self.DRINKING: self.DRINKING,
        }

    # State handlers
    def _set_state(self, update, state):
        self.current_state[update.message.from_user.id] = state
        return state

    # Actions
    @raise_dphs
    def start(self, update, context):
        if isinstance(update, Update):
            return self._set_state(update, self.THIRSTY)
        return self._set_state(context.bot, self.THIRSTY)

    @raise_dphs
    def end(self, update, context):
        return self._set_state(update, self.END)

    @raise_dphs
    def start_end(self, update, context):
        return self._set_state(update, self.END)

    @raise_dphs
    def start_none(self, update, context):
        return self._set_state(update, None)

    @raise_dphs
    def brew(self, update, context):
        if isinstance(update, Update):
            return self._set_state(update, self.BREWING)
        return self._set_state(context.bot, self.BREWING)

    @raise_dphs
    def drink(self, update, context):
        return self._set_state(update, self.DRINKING)

    @raise_dphs
    def code(self, update, context):
        return self._set_state(update, self.CODING)

    @raise_dphs
    def passout(self, update, context):
        assert update.message.text == '/brew'
        assert isinstance(update, Update)
        self.is_timeout = True

    @raise_dphs
    def passout2(self, update, context):
        assert isinstance(update, Update)
        self.is_timeout = True

    @raise_dphs
    def passout_context(self, update, context):
        assert update.message.text == '/brew'
        assert isinstance(context, CallbackContext)
        self.is_timeout = True

    @raise_dphs
    def passout2_context(self, update, context):
        assert isinstance(context, CallbackContext)
        self.is_timeout = True

    # Drinking actions (nested)

    @raise_dphs
    def hold(self, update, context):
        return self._set_state(update, self.HOLDING)

    @raise_dphs
    def sip(self, update, context):
        return self._set_state(update, self.SIPPING)

    @raise_dphs
    def swallow(self, update, context):
        return self._set_state(update, self.SWALLOWING)

    @raise_dphs
    def replenish(self, update, context):
        return self._set_state(update, self.REPLENISHING)

    @raise_dphs
    def stop(self, update, context):
        return self._set_state(update, self.STOPPING)

    # Tests
    @pytest.mark.parametrize(
        'attr',
        [
            'entry_points',
            'states',
            'fallbacks',
            'per_chat',
            'name',
            'per_user',
            'allow_reentry',
            'conversation_timeout',
            'map_to_parent',
        ],
        indirect=False,
    )
    def test_immutable(self, attr):
        ch = ConversationHandler(
            'entry_points',
            {'states': ['states']},
            'fallbacks',
            per_chat='per_chat',
            per_user='per_user',
            per_message=False,
            allow_reentry='allow_reentry',
            conversation_timeout='conversation_timeout',
            name='name',
            map_to_parent='map_to_parent',
        )

        value = getattr(ch, attr)
        if isinstance(value, list):
            assert value[0] == attr
        elif isinstance(value, dict):
            assert list(value.keys())[0] == attr
        else:
            assert getattr(ch, attr) == attr
        with pytest.raises(AttributeError, match=f'You can not assign a new value to {attr}'):
            setattr(ch, attr, True)

    def test_immutable_per_message(self):
        ch = ConversationHandler(
            'entry_points',
            {'states': ['states']},
            'fallbacks',
            per_chat='per_chat',
            per_user='per_user',
            per_message=False,
            allow_reentry='allow_reentry',
            conversation_timeout='conversation_timeout',
            name='name',
            map_to_parent='map_to_parent',
        )
        assert ch.per_message is False
        with pytest.raises(AttributeError, match='You can not assign a new value to per_message'):
            ch.per_message = True

    def test_per_all_false(self):
        with pytest.raises(ValueError, match="can't all be 'False'"):
            ConversationHandler(
                self.entry_points,
                self.states,
                self.fallbacks,
                per_chat=False,
                per_user=False,
                per_message=False,
            )

    def test_name_and_persistent(self, dp):
        with pytest.raises(ValueError, match="when handler is unnamed"):
            dp.add_handler(ConversationHandler([], {}, [], persistent=True))
        c = ConversationHandler([], {}, [], name="handler", persistent=True)
        assert c.name == "handler"

    def test_conversation_handler(self, dp, bot, user1, user2):
        handler = ConversationHandler(
            entry_points=self.entry_points, states=self.states, fallbacks=self.fallbacks
        )
        dp.add_handler(handler)

        # User one, starts the state machine.
        message = Message(
            0,
            None,
            self.group,
            from_user=user1,
            text='/start',
            entities=[
                MessageEntity(type=MessageEntity.BOT_COMMAND, offset=0, length=len('/start'))
            ],
            bot=bot,
        )
        dp.process_update(Update(update_id=0, message=message))
        assert self.current_state[user1.id] == self.THIRSTY

        # The user is thirsty and wants to brew coffee.
        message.text = '/brew'
        message.entities[0].length = len('/brew')
        dp.process_update(Update(update_id=0, message=message))
        assert self.current_state[user1.id] == self.BREWING

        # Lets see if an invalid command makes sure, no state is changed.
        message.text = '/nothing'
        message.entities[0].length = len('/nothing')
        dp.process_update(Update(update_id=0, message=message))
        assert self.current_state[user1.id] == self.BREWING

        # Lets see if the state machine still works by pouring coffee.
        message.text = '/pourCoffee'
        message.entities[0].length = len('/pourCoffee')
        dp.process_update(Update(update_id=0, message=message))
        assert self.current_state[user1.id] == self.DRINKING

        # Let's now verify that for another user, who did not start yet,
        # the state has not been changed.
        message.from_user = user2
        dp.process_update(Update(update_id=0, message=message))
        with pytest.raises(KeyError):
            self.current_state[user2.id]

    def test_conversation_handler_end(self, caplog, dp, bot, user1):
        handler = ConversationHandler(
            entry_points=self.entry_points, states=self.states, fallbacks=self.fallbacks
        )
        dp.add_handler(handler)

        message = Message(
            0,
            None,
            self.group,
            from_user=user1,
            text='/start',
            entities=[
                MessageEntity(type=MessageEntity.BOT_COMMAND, offset=0, length=len('/start'))
            ],
            bot=bot,
        )
        dp.process_update(Update(update_id=0, message=message))
        message.text = '/brew'
        message.entities[0].length = len('/brew')
        dp.process_update(Update(update_id=0, message=message))
        message.text = '/pourCoffee'
        message.entities[0].length = len('/pourCoffee')
        dp.process_update(Update(update_id=0, message=message))
        message.text = '/end'
        message.entities[0].length = len('/end')
        caplog.clear()
        with caplog.at_level(logging.ERROR):
            dp.process_update(Update(update_id=0, message=message))
        assert len(caplog.records) == 0
        assert self.current_state[user1.id] == self.END
        with pytest.raises(KeyError):
            print(handler.conversations[(self.group.id, user1.id)])

    def test_conversation_handler_fallback(self, dp, bot, user1, user2):
        handler = ConversationHandler(
            entry_points=self.entry_points, states=self.states, fallbacks=self.fallbacks
        )
        dp.add_handler(handler)

        # first check if fallback will not trigger start when not started
        message = Message(
            0,
            None,
            self.group,
            from_user=user1,
            text='/eat',
            entities=[MessageEntity(type=MessageEntity.BOT_COMMAND, offset=0, length=len('/eat'))],
            bot=bot,
        )
        dp.process_update(Update(update_id=0, message=message))
        with pytest.raises(KeyError):
            self.current_state[user1.id]

        # User starts the state machine.
        message.text = '/start'
        message.entities[0].length = len('/start')
        dp.process_update(Update(update_id=0, message=message))
        assert self.current_state[user1.id] == self.THIRSTY

        # The user is thirsty and wants to brew coffee.
        message.text = '/brew'
        message.entities[0].length = len('/brew')
        dp.process_update(Update(update_id=0, message=message))
        assert self.current_state[user1.id] == self.BREWING

        # Now a fallback command is issued
        message.text = '/eat'
        message.entities[0].length = len('/eat')
        dp.process_update(Update(update_id=0, message=message))
        assert self.current_state[user1.id] == self.THIRSTY

    def test_unknown_state_warning(self, dp, bot, user1, recwarn):
        handler = ConversationHandler(
            entry_points=[CommandHandler("start", lambda u, c: 1)],
            states={
                1: [TypeHandler(Update, lambda u, c: 69)],
                2: [TypeHandler(Update, lambda u, c: -1)],
            },
            fallbacks=self.fallbacks,
            name="xyz",
        )
        dp.add_handler(handler)
        message = Message(
            0,
            None,
            self.group,
            from_user=user1,
            text='/start',
            entities=[
                MessageEntity(type=MessageEntity.BOT_COMMAND, offset=0, length=len('/start'))
            ],
            bot=bot,
        )
        dp.process_update(Update(update_id=0, message=message))
        sleep(0.5)
        dp.process_update(Update(update_id=1, message=message))
        sleep(0.5)
        assert len(recwarn) == 1
        assert str(recwarn[0].message) == (
            "Handler returned state 69 which is unknown to the ConversationHandler xyz."
        )

    def test_conversation_handler_per_chat(self, dp, bot, user1, user2):
        handler = ConversationHandler(
            entry_points=self.entry_points,
            states=self.states,
            fallbacks=self.fallbacks,
            per_user=False,
        )
        dp.add_handler(handler)

        # User one, starts the state machine.
        message = Message(
            0,
            None,
            self.group,
            from_user=user1,
            text='/start',
            entities=[
                MessageEntity(type=MessageEntity.BOT_COMMAND, offset=0, length=len('/start'))
            ],
            bot=bot,
        )
        dp.process_update(Update(update_id=0, message=message))

        # The user is thirsty and wants to brew coffee.
        message.text = '/brew'
        message.entities[0].length = len('/brew')
        dp.process_update(Update(update_id=0, message=message))

        # Let's now verify that for another user, who did not start yet,
        # the state will be changed because they are in the same group.
        message.from_user = user2
        message.text = '/pourCoffee'
        message.entities[0].length = len('/pourCoffee')
        dp.process_update(Update(update_id=0, message=message))

        assert handler.conversations[(self.group.id,)] == self.DRINKING

    def test_conversation_handler_per_user(self, dp, bot, user1):
        handler = ConversationHandler(
            entry_points=self.entry_points,
            states=self.states,
            fallbacks=self.fallbacks,
            per_chat=False,
        )
        dp.add_handler(handler)

        # User one, starts the state machine.
        message = Message(
            0,
            None,
            self.group,
            from_user=user1,
            text='/start',
            entities=[
                MessageEntity(type=MessageEntity.BOT_COMMAND, offset=0, length=len('/start'))
            ],
            bot=bot,
        )
        dp.process_update(Update(update_id=0, message=message))

        # The user is thirsty and wants to brew coffee.
        message.text = '/brew'
        message.entities[0].length = len('/brew')
        dp.process_update(Update(update_id=0, message=message))

        # Let's now verify that for the same user in a different group, the state will still be
        # updated
        message.chat = self.second_group
        message.text = '/pourCoffee'
        message.entities[0].length = len('/pourCoffee')
        dp.process_update(Update(update_id=0, message=message))

        assert handler.conversations[(user1.id,)] == self.DRINKING

    def test_conversation_handler_per_message(self, dp, bot, user1, user2):
        def entry(update, context):
            return 1

        def one(update, context):
            return 2

        def two(update, context):
            return ConversationHandler.END

        handler = ConversationHandler(
            entry_points=[CallbackQueryHandler(entry)],
            states={1: [CallbackQueryHandler(one)], 2: [CallbackQueryHandler(two)]},
            fallbacks=[],
            per_message=True,
        )
        dp.add_handler(handler)

        # User one, starts the state machine.
        message = Message(
            0, None, self.group, from_user=user1, text='msg w/ inlinekeyboard', bot=bot
        )

        cbq = CallbackQuery(0, user1, None, message=message, data='data', bot=bot)
        dp.process_update(Update(update_id=0, callback_query=cbq))

        assert handler.conversations[(self.group.id, user1.id, message.message_id)] == 1

        dp.process_update(Update(update_id=0, callback_query=cbq))

        assert handler.conversations[(self.group.id, user1.id, message.message_id)] == 2

        # Let's now verify that for a different user in the same group, the state will not be
        # updated
        cbq.from_user = user2
        dp.process_update(Update(update_id=0, callback_query=cbq))

        assert handler.conversations[(self.group.id, user1.id, message.message_id)] == 2

    def test_end_on_first_message(self, dp, bot, user1):
        handler = ConversationHandler(
            entry_points=[CommandHandler('start', self.start_end)], states={}, fallbacks=[]
        )
        dp.add_handler(handler)

        # User starts the state machine and immediately ends it.
        message = Message(
            0,
            None,
            self.group,
            from_user=user1,
            text='/start',
            entities=[
                MessageEntity(type=MessageEntity.BOT_COMMAND, offset=0, length=len('/start'))
            ],
            bot=bot,
        )
        dp.process_update(Update(update_id=0, message=message))
        assert len(handler.conversations) == 0

    def test_end_on_first_message_async(self, dp, bot, user1):
        handler = ConversationHandler(
            entry_points=[
                CommandHandler(
                    'start', lambda update, context: dp.run_async(self.start_end, update, context)
                )
            ],
            states={},
            fallbacks=[],
        )
        dp.add_handler(handler)

        # User starts the state machine with an async function that immediately ends the
        # conversation. Async results are resolved when the users state is queried next time.
        message = Message(
            0,
            None,
            self.group,
            from_user=user1,
            text='/start',
            entities=[
                MessageEntity(type=MessageEntity.BOT_COMMAND, offset=0, length=len('/start'))
            ],
            bot=bot,
        )
        dp.update_queue.put(Update(update_id=0, message=message))
        sleep(0.1)
        # Assert that the Promise has been accepted as the new state
        assert len(handler.conversations) == 1

        message.text = 'resolve promise pls'
        message.entities[0].length = len('resolve promise pls')
        dp.update_queue.put(Update(update_id=0, message=message))
        sleep(0.1)
        # Assert that the Promise has been resolved and the conversation ended.
        assert len(handler.conversations) == 0

    def test_end_on_first_message_async_handler(self, dp, bot, user1):
        handler = ConversationHandler(
            entry_points=[CommandHandler('start', self.start_end, run_async=True)],
            states={},
            fallbacks=[],
        )
        dp.add_handler(handler)

        # User starts the state machine with an async function that immediately ends the
        # conversation. Async results are resolved when the users state is queried next time.
        message = Message(
            0,
            None,
            self.group,
            text='/start',
            from_user=user1,
            entities=[
                MessageEntity(type=MessageEntity.BOT_COMMAND, offset=0, length=len('/start'))
            ],
            bot=bot,
        )
        dp.update_queue.put(Update(update_id=0, message=message))
        sleep(0.1)
        # Assert that the Promise has been accepted as the new state
        assert len(handler.conversations) == 1

        message.text = 'resolve promise pls'
        message.entities[0].length = len('resolve promise pls')
        dp.update_queue.put(Update(update_id=0, message=message))
        sleep(0.1)
        # Assert that the Promise has been resolved and the conversation ended.
        assert len(handler.conversations) == 0

    def test_none_on_first_message(self, dp, bot, user1):
        handler = ConversationHandler(
            entry_points=[CommandHandler('start', self.start_none)], states={}, fallbacks=[]
        )
        dp.add_handler(handler)

        # User starts the state machine and a callback function returns None
        message = Message(0, None, self.group, from_user=user1, text='/start', bot=bot)
        dp.process_update(Update(update_id=0, message=message))
        assert len(handler.conversations) == 0

    def test_none_on_first_message_async(self, dp, bot, user1):
        handler = ConversationHandler(
            entry_points=[
                CommandHandler(
                    'start', lambda update, context: dp.run_async(self.start_none, update, context)
                )
            ],
            states={},
            fallbacks=[],
        )
        dp.add_handler(handler)

        # User starts the state machine with an async function that returns None
        # Async results are resolved when the users state is queried next time.
        message = Message(
            0,
            None,
            self.group,
            from_user=user1,
            text='/start',
            entities=[
                MessageEntity(type=MessageEntity.BOT_COMMAND, offset=0, length=len('/start'))
            ],
            bot=bot,
        )
        dp.update_queue.put(Update(update_id=0, message=message))
        sleep(0.1)
        # Assert that the Promise has been accepted as the new state
        assert len(handler.conversations) == 1

        message.text = 'resolve promise pls'
        dp.update_queue.put(Update(update_id=0, message=message))
        sleep(0.1)
        # Assert that the Promise has been resolved and the conversation ended.
        assert len(handler.conversations) == 0

    def test_none_on_first_message_async_handler(self, dp, bot, user1):
        handler = ConversationHandler(
            entry_points=[CommandHandler('start', self.start_none, run_async=True)],
            states={},
            fallbacks=[],
        )
        dp.add_handler(handler)

        # User starts the state machine with an async function that returns None
        # Async results are resolved when the users state is queried next time.
        message = Message(
            0,
            None,
            self.group,
            text='/start',
            from_user=user1,
            entities=[
                MessageEntity(type=MessageEntity.BOT_COMMAND, offset=0, length=len('/start'))
            ],
            bot=bot,
        )
        dp.update_queue.put(Update(update_id=0, message=message))
        sleep(0.1)
        # Assert that the Promise has been accepted as the new state
        assert len(handler.conversations) == 1

        message.text = 'resolve promise pls'
        dp.update_queue.put(Update(update_id=0, message=message))
        sleep(0.1)
        # Assert that the Promise has been resolved and the conversation ended.
        assert len(handler.conversations) == 0

    def test_per_chat_message_without_chat(self, bot, user1):
        handler = ConversationHandler(
            entry_points=[CommandHandler('start', self.start_end)], states={}, fallbacks=[]
        )
        cbq = CallbackQuery(0, user1, None, None, bot=bot)
        update = Update(0, callback_query=cbq)
        assert not handler.check_update(update)

    def test_channel_message_without_chat(self, bot):
        handler = ConversationHandler(
            entry_points=[MessageHandler(filters.ALL, self.start_end)], states={}, fallbacks=[]
        )
        message = Message(0, date=None, chat=Chat(0, Chat.CHANNEL, 'Misses Test'), bot=bot)

        update = Update(0, channel_post=message)
        assert not handler.check_update(update)

        update = Update(0, edited_channel_post=message)
        assert not handler.check_update(update)

    def test_all_update_types(self, dp, bot, user1):
        handler = ConversationHandler(
            entry_points=[CommandHandler('start', self.start_end)], states={}, fallbacks=[]
        )
        message = Message(0, None, self.group, from_user=user1, text='ignore', bot=bot)
        callback_query = CallbackQuery(0, user1, None, message=message, data='data', bot=bot)
        chosen_inline_result = ChosenInlineResult(0, user1, 'query', bot=bot)
        inline_query = InlineQuery(0, user1, 'query', 0, bot=bot)
        pre_checkout_query = PreCheckoutQuery(0, user1, 'USD', 100, [], bot=bot)
        shipping_query = ShippingQuery(0, user1, [], None, bot=bot)
        assert not handler.check_update(Update(0, callback_query=callback_query))
        assert not handler.check_update(Update(0, chosen_inline_result=chosen_inline_result))
        assert not handler.check_update(Update(0, inline_query=inline_query))
        assert not handler.check_update(Update(0, message=message))
        assert not handler.check_update(Update(0, pre_checkout_query=pre_checkout_query))
        assert not handler.check_update(Update(0, shipping_query=shipping_query))

    def test_no_jobqueue_warning(self, dp, bot, user1, recwarn):
        handler = ConversationHandler(
            entry_points=self.entry_points,
            states=self.states,
            fallbacks=self.fallbacks,
            conversation_timeout=0.5,
        )
        # save dp.job_queue in temp variable jqueue
        # and then set dp.job_queue to None.
        jqueue = dp.job_queue
        dp.job_queue = None
        dp.add_handler(handler)

        message = Message(
            0,
            None,
            self.group,
            from_user=user1,
            text='/start',
            entities=[
                MessageEntity(type=MessageEntity.BOT_COMMAND, offset=0, length=len('/start'))
            ],
            bot=bot,
        )

        dp.process_update(Update(update_id=0, message=message))
        sleep(0.5)
        assert len(recwarn) == 1
        assert (
            str(recwarn[0].message)
            == "Ignoring `conversation_timeout` because the Dispatcher has no JobQueue."
        )
        # now set dp.job_queue back to it's original value
        dp.job_queue = jqueue

    def test_schedule_job_exception(self, dp, bot, user1, monkeypatch, caplog):
        def mocked_run_once(*a, **kw):
            raise Exception("job error")

        class DictJB(JobQueue):
            pass

        dp.job_queue = DictJB()
        monkeypatch.setattr(dp.job_queue, "run_once", mocked_run_once)
        handler = ConversationHandler(
            entry_points=self.entry_points,
            states=self.states,
            fallbacks=self.fallbacks,
            conversation_timeout=100,
        )
        dp.add_handler(handler)

        message = Message(
            0,
            None,
            self.group,
            from_user=user1,
            text='/start',
            entities=[
                MessageEntity(type=MessageEntity.BOT_COMMAND, offset=0, length=len('/start'))
            ],
            bot=bot,
        )

        with caplog.at_level(logging.ERROR):
            dp.process_update(Update(update_id=0, message=message))
            sleep(0.5)
        assert len(caplog.records) == 2
        assert (
            caplog.records[0].message
            == "Failed to schedule timeout job due to the following exception:"
        )
        assert caplog.records[1].message == "job error"

    def test_promise_exception(self, dp, bot, user1, caplog):
        """
        Here we make sure that when a run_async handle raises an
        exception, the state isn't changed.
        """

        def conv_entry(*a, **kw):
            return 1

        def raise_error(*a, **kw):
            raise Exception("promise exception")

        handler = ConversationHandler(
            entry_points=[CommandHandler("start", conv_entry)],
            states={1: [MessageHandler(filters.ALL, raise_error)]},
            fallbacks=self.fallbacks,
            run_async=True,
        )
        dp.add_handler(handler)

        message = Message(
            0,
            None,
            self.group,
            from_user=user1,
            text='/start',
            entities=[
                MessageEntity(type=MessageEntity.BOT_COMMAND, offset=0, length=len('/start'))
            ],
            bot=bot,
        )
        # start the conversation
        dp.process_update(Update(update_id=0, message=message))
        sleep(0.1)
        message.text = "error"
        dp.process_update(Update(update_id=0, message=message))
        sleep(0.1)
        message.text = "resolve promise pls"
        caplog.clear()
        with caplog.at_level(logging.ERROR):
            dp.process_update(Update(update_id=0, message=message))
            sleep(0.5)
        assert len(caplog.records) == 3
        assert caplog.records[0].message == "Promise function raised exception"
        assert caplog.records[1].message == "promise exception"
        # assert res is old state
        assert handler.conversations.get((self.group.id, user1.id))[0] == 1

    def test_conversation_timeout(self, dp, bot, user1):
        handler = ConversationHandler(
            entry_points=self.entry_points,
            states=self.states,
            fallbacks=self.fallbacks,
            conversation_timeout=0.5,
        )
        dp.add_handler(handler)

        # Start state machine, then reach timeout
        message = Message(
            0,
            None,
            self.group,
            from_user=user1,
            text='/start',
            entities=[
                MessageEntity(type=MessageEntity.BOT_COMMAND, offset=0, length=len('/start'))
            ],
            bot=bot,
        )
        dp.process_update(Update(update_id=0, message=message))
        assert handler.conversations.get((self.group.id, user1.id)) == self.THIRSTY
        sleep(0.75)
        assert handler.conversations.get((self.group.id, user1.id)) is None

        # Start state machine, do something, then reach timeout
        dp.process_update(Update(update_id=1, message=message))
        assert handler.conversations.get((self.group.id, user1.id)) == self.THIRSTY
        message.text = '/brew'
        message.entities[0].length = len('/brew')
        dp.process_update(Update(update_id=2, message=message))
        assert handler.conversations.get((self.group.id, user1.id)) == self.BREWING
        sleep(0.7)
        assert handler.conversations.get((self.group.id, user1.id)) is None

    def test_timeout_not_triggered_on_conv_end_async(self, bot, dp, user1):
        def timeout(*a, **kw):
            self.test_flag = True

        self.states.update({ConversationHandler.TIMEOUT: [TypeHandler(Update, timeout)]})
        handler = ConversationHandler(
            entry_points=self.entry_points,
            states=self.states,
            fallbacks=self.fallbacks,
            conversation_timeout=0.5,
            run_async=True,
        )
        dp.add_handler(handler)

        message = Message(
            0,
            None,
            self.group,
            from_user=user1,
            text='/start',
            entities=[
                MessageEntity(type=MessageEntity.BOT_COMMAND, offset=0, length=len('/start'))
            ],
            bot=bot,
        )
        # start the conversation
        dp.process_update(Update(update_id=0, message=message))
        sleep(0.1)
        message.text = '/brew'
        message.entities[0].length = len('/brew')
        dp.process_update(Update(update_id=1, message=message))
        sleep(0.1)
        message.text = '/pourCoffee'
        message.entities[0].length = len('/pourCoffee')
        dp.process_update(Update(update_id=2, message=message))
        sleep(0.1)
        message.text = '/end'
        message.entities[0].length = len('/end')
        dp.process_update(Update(update_id=3, message=message))
        sleep(1)
        # assert timeout handler didn't got called
        assert self.test_flag is False

    def test_conversation_timeout_dispatcher_handler_stop(self, dp, bot, user1, recwarn):
        handler = ConversationHandler(
            entry_points=self.entry_points,
            states=self.states,
            fallbacks=self.fallbacks,
            conversation_timeout=0.5,
        )

        def timeout(*args, **kwargs):
            raise DispatcherHandlerStop()

        self.states.update({ConversationHandler.TIMEOUT: [TypeHandler(Update, timeout)]})
        dp.add_handler(handler)

        # Start state machine, then reach timeout
        message = Message(
            0,
            None,
            self.group,
            text='/start',
            from_user=user1,
            entities=[
                MessageEntity(type=MessageEntity.BOT_COMMAND, offset=0, length=len('/start'))
            ],
            bot=bot,
        )

        dp.process_update(Update(update_id=0, message=message))
        assert handler.conversations.get((self.group.id, user1.id)) == self.THIRSTY
        sleep(0.9)
        assert handler.conversations.get((self.group.id, user1.id)) is None
        assert len(recwarn) == 1
        assert str(recwarn[0].message).startswith('DispatcherHandlerStop in TIMEOUT')

    def test_conversation_handler_timeout_update_and_context(self, dp, bot, user1):
        context = None

        def start_callback(u, c):
            nonlocal context, self
            context = c
            return self.start(u, c)

        states = self.states
        timeout_handler = CommandHandler('start', None)
        states.update({ConversationHandler.TIMEOUT: [timeout_handler]})
        handler = ConversationHandler(
            entry_points=[CommandHandler('start', start_callback)],
            states=states,
            fallbacks=self.fallbacks,
            conversation_timeout=0.5,
        )
        dp.add_handler(handler)

        # Start state machine, then reach timeout
        message = Message(
            0,
            None,
            self.group,
            from_user=user1,
            text='/start',
            entities=[
                MessageEntity(type=MessageEntity.BOT_COMMAND, offset=0, length=len('/start'))
            ],
            bot=bot,
        )
        update = Update(update_id=0, message=message)

        def timeout_callback(u, c):
            nonlocal update, context, self
            self.is_timeout = True
            assert u is update
            assert c is context

        timeout_handler.callback = timeout_callback

        dp.process_update(update)
        sleep(0.7)
        assert handler.conversations.get((self.group.id, user1.id)) is None
        assert self.is_timeout

    @flaky(3, 1)
    def test_conversation_timeout_keeps_extending(self, dp, bot, user1):
        handler = ConversationHandler(
            entry_points=self.entry_points,
            states=self.states,
            fallbacks=self.fallbacks,
            conversation_timeout=0.5,
        )
        dp.add_handler(handler)

        # Start state machine, wait, do something, verify the timeout is extended.
        # t=0 /start (timeout=.5)
        # t=.35 /brew (timeout=.85)
        # t=.5 original timeout
        # t=.6 /pourCoffee (timeout=1.1)
        # t=.85 second timeout
        # t=1.1 actual timeout
        message = Message(
            0,
            None,
            self.group,
            from_user=user1,
            text='/start',
            entities=[
                MessageEntity(type=MessageEntity.BOT_COMMAND, offset=0, length=len('/start'))
            ],
            bot=bot,
        )
        dp.process_update(Update(update_id=0, message=message))
        assert handler.conversations.get((self.group.id, user1.id)) == self.THIRSTY
        sleep(0.35)  # t=.35
        assert handler.conversations.get((self.group.id, user1.id)) == self.THIRSTY
        message.text = '/brew'
        message.entities[0].length = len('/brew')
        dp.process_update(Update(update_id=0, message=message))
        assert handler.conversations.get((self.group.id, user1.id)) == self.BREWING
        sleep(0.25)  # t=.6
        assert handler.conversations.get((self.group.id, user1.id)) == self.BREWING
        message.text = '/pourCoffee'
        message.entities[0].length = len('/pourCoffee')
        dp.process_update(Update(update_id=0, message=message))
        assert handler.conversations.get((self.group.id, user1.id)) == self.DRINKING
        sleep(0.4)  # t=1.0
        assert handler.conversations.get((self.group.id, user1.id)) == self.DRINKING
        sleep(0.3)  # t=1.3
        assert handler.conversations.get((self.group.id, user1.id)) is None

    def test_conversation_timeout_two_users(self, dp, bot, user1, user2):
        handler = ConversationHandler(
            entry_points=self.entry_points,
            states=self.states,
            fallbacks=self.fallbacks,
            conversation_timeout=0.5,
        )
        dp.add_handler(handler)

        # Start state machine, do something as second user, then reach timeout
        message = Message(
            0,
            None,
            self.group,
            from_user=user1,
            text='/start',
            entities=[
                MessageEntity(type=MessageEntity.BOT_COMMAND, offset=0, length=len('/start'))
            ],
            bot=bot,
        )
        dp.process_update(Update(update_id=0, message=message))
        assert handler.conversations.get((self.group.id, user1.id)) == self.THIRSTY
        message.text = '/brew'
        message.entities[0].length = len('/brew')
        message.entities[0].length = len('/brew')
        message.from_user = user2
        dp.process_update(Update(update_id=0, message=message))
        assert handler.conversations.get((self.group.id, user2.id)) is None
        message.text = '/start'
        message.entities[0].length = len('/start')
        dp.process_update(Update(update_id=0, message=message))
        assert handler.conversations.get((self.group.id, user2.id)) == self.THIRSTY
        sleep(0.7)
        assert handler.conversations.get((self.group.id, user1.id)) is None
        assert handler.conversations.get((self.group.id, user2.id)) is None

    def test_conversation_handler_timeout_state(self, dp, bot, user1):
        states = self.states
        states.update(
            {
                ConversationHandler.TIMEOUT: [
                    CommandHandler('brew', self.passout),
                    MessageHandler(~filters.Regex('oding'), self.passout2),
                ]
            }
        )
        handler = ConversationHandler(
            entry_points=self.entry_points,
            states=states,
            fallbacks=self.fallbacks,
            conversation_timeout=0.5,
        )
        dp.add_handler(handler)

        # CommandHandler timeout
        message = Message(
            0,
            None,
            self.group,
            from_user=user1,
            text='/start',
            entities=[
                MessageEntity(type=MessageEntity.BOT_COMMAND, offset=0, length=len('/start'))
            ],
            bot=bot,
        )
        dp.process_update(Update(update_id=0, message=message))
        message.text = '/brew'
        message.entities[0].length = len('/brew')
        dp.process_update(Update(update_id=0, message=message))
        sleep(0.7)
        assert handler.conversations.get((self.group.id, user1.id)) is None
        assert self.is_timeout

        # MessageHandler timeout
        self.is_timeout = False
        message.text = '/start'
        message.entities[0].length = len('/start')
        dp.process_update(Update(update_id=1, message=message))
        sleep(0.7)
        assert handler.conversations.get((self.group.id, user1.id)) is None
        assert self.is_timeout

        # Timeout but no valid handler
        self.is_timeout = False
        dp.process_update(Update(update_id=0, message=message))
        message.text = '/brew'
        message.entities[0].length = len('/brew')
        dp.process_update(Update(update_id=0, message=message))
        message.text = '/startCoding'
        message.entities[0].length = len('/startCoding')
        dp.process_update(Update(update_id=0, message=message))
        sleep(0.7)
        assert handler.conversations.get((self.group.id, user1.id)) is None
        assert not self.is_timeout

    def test_conversation_handler_timeout_state_context(self, dp, bot, user1):
        states = self.states
        states.update(
            {
                ConversationHandler.TIMEOUT: [
                    CommandHandler('brew', self.passout_context),
                    MessageHandler(~filters.Regex('oding'), self.passout2_context),
                ]
            }
        )
        handler = ConversationHandler(
            entry_points=self.entry_points,
            states=states,
            fallbacks=self.fallbacks,
            conversation_timeout=0.5,
        )
        dp.add_handler(handler)

        # CommandHandler timeout
        message = Message(
            0,
            None,
            self.group,
            from_user=user1,
            text='/start',
            entities=[
                MessageEntity(type=MessageEntity.BOT_COMMAND, offset=0, length=len('/start'))
            ],
            bot=bot,
        )
        dp.process_update(Update(update_id=0, message=message))
        message.text = '/brew'
        message.entities[0].length = len('/brew')
        dp.process_update(Update(update_id=0, message=message))
        sleep(0.7)
        assert handler.conversations.get((self.group.id, user1.id)) is None
        assert self.is_timeout

        # MessageHandler timeout
        self.is_timeout = False
        message.text = '/start'
        message.entities[0].length = len('/start')
        dp.process_update(Update(update_id=1, message=message))
        sleep(0.7)
        assert handler.conversations.get((self.group.id, user1.id)) is None
        assert self.is_timeout

        # Timeout but no valid handler
        self.is_timeout = False
        dp.process_update(Update(update_id=0, message=message))
        message.text = '/brew'
        message.entities[0].length = len('/brew')
        dp.process_update(Update(update_id=0, message=message))
        message.text = '/startCoding'
        message.entities[0].length = len('/startCoding')
        dp.process_update(Update(update_id=0, message=message))
        sleep(0.7)
        assert handler.conversations.get((self.group.id, user1.id)) is None
        assert not self.is_timeout

    def test_conversation_timeout_cancel_conflict(self, dp, bot, user1):
        # Start state machine, wait half the timeout,
        # then call a callback that takes more than the timeout
        # t=0 /start (timeout=.5)
        # t=.25 /slowbrew (sleep .5)
        # |  t=.5 original timeout (should not execute)
        # |  t=.75 /slowbrew returns (timeout=1.25)
        # t=1.25 timeout

        def slowbrew(_update, context):
            sleep(0.25)
            # Let's give to the original timeout a chance to execute
            sleep(0.25)
            # By returning None we do not override the conversation state so
            # we can see if the timeout has been executed

        states = self.states
        states[self.THIRSTY].append(CommandHandler('slowbrew', slowbrew))
        states.update({ConversationHandler.TIMEOUT: [MessageHandler(None, self.passout2)]})

        handler = ConversationHandler(
            entry_points=self.entry_points,
            states=states,
            fallbacks=self.fallbacks,
            conversation_timeout=0.5,
        )
        dp.add_handler(handler)

        # CommandHandler timeout
        message = Message(
            0,
            None,
            self.group,
            from_user=user1,
            text='/start',
            entities=[
                MessageEntity(type=MessageEntity.BOT_COMMAND, offset=0, length=len('/start'))
            ],
            bot=bot,
        )
        dp.process_update(Update(update_id=0, message=message))
        sleep(0.25)
        message.text = '/slowbrew'
        message.entities[0].length = len('/slowbrew')
        dp.process_update(Update(update_id=0, message=message))
        assert handler.conversations.get((self.group.id, user1.id)) is not None
        assert not self.is_timeout

        sleep(0.7)
        assert handler.conversations.get((self.group.id, user1.id)) is None
        assert self.is_timeout

    def test_handlers_generate_warning(self, recwarn):
        """
        this function tests all handler + per_* setting combinations.
        """

        # the warning message action needs to be set to always,
        # otherwise only the first occurrence will be issued
        filterwarnings(action="always", category=PTBUserWarning)

        # this class doesn't do anything, its just not the Update class
        class NotUpdate:
            pass

        # this conversation handler has the string, string_regex, Pollhandler and TypeHandler
        # which should all generate a warning no matter the per_* setting. TypeHandler should
        # not when the class is Update
        ConversationHandler(
            entry_points=[StringCommandHandler("code", self.code)],
            states={
                self.BREWING: [
                    StringRegexHandler("code", self.code),
                    PollHandler(self.code),
                    TypeHandler(NotUpdate, self.code),
                ],
            },
            fallbacks=[TypeHandler(Update, self.code)],
        )
<<<<<<< HEAD

        # these handlers should all raise a warning when per_chat is True
        ConversationHandler(
            entry_points=[ShippingQueryHandler(self.code)],
            states={
                self.BREWING: [
                    InlineQueryHandler(self.code),
                    PreCheckoutQueryHandler(self.code),
                    PollAnswerHandler(self.code),
                ],
            },
            fallbacks=[ChosenInlineResultHandler(self.code)],
            per_chat=True,
        )

        # the CallbackQueryHandler should *not* raise when per_message is True,
        # but any other one should
        ConversationHandler(
            entry_points=[CallbackQueryHandler(self.code)],
            states={
                self.BREWING: [CommandHandler("code", self.code)],
            },
            fallbacks=[CallbackQueryHandler(self.code)],
            per_message=True,
        )

        # the CallbackQueryHandler should raise when per_message is False
        ConversationHandler(
            entry_points=[CommandHandler("code", self.code)],
=======

        # these handlers should all raise a warning when per_chat is True
        ConversationHandler(
            entry_points=[ShippingQueryHandler(self.code)],
            states={
                self.BREWING: [
                    InlineQueryHandler(self.code),
                    PreCheckoutQueryHandler(self.code),
                    PollAnswerHandler(self.code),
                ],
            },
            fallbacks=[ChosenInlineResultHandler(self.code)],
            per_chat=True,
        )

        # the CallbackQueryHandler should *not* raise when per_message is True,
        # but any other one should
        ConversationHandler(
            entry_points=[CallbackQueryHandler(self.code)],
>>>>>>> 0af4def0
            states={
                self.BREWING: [CommandHandler("code", self.code)],
            },
            fallbacks=[CallbackQueryHandler(self.code)],
<<<<<<< HEAD
            per_message=False,
        )

        # adding a nested conv to a conversation with timeout should warn
        child = ConversationHandler(
            entry_points=[CommandHandler("code", self.code)],
            states={
                self.BREWING: [CommandHandler("code", self.code)],
            },
            fallbacks=[CommandHandler("code", self.code)],
        )

        ConversationHandler(
            entry_points=[CommandHandler("code", self.code)],
            states={
                self.BREWING: [child],
            },
            fallbacks=[CommandHandler("code", self.code)],
            conversation_timeout=42,
        )

        # the overall handlers raising an error is 12
        assert len(recwarn) == 12
        # now we test the messages, they are raised in the order they are inserted
        # into the conversation handler
        assert str(recwarn[0].message) == (
            "The `ConversationHandler` only handles updates of type `telegram.Update`. "
            "StringCommandHandler handles updates of type `str`."
        )
        assert str(recwarn[1].message) == (
            "The `ConversationHandler` only handles updates of type `telegram.Update`. "
            "StringRegexHandler handles updates of type `str`."
        )
        assert str(recwarn[2].message) == (
            "PollHandler will never trigger in a conversation since it has no information "
            "about the chat or the user who voted in it. Do you mean the "
            "`PollAnswerHandler`?"
        )
        assert str(recwarn[3].message) == (
            "The `ConversationHandler` only handles updates of type `telegram.Update`. "
            "The TypeHandler is set to handle NotUpdate."
        )

        per_faq_link = (
            " Read this FAQ entry to learn more about the per_* settings: https://git.io/JtcyU."
        )

        assert str(recwarn[4].message) == (
            "Updates handled by ShippingQueryHandler only have information about the user,"
            " so this handler won't ever be triggered if `per_chat=True`." + per_faq_link
        )
        assert str(recwarn[5].message) == (
            "Updates handled by ChosenInlineResultHandler only have information about the user,"
            " so this handler won't ever be triggered if `per_chat=True`." + per_faq_link
        )
        assert str(recwarn[6].message) == (
            "Updates handled by InlineQueryHandler only have information about the user,"
            " so this handler won't ever be triggered if `per_chat=True`." + per_faq_link
        )
        assert str(recwarn[7].message) == (
            "Updates handled by PreCheckoutQueryHandler only have information about the user,"
            " so this handler won't ever be triggered if `per_chat=True`." + per_faq_link
        )
        assert str(recwarn[8].message) == (
            "Updates handled by PollAnswerHandler only have information about the user,"
            " so this handler won't ever be triggered if `per_chat=True`." + per_faq_link
        )
        assert str(recwarn[9].message) == (
            "If 'per_message=True', all entry points, state handlers, and fallbacks must be "
            "'CallbackQueryHandler', since no other handlers have a message context."
            + per_faq_link
        )
        assert str(recwarn[10].message) == (
            "If 'per_message=False', 'CallbackQueryHandler' will not be tracked for "
            "every message." + per_faq_link
        )
        assert str(recwarn[11].message) == (
            "Using `conversation_timeout` with nested conversations is currently not "
            "supported. You can still try to use it, but it will likely behave differently"
            " from what you expect."
        )

        # this for loop checks if the correct stacklevel is used when generating the warning
        for warning in recwarn:
            assert warning.filename == __file__, "incorrect stacklevel!"

    def test_per_message_but_not_per_chat_warning(self, recwarn):
=======
            per_message=True,
        )

        # the CallbackQueryHandler should raise when per_message is False
        ConversationHandler(
            entry_points=[CommandHandler("code", self.code)],
            states={
                self.BREWING: [CommandHandler("code", self.code)],
            },
            fallbacks=[CallbackQueryHandler(self.code)],
            per_message=False,
        )

        # adding a nested conv to a conversation with timeout should warn
        child = ConversationHandler(
            entry_points=[CommandHandler("code", self.code)],
            states={
                self.BREWING: [CommandHandler("code", self.code)],
            },
            fallbacks=[CommandHandler("code", self.code)],
        )

        ConversationHandler(
            entry_points=[CommandHandler("code", self.code)],
            states={
                self.BREWING: [child],
            },
            fallbacks=[CommandHandler("code", self.code)],
            conversation_timeout=42,
        )

        # If per_message is True, per_chat should also be True, since msg ids are not unique
>>>>>>> 0af4def0
        ConversationHandler(
            entry_points=[CallbackQueryHandler(self.code, "code")],
            states={
                self.BREWING: [CallbackQueryHandler(self.code, "code")],
            },
            fallbacks=[CallbackQueryHandler(self.code, "code")],
            per_message=True,
            per_chat=False,
        )

        # the overall number of handlers throwing a warning is 13
        assert len(recwarn) == 13
        # now we test the messages, they are raised in the order they are inserted
        # into the conversation handler
        assert str(recwarn[0].message) == (
<<<<<<< HEAD
            "If 'per_message=True' is used, 'per_chat=True' should also be used, "
            "since message IDs are not globally unique."
=======
            "The `ConversationHandler` only handles updates of type `telegram.Update`. "
            "StringCommandHandler handles updates of type `str`."
        )
        assert str(recwarn[1].message) == (
            "The `ConversationHandler` only handles updates of type `telegram.Update`. "
            "StringRegexHandler handles updates of type `str`."
        )
        assert str(recwarn[2].message) == (
            "PollHandler will never trigger in a conversation since it has no information "
            "about the chat or the user who voted in it. Do you mean the "
            "`PollAnswerHandler`?"
>>>>>>> 0af4def0
        )
        assert str(recwarn[3].message) == (
            "The `ConversationHandler` only handles updates of type `telegram.Update`. "
            "The TypeHandler is set to handle NotUpdate."
        )

        per_faq_link = (
            " Read this FAQ entry to learn more about the per_* settings: https://git.io/JtcyU."
        )

        assert str(recwarn[4].message) == (
            "Updates handled by ShippingQueryHandler only have information about the user,"
            " so this handler won't ever be triggered if `per_chat=True`." + per_faq_link
        )
        assert str(recwarn[5].message) == (
            "Updates handled by ChosenInlineResultHandler only have information about the user,"
            " so this handler won't ever be triggered if `per_chat=True`." + per_faq_link
        )
        assert str(recwarn[6].message) == (
            "Updates handled by InlineQueryHandler only have information about the user,"
            " so this handler won't ever be triggered if `per_chat=True`." + per_faq_link
        )
        assert str(recwarn[7].message) == (
            "Updates handled by PreCheckoutQueryHandler only have information about the user,"
            " so this handler won't ever be triggered if `per_chat=True`." + per_faq_link
        )
        assert str(recwarn[8].message) == (
            "Updates handled by PollAnswerHandler only have information about the user,"
            " so this handler won't ever be triggered if `per_chat=True`." + per_faq_link
        )
        assert str(recwarn[9].message) == (
            "If 'per_message=True', all entry points, state handlers, and fallbacks must be "
            "'CallbackQueryHandler', since no other handlers have a message context."
            + per_faq_link
        )
        assert str(recwarn[10].message) == (
            "If 'per_message=False', 'CallbackQueryHandler' will not be tracked for "
            "every message." + per_faq_link
        )
        assert str(recwarn[11].message) == (
            "Using `conversation_timeout` with nested conversations is currently not "
            "supported. You can still try to use it, but it will likely behave differently"
            " from what you expect."
        )

        assert str(recwarn[12].message) == (
            "If 'per_message=True' is used, 'per_chat=True' should also be used, "
            "since message IDs are not globally unique."
        )

        # this for loop checks if the correct stacklevel is used when generating the warning
        for warning in recwarn:
            assert warning.filename == __file__, "incorrect stacklevel!"

    def test_nested_conversation_handler(self, dp, bot, user1, user2):
        self.nested_states[self.DRINKING] = [
            ConversationHandler(
                entry_points=self.drinking_entry_points,
                states=self.drinking_states,
                fallbacks=self.drinking_fallbacks,
                map_to_parent=self.drinking_map_to_parent,
            )
        ]
        handler = ConversationHandler(
            entry_points=self.entry_points, states=self.nested_states, fallbacks=self.fallbacks
        )
        dp.add_handler(handler)

        # User one, starts the state machine.
        message = Message(
            0,
            None,
            self.group,
            from_user=user1,
            text='/start',
            bot=bot,
            entities=[
                MessageEntity(type=MessageEntity.BOT_COMMAND, offset=0, length=len('/start'))
            ],
        )
        dp.process_update(Update(update_id=0, message=message))
        assert self.current_state[user1.id] == self.THIRSTY

        # The user is thirsty and wants to brew coffee.
        message.text = '/brew'
        message.entities[0].length = len('/brew')
        dp.process_update(Update(update_id=0, message=message))
        assert self.current_state[user1.id] == self.BREWING

        # Lets pour some coffee.
        message.text = '/pourCoffee'
        message.entities[0].length = len('/pourCoffee')
        dp.process_update(Update(update_id=0, message=message))
        assert self.current_state[user1.id] == self.DRINKING

        # The user is holding the cup
        message.text = '/hold'
        message.entities[0].length = len('/hold')
        dp.process_update(Update(update_id=0, message=message))
        assert self.current_state[user1.id] == self.HOLDING

        # The user is sipping coffee
        message.text = '/sip'
        message.entities[0].length = len('/sip')
        dp.process_update(Update(update_id=0, message=message))
        assert self.current_state[user1.id] == self.SIPPING

        # The user is swallowing
        message.text = '/swallow'
        message.entities[0].length = len('/swallow')
        dp.process_update(Update(update_id=0, message=message))
        assert self.current_state[user1.id] == self.SWALLOWING

        # The user is holding the cup again
        message.text = '/hold'
        message.entities[0].length = len('/hold')
        dp.process_update(Update(update_id=0, message=message))
        assert self.current_state[user1.id] == self.HOLDING

        # The user wants to replenish the coffee supply
        message.text = '/replenish'
        message.entities[0].length = len('/replenish')
        dp.process_update(Update(update_id=0, message=message))
        assert self.current_state[user1.id] == self.REPLENISHING
        assert handler.conversations[(0, user1.id)] == self.BREWING

        # The user wants to drink their coffee again
        message.text = '/pourCoffee'
        message.entities[0].length = len('/pourCoffee')
        dp.process_update(Update(update_id=0, message=message))
        assert self.current_state[user1.id] == self.DRINKING

        # The user is now ready to start coding
        message.text = '/startCoding'
        message.entities[0].length = len('/startCoding')
        dp.process_update(Update(update_id=0, message=message))
        assert self.current_state[user1.id] == self.CODING

        # The user decides it's time to drink again
        message.text = '/drinkMore'
        message.entities[0].length = len('/drinkMore')
        dp.process_update(Update(update_id=0, message=message))
        assert self.current_state[user1.id] == self.DRINKING

        # The user is holding their cup
        message.text = '/hold'
        message.entities[0].length = len('/hold')
        dp.process_update(Update(update_id=0, message=message))
        assert self.current_state[user1.id] == self.HOLDING

        # The user wants to end with the drinking and go back to coding
        message.text = '/end'
        message.entities[0].length = len('/end')
        dp.process_update(Update(update_id=0, message=message))
        assert self.current_state[user1.id] == self.END
        assert handler.conversations[(0, user1.id)] == self.CODING

        # The user wants to drink once more
        message.text = '/drinkMore'
        message.entities[0].length = len('/drinkMore')
        dp.process_update(Update(update_id=0, message=message))
        assert self.current_state[user1.id] == self.DRINKING

        # The user wants to stop altogether
        message.text = '/stop'
        message.entities[0].length = len('/stop')
        dp.process_update(Update(update_id=0, message=message))
        assert self.current_state[user1.id] == self.STOPPING
        assert handler.conversations.get((0, user1.id)) is None

    def test_conversation_dispatcher_handler_stop(self, dp, bot, user1, user2):
        self.nested_states[self.DRINKING] = [
            ConversationHandler(
                entry_points=self.drinking_entry_points,
                states=self.drinking_states,
                fallbacks=self.drinking_fallbacks,
                map_to_parent=self.drinking_map_to_parent,
            )
        ]
        handler = ConversationHandler(
            entry_points=self.entry_points, states=self.nested_states, fallbacks=self.fallbacks
        )

        def test_callback(u, c):
            self.test_flag = True

        dp.add_handler(handler)
        dp.add_handler(TypeHandler(Update, test_callback), group=1)
        self.raise_dp_handler_stop = True

        # User one, starts the state machine.
        message = Message(
            0,
            None,
            self.group,
            text='/start',
            bot=bot,
            from_user=user1,
            entities=[
                MessageEntity(type=MessageEntity.BOT_COMMAND, offset=0, length=len('/start'))
            ],
        )
        dp.process_update(Update(update_id=0, message=message))
        assert self.current_state[user1.id] == self.THIRSTY
        assert not self.test_flag

        # The user is thirsty and wants to brew coffee.
        message.text = '/brew'
        message.entities[0].length = len('/brew')
        dp.process_update(Update(update_id=0, message=message))
        assert self.current_state[user1.id] == self.BREWING
        assert not self.test_flag

        # Lets pour some coffee.
        message.text = '/pourCoffee'
        message.entities[0].length = len('/pourCoffee')
        dp.process_update(Update(update_id=0, message=message))
        assert self.current_state[user1.id] == self.DRINKING
        assert not self.test_flag

        # The user is holding the cup
        message.text = '/hold'
        message.entities[0].length = len('/hold')
        dp.process_update(Update(update_id=0, message=message))
        assert self.current_state[user1.id] == self.HOLDING
        assert not self.test_flag

        # The user is sipping coffee
        message.text = '/sip'
        message.entities[0].length = len('/sip')
        dp.process_update(Update(update_id=0, message=message))
        assert self.current_state[user1.id] == self.SIPPING
        assert not self.test_flag

        # The user is swallowing
        message.text = '/swallow'
        message.entities[0].length = len('/swallow')
        dp.process_update(Update(update_id=0, message=message))
        assert self.current_state[user1.id] == self.SWALLOWING
        assert not self.test_flag

        # The user is holding the cup again
        message.text = '/hold'
        message.entities[0].length = len('/hold')
        dp.process_update(Update(update_id=0, message=message))
        assert self.current_state[user1.id] == self.HOLDING
        assert not self.test_flag

        # The user wants to replenish the coffee supply
        message.text = '/replenish'
        message.entities[0].length = len('/replenish')
        dp.process_update(Update(update_id=0, message=message))
        assert self.current_state[user1.id] == self.REPLENISHING
        assert handler.conversations[(0, user1.id)] == self.BREWING
        assert not self.test_flag

        # The user wants to drink their coffee again
        message.text = '/pourCoffee'
        message.entities[0].length = len('/pourCoffee')
        dp.process_update(Update(update_id=0, message=message))
        assert self.current_state[user1.id] == self.DRINKING
        assert not self.test_flag

        # The user is now ready to start coding
        message.text = '/startCoding'
        message.entities[0].length = len('/startCoding')
        dp.process_update(Update(update_id=0, message=message))
        assert self.current_state[user1.id] == self.CODING
        assert not self.test_flag

        # The user decides it's time to drink again
        message.text = '/drinkMore'
        message.entities[0].length = len('/drinkMore')
        dp.process_update(Update(update_id=0, message=message))
        assert self.current_state[user1.id] == self.DRINKING
        assert not self.test_flag

        # The user is holding their cup
        message.text = '/hold'
        message.entities[0].length = len('/hold')
        dp.process_update(Update(update_id=0, message=message))
        assert self.current_state[user1.id] == self.HOLDING
        assert not self.test_flag

        # The user wants to end with the drinking and go back to coding
        message.text = '/end'
        message.entities[0].length = len('/end')
        dp.process_update(Update(update_id=0, message=message))
        assert self.current_state[user1.id] == self.END
        assert handler.conversations[(0, user1.id)] == self.CODING
        assert not self.test_flag

        # The user wants to drink once more
        message.text = '/drinkMore'
        message.entities[0].length = len('/drinkMore')
        dp.process_update(Update(update_id=0, message=message))
        assert self.current_state[user1.id] == self.DRINKING
        assert not self.test_flag

        # The user wants to stop altogether
        message.text = '/stop'
        message.entities[0].length = len('/stop')
        dp.process_update(Update(update_id=0, message=message))
        assert self.current_state[user1.id] == self.STOPPING
        assert handler.conversations.get((0, user1.id)) is None
        assert not self.test_flag

    def test_conversation_handler_run_async_true(self, dp):
        conv_handler = ConversationHandler(
            entry_points=self.entry_points,
            states=self.states,
            fallbacks=self.fallbacks,
            run_async=True,
        )

        all_handlers = conv_handler.entry_points + conv_handler.fallbacks
        for state_handlers in conv_handler.states.values():
            all_handlers += state_handlers

        for handler in all_handlers:
            assert handler.run_async

    def test_conversation_handler_run_async_false(self, dp):
        conv_handler = ConversationHandler(
            entry_points=[CommandHandler('start', self.start_end, run_async=True)],
            states=self.states,
            fallbacks=self.fallbacks,
            run_async=False,
        )

        for handler in conv_handler.entry_points:
            assert handler.run_async

        all_handlers = conv_handler.fallbacks
        for state_handlers in conv_handler.states.values():
            all_handlers += state_handlers

        for handler in all_handlers:
            assert not handler.run_async.value<|MERGE_RESOLUTION|>--- conflicted
+++ resolved
@@ -1361,7 +1361,6 @@
             },
             fallbacks=[TypeHandler(Update, self.code)],
         )
-<<<<<<< HEAD
 
         # these handlers should all raise a warning when per_chat is True
         ConversationHandler(
@@ -1391,32 +1390,10 @@
         # the CallbackQueryHandler should raise when per_message is False
         ConversationHandler(
             entry_points=[CommandHandler("code", self.code)],
-=======
-
-        # these handlers should all raise a warning when per_chat is True
-        ConversationHandler(
-            entry_points=[ShippingQueryHandler(self.code)],
-            states={
-                self.BREWING: [
-                    InlineQueryHandler(self.code),
-                    PreCheckoutQueryHandler(self.code),
-                    PollAnswerHandler(self.code),
-                ],
-            },
-            fallbacks=[ChosenInlineResultHandler(self.code)],
-            per_chat=True,
-        )
-
-        # the CallbackQueryHandler should *not* raise when per_message is True,
-        # but any other one should
-        ConversationHandler(
-            entry_points=[CallbackQueryHandler(self.code)],
->>>>>>> 0af4def0
             states={
                 self.BREWING: [CommandHandler("code", self.code)],
             },
             fallbacks=[CallbackQueryHandler(self.code)],
-<<<<<<< HEAD
             per_message=False,
         )
 
@@ -1438,106 +1415,7 @@
             conversation_timeout=42,
         )
 
-        # the overall handlers raising an error is 12
-        assert len(recwarn) == 12
-        # now we test the messages, they are raised in the order they are inserted
-        # into the conversation handler
-        assert str(recwarn[0].message) == (
-            "The `ConversationHandler` only handles updates of type `telegram.Update`. "
-            "StringCommandHandler handles updates of type `str`."
-        )
-        assert str(recwarn[1].message) == (
-            "The `ConversationHandler` only handles updates of type `telegram.Update`. "
-            "StringRegexHandler handles updates of type `str`."
-        )
-        assert str(recwarn[2].message) == (
-            "PollHandler will never trigger in a conversation since it has no information "
-            "about the chat or the user who voted in it. Do you mean the "
-            "`PollAnswerHandler`?"
-        )
-        assert str(recwarn[3].message) == (
-            "The `ConversationHandler` only handles updates of type `telegram.Update`. "
-            "The TypeHandler is set to handle NotUpdate."
-        )
-
-        per_faq_link = (
-            " Read this FAQ entry to learn more about the per_* settings: https://git.io/JtcyU."
-        )
-
-        assert str(recwarn[4].message) == (
-            "Updates handled by ShippingQueryHandler only have information about the user,"
-            " so this handler won't ever be triggered if `per_chat=True`." + per_faq_link
-        )
-        assert str(recwarn[5].message) == (
-            "Updates handled by ChosenInlineResultHandler only have information about the user,"
-            " so this handler won't ever be triggered if `per_chat=True`." + per_faq_link
-        )
-        assert str(recwarn[6].message) == (
-            "Updates handled by InlineQueryHandler only have information about the user,"
-            " so this handler won't ever be triggered if `per_chat=True`." + per_faq_link
-        )
-        assert str(recwarn[7].message) == (
-            "Updates handled by PreCheckoutQueryHandler only have information about the user,"
-            " so this handler won't ever be triggered if `per_chat=True`." + per_faq_link
-        )
-        assert str(recwarn[8].message) == (
-            "Updates handled by PollAnswerHandler only have information about the user,"
-            " so this handler won't ever be triggered if `per_chat=True`." + per_faq_link
-        )
-        assert str(recwarn[9].message) == (
-            "If 'per_message=True', all entry points, state handlers, and fallbacks must be "
-            "'CallbackQueryHandler', since no other handlers have a message context."
-            + per_faq_link
-        )
-        assert str(recwarn[10].message) == (
-            "If 'per_message=False', 'CallbackQueryHandler' will not be tracked for "
-            "every message." + per_faq_link
-        )
-        assert str(recwarn[11].message) == (
-            "Using `conversation_timeout` with nested conversations is currently not "
-            "supported. You can still try to use it, but it will likely behave differently"
-            " from what you expect."
-        )
-
-        # this for loop checks if the correct stacklevel is used when generating the warning
-        for warning in recwarn:
-            assert warning.filename == __file__, "incorrect stacklevel!"
-
-    def test_per_message_but_not_per_chat_warning(self, recwarn):
-=======
-            per_message=True,
-        )
-
-        # the CallbackQueryHandler should raise when per_message is False
-        ConversationHandler(
-            entry_points=[CommandHandler("code", self.code)],
-            states={
-                self.BREWING: [CommandHandler("code", self.code)],
-            },
-            fallbacks=[CallbackQueryHandler(self.code)],
-            per_message=False,
-        )
-
-        # adding a nested conv to a conversation with timeout should warn
-        child = ConversationHandler(
-            entry_points=[CommandHandler("code", self.code)],
-            states={
-                self.BREWING: [CommandHandler("code", self.code)],
-            },
-            fallbacks=[CommandHandler("code", self.code)],
-        )
-
-        ConversationHandler(
-            entry_points=[CommandHandler("code", self.code)],
-            states={
-                self.BREWING: [child],
-            },
-            fallbacks=[CommandHandler("code", self.code)],
-            conversation_timeout=42,
-        )
-
         # If per_message is True, per_chat should also be True, since msg ids are not unique
->>>>>>> 0af4def0
         ConversationHandler(
             entry_points=[CallbackQueryHandler(self.code, "code")],
             states={
@@ -1553,10 +1431,6 @@
         # now we test the messages, they are raised in the order they are inserted
         # into the conversation handler
         assert str(recwarn[0].message) == (
-<<<<<<< HEAD
-            "If 'per_message=True' is used, 'per_chat=True' should also be used, "
-            "since message IDs are not globally unique."
-=======
             "The `ConversationHandler` only handles updates of type `telegram.Update`. "
             "StringCommandHandler handles updates of type `str`."
         )
@@ -1568,7 +1442,6 @@
             "PollHandler will never trigger in a conversation since it has no information "
             "about the chat or the user who voted in it. Do you mean the "
             "`PollAnswerHandler`?"
->>>>>>> 0af4def0
         )
         assert str(recwarn[3].message) == (
             "The `ConversationHandler` only handles updates of type `telegram.Update`. "
