--- conflicted
+++ resolved
@@ -121,7 +121,7 @@
         sleep(0.07)
         assert self.result == 1
 
-    def test_run_repeating_first_timezone(self, job_queue, timezone):
+    def test_run_repeating_last_timezone(self, job_queue, timezone):
         """Test correct scheduling of job when passing a timezone-aware datetime as ``first``"""
         job_queue.run_repeating(self.job_run_once, 0.1,
                                 first=dtm.datetime.now(timezone) + dtm.timedelta(seconds=0.05))
@@ -132,20 +132,6 @@
         job_queue.run_repeating(self.job_run_once, 0.05, last=0.06)
         sleep(0.1)
         assert self.result == 1
-        sleep(0.1)
-        assert self.result == 1
-
-    def test_run_repeating_last_timezone(self, job_queue, timezone):
-        """Test correct scheduling of job when passing a timezone-aware datetime as ``first``"""
-<<<<<<< HEAD
-        job_queue.run_repeating(self.job_run_once, 0.1,
-                                first=dtm.datetime.now(timezone) + dtm.timedelta(seconds=0.05))
-=======
-        job_queue.run_repeating(self.job_run_once, 0.05,
-                                last=dtm.datetime.now(timezone) + dtm.timedelta(seconds=0.06))
-        sleep(0.1)
-        assert self.result == 1
->>>>>>> 85c68318
         sleep(0.1)
         assert self.result == 1
 
@@ -327,7 +313,6 @@
         scheduled_time = job_queue.jobs()[0].next_t.timestamp()
         assert scheduled_time == pytest.approx(expected_reschedule_time)
 
-<<<<<<< HEAD
     def test_default_tzinfo(self, _dp, tz_bot):
         # we're parametrizing this with two different UTC offsets to exclude the possibility
         # of an xpass when the test is run in a timezone with the same UTC offset
@@ -347,8 +332,6 @@
         finally:
             _dp.bot = original_bot
 
-=======
->>>>>>> 85c68318
     @pytest.mark.parametrize('use_context', [True, False])
     def test_get_jobs(self, job_queue, use_context):
         job_queue._dispatcher.use_context = use_context
@@ -403,21 +386,12 @@
     def test_remove_job(self, job_queue):
         job = job_queue.run_repeating(self.job_run_once, 0.02)
         sleep(0.05)
-<<<<<<< HEAD
         assert self.result == 2
         assert not job.removed
         job.schedule_removal()
         assert job.removed
         sleep(0.05)
         assert self.result == 2
-=======
-        assert self.result == 2
-        assert not job.removed
-        job.schedule_removal()
-        assert job.removed
-        sleep(0.05)
-        assert self.result == 2
->>>>>>> 85c68318
 
     def test_job_lt_eq(self, job_queue):
         job = job_queue.run_repeating(self.job_run_once, 0.02)
