--- conflicted
+++ resolved
@@ -73,11 +73,6 @@
         ("keyboard", True): "KeyboardButton",  # + sequence[sequence[str]]
         ("reaction", False): "ReactionType",  # + str
         ("options", False): "InputPollOption",  # + str
-<<<<<<< HEAD
-=======
-        # TODO: Deprecated and will be corrected (and removed) in next bot api release
-        ("file_hashes", True): "list[str]",
->>>>>>> 15032879
     }
 
     # Special cases for other parameters that accept more types than the official API, and are
