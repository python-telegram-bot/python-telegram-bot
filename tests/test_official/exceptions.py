#!/usr/bin/env python
#
# A library that provides a Python interface to the Telegram Bot API
# Copyright (C) 2015-2024
# Leandro Toledo de Souza <devs@python-telegram-bot.org>
#
# This program is free software: you can redistribute it and/or modify
# it under the terms of the GNU Lesser Public License as published by
# the Free Software Foundation, either version 3 of the License, or
# (at your option) any later version.
#
# This program is distributed in the hope that it will be useful,
# but WITHOUT ANY WARRANTY; without even the implied warranty of
# MERCHANTABILITY or FITNESS FOR A PARTICULAR PURPOSE. See the
# GNU Lesser Public License for more details.
#
# You should have received a copy of the GNU Lesser Public License
# along with this program.  If not, see [http://www.gnu.org/licenses/].
"""This module contains exceptions to our API compared to the official API."""


from telegram import Animation, Audio, Document, PhotoSize, Sticker, Video, VideoNote, Voice
from tests.test_official.helpers import _get_params_base

IGNORED_OBJECTS = ("ResponseParameters",)
GLOBALLY_IGNORED_PARAMETERS = {
    "self",
    "read_timeout",
    "write_timeout",
    "connect_timeout",
    "pool_timeout",
    "bot",
    "api_kwargs",
}


class ParamTypeCheckingExceptions:
    # Types for certain parameters accepted by PTB but not in the official API
    ADDITIONAL_TYPES = {
        "photo": PhotoSize,
        "video": Video,
        "video_note": VideoNote,
        "audio": Audio,
        "document": Document,
        "animation": Animation,
        "voice": Voice,
        "sticker": Sticker,
    }

    # Exceptions to the "Array of" types, where we accept more types than the official API
    # key: parameter name, value: type which must be present in the annotation
    ARRAY_OF_EXCEPTIONS = {
        "results": "InlineQueryResult",  # + Callable
        "commands": "BotCommand",  # + tuple[str, str]
        "keyboard": "KeyboardButton",  # + sequence[sequence[str]]
        "reaction": "ReactionType",  # + str
        # TODO: Deprecated and will be corrected (and removed) in next major PTB version:
        "file_hashes": "List[str]",
    }

    # Special cases for other parameters that accept more types than the official API, and are
    # too complex to compare/predict with official API:
    COMPLEX_TYPES = (
        {  # (param_name, is_class (i.e appears in a class?)): reduced form of annotation
            ("correct_option_id", False): int,  # actual: Literal
            ("file_id", False): str,  # actual: Union[str, objs_with_file_id_attr]
            ("invite_link", False): str,  # actual: Union[str, ChatInviteLink]
            ("provider_data", False): str,  # actual: Union[str, obj]
            ("callback_data", True): str,  # actual: Union[str, obj]
            ("media", True): str,  # actual: Union[str, InputMedia*, FileInput]
            (
                "data",
                True,
            ): str,  # actual: Union[IdDocumentData, PersonalDetails, ResidentialAddress]
        }
    )

    # param names ignored in the param type checking in classes for the `tg.Defaults` case.
    IGNORED_DEFAULTS_PARAM_NAMES = {
        "quote",
        "link_preview_options",
    }

    # These classes' params are all ODVInput, so we ignore them in the defaults type checking.
    IGNORED_DEFAULTS_CLASSES = {"LinkPreviewOptions"}

    # TODO: Remove this in v22 when it becomes a datetime (also remove from arg_type_checker.py)
    DATETIME_EXCEPTIONS = {
        "file_date",
    }


# Arguments *added* to the official API
PTB_EXTRA_PARAMS = {
    "send_contact": {"contact"},
    "send_location": {"location"},
    "(send_message|edit_message_text)": {  # convenience parameters
        "disable_web_page_preview",
    },
    r"(send|copy)_\w+": {  # convenience parameters
        "reply_to_message_id",
        "allow_sending_without_reply",
    },
    "edit_message_live_location": {"location"},
    "send_venue": {"venue"},
    "answer_inline_query": {"current_offset"},
    "send_media_group": {"caption", "parse_mode", "caption_entities"},
    "send_(animation|audio|document|photo|video(_note)?|voice)": {"filename"},
    "InlineQueryResult": {"id", "type"},  # attributes common to all subclasses
    "ChatMember": {"user", "status"},  # attributes common to all subclasses
    "BotCommandScope": {"type"},  # attributes common to all subclasses
    "MenuButton": {"type"},  # attributes common to all subclasses
    "PassportFile": {"credentials"},
    "EncryptedPassportElement": {"credentials"},
    "PassportElementError": {"source", "type", "message"},
    "InputMedia": {"caption", "caption_entities", "media", "media_type", "parse_mode"},
    "InputMedia(Animation|Audio|Document|Photo|Video|VideoNote|Voice)": {"filename"},
    "InputFile": {"attach", "filename", "obj"},
    "MaybeInaccessibleMessage": {"date", "message_id", "chat"},  # attributes common to all subcls
    "ChatBoostSource": {"source"},  # attributes common to all subclasses
    "MessageOrigin": {"type", "date"},  # attributes common to all subclasses
    "ReactionType": {"type"},  # attributes common to all subclasses
    "BackgroundType": {"type"},  # attributes common to all subclasses
    "BackgroundFill": {"type"},  # attributes common to all subclasses
    "InputTextMessageContent": {"disable_web_page_preview"},  # convenience arg, here for bw compat
}


def ptb_extra_params(object_name: str) -> set[str]:
    return _get_params_base(object_name, PTB_EXTRA_PARAMS)


# Arguments *removed* from the official API
# Mostly due to the value being fixed anyway
PTB_IGNORED_PARAMS = {
    r"InlineQueryResult\w+": {"type"},
    r"ChatMember\w+": {"status"},
    r"PassportElementError\w+": {"source"},
    "ForceReply": {"force_reply"},
    "ReplyKeyboardRemove": {"remove_keyboard"},
    r"BotCommandScope\w+": {"type"},
    r"MenuButton\w+": {"type"},
    r"InputMedia\w+": {"type"},
    "InaccessibleMessage": {"date"},
    r"MessageOrigin\w+": {"type"},
    r"ChatBoostSource\w+": {"source"},
    r"ReactionType\w+": {"type"},
    r"BackgroundType\w+": {"type"},
    r"BackgroundFill\w+": {"type"},
}


def ptb_ignored_params(object_name: str) -> set[str]:
    return _get_params_base(object_name, PTB_IGNORED_PARAMS)


IGNORED_PARAM_REQUIREMENTS = {
    # Ignore these since there's convenience params in them (eg. Venue)
    # <----
    "send_location": {"latitude", "longitude"},
    "edit_message_live_location": {"latitude", "longitude"},
    "send_venue": {"latitude", "longitude", "title", "address"},
    "send_contact": {"phone_number", "first_name"},
    # ---->
}


def ignored_param_requirements(object_name: str) -> set[str]:
    return _get_params_base(object_name, IGNORED_PARAM_REQUIREMENTS)


# Arguments that are optional arguments for now for backwards compatibility
<<<<<<< HEAD
BACKWARDS_COMPAT_KWARGS: dict[str, set[str]] = {
    "create_new_sticker_set": {"sticker_format"},  # removed by bot api 7.2
    "StickerSet": {"is_animated", "is_video"},  # removed by bot api 7.2
    "UsersShared": {"user_ids", "users"},  # removed/added by bot api 7.2
    "Chat": {
        "background_custom_emoji_id",
        "has_private_forwards",
        "invite_link",
        "has_hidden_members",
        "permissions",
        "custom_emoji_sticker_set_name",
        "pinned_message",
        "birthdate",
        "emoji_status_custom_emoji_id",
        "join_by_request",
        "business_intro",
        "business_opening_hours",
        "description",
        "has_protected_content",
        "available_reactions",
        "has_aggressive_anti_spam_enabled",
        "slow_mode_delay",
        "profile_background_custom_emoji_id",
        "linked_chat_id",
        "bio",
        "accent_color_id",
        "unrestrict_boost_count",
        "can_set_sticker_set",
        "has_restricted_voice_and_video_messages",
        "emoji_status_expiration_date",
        "photo",
        "join_to_send_messages",
        "message_auto_delete_time",
        "location",
        "active_usernames",
        "profile_accent_color_id",
        "sticker_set_name",
        "has_visible_history",
        "business_location",
        "personal_chat",
    },  # removed by bot api 7.3
}
=======
BACKWARDS_COMPAT_KWARGS: dict[str, set[str]] = {}
>>>>>>> f3bd0f14


def backwards_compat_kwargs(object_name: str) -> set[str]:
    return _get_params_base(object_name, BACKWARDS_COMPAT_KWARGS)


IGNORED_PARAM_REQUIREMENTS.update(BACKWARDS_COMPAT_KWARGS)<|MERGE_RESOLUTION|>--- conflicted
+++ resolved
@@ -170,11 +170,7 @@
 
 
 # Arguments that are optional arguments for now for backwards compatibility
-<<<<<<< HEAD
 BACKWARDS_COMPAT_KWARGS: dict[str, set[str]] = {
-    "create_new_sticker_set": {"sticker_format"},  # removed by bot api 7.2
-    "StickerSet": {"is_animated", "is_video"},  # removed by bot api 7.2
-    "UsersShared": {"user_ids", "users"},  # removed/added by bot api 7.2
     "Chat": {
         "background_custom_emoji_id",
         "has_private_forwards",
@@ -213,9 +209,6 @@
         "personal_chat",
     },  # removed by bot api 7.3
 }
-=======
-BACKWARDS_COMPAT_KWARGS: dict[str, set[str]] = {}
->>>>>>> f3bd0f14
 
 
 def backwards_compat_kwargs(object_name: str) -> set[str]:
