#!/usr/bin/env python
#
# A library that provides a Python interface to the Telegram Bot API
# Copyright (C) 2015-2025
# Leandro Toledo de Souza <devs@python-telegram-bot.org>
#
# This program is free software: you can redistribute it and/or modify
# it under the terms of the GNU Lesser Public License as published by
# the Free Software Foundation, either version 3 of the License, or
# (at your option) any later version.
#
# This program is distributed in the hope that it will be useful,
# but WITHOUT ANY WARRANTY; without even the implied warranty of
# MERCHANTABILITY or FITNESS FOR A PARTICULAR PURPOSE. See the
# GNU Lesser Public License for more details.
#
# You should have received a copy of the GNU Lesser Public License
# along with this program.  If not, see [http://www.gnu.org/licenses/].
"""This module contains exceptions to our API compared to the official API."""
import datetime as dtm

from telegram import Animation, Audio, Document, Gift, PhotoSize, Sticker, Video, VideoNote, Voice
from tests.test_official.helpers import _get_params_base

IGNORED_OBJECTS = ("ResponseParameters",)
GLOBALLY_IGNORED_PARAMETERS = {
    "self",
    "read_timeout",
    "write_timeout",
    "connect_timeout",
    "pool_timeout",
    "bot",
    "api_kwargs",
}


class ParamTypeCheckingExceptions:
    # Types for certain parameters accepted by PTB but not in the official API
    # structure: method/class_name/regex: {param_name/regex: type}
    ADDITIONAL_TYPES = {
        r"send_\w*": {
            "photo$": PhotoSize,
            "video$": Video,
            "video_note": VideoNote,
            "audio": Audio,
            "document": Document,
            "animation": Animation,
            "voice": Voice,
            "sticker": Sticker,
            "gift_id": Gift,
        },
        "(delete|set)_sticker.*": {
            "sticker$": Sticker,
        },
        "replace_sticker_in_set": {
            "old_sticker$": Sticker,
        },
        # The underscore will match any method
        r"\w+_[\w_]+": {
            "duration": dtm.timedelta,
            r"\w+_period": dtm.timedelta,
            "cache_time": dtm.timedelta,
        },
    }

    # TODO: Look into merging this with COMPLEX_TYPES
    # Exceptions to the "Array of" types, where we accept more types than the official API
    # key: (parameter name, is_class), value: type which must be present in the annotation
    ARRAY_OF_EXCEPTIONS = {
        ("results", False): "InlineQueryResult",  # + Callable
        ("commands", False): "BotCommand",  # + tuple[str, str]
        ("keyboard", True): "KeyboardButton",  # + sequence[sequence[str]]
        ("reaction", False): "ReactionType",  # + str
        ("options", False): "InputPollOption",  # + str
    }

    # Special cases for other parameters that accept more types than the official API, and are
    # too complex to compare/predict with official API
    # structure: class/method_name: {param_name: reduced form of annotation}
    COMPLEX_TYPES = {
        "send_poll": {"correct_option_id": int},  # actual: Literal
        "get_file": {
            "file_id": str,  # actual: Union[str, objs_with_file_id_attr]
        },
        r"\w+invite_link": {
            "invite_link": str,  # actual: Union[str, ChatInviteLink]
        },
        "send_invoice|create_invoice_link": {
            "provider_data": str,  # actual: Union[str, obj]
        },
        "InlineKeyboardButton": {
            "callback_data": str,  # actual: Union[str, obj]
        },
        "Input(Paid)?Media.*": {
            "media": str,  # actual: Union[str, InputMedia*, FileInput]
            # see also https://github.com/tdlib/telegram-bot-api/issues/707
            "thumbnail": str,  # actual: Union[str, FileInput]
            "cover": str,  # actual: Union[str, FileInput]
        },
<<<<<<< HEAD
        "InputStoryContent.*": {
            "photo": str,  # actual: Union[str, FileInput]
            "video": str,  # actual: Union[str, FileInput]
            "duration": float,  # actual: dtm.timedelta
            "cover_frame_timestamp": float,  # actual: dtm.timedelta
=======
        "InputProfilePhotoStatic": {
            "photo": str,  # actual: Union[str, FileInput]
        },
        "InputProfilePhotoAnimated": {
            "animation": str,  # actual: Union[str, FileInput]
            "main_frame_timestamp": float,  # actual: Union[float, dtm.timedelta]
>>>>>>> 380282ee
        },
        "EncryptedPassportElement": {
            "data": str,  # actual: Union[IdDocumentData, PersonalDetails, ResidentialAddress]
        },
    }

    # param names ignored in the param type checking in classes for the `tg.Defaults` case.
    IGNORED_DEFAULTS_PARAM_NAMES = {
        "quote",
        "link_preview_options",
    }

    # These classes' params are all ODVInput, so we ignore them in the defaults type checking.
    IGNORED_DEFAULTS_CLASSES = {"LinkPreviewOptions"}


# Arguments *added* to the official API
PTB_EXTRA_PARAMS = {
    "send_contact": {"contact"},
    "send_location": {"location"},
    "(send_message|edit_message_text)": {  # convenience parameters
        "disable_web_page_preview",
    },
    r"(send|copy)_\w+": {  # convenience parameters
        "reply_to_message_id",
        "allow_sending_without_reply",
    },
    "edit_message_live_location": {"location"},
    "send_venue": {"venue"},
    "answer_inline_query": {"current_offset"},
    "send_media_group": {"caption", "parse_mode", "caption_entities"},
    "send_(animation|audio|document|photo|video(_note)?|voice)": {"filename"},
    "InlineQueryResult": {"id", "type"},  # attributes common to all subclasses
    "ChatMember": {"user", "status"},  # attributes common to all subclasses
    "BotCommandScope": {"type"},  # attributes common to all subclasses
    "MenuButton": {"type"},  # attributes common to all subclasses
    "PassportFile": {"credentials"},
    "EncryptedPassportElement": {"credentials"},
    "PassportElementError": {"source", "type", "message"},
    "InputMedia": {"caption", "caption_entities", "media", "media_type", "parse_mode"},
    "InputMedia(Animation|Audio|Document|Photo|Video|VideoNote|Voice)": {"filename"},
    "InputFile": {"attach", "filename", "obj", "read_file_handle"},
    "MaybeInaccessibleMessage": {"date", "message_id", "chat"},  # attributes common to all subcls
    "ChatBoostSource": {"source"},  # attributes common to all subclasses
    "MessageOrigin": {"type", "date"},  # attributes common to all subclasses
    "ReactionType": {"type"},  # attributes common to all subclasses
    "BackgroundType": {"type"},  # attributes common to all subclasses
    "BackgroundFill": {"type"},  # attributes common to all subclasses
    "OwnedGift": {"type"},  # attributes common to all subclasses
    "InputTextMessageContent": {"disable_web_page_preview"},  # convenience arg, here for bw compat
    "RevenueWithdrawalState": {"type"},  # attributes common to all subclasses
    "TransactionPartner": {"type"},  # attributes common to all subclasses
    "PaidMedia": {"type"},  # attributes common to all subclasses
    "InputPaidMedia": {"type", "media"},  # attributes common to all subclasses
    "InputStoryContent": {"type"},  # attributes common to all subclasses
    "StoryAreaType": {"type"},  # attributes common to all subclasses
    # backwards compatibility for api 9.0 changes
    # tags: deprecated NEXT.VERSION, bot api 9.0
    "BusinessConnection": {"can_reply"},
    "ChatFullInfo": {"can_send_gift"},
    "InputProfilePhoto": {"type"},  # attributes common to all subclasses
}


def ptb_extra_params(object_name: str) -> set[str]:
    return _get_params_base(object_name, PTB_EXTRA_PARAMS)


# Arguments *removed* from the official API
# Mostly due to the value being fixed anyway
PTB_IGNORED_PARAMS = {
    r"InlineQueryResult\w+": {"type"},
    r"ChatMember\w+": {"status"},
    r"PassportElementError\w+": {"source"},
    "ForceReply": {"force_reply"},
    "ReplyKeyboardRemove": {"remove_keyboard"},
    r"BotCommandScope\w+": {"type"},
    r"MenuButton\w+": {"type"},
    r"InputMedia\w+": {"type"},
    "InaccessibleMessage": {"date"},
    r"MessageOrigin\w+": {"type"},
    r"ChatBoostSource\w+": {"source"},
    r"ReactionType\w+": {"type"},
    r"BackgroundType\w+": {"type"},
    r"BackgroundFill\w+": {"type"},
    r"RevenueWithdrawalState\w+": {"type"},
    r"TransactionPartner\w+": {"type"},
    r"PaidMedia\w+": {"type"},
    r"InputPaidMedia\w+": {"type"},
    r"InputProfilePhoto\w+": {"type"},
    r"OwnedGift\w+": {"type"},
    r"InputStoryContent\w+": {"type"},
    r"StoryAreaType\w+": {"type"},
}


def ptb_ignored_params(object_name: str) -> set[str]:
    return _get_params_base(object_name, PTB_IGNORED_PARAMS)


IGNORED_PARAM_REQUIREMENTS = {
    # Ignore these since there's convenience params in them (eg. Venue)
    # <----
    "send_location": {"latitude", "longitude"},
    "edit_message_live_location": {"latitude", "longitude"},
    "send_venue": {"latitude", "longitude", "title", "address"},
    "send_contact": {"phone_number", "first_name"},
    # ---->
    # backwards compatibility for api 9.0 changes
    # tags: deprecated NEXT.VERSION, bot api 9.0
    "BusinessConnection": {"is_enabled"},
    "ChatFullInfo": {"accepted_gift_types"},
}


def ignored_param_requirements(object_name: str) -> set[str]:
    return _get_params_base(object_name, IGNORED_PARAM_REQUIREMENTS)


# Arguments that are optional arguments for now for backwards compatibility
BACKWARDS_COMPAT_KWARGS: dict[str, set[str]] = {}


def backwards_compat_kwargs(object_name: str) -> set[str]:
    return _get_params_base(object_name, BACKWARDS_COMPAT_KWARGS)


IGNORED_PARAM_REQUIREMENTS.update(BACKWARDS_COMPAT_KWARGS)<|MERGE_RESOLUTION|>--- conflicted
+++ resolved
@@ -97,20 +97,18 @@
             "thumbnail": str,  # actual: Union[str, FileInput]
             "cover": str,  # actual: Union[str, FileInput]
         },
-<<<<<<< HEAD
+        "InputProfilePhotoStatic": {
+            "photo": str,  # actual: Union[str, FileInput]
+        },
+        "InputProfilePhotoAnimated": {
+            "animation": str,  # actual: Union[str, FileInput]
+            "main_frame_timestamp": float,  # actual: Union[float, dtm.timedelta]
+        },
         "InputStoryContent.*": {
             "photo": str,  # actual: Union[str, FileInput]
             "video": str,  # actual: Union[str, FileInput]
             "duration": float,  # actual: dtm.timedelta
             "cover_frame_timestamp": float,  # actual: dtm.timedelta
-=======
-        "InputProfilePhotoStatic": {
-            "photo": str,  # actual: Union[str, FileInput]
-        },
-        "InputProfilePhotoAnimated": {
-            "animation": str,  # actual: Union[str, FileInput]
-            "main_frame_timestamp": float,  # actual: Union[float, dtm.timedelta]
->>>>>>> 380282ee
         },
         "EncryptedPassportElement": {
             "data": str,  # actual: Union[IdDocumentData, PersonalDetails, ResidentialAddress]
