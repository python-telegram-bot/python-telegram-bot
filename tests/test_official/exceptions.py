#!/usr/bin/env python
#
# A library that provides a Python interface to the Telegram Bot API
# Copyright (C) 2015-2024
# Leandro Toledo de Souza <devs@python-telegram-bot.org>
#
# This program is free software: you can redistribute it and/or modify
# it under the terms of the GNU Lesser Public License as published by
# the Free Software Foundation, either version 3 of the License, or
# (at your option) any later version.
#
# This program is distributed in the hope that it will be useful,
# but WITHOUT ANY WARRANTY; without even the implied warranty of
# MERCHANTABILITY or FITNESS FOR A PARTICULAR PURPOSE. See the
# GNU Lesser Public License for more details.
#
# You should have received a copy of the GNU Lesser Public License
# along with this program.  If not, see [http://www.gnu.org/licenses/].
"""This module contains exceptions to our API compared to the official API."""


from telegram import Animation, Audio, Document, PhotoSize, Sticker, Video, VideoNote, Voice
from telegram._chat import _deprecated_attrs
from tests.test_official.helpers import _get_params_base

IGNORED_OBJECTS = ("ResponseParameters",)
GLOBALLY_IGNORED_PARAMETERS = {
    "self",
    "read_timeout",
    "write_timeout",
    "connect_timeout",
    "pool_timeout",
    "bot",
    "api_kwargs",
}


class ParamTypeCheckingExceptions:
    # Types for certain parameters accepted by PTB but not in the official API
    ADDITIONAL_TYPES = {
        "photo": PhotoSize,
        "video": Video,
        "video_note": VideoNote,
        "audio": Audio,
        "document": Document,
        "animation": Animation,
        "voice": Voice,
        "sticker": Sticker,
    }

    # TODO: Look into merging this with COMPLEX_TYPES
    # Exceptions to the "Array of" types, where we accept more types than the official API
    # key: (parameter name, is_class), value: type which must be present in the annotation
    ARRAY_OF_EXCEPTIONS = {
        ("results", False): "InlineQueryResult",  # + Callable
        ("commands", False): "BotCommand",  # + tuple[str, str]
        ("keyboard", True): "KeyboardButton",  # + sequence[sequence[str]]
        ("reaction", False): "ReactionType",  # + str
        ("options", False): "InputPollOption",  # + str
        # TODO: Deprecated and will be corrected (and removed) in next major PTB version:
        ("file_hashes", True): "List[str]",
    }

    # Special cases for other parameters that accept more types than the official API, and are
    # too complex to compare/predict with official API:
    COMPLEX_TYPES = (
        {  # (param_name, is_class (i.e appears in a class?)): reduced form of annotation
            ("correct_option_id", False): int,  # actual: Literal
            ("file_id", False): str,  # actual: Union[str, objs_with_file_id_attr]
            ("invite_link", False): str,  # actual: Union[str, ChatInviteLink]
            ("provider_data", False): str,  # actual: Union[str, obj]
            ("callback_data", True): str,  # actual: Union[str, obj]
            ("media", True): str,  # actual: Union[str, InputMedia*, FileInput]
            (
                "data",
                True,
            ): str,  # actual: Union[IdDocumentData, PersonalDetails, ResidentialAddress]
        }
    )

    # param names ignored in the param type checking in classes for the `tg.Defaults` case.
    IGNORED_DEFAULTS_PARAM_NAMES = {
        "quote",
        "link_preview_options",
    }

    # These classes' params are all ODVInput, so we ignore them in the defaults type checking.
    IGNORED_DEFAULTS_CLASSES = {"LinkPreviewOptions"}

    # TODO: Remove this in v22 when it becomes a datetime (also remove from arg_type_checker.py)
    DATETIME_EXCEPTIONS = {
        "file_date",
    }


# Arguments *added* to the official API
PTB_EXTRA_PARAMS = {
    "send_contact": {"contact"},
    "send_location": {"location"},
    "(send_message|edit_message_text)": {  # convenience parameters
        "disable_web_page_preview",
    },
    r"(send|copy)_\w+": {  # convenience parameters
        "reply_to_message_id",
        "allow_sending_without_reply",
    },
    "edit_message_live_location": {"location"},
    "send_venue": {"venue"},
    "answer_inline_query": {"current_offset"},
    "send_media_group": {"caption", "parse_mode", "caption_entities"},
    "send_(animation|audio|document|photo|video(_note)?|voice)": {"filename"},
    "InlineQueryResult": {"id", "type"},  # attributes common to all subclasses
    "ChatMember": {"user", "status"},  # attributes common to all subclasses
    "BotCommandScope": {"type"},  # attributes common to all subclasses
    "MenuButton": {"type"},  # attributes common to all subclasses
    "PassportFile": {"credentials"},
    "EncryptedPassportElement": {"credentials"},
    "PassportElementError": {"source", "type", "message"},
    "InputMedia": {"caption", "caption_entities", "media", "media_type", "parse_mode"},
    "InputMedia(Animation|Audio|Document|Photo|Video|VideoNote|Voice)": {"filename"},
    "InputFile": {"attach", "filename", "obj"},
    "MaybeInaccessibleMessage": {"date", "message_id", "chat"},  # attributes common to all subcls
    "ChatBoostSource": {"source"},  # attributes common to all subclasses
    "MessageOrigin": {"type", "date"},  # attributes common to all subclasses
    "ReactionType": {"type"},  # attributes common to all subclasses
    "BackgroundType": {"type"},  # attributes common to all subclasses
    "BackgroundFill": {"type"},  # attributes common to all subclasses
    "InputTextMessageContent": {"disable_web_page_preview"},  # convenience arg, here for bw compat
}


def ptb_extra_params(object_name: str) -> set[str]:
    return _get_params_base(object_name, PTB_EXTRA_PARAMS)


# Arguments *removed* from the official API
# Mostly due to the value being fixed anyway
PTB_IGNORED_PARAMS = {
    r"InlineQueryResult\w+": {"type"},
    r"ChatMember\w+": {"status"},
    r"PassportElementError\w+": {"source"},
    "ForceReply": {"force_reply"},
    "ReplyKeyboardRemove": {"remove_keyboard"},
    r"BotCommandScope\w+": {"type"},
    r"MenuButton\w+": {"type"},
    r"InputMedia\w+": {"type"},
    "InaccessibleMessage": {"date"},
    r"MessageOrigin\w+": {"type"},
    r"ChatBoostSource\w+": {"source"},
    r"ReactionType\w+": {"type"},
    r"BackgroundType\w+": {"type"},
    r"BackgroundFill\w+": {"type"},
}


def ptb_ignored_params(object_name: str) -> set[str]:
    return _get_params_base(object_name, PTB_IGNORED_PARAMS)


IGNORED_PARAM_REQUIREMENTS = {
    # Ignore these since there's convenience params in them (eg. Venue)
    # <----
    "send_location": {"latitude", "longitude"},
    "edit_message_live_location": {"latitude", "longitude"},
    "send_venue": {"latitude", "longitude", "title", "address"},
    "send_contact": {"phone_number", "first_name"},
    # ---->
}


def ignored_param_requirements(object_name: str) -> set[str]:
    return _get_params_base(object_name, IGNORED_PARAM_REQUIREMENTS)


# Arguments that are optional arguments for now for backwards compatibility
BACKWARDS_COMPAT_KWARGS: dict[str, set[str]] = {
<<<<<<< HEAD
    "Chat": {
        "background_custom_emoji_id",
        "has_private_forwards",
        "invite_link",
        "has_hidden_members",
        "permissions",
        "custom_emoji_sticker_set_name",
        "pinned_message",
        "birthdate",
        "emoji_status_custom_emoji_id",
        "join_by_request",
        "business_intro",
        "business_opening_hours",
        "description",
        "has_protected_content",
        "available_reactions",
        "has_aggressive_anti_spam_enabled",
        "slow_mode_delay",
        "profile_background_custom_emoji_id",
        "linked_chat_id",
        "bio",
        "accent_color_id",
        "unrestrict_boost_count",
        "can_set_sticker_set",
        "has_restricted_voice_and_video_messages",
        "emoji_status_expiration_date",
        "photo",
        "join_to_send_messages",
        "message_auto_delete_time",
        "location",
        "active_usernames",
        "profile_accent_color_id",
        "sticker_set_name",
        "has_visible_history",
        "business_location",
        "personal_chat",
    },  # removed by bot api 7.3
=======
    "Chat": set(_deprecated_attrs),  # removed by bot api 7.3
>>>>>>> 637b8e26
}


def backwards_compat_kwargs(object_name: str) -> set[str]:
    return _get_params_base(object_name, BACKWARDS_COMPAT_KWARGS)


IGNORED_PARAM_REQUIREMENTS.update(BACKWARDS_COMPAT_KWARGS)<|MERGE_RESOLUTION|>--- conflicted
+++ resolved
@@ -174,47 +174,7 @@
 
 # Arguments that are optional arguments for now for backwards compatibility
 BACKWARDS_COMPAT_KWARGS: dict[str, set[str]] = {
-<<<<<<< HEAD
-    "Chat": {
-        "background_custom_emoji_id",
-        "has_private_forwards",
-        "invite_link",
-        "has_hidden_members",
-        "permissions",
-        "custom_emoji_sticker_set_name",
-        "pinned_message",
-        "birthdate",
-        "emoji_status_custom_emoji_id",
-        "join_by_request",
-        "business_intro",
-        "business_opening_hours",
-        "description",
-        "has_protected_content",
-        "available_reactions",
-        "has_aggressive_anti_spam_enabled",
-        "slow_mode_delay",
-        "profile_background_custom_emoji_id",
-        "linked_chat_id",
-        "bio",
-        "accent_color_id",
-        "unrestrict_boost_count",
-        "can_set_sticker_set",
-        "has_restricted_voice_and_video_messages",
-        "emoji_status_expiration_date",
-        "photo",
-        "join_to_send_messages",
-        "message_auto_delete_time",
-        "location",
-        "active_usernames",
-        "profile_accent_color_id",
-        "sticker_set_name",
-        "has_visible_history",
-        "business_location",
-        "personal_chat",
-    },  # removed by bot api 7.3
-=======
     "Chat": set(_deprecated_attrs),  # removed by bot api 7.3
->>>>>>> 637b8e26
 }
 
 
