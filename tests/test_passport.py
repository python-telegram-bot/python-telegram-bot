#!/usr/bin/env python
# flake8: noqa: E501
# A library that provides a Python interface to the Telegram Bot API
# Copyright (C) 2015-2020
# Leandro Toledo de Souza <devs@python-telegram-bot.org>
#
# This program is free software: you can redistribute it and/or modify
# it under the terms of the GNU Lesser Public License as published by
# the Free Software Foundation, either version 3 of the License, or
# (at your option) any later version.
#
# This program is distributed in the hope that it will be useful,
# but WITHOUT ANY WARRANTY; without even the implied warranty of
# MERCHANTABILITY or FITNESS FOR A PARTICULAR PURPOSE.  See the
# GNU Lesser Public License for more details.
#
# You should have received a copy of the GNU Lesser Public License
# along with this program.  If not, see [http://www.gnu.org/licenses/].
from copy import deepcopy

import pytest

from telegram import (PassportData, PassportFile, Bot, File, PassportElementErrorSelfie,
                      PassportElementErrorDataField, Credentials, TelegramDecryptionError)

# Generated using the scope:
# {
#   data: [
#     {
#       type: 'personal_details',
#       native_names: true
#     },
#     {
#       type: 'id_document',
#       selfie: true,
#       translation: true
#     },
#     {
#       type: 'address_document',
#       translation: true
#     },
#     'address',
#     'email'
#   ],
#   v: 1
# }
RAW_PASSPORT_DATA = {'credentials': {'hash': 'qB4hz2LMcXYhglwz6EvXMMyI3PURisWLXl/iCmCXcSk=',
                                     'secret': 'O6x3X2JrLO1lUIhw48os1gaenDuZLhesoZMKXehZwtM3vsxOdtxHKWQyLNwtbyy4snYpARXDwf8f1QHNmQ/M1PwBQvk1ozrZBXb4a6k/iYj+P4v8Xw2M++CRHqZv0LaxFtyHOXnNYZ6dXpNeF0ZvYYTmm0FsYvK+/3/F6VDB3Oe6xWlXFLwaCCP/jA9i2+dKp6iq8NLOo4VnxenPKWWYz20RZ50MdAbS3UR+NCx4AHM2P5DEGrHNW0tMXJ+FG3jpVrit5BuCbB/eRgKxNGRWNxEGV5hun5MChdxKCEHCimnUA97h7MZdoTgYxkrfvDSZ/V89BnFXLdr87t/NLvVE0Q==',
                                     'data': 'MjHCHQT277BgJMxq5PfkPUl9p9h/5GbWtR0lcEi9MvtmQ9ONW8DZ3OmddaaVDdEHwh6Lfcr/0mxyMKhttm9QyACA1+oGBdw/KHRzLKS4a0P+rMyCcgctO6Q/+P9o6xs66hPFJAsN+sOUU4d431zaQN/RuHYuGM2s14A1K4YNRvNlp5/0JiS7RrV6SH6LC/97CvgGUnBOhLISmJXiMqwyVgg+wfS5SnOy2hQ5Zt/XdzxFyuehE3W4mHyY5W09I+MB/IafM4HcEvaqfFkWPmXNTkgBk9C2EJU9Lqc0PLmrXZn4LKeHVjuY7iloes/JecYKPMWmNjXwZQg/duIXvWL5icUaNrfjEcT5oljwZsrAc6NyyZwIp4w/+cb98jFwFAJ5uF81lRkZbeC3iw84mdpSVVYEzJSWSkSRs6JydfRCOYki0BNX9RnjgGqPYT+hNtUpEix2vHvJTIyvceflLF5vu+ol/axusirRiBVgNjKMfhs+x5bwBj5nDEE1XtEVrKtRq8/Ss96p0Tlds8eKulCDtPv/YujHVIErEhgUxDCGhr7OShokAFs/RwLmj6IBYQwnVbo0zIsq5qmCn/+1ogxJK+e934cDcwJAs8pnpgp7JPeFN9wBdmXSTpkO3KZt5Lgl3V86Rv5qv8oExQoJIUH5pKoXM+H2GB3QdfHLc/KpCeedG8RjateuIXKL2EtVe3JDMGBeI56eP9bTlW8+G1zVcpUuw/YEV14q4yiPlIRuWzrxXMvC1EtSzfGeY899trZBMCI00aeSpJyanf1f7B7nlQu6UbtMyN/9/GXbnjQjdP15CCQnmUK3PEWGtGV4XmK4iXIjBJELDD3T86RJyX/JAhJbT6funMt05w0bTyKFUDXdOcMyw2upj+wCsWTVMRNkw9yM63xL5TEfOc24aNi4pc4/LARSvwaNI/iBStqZEpG3KkYBQ2KutA022jRWzQ+xHIIz3mgA8z4PmXhcAU2RrTDGjGZUfbcX9LysZ/HvCHo/EB5njRISn3Yr1Ewu1pLX+Z4mERs+PCBXbpqBrZjY6dSWJ1QhggVJTPpWHya4CTGhkpyeFIc+D35t4kgt3U5ib61IaO9ABq0fUnB6dsvTGiN/i7KM8Ie1RUvPFBoVbz9x5YU9IT/ai8ln+1kfFfhiy8Ku4MnczthOUIjdr8nGUo4r3y0iEd5JEmqEcEsNx+/ZVMb7NEhpqXG8GPUxmwFTaHekldENxqTylv6qIxodhch6SLs/+iMat86DeCk1/+0u2fGmqZpxEEd9B89iD0+Av3UZC/C1rHn5FhC+o89RQAFWnH245rOHSbrTXyAtVBu2s1R0eIGadtAZYOI8xjULkbp52XyznZKCKaMKmr3UYah4P4VnUmhddBy+Mp/Bvxh8N3Ma8VSltO1n+3lyQWeUwdlCjt/3q3UpjAmilIKwEfeXMVhyjRlae1YGi/k+vgn+9LbFogh3Pl+N/kuyNqsTqPlzei2RXgpkX2qqHdF8WfkwQJpjXRurQN5LYaBfalygrUT+fCCpyaNkByxdDljKIPq6EibqtFA5jprAVDWGTTtFCKsPDJKFf9vc2lFy+7zyJxe8kMP1Wru8GrzF5z+pbfNp1tB80NqOrqJUbRnPB2I9Fb47ab76L8RBu2MROUNGcKJ62imQtfPH2I0f8zpbqqTZQwr3AmZ+PS9df2hHp2dYR9gFpMyR9u+bJ7HbpiKbYhh7mEFYeB/pQHsQRqM2OU5Bxk8XzxrwsdnzYO6tVcn8xr3Q4P9kZNXA6X5H0vJPpzClWoCPEr3ZGGWGl5DOhfsAmmst47vdAA1Cbl5k3pUW7/T3LWnMNwRnP8OdDOnsm06/v1nxIDjH08YlzLj4GTeXphSnsXSRNKFmz+M7vsOZPhWB8Y/WQmpJpOIj6IRstLxJk0h47TfYC7/RHBr4y7HQ8MLHODoPz/FM+nZtm2MMpB+u0qFNBvZG+Tjvlia7ZhX0n0OtivLWhnqygx3jZX7Ffwt5Es03wDP39ru4IccVZ9Jly/YUriHZURS6oDGycH3+DKUn5gRAxgOyjAwxGRqJh/YKfPt14d4iur0H3VUuLwFCbwj5hSvHVIv5cNapitgINU+0qzIlhyeE0HfRKstO7nOQ9A+nclqbOikYgurYIe0z70WZyJ3qSiHbOMMqQqcoKOJ6M9v2hDdJo9MDQ13dF6bl4+BfX4mcF0m7nVUBkzCRiSOQWWFUMgLX7CxSdmotT+eawKLjrCpSPmq9sicWyrFtVlq/NYLDGhT0jUUau6Mb5ksT+/OBVeMzqoezUcly29L1/gaeWAc8zOApVEjAMT48U63NXK5o8GrANeqqAt3TB36S5yeIjMf194nXAAzsJZ+s/tXprLn2M5mA1Iag4RbVPTarEsMp10JYag=='},
                     'data': [
                         {
                             'data': 'QRfzWcCN4WncvRO3lASG+d+c5gzqXtoCinQ1PgtYiZMKXCksx9eB9Ic1bOt8C/un9/XaX220PjJSO7Kuba+nXXC51qTsjqP9rnLKygnEIWjKrfiDdklzgcukpRzFSjiOAvhy86xFJZ1PfPSrFATy/Gp1RydLzbrBd2ZWxZqXrxcMoA0Q2UTTFXDoCYerEAiZoD69i79tB/6nkLBcUUvN5d52gKd/GowvxWqAAmdO6l1N7jlo6aWjdYQNBAK1KHbJdbRZMJLxC1MqMuZXAYrPoYBRKr5xAnxDTmPn/LEZKLc3gwwZyEgR5x7e9jp5heM6IEMmsv3O/6SUeEQs7P0iVuRSPLMJLfDdwns8Tl3fF2M4IxKVovjCaOVW+yHKsADDAYQPzzH2RcrWVD0TP5I64mzpK64BbTOq3qm3Hn51SV9uA/+LvdGbCp7VnzHx4EdUizHsVyilJULOBwvklsrDRvXMiWmh34ZSR6zilh051tMEcRf0I+Oe7pIxVJd/KKfYA2Z/eWVQTCn5gMuAInQNXFSqDIeIqBX+wca6kvOCUOXB7J2uRjTpLaC4DM9s/sNjSBvFixcGAngt+9oap6Y45rQc8ZJaNN/ALqEJAmkphW8=',
                             'type': 'personal_details'
                         }, {
                             'reverse_side': {'file_date': 1534074942,
                                              'file_id': 'DgADBAADNQQAAtoagFPf4wwmFZdmyQI',
                                              'file_unique_id': 'adc3145fd2e84d95b64d68eaa22aa33e'},
                             'translation': [{'file_size': 28640, 'file_date': 1535630933,
                                              'file_id': 'DgADBAADswMAAisqQVAmooP-kVgLgAI',
                                              'file_unique_id': '52a90d53d6064bb58feb582acdc3a324'},
                                             {'file_size': 28672, 'file_date': 1535630933,
                                              'file_id': 'DgADBAAD1QMAAnrpQFBMZsT3HysjwwI',
                                              'file_unique_id': '7285f864d168441ba1f7d02146250432'}],
                             'front_side': {'file_size': 28624, 'file_date': 1534074942,
                                            'file_id': 'DgADBAADxwMAApnQgVPK2-ckL2eXVAI',
                                            'file_unique_id': 'd9d52a700cbb4a189a80104aa5978133'},
                             'type': 'driver_license',
                             'selfie': {'file_size': 28592, 'file_date': 1534074942,
                                        'file_id': 'DgADBAADEQQAAkopgFNr6oi-wISRtAI',
                                        'file_unique_id': 'd4e390cca57b4da5a65322b304762a12'},
                             'data': 'eJUOFuY53QKmGqmBgVWlLBAQCUQJ79n405SX6M5aGFIIodOPQqnLYvMNqTwTrXGDlW+mVLZcbu+y8luLVO8WsJB/0SB7q5WaXn/IMt1G9lz5G/KMLIZG/x9zlnimsaQLg7u8srG6L4KZzv+xkbbHjZdETrxU8j0N/DoS4HvLMRSJAgeFUrY6v2YW9vSRg+fSxIqQy1jR2VKpzAT8OhOz7A=='
                         }, {
                             'translation': [{'file_size': 28480, 'file_date': 1535630939,
                                              'file_id': 'DgADBAADyQUAAqyqQVC_eoX_KwNjJwI',
                                              'file_unique_id': '38b2877b443542cbaf520c6e36a33ac4'},
                                             {'file_size': 28528, 'file_date': 1535630939,
                                              'file_id': 'DgADBAADsQQAAubTQVDRO_FN3lOwWwI',
                                              'file_unique_id': 'f008ca48c44b4a47895ddbcd2f76741e'}],
                             'files': [{'file_size': 28640, 'file_date': 1534074988,
                                        'file_id': 'DgADBAADLAMAAhwfgVMyfGa5Nr0LvAI',
                                        'file_unique_id': 'b170748794834644baaa3ec57ee4ce7a'},
                                       {'file_size': 28480, 'file_date': 1534074988,
                                        'file_id': 'DgADBAADaQQAAsFxgVNVfLZuT-_3ZQI',
                                        'file_unique_id': '19a12ae34dca424b85e0308f706cee75'}],
                             'type': 'utility_bill'
                         }, {
                             'data': 'j9SksVkSj128DBtZA+3aNjSFNirzv+R97guZaMgae4Gi0oDVNAF7twPR7j9VSmPedfJrEwL3O889Ei+a5F1xyLLyEI/qEBljvL70GFIhYGitS0JmNabHPHSZrjOl8b4s/0Z0Px2GpLO5siusTLQonimdUvu4UPjKquYISmlKEKhtmGATy+h+JDjNCYuOkhakeNw0Rk0BHgj0C3fCb7WZNQSyVb+2GTu6caR6eXf/AFwFp0TV3sRz3h0WIVPW8bna',
                             'type': 'address'
                         }, {
                             'email': 'fb3e3i47zt@dispostable.com', 'type': 'email'
                         }]}


@pytest.fixture(scope='function')
def all_passport_data():
    return [{'type': 'personal_details',
             'data': RAW_PASSPORT_DATA['data'][0]['data']},
            {'type': 'passport',
             'data': RAW_PASSPORT_DATA['data'][1]['data'],
             'front_side': RAW_PASSPORT_DATA['data'][1]['front_side'],
             'selfie': RAW_PASSPORT_DATA['data'][1]['selfie'],
             'translation': RAW_PASSPORT_DATA['data'][1]['translation']},
            {'type': 'internal_passport',
             'data': RAW_PASSPORT_DATA['data'][1]['data'],
             'front_side': RAW_PASSPORT_DATA['data'][1]['front_side'],
             'selfie': RAW_PASSPORT_DATA['data'][1]['selfie'],
             'translation': RAW_PASSPORT_DATA['data'][1]['translation']},
            {'type': 'driver_license',
             'data': RAW_PASSPORT_DATA['data'][1]['data'],
             'front_side': RAW_PASSPORT_DATA['data'][1]['front_side'],
             'reverse_side': RAW_PASSPORT_DATA['data'][1]['reverse_side'],
             'selfie': RAW_PASSPORT_DATA['data'][1]['selfie'],
             'translation': RAW_PASSPORT_DATA['data'][1]['translation']},
            {'type': 'identity_card',
             'data': RAW_PASSPORT_DATA['data'][1]['data'],
             'front_side': RAW_PASSPORT_DATA['data'][1]['front_side'],
             'reverse_side': RAW_PASSPORT_DATA['data'][1]['reverse_side'],
             'selfie': RAW_PASSPORT_DATA['data'][1]['selfie'],
             'translation': RAW_PASSPORT_DATA['data'][1]['translation']},
            {'type': 'utility_bill',
             'files': RAW_PASSPORT_DATA['data'][2]['files'],
             'translation': RAW_PASSPORT_DATA['data'][2]['translation']},
            {'type': 'bank_statement',
             'files': RAW_PASSPORT_DATA['data'][2]['files'],
             'translation': RAW_PASSPORT_DATA['data'][2]['translation']},
            {'type': 'rental_agreement',
             'files': RAW_PASSPORT_DATA['data'][2]['files'],
             'translation': RAW_PASSPORT_DATA['data'][2]['translation']},
            {'type': 'passport_registration',
             'files': RAW_PASSPORT_DATA['data'][2]['files'],
             'translation': RAW_PASSPORT_DATA['data'][2]['translation']},
            {'type': 'temporary_registration',
             'files': RAW_PASSPORT_DATA['data'][2]['files'],
             'translation': RAW_PASSPORT_DATA['data'][2]['translation']},
            {'type': 'address',
             'data': RAW_PASSPORT_DATA['data'][3]['data']},
            {'type': 'email',
             'email': 'fb3e3i47zt@dispostable.com'},
            {'type': 'phone_number',
             'phone_number': 'fb3e3i47zt@dispostable.com'}]


@pytest.fixture(scope='function')
def passport_data(bot):
    return PassportData.de_json(RAW_PASSPORT_DATA, bot=bot)


class TestPassport(object):
    driver_license_selfie_file_id = 'DgADBAADEQQAAkopgFNr6oi-wISRtAI'
    driver_license_selfie_file_unique_id = 'd4e390cca57b4da5a65322b304762a12'
    driver_license_front_side_file_id = 'DgADBAADxwMAApnQgVPK2-ckL2eXVAI'
    driver_license_front_side_file_unique_id = 'd9d52a700cbb4a189a80104aa5978133'
    driver_license_reverse_side_file_id = 'DgADBAADNQQAAtoagFPf4wwmFZdmyQI'
    driver_license_reverse_side_file_unique_id = 'adc3145fd2e84d95b64d68eaa22aa33e'
    driver_license_translation_1_file_id = 'DgADBAADswMAAisqQVAmooP-kVgLgAI'
    driver_license_translation_1_file_unique_id = '52a90d53d6064bb58feb582acdc3a324'
    driver_license_translation_2_file_id = 'DgADBAAD1QMAAnrpQFBMZsT3HysjwwI'
    driver_license_translation_2_file_unique_id = '7285f864d168441ba1f7d02146250432'
    utility_bill_1_file_id = 'DgADBAADLAMAAhwfgVMyfGa5Nr0LvAI'
    utility_bill_1_file_unique_id = 'b170748794834644baaa3ec57ee4ce7a'
    utility_bill_2_file_id = 'DgADBAADaQQAAsFxgVNVfLZuT-_3ZQI'
    utility_bill_2_file_unique_id = '19a12ae34dca424b85e0308f706cee75'
    utility_bill_translation_1_file_id = 'DgADBAADyQUAAqyqQVC_eoX_KwNjJwI'
    utility_bill_translation_1_file_unique_id = '38b2877b443542cbaf520c6e36a33ac4'
    utility_bill_translation_2_file_id = 'DgADBAADsQQAAubTQVDRO_FN3lOwWwI'
    utility_bill_translation_2_file_unique_id = 'f008ca48c44b4a47895ddbcd2f76741e'
    driver_license_selfie_credentials_file_hash = 'Cila/qLXSBH7DpZFbb5bRZIRxeFW2uv/ulL0u0JNsYI='
    driver_license_selfie_credentials_secret = 'tivdId6RNYNsvXYPppdzrbxOBuBOr9wXRPDcCvnXU7E='

    def test_creation(self, passport_data):
        assert isinstance(passport_data, PassportData)

    def test_expected_encrypted_values(self, passport_data):
        personal_details, driver_license, utility_bill, address, email = passport_data.data

        assert personal_details.type == 'personal_details'
        assert personal_details.data == RAW_PASSPORT_DATA['data'][0]['data']

        assert driver_license.type == 'driver_license'
        assert driver_license.data == RAW_PASSPORT_DATA['data'][1]['data']
        assert isinstance(driver_license.selfie, PassportFile)
        assert driver_license.selfie.file_id == self.driver_license_selfie_file_id
        assert driver_license.selfie.file_unique_id == self.driver_license_selfie_file_unique_id

        assert isinstance(driver_license.front_side, PassportFile)
        assert driver_license.front_side.file_id == self.driver_license_front_side_file_id
        assert driver_license.front_side.file_unique_id == self.driver_license_front_side_file_unique_id

        assert isinstance(driver_license.reverse_side, PassportFile)
        assert driver_license.reverse_side.file_id == self.driver_license_reverse_side_file_id
        assert driver_license.reverse_side.file_unique_id == self.driver_license_reverse_side_file_unique_id

        assert isinstance(driver_license.translation[0], PassportFile)
        assert driver_license.translation[0].file_id == self.driver_license_translation_1_file_id
        assert driver_license.translation[0].file_unique_id == self.driver_license_translation_1_file_unique_id

        assert isinstance(driver_license.translation[1], PassportFile)
        assert driver_license.translation[1].file_id == self.driver_license_translation_2_file_id
        assert driver_license.translation[1].file_unique_id == self.driver_license_translation_2_file_unique_id

        assert utility_bill.type == 'utility_bill'
        assert isinstance(utility_bill.files[0], PassportFile)
        assert utility_bill.files[0].file_id == self.utility_bill_1_file_id
        assert utility_bill.files[0].file_unique_id == self.utility_bill_1_file_unique_id

        assert isinstance(utility_bill.files[1], PassportFile)
        assert utility_bill.files[1].file_id == self.utility_bill_2_file_id
        assert utility_bill.files[1].file_unique_id == self.utility_bill_2_file_unique_id

        assert isinstance(utility_bill.translation[0], PassportFile)
        assert utility_bill.translation[0].file_id == self.utility_bill_translation_1_file_id
        assert utility_bill.translation[0].file_unique_id == self.utility_bill_translation_1_file_unique_id

        assert isinstance(utility_bill.translation[1], PassportFile)
        assert utility_bill.translation[1].file_id == self.utility_bill_translation_2_file_id
        assert utility_bill.translation[1].file_unique_id == self.utility_bill_translation_2_file_unique_id

        assert address.type == 'address'
        assert address.data == RAW_PASSPORT_DATA['data'][3]['data']

        assert email.type == 'email'
        assert email.email == 'fb3e3i47zt@dispostable.com'

    def test_expected_decrypted_values(self, passport_data):
        (personal_details, driver_license, utility_bill, address,
         email) = passport_data.decrypted_data

        assert personal_details.type == 'personal_details'
        assert personal_details.data.to_dict() == {'first_name': 'FIRSTNAME',
                                                   'middle_name': 'MIDDLENAME',
                                                   'first_name_native': 'FIRSTNAMENATIVE',
                                                   'residence_country_code': 'DK',
                                                   'birth_date': '01.01.2001',
                                                   'last_name_native': 'LASTNAMENATIVE',
                                                   'gender': 'female',
                                                   'middle_name_native': 'MIDDLENAMENATIVE',
                                                   'country_code': 'DK',
                                                   'last_name': 'LASTNAME'}

        assert driver_license.type == 'driver_license'
        assert driver_license.data.to_dict() == {'expiry_date': '01.01.2001',
                                                 'document_no': 'DOCUMENT_NO'}
        assert isinstance(driver_license.selfie, PassportFile)
        assert driver_license.selfie.file_id == self.driver_license_selfie_file_id
        assert driver_license.selfie.file_unique_id == self.driver_license_selfie_file_unique_id

        assert isinstance(driver_license.front_side, PassportFile)
        assert driver_license.front_side.file_id == self.driver_license_front_side_file_id
        assert driver_license.front_side.file_unique_id == self.driver_license_front_side_file_unique_id

        assert isinstance(driver_license.reverse_side, PassportFile)
        assert driver_license.reverse_side.file_id == self.driver_license_reverse_side_file_id
        assert driver_license.reverse_side.file_unique_id == self.driver_license_reverse_side_file_unique_id

        assert address.type == 'address'
        assert address.data.to_dict() == {'city': 'CITY', 'street_line2': 'STREET_LINE2',
                                          'state': 'STATE', 'post_code': 'POSTCODE',
                                          'country_code': 'DK', 'street_line1': 'STREET_LINE1'}

        assert utility_bill.type == 'utility_bill'
        assert isinstance(utility_bill.files[0], PassportFile)
        assert utility_bill.files[0].file_id == self.utility_bill_1_file_id
        assert utility_bill.files[0].file_unique_id == self.utility_bill_1_file_unique_id

        assert isinstance(utility_bill.files[1], PassportFile)
        assert utility_bill.files[1].file_id == self.utility_bill_2_file_id
        assert utility_bill.files[1].file_unique_id == self.utility_bill_2_file_unique_id

        assert email.type == 'email'
        assert email.email == 'fb3e3i47zt@dispostable.com'

    def test_all_types(self, passport_data, bot, all_passport_data):
        credentials = passport_data.decrypted_credentials.to_dict()

        # Copy credentials from other types to all types so we can decrypt everything
        sd = credentials['secure_data']
        credentials['secure_data'] = {
            'personal_details': sd['personal_details'].copy(),
            'passport': sd['driver_license'].copy(),
            'internal_passport': sd['driver_license'].copy(),
            'driver_license': sd['driver_license'].copy(),
            'identity_card': sd['driver_license'].copy(),
            'address': sd['address'].copy(),
            'utility_bill': sd['utility_bill'].copy(),
            'bank_statement': sd['utility_bill'].copy(),
            'rental_agreement': sd['utility_bill'].copy(),
            'passport_registration': sd['utility_bill'].copy(),
            'temporary_registration': sd['utility_bill'].copy(),
        }

        new = PassportData.de_json({
            'data': all_passport_data,
            # Replaced below
            'credentials': {'data': 'data', 'hash': 'hash', 'secret': 'secret'}
        }, bot=bot)

        new.credentials._decrypted_data = Credentials.de_json(credentials, bot)

        assert isinstance(new, PassportData)
        assert new.decrypted_data

    def test_bot_init_invalid_key(self, bot):
        with pytest.raises(TypeError):
            Bot(bot.token, private_key=u'Invalid key!')

        with pytest.raises(ValueError):
            Bot(bot.token, private_key=b'Invalid key!')

    def test_passport_data_okay_with_non_crypto_bot(self, bot):
        b = Bot(bot.token)
        assert PassportData.de_json(RAW_PASSPORT_DATA, bot=b)

    def test_wrong_hash(self, bot):
        data = deepcopy(RAW_PASSPORT_DATA)
        data['credentials']['hash'] = 'bm90Y29ycmVjdGhhc2g='  # Not correct hash
        passport_data = PassportData.de_json(data, bot=bot)
        with pytest.raises(TelegramDecryptionError):
            assert passport_data.decrypted_data

    def test_wrong_key(self, bot):
        short_key = b"-----BEGIN RSA PRIVATE KEY-----\r\nMIIBOQIBAAJBAKU+OZ2jJm7sCA/ec4gngNZhXYPu+DZ/TAwSMl0W7vAPXAsLplBk\r\nO8l6IBHx8N0ZC4Bc65mO3b2G8YAzqndyqH8CAwEAAQJAWOx3jQFzeVXDsOaBPdAk\r\nYTncXVeIc6tlfUl9mOLyinSbRNCy1XicOiOZFgH1rRKOGIC1235QmqxFvdecySoY\r\nwQIhAOFeGgeX9CrEPuSsd9+kqUcA2avCwqdQgSdy2qggRFyJAiEAu7QHT8JQSkHU\r\nDELfzrzc24AhjyG0z1DpGZArM8COascCIDK42SboXj3Z2UXiQ0CEcMzYNiVgOisq\r\nBUd5pBi+2mPxAiAM5Z7G/Sv1HjbKrOGh29o0/sXPhtpckEuj5QMC6E0gywIgFY6S\r\nNjwrAA+cMmsgY0O2fAzEKkDc5YiFsiXaGaSS4eA=\r\n-----END RSA PRIVATE KEY-----"
        b = Bot(bot.token, private_key=short_key)
        passport_data = PassportData.de_json(RAW_PASSPORT_DATA, bot=b)
        with pytest.raises(TelegramDecryptionError):
            assert passport_data.decrypted_data

        wrong_key = b"-----BEGIN RSA PRIVATE KEY-----\r\nMIIEogIBAAKCAQB4qCFltuvHakZze86TUweU7E/SB3VLGEHAe7GJlBmrou9SSWsL\r\nH7E++157X6UqWFl54LOE9MeHZnoW7rZ+DxLKhk6NwAHTxXPnvw4CZlvUPC3OFxg3\r\nhEmNen6ojSM4sl4kYUIa7F+Q5uMEYaboxoBen9mbj4zzMGsG4aY/xBOb2ewrXQyL\r\nRh//tk1Px4ago+lUPisAvQVecz7/6KU4Xj4Lpv2z20f3cHlZX6bb7HlE1vixCMOf\r\nxvfC5SkWEGZMR/ZoWQUsoDkrDSITF/S3GtLfg083TgtCKaOF3mCT27sJ1og77npP\r\n0cH/qdlbdoFtdrRj3PvBpaj/TtXRhmdGcJBxAgMBAAECggEAYSq1Sp6XHo8dkV8B\r\nK2/QSURNu8y5zvIH8aUrgqo8Shb7OH9bryekrB3vJtgNwR5JYHdu2wHttcL3S4SO\r\nftJQxbyHgmxAjHUVNGqOM6yPA0o7cR70J7FnMoKVgdO3q68pVY7ll50IET9/T0X9\r\nDrTdKFb+/eILFsXFS1NpeSzExdsKq3zM0sP/vlJHHYVTmZDGaGEvny/eLAS+KAfG\r\nrKP96DeO4C/peXEJzALZ/mG1ReBB05Qp9Dx1xEC20yreRk5MnnBA5oiHVG5ZLOl9\r\nEEHINidqN+TMNSkxv67xMfQ6utNu5IpbklKv/4wqQOJOO50HZ+qBtSurTN573dky\r\nzslbCQKBgQDHDUBYyKN/v69VLmvNVcxTgrOcrdbqAfefJXb9C3dVXhS8/oRkCRU/\r\ndzxYWNT7hmQyWUKor/izh68rZ/M+bsTnlaa7IdAgyChzTfcZL/2pxG9pq05GF1Q4\r\nBSJ896ZEe3jEhbpJXRlWYvz7455svlxR0H8FooCTddTmkU3nsQSx0wKBgQCbLSa4\r\nyZs2QVstQQerNjxAtLi0IvV8cJkuvFoNC2Q21oqQc7BYU7NJL7uwriprZr5nwkCQ\r\nOFQXi4N3uqimNxuSng31ETfjFZPp+pjb8jf7Sce7cqU66xxR+anUzVZqBG1CJShx\r\nVxN7cWN33UZvIH34gA2Ax6AXNnJG42B5Gn1GKwKBgQCZ/oh/p4nGNXfiAK3qB6yy\r\nFvX6CwuvsqHt/8AUeKBz7PtCU+38roI/vXF0MBVmGky+HwxREQLpcdl1TVCERpIT\r\nUFXThI9OLUwOGI1IcTZf9tby+1LtKvM++8n4wGdjp9qAv6ylQV9u09pAzZItMwCd\r\nUx5SL6wlaQ2y60tIKk0lfQKBgBJS+56YmA6JGzY11qz+I5FUhfcnpauDNGOTdGLT\r\n9IqRPR2fu7RCdgpva4+KkZHLOTLReoRNUojRPb4WubGfEk93AJju5pWXR7c6k3Bt\r\novS2mrJk8GQLvXVksQxjDxBH44sLDkKMEM3j7uYJqDaZNKbyoCWT7TCwikAau5qx\r\naRevAoGAAKZV705dvrpJuyoHFZ66luANlrAwG/vNf6Q4mBEXB7guqMkokCsSkjqR\r\nhsD79E6q06zA0QzkLCavbCn5kMmDS/AbA80+B7El92iIN6d3jRdiNZiewkhlWhEG\r\nm4N0gQRfIu+rUjsS/4xk8UuQUT/Ossjn/hExi7ejpKdCc7N++bc=\r\n-----END RSA PRIVATE KEY-----"
        b = Bot(bot.token, private_key=wrong_key)
        passport_data = PassportData.de_json(RAW_PASSPORT_DATA, bot=b)
        with pytest.raises(TelegramDecryptionError):
            assert passport_data.decrypted_data

    def test_mocked_download_passport_file(self, passport_data, monkeypatch):
        # The files are not coming from our test bot, therefore the file id is invalid/wrong
        # when coming from this bot, so we monkeypatch the call, to make sure that Bot.get_file
        # at least gets called
        # TODO: Actually download a passport file in a test
        selfie = passport_data.decrypted_data[1].selfie

        # NOTE: file_unique_id is not used in the get_file method, so it is passed directly
        def get_file(*args, **kwargs):
<<<<<<< HEAD
            return File(args[1], selfie.file_unique_id)
=======
            return File(args[0])
>>>>>>> 72ecc696

        monkeypatch.setattr(passport_data.bot, 'get_file', get_file)
        file = selfie.get_file()
        assert file.file_id == selfie.file_id
        assert file.file_unique_id == selfie.file_unique_id
        assert file._credentials.file_hash == self.driver_license_selfie_credentials_file_hash
        assert file._credentials.secret == self.driver_license_selfie_credentials_secret

    def test_mocked_set_passport_data_errors(self, monkeypatch, bot, chat_id, passport_data):
        def test(_, url, data, **kwargs):
            return (data['user_id'] == chat_id
                    and data['errors'][0]['file_hash'] == (passport_data.decrypted_credentials
                                                           .secure_data.driver_license
                                                           .selfie.file_hash)
                    and data['errors'][1]['data_hash'] == (passport_data.decrypted_credentials
                                                           .secure_data.driver_license
                                                           .data.data_hash))

        monkeypatch.setattr('telegram.utils.request.Request.post', test)
        message = bot.set_passport_data_errors(chat_id, [
            PassportElementErrorSelfie('driver_license',
                                       (passport_data.decrypted_credentials
                                        .secure_data.driver_license.selfie.file_hash),
                                       'You\'re not handsome enough to use this app!'),
            PassportElementErrorDataField('driver_license',
                                          'expiry_date',
                                          (passport_data.decrypted_credentials
                                           .secure_data.driver_license.data.data_hash),
                                          'Your driver license is expired!')
        ])
        assert message

    def test_de_json_and_to_dict(self, bot):
        passport_data = PassportData.de_json(RAW_PASSPORT_DATA, bot)
        assert passport_data.to_dict() == RAW_PASSPORT_DATA

        assert passport_data.decrypted_data
        assert passport_data.to_dict() == RAW_PASSPORT_DATA

    def test_equality(self, passport_data):
        a = PassportData(passport_data.data, passport_data.credentials)
        b = PassportData(passport_data.data, passport_data.credentials)

        assert a == b
        assert hash(a) == hash(b)
        assert a is not b

        passport_data.credentials.hash = 'NOTAPROPERHASH'
        c = PassportData(passport_data.data, passport_data.credentials)

        assert a != c
        assert hash(a) != hash(c)<|MERGE_RESOLUTION|>--- conflicted
+++ resolved
@@ -339,11 +339,7 @@
 
         # NOTE: file_unique_id is not used in the get_file method, so it is passed directly
         def get_file(*args, **kwargs):
-<<<<<<< HEAD
-            return File(args[1], selfie.file_unique_id)
-=======
-            return File(args[0])
->>>>>>> 72ecc696
+            return File(args[0], selfie.file_unique_id)
 
         monkeypatch.setattr(passport_data.bot, 'get_file', get_file)
         file = selfie.get_file()
