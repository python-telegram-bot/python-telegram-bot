--- conflicted
+++ resolved
@@ -18,11 +18,7 @@
 # along with this program.  If not, see [http://www.gnu.org/licenses/].
 import pytest
 
-<<<<<<< HEAD
-from telegram import Update, User, Bot
-=======
 from telegram import Update, User, Bot, InlineKeyboardButton
->>>>>>> d064a5d8
 from telegram.helpers import escape_markdown
 from tests.conftest import check_shortcut_signature, check_shortcut_call, check_defaults_handling
 
