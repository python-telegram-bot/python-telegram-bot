#!/usr/bin/env python
#
# A library that provides a Python interface to the Telegram Bot API
# Copyright (C) 2015-2021
# Leandro Toledo de Souza <devs@python-telegram-bot.org>
#
# This program is free software: you can redistribute it and/or modify
# it under the terms of the GNU Lesser Public License as published by
# the Free Software Foundation, either version 3 of the License, or
# (at your option) any later version.
#
# This program is distributed in the hope that it will be useful,
# but WITHOUT ANY WARRANTY; without even the implied warranty of
# MERCHANTABILITY or FITNESS FOR A PARTICULAR PURPOSE.  See the
# GNU Lesser Public License for more details.
#
# You should have received a copy of the GNU Lesser Public License
# along with this program.  If not, see [http://www.gnu.org/licenses/].
import time

import pytest

from telegram import (
    Message,
    User,
    Update,
    Chat,
    CallbackQuery,
    InlineQuery,
    ChosenInlineResult,
    ShippingQuery,
    PreCheckoutQuery,
    Poll,
    PollAnswer,
    PollOption,
    ChatMemberUpdated,
    ChatMemberOwner,
<<<<<<< HEAD
=======
    ChatJoinRequest,
>>>>>>> 8b5966d7
)

from telegram._utils.datetime import from_timestamp

message = Message(1, None, Chat(1, ''), from_user=User(1, '', False), text='Text')
chat_member_updated = ChatMemberUpdated(
    Chat(1, 'chat'),
    User(1, '', False),
    from_timestamp(int(time.time())),
    ChatMemberOwner(User(1, '', False), True),
    ChatMemberOwner(User(1, '', False), True),
<<<<<<< HEAD
=======
)


chat_join_request = ChatJoinRequest(
    chat=Chat(1, Chat.SUPERGROUP),
    from_user=User(1, 'first_name', False),
    date=from_timestamp(int(time.time())),
    bio='bio',
>>>>>>> 8b5966d7
)

params = [
    {'message': message},
    {'edited_message': message},
    {'callback_query': CallbackQuery(1, User(1, '', False), 'chat', message=message)},
    {'channel_post': message},
    {'edited_channel_post': message},
    {'inline_query': InlineQuery(1, User(1, '', False), '', '')},
    {'chosen_inline_result': ChosenInlineResult('id', User(1, '', False), '')},
    {'shipping_query': ShippingQuery('id', User(1, '', False), '', None)},
    {'pre_checkout_query': PreCheckoutQuery('id', User(1, '', False), '', 0, '')},
    {'poll': Poll('id', '?', [PollOption('.', 1)], False, False, False, Poll.REGULAR, True)},
    {'poll_answer': PollAnswer("id", User(1, '', False), [1])},
    {'my_chat_member': chat_member_updated},
    {'chat_member': chat_member_updated},
    {'chat_join_request': chat_join_request},
    # Must be last to conform with `ids` below!
    {'callback_query': CallbackQuery(1, User(1, '', False), 'chat')},
]

all_types = (
    'message',
    'edited_message',
    'callback_query',
    'channel_post',
    'edited_channel_post',
    'inline_query',
    'chosen_inline_result',
    'shipping_query',
    'pre_checkout_query',
    'poll',
    'poll_answer',
    'my_chat_member',
    'chat_member',
    'chat_join_request',
)

ids = all_types + ('callback_query_without_message',)


@pytest.fixture(params=params, ids=ids)
def update(request):
    return Update(update_id=TestUpdate.update_id, **request.param)


class TestUpdate:
    update_id = 868573637

    def test_slot_behaviour(self, update, mro_slots):
        for attr in update.__slots__:
            assert getattr(update, attr, 'err') != 'err', f"got extra slot '{attr}'"
        assert len(mro_slots(update)) == len(set(mro_slots(update))), "duplicate slot"

    @pytest.mark.parametrize('paramdict', argvalues=params, ids=ids)
    def test_de_json(self, bot, paramdict):
        json_dict = {'update_id': TestUpdate.update_id}
        # Convert the single update 'item' to a dict of that item and apply it to the json_dict
        json_dict.update({k: v.to_dict() for k, v in paramdict.items()})
        update = Update.de_json(json_dict, bot)

        assert update.update_id == self.update_id

        # Make sure only one thing in the update (other than update_id) is not None
        i = 0
        for _type in all_types:
            if getattr(update, _type) is not None:
                i += 1
                assert getattr(update, _type) == paramdict[_type]
        assert i == 1

    def test_update_de_json_empty(self, bot):
        update = Update.de_json(None, bot)

        assert update is None

    def test_to_dict(self, update):
        update_dict = update.to_dict()

        assert isinstance(update_dict, dict)
        assert update_dict['update_id'] == update.update_id
        for _type in all_types:
            if getattr(update, _type) is not None:
                assert update_dict[_type] == getattr(update, _type).to_dict()

    def test_effective_chat(self, update):
        # Test that it's sometimes None per docstring
        chat = update.effective_chat
        if not (
            update.inline_query is not None
            or update.chosen_inline_result is not None
            or (update.callback_query is not None and update.callback_query.message is None)
            or update.shipping_query is not None
            or update.pre_checkout_query is not None
            or update.poll is not None
            or update.poll_answer is not None
        ):
            assert chat.id == 1
        else:
            assert chat is None

    def test_effective_user(self, update):
        # Test that it's sometimes None per docstring
        user = update.effective_user
        if not (
            update.channel_post is not None
            or update.edited_channel_post is not None
            or update.poll is not None
        ):
            assert user.id == 1
        else:
            assert user is None

    def test_effective_message(self, update):
        # Test that it's sometimes None per docstring
        eff_message = update.effective_message
        if not (
            update.inline_query is not None
            or update.chosen_inline_result is not None
            or (update.callback_query is not None and update.callback_query.message is None)
            or update.shipping_query is not None
            or update.pre_checkout_query is not None
            or update.poll is not None
            or update.poll_answer is not None
            or update.my_chat_member is not None
            or update.chat_member is not None
            or update.chat_join_request is not None
        ):
            assert eff_message.message_id == message.message_id
        else:
            assert eff_message is None

    def test_equality(self):
        a = Update(self.update_id, message=message)
        b = Update(self.update_id, message=message)
        c = Update(self.update_id)
        d = Update(0, message=message)
        e = User(self.update_id, '', False)

        assert a == b
        assert hash(a) == hash(b)
        assert a is not b

        assert a == c
        assert hash(a) == hash(c)

        assert a != d
        assert hash(a) != hash(d)

        assert a != e
        assert hash(a) != hash(e)<|MERGE_RESOLUTION|>--- conflicted
+++ resolved
@@ -35,10 +35,7 @@
     PollOption,
     ChatMemberUpdated,
     ChatMemberOwner,
-<<<<<<< HEAD
-=======
     ChatJoinRequest,
->>>>>>> 8b5966d7
 )
 
 from telegram._utils.datetime import from_timestamp
@@ -50,8 +47,6 @@
     from_timestamp(int(time.time())),
     ChatMemberOwner(User(1, '', False), True),
     ChatMemberOwner(User(1, '', False), True),
-<<<<<<< HEAD
-=======
 )
 
 
@@ -60,7 +55,6 @@
     from_user=User(1, 'first_name', False),
     date=from_timestamp(int(time.time())),
     bio='bio',
->>>>>>> 8b5966d7
 )
 
 params = [
