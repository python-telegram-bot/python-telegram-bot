#!/usr/bin/env python
#
# A library that provides a Python interface to the Telegram Bot API
# Copyright (C) 2015-2020
# Leandro Toledo de Souza <devs@python-telegram-bot.org>
#
# This program is free software: you can redistribute it and/or modify
# it under the terms of the GNU Lesser Public License as published by
# the Free Software Foundation, either version 3 of the License, or
# (at your option) any later version.
#
# This program is distributed in the hope that it will be useful,
# but WITHOUT ANY WARRANTY; without even the implied warranty of
# MERCHANTABILITY or FITNESS FOR A PARTICULAR PURPOSE.  See the
# GNU Lesser Public License for more details.
#
# You should have received a copy of the GNU Lesser Public License
# along with this program.  If not, see [http://www.gnu.org/licenses/].
import datetime
import os
import re
from collections import defaultdict
from queue import Queue
from threading import Thread, Event
from time import sleep

import pytest

from telegram import (Bot, Message, User, Chat, MessageEntity, Update,
                      InlineQuery, CallbackQuery, ShippingQuery, PreCheckoutQuery,
                      ChosenInlineResult)
<<<<<<< HEAD
from telegram.ext import Dispatcher, JobQueue, Updater, BaseFilter
=======
from telegram.ext import Dispatcher, JobQueue, Updater, BaseFilter, Defaults
from telegram.utils.helpers import _UtcOffsetTimezone
>>>>>>> 72ecc696
from tests.bots import get_bot

TRAVIS = os.getenv('TRAVIS', False)

if TRAVIS:
    pytest_plugins = ['tests.travis_fold']

GITHUB_ACTION = os.getenv('GITHUB_ACTION', False)

if GITHUB_ACTION:
    pytest_plugins = ['tests.plugin_github_group']

# THIS KEY IS OBVIOUSLY COMPROMISED
# DO NOT USE IN PRODUCTION!
PRIVATE_KEY = b"-----BEGIN RSA PRIVATE KEY-----\r\nMIIEowIBAAKCAQEA0AvEbNaOnfIL3GjB8VI4M5IaWe+GcK8eSPHkLkXREIsaddum\r\nwPBm/+w8lFYdnY+O06OEJrsaDtwGdU//8cbGJ/H/9cJH3dh0tNbfszP7nTrQD+88\r\nydlcYHzClaG8G+oTe9uEZSVdDXj5IUqR0y6rDXXb9tC9l+oSz+ShYg6+C4grAb3E\r\nSTv5khZ9Zsi/JEPWStqNdpoNuRh7qEYc3t4B/a5BH7bsQENyJSc8AWrfv+drPAEe\r\njQ8xm1ygzWvJp8yZPwOIYuL+obtANcoVT2G2150Wy6qLC0bD88Bm40GqLbSazueC\r\nRHZRug0B9rMUKvKc4FhG4AlNzBCaKgIcCWEqKwIDAQABAoIBACcIjin9d3Sa3S7V\r\nWM32JyVF3DvTfN3XfU8iUzV7U+ZOswA53eeFM04A/Ly4C4ZsUNfUbg72O8Vd8rg/\r\n8j1ilfsYpHVvphwxaHQlfIMa1bKCPlc/A6C7b2GLBtccKTbzjARJA2YWxIaqk9Nz\r\nMjj1IJK98i80qt29xRnMQ5sqOO3gn2SxTErvNchtBiwOH8NirqERXig8VCY6fr3n\r\nz7ZImPU3G/4qpD0+9ULrt9x/VkjqVvNdK1l7CyAuve3D7ha3jPMfVHFtVH5gqbyp\r\nKotyIHAyD+Ex3FQ1JV+H7DkP0cPctQiss7OiO9Zd9C1G2OrfQz9el7ewAPqOmZtC\r\nKjB3hUECgYEA/4MfKa1cvaCqzd3yUprp1JhvssVkhM1HyucIxB5xmBcVLX2/Kdhn\r\nhiDApZXARK0O9IRpFF6QVeMEX7TzFwB6dfkyIePsGxputA5SPbtBlHOvjZa8omMl\r\nEYfNa8x/mJkvSEpzvkWPascuHJWv1cEypqphu/70DxubWB5UKo/8o6cCgYEA0HFy\r\ncgwPMB//nltHGrmaQZPFT7/Qgl9ErZT3G9S8teWY4o4CXnkdU75tBoKAaJnpSfX3\r\nq8VuRerF45AFhqCKhlG4l51oW7TUH50qE3GM+4ivaH5YZB3biwQ9Wqw+QyNLAh/Q\r\nnS4/Wwb8qC9QuyEgcCju5lsCaPEXZiZqtPVxZd0CgYEAshBG31yZjO0zG1TZUwfy\r\nfN3euc8mRgZpSdXIHiS5NSyg7Zr8ZcUSID8jAkJiQ3n3OiAsuq1MGQ6kNa582kLT\r\nFPQdI9Ea8ahyDbkNR0gAY9xbM2kg/Gnro1PorH9PTKE0ekSodKk1UUyNrg4DBAwn\r\nqE6E3ebHXt/2WmqIbUD653ECgYBQCC8EAQNX3AFegPd1GGxU33Lz4tchJ4kMCNU0\r\nN2NZh9VCr3nTYjdTbxsXU8YP44CCKFG2/zAO4kymyiaFAWEOn5P7irGF/JExrjt4\r\nibGy5lFLEq/HiPtBjhgsl1O0nXlwUFzd7OLghXc+8CPUJaz5w42unqT3PBJa40c3\r\nQcIPdQKBgBnSb7BcDAAQ/Qx9juo/RKpvhyeqlnp0GzPSQjvtWi9dQRIu9Pe7luHc\r\nm1Img1EO1OyE3dis/rLaDsAa2AKu1Yx6h85EmNjavBqP9wqmFa0NIQQH8fvzKY3/\r\nP8IHY6009aoamLqYaexvrkHVq7fFKiI6k8myMJ6qblVNFv14+KXU\r\n-----END RSA PRIVATE KEY-----"  # noqa: E501


@pytest.fixture(scope='session')
def bot_info():
    return get_bot()


@pytest.fixture(scope='session')
def bot(bot_info):
    return make_bot(bot_info)


DEFAULT_BOTS = {}
@pytest.fixture(scope='function')
def default_bot(request, bot_info):
    param = request.param if hasattr(request, 'param') else {}

    defaults = Defaults(**param)
    default_bot = DEFAULT_BOTS.get(defaults)
    if default_bot:
        return default_bot
    else:
        default_bot = make_bot(bot_info, **{'defaults': defaults})
        DEFAULT_BOTS[defaults] = default_bot
        return default_bot


@pytest.fixture(scope='session')
def chat_id(bot_info):
    return bot_info['chat_id']


@pytest.fixture(scope='session')
def super_group_id(bot_info):
    return bot_info['super_group_id']


@pytest.fixture(scope='session')
def channel_id(bot_info):
    return bot_info['channel_id']


@pytest.fixture(scope='session')
def provider_token(bot_info):
    return bot_info['payment_provider_token']


def create_dp(bot):
    # Dispatcher is heavy to init (due to many threads and such) so we have a single session
    # scoped one here, but before each test, reset it (dp fixture below)
    dispatcher = Dispatcher(bot, Queue(), job_queue=JobQueue(), workers=2, use_context=False)
    dispatcher.job_queue.set_dispatcher(dispatcher)
    thr = Thread(target=dispatcher.start)
    thr.start()
    sleep(2)
    yield dispatcher
    sleep(1)
    if dispatcher.running:
        dispatcher.stop()
    thr.join()


@pytest.fixture(scope='session')
def _dp(bot):
    for dp in create_dp(bot):
        yield dp


@pytest.fixture(scope='function')
def dp(_dp):
    # Reset the dispatcher first
    while not _dp.update_queue.empty():
        _dp.update_queue.get(False)
    _dp.chat_data = defaultdict(dict)
    _dp.user_data = defaultdict(dict)
    _dp.bot_data = {}
    _dp.persistence = None
    _dp.handlers = {}
    _dp.groups = []
    _dp.error_handlers = []
    _dp.__stop_event = Event()
    _dp.__exception_event = Event()
    _dp.__async_queue = Queue()
    _dp.__async_threads = set()
    _dp.persistence = None
    _dp.use_context = False
    if _dp._Dispatcher__singleton_semaphore.acquire(blocking=0):
        Dispatcher._set_singleton(_dp)
    yield _dp
    Dispatcher._Dispatcher__singleton_semaphore.release()


@pytest.fixture(scope='function')
def cdp(dp):
    dp.use_context = True
    yield dp
    dp.use_context = False


@pytest.fixture(scope='function')
def updater(bot):
    up = Updater(bot=bot, workers=2)
    yield up
    if up.running:
        up.stop()


@pytest.fixture(scope='function')
def thumb_file():
    f = open(u'tests/data/thumb.jpg', 'rb')
    yield f
    f.close()


@pytest.fixture(scope='class')
def class_thumb_file():
    f = open(u'tests/data/thumb.jpg', 'rb')
    yield f
    f.close()


def pytest_configure(config):
    config.addinivalue_line('filterwarnings', 'ignore::ResourceWarning')
    # TODO: Write so good code that we don't need to ignore ResourceWarnings anymore


def make_bot(bot_info, **kwargs):
    return Bot(bot_info['token'], private_key=PRIVATE_KEY, **kwargs)


CMD_PATTERN = re.compile(r'/[\da-z_]{1,32}(?:@\w{1,32})?')
DATE = datetime.datetime.now()


def make_message(text, **kwargs):
    """
    Testing utility factory to create a fake ``telegram.Message`` with
    reasonable defaults for mimicking a real message.
    :param text: (str) message text
    :return: a (fake) ``telegram.Message``
    """
    return Message(message_id=1,
                   from_user=kwargs.pop('user', User(id=1, first_name='', is_bot=False)),
                   date=kwargs.pop('date', DATE),
                   chat=kwargs.pop('chat', Chat(id=1, type='')),
                   text=text,
                   bot=kwargs.pop('bot', make_bot(get_bot())),
                   **kwargs)


def make_command_message(text, **kwargs):
    """
    Testing utility factory to create a message containing a single telegram
    command.
    Mimics the Telegram API in that it identifies commands within the message
    and tags the returned ``Message`` object with the appropriate ``MessageEntity``
    tag (but it does this only for commands).

    :param text: (str) message text containing (or not) the command
    :return: a (fake) ``telegram.Message`` containing only the command
    """

    match = re.search(CMD_PATTERN, text)
    entities = [MessageEntity(type=MessageEntity.BOT_COMMAND,
                              offset=match.start(0),
                              length=len(match.group(0)))] if match else []

    return make_message(text, entities=entities, **kwargs)


def make_message_update(message, message_factory=make_message, edited=False, **kwargs):
    """
    Testing utility factory to create an update from a message, as either a
    ``telegram.Message`` or a string. In the latter case ``message_factory``
    is used to convert ``message`` to a ``telegram.Message``.
    :param message: either a ``telegram.Message`` or a string with the message text
    :param message_factory: function to convert the message text into a ``telegram.Message``
    :param edited: whether the message should be stored as ``edited_message`` (vs. ``message``)
    :return: ``telegram.Update`` with the given message
    """
    if not isinstance(message, Message):
        message = message_factory(message, **kwargs)
    update_kwargs = {'message' if not edited else 'edited_message': message}
    return Update(0, **update_kwargs)


def make_command_update(message, edited=False, **kwargs):
    """
    Testing utility factory to create an update from a message that potentially
    contains a command. See ``make_command_message`` for more details.
    :param message: message potentially containing a command
    :param edited: whether the message should be stored as ``edited_message`` (vs. ``message``)
    :return: ``telegram.Update`` with the given message
    """
    return make_message_update(message, make_command_message, edited, **kwargs)


@pytest.fixture(scope='function')
def mock_filter():
    class MockFilter(BaseFilter):
        def __init__(self):
            self.tested = False

        def filter(self, message):
            self.tested = True

    return MockFilter()


def get_false_update_fixture_decorator_params():
    message = Message(1, User(1, '', False), DATE, Chat(1, ''), text='test')
    params = [
        {'callback_query': CallbackQuery(1, User(1, '', False), 'chat', message=message)},
        {'channel_post': message},
        {'edited_channel_post': message},
        {'inline_query': InlineQuery(1, User(1, '', False), '', '')},
        {'chosen_inline_result': ChosenInlineResult('id', User(1, '', False), '')},
        {'shipping_query': ShippingQuery('id', User(1, '', False), '', None)},
        {'pre_checkout_query': PreCheckoutQuery('id', User(1, '', False), '', 0, '')},
        {'callback_query': CallbackQuery(1, User(1, '', False), 'chat')}
    ]
    ids = tuple(key for kwargs in params for key in kwargs)
    return {'params': params, 'ids': ids}


@pytest.fixture(scope='function', **get_false_update_fixture_decorator_params())
def false_update(request):
    return Update(update_id=1, **request.param)


@pytest.fixture(params=[1, 2], ids=lambda h: 'UTC +{hour:0>2}:00'.format(hour=h))
def utc_offset(request):
    return datetime.timedelta(hours=request.param)


@pytest.fixture()
def timezone(utc_offset):
    return datetime.timezone(utc_offset)<|MERGE_RESOLUTION|>--- conflicted
+++ resolved
@@ -29,12 +29,7 @@
 from telegram import (Bot, Message, User, Chat, MessageEntity, Update,
                       InlineQuery, CallbackQuery, ShippingQuery, PreCheckoutQuery,
                       ChosenInlineResult)
-<<<<<<< HEAD
-from telegram.ext import Dispatcher, JobQueue, Updater, BaseFilter
-=======
 from telegram.ext import Dispatcher, JobQueue, Updater, BaseFilter, Defaults
-from telegram.utils.helpers import _UtcOffsetTimezone
->>>>>>> 72ecc696
 from tests.bots import get_bot
 
 TRAVIS = os.getenv('TRAVIS', False)
