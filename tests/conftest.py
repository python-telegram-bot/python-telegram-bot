--- conflicted
+++ resolved
@@ -45,14 +45,11 @@
     File,
     ChatPermissions,
     Bot,
-<<<<<<< HEAD
-=======
     InlineQueryResultArticle,
     InputTextMessageContent,
     InlineQueryResultCachedPhoto,
     InputMediaPhoto,
     InputMedia,
->>>>>>> 4d3c26cd
 )
 from telegram.ext import (
     Dispatcher,
@@ -115,14 +112,11 @@
 @pytest.fixture(scope='session')
 def bot(bot_info):
     return DictExtBot(bot_info['token'], private_key=PRIVATE_KEY, request=DictRequest(8))
-<<<<<<< HEAD
-=======
 
 
 @pytest.fixture(scope='session')
 def raw_bot(bot_info):
     return DictBot(bot_info['token'], private_key=PRIVATE_KEY, request=DictRequest(8))
->>>>>>> 4d3c26cd
 
 
 DEFAULT_BOTS = {}
