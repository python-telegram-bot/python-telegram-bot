--- conflicted
+++ resolved
@@ -72,11 +72,7 @@
 class TestCallbackQueryHandler:
     test_flag = False
 
-<<<<<<< HEAD
-    def test_slot_behaviour(self, recwarn, mro_slots):
-=======
     def test_slot_behaviour(self, mro_slots):
->>>>>>> 209642bd
         handler = CallbackQueryHandler(self.callback_data_1)
         for attr in handler.__slots__:
             assert getattr(handler, attr, 'err') != 'err', f"got extra slot '{attr}'"
