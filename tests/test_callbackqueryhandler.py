--- conflicted
+++ resolved
@@ -135,7 +135,10 @@
         callback_query.callback_query.data = 'nothing here'
         assert not handler.check_update(callback_query)
 
-<<<<<<< HEAD
+        callback_query.callback_query.data = None
+        callback_query.callback_query.game_short_name = "this is a short game name"
+        assert not handler.check_update(callback_query)
+
     def test_with_callable_pattern(self, callback_query):
         class CallbackData:
             pass
@@ -159,10 +162,13 @@
         callback_query.callback_query.data = CallbackData()
         assert handler.check_update(callback_query)
         callback_query.callback_query.data = 'callback_data'
-=======
+        assert not handler.check_update(callback_query)
+
+        handler = CallbackQueryHandler(self.callback_basic, pattern=bool)
+
         callback_query.callback_query.data = False
-        callback_query.callback_query.game_short_name = "this is a short game name"
->>>>>>> e2c6d607
+        assert handler.check_update(callback_query)
+        callback_query.callback_query.data = 'callback_data'
         assert not handler.check_update(callback_query)
 
     def test_with_passing_group_dict(self, dp, callback_query):
