#!/usr/bin/env python
#
# A library that provides a Python interface to the Telegram Bot API
# Copyright (C) 2015-2022
# Leandro Toledo de Souza <devs@python-telegram-bot.org>
#
# This program is free software: you can redistribute it and/or modify
# it under the terms of the GNU Lesser Public License as published by
# the Free Software Foundation, either version 3 of the License, or
# (at your option) any later version.
#
# This program is distributed in the hope that it will be useful,
# but WITHOUT ANY WARRANTY; without even the implied warranty of
# MERCHANTABILITY or FITNESS FOR A PARTICULAR PURPOSE.  See the
# GNU Lesser Public License for more details.
#
# You should have received a copy of the GNU Lesser Public License
# along with this program.  If not, see [http://www.gnu.org/licenses/].

import pytest

from telegram import Bot, Chat, ChatLocation, ChatPermissions, Location, User
from telegram.constants import ChatAction, ChatType
from tests.conftest import check_defaults_handling, check_shortcut_call, check_shortcut_signature


@pytest.fixture(scope='class')
def chat(bot):
    return Chat(
        TestChat.id_,
        TestChat.title,
        TestChat.type_,
        username=TestChat.username,
        all_members_are_administrators=TestChat.all_members_are_administrators,
        bot=bot,
        sticker_set_name=TestChat.sticker_set_name,
        can_set_sticker_set=TestChat.can_set_sticker_set,
        permissions=TestChat.permissions,
        slow_mode_delay=TestChat.slow_mode_delay,
        bio=TestChat.bio,
        linked_chat_id=TestChat.linked_chat_id,
        location=TestChat.location,
        has_private_forwards=True,
        has_protected_content=True,
    )


class TestChat:
    id_ = -28767330
    title = 'ToledosPalaceBot - Group'
    type_ = 'group'
    username = 'username'
    all_members_are_administrators = False
    sticker_set_name = 'stickers'
    can_set_sticker_set = False
    permissions = ChatPermissions(
        can_send_messages=True,
        can_change_info=False,
        can_invite_users=True,
    )
    slow_mode_delay = 30
    bio = "I'm a Barbie Girl in a Barbie World"
    linked_chat_id = 11880
    location = ChatLocation(Location(123, 456), 'Barbie World')
    has_protected_content = True
    has_private_forwards = True

    def test_slot_behaviour(self, chat, mro_slots):
        for attr in chat.__slots__:
            assert getattr(chat, attr, 'err') != 'err', f"got extra slot '{attr}'"
        assert len(mro_slots(chat)) == len(set(mro_slots(chat))), "duplicate slot"

    def test_de_json(self, bot):
        json_dict = {
            'id': self.id_,
            'title': self.title,
            'type': self.type_,
            'username': self.username,
            'all_members_are_administrators': self.all_members_are_administrators,
            'sticker_set_name': self.sticker_set_name,
            'can_set_sticker_set': self.can_set_sticker_set,
            'permissions': self.permissions.to_dict(),
            'slow_mode_delay': self.slow_mode_delay,
            'bio': self.bio,
            'has_protected_content': self.has_protected_content,
            'has_private_forwards': self.has_private_forwards,
            'linked_chat_id': self.linked_chat_id,
            'location': self.location.to_dict(),
        }
        chat = Chat.de_json(json_dict, bot)

        assert chat.id == self.id_
        assert chat.title == self.title
        assert chat.type == self.type_
        assert chat.username == self.username
        assert chat.all_members_are_administrators == self.all_members_are_administrators
        assert chat.sticker_set_name == self.sticker_set_name
        assert chat.can_set_sticker_set == self.can_set_sticker_set
        assert chat.permissions == self.permissions
        assert chat.slow_mode_delay == self.slow_mode_delay
        assert chat.bio == self.bio
        assert chat.has_protected_content == self.has_protected_content
        assert chat.has_private_forwards == self.has_private_forwards
        assert chat.linked_chat_id == self.linked_chat_id
        assert chat.location.location == self.location.location
        assert chat.location.address == self.location.address

    def test_to_dict(self, chat):
        chat_dict = chat.to_dict()

        assert isinstance(chat_dict, dict)
        assert chat_dict['id'] == chat.id
        assert chat_dict['title'] == chat.title
        assert chat_dict['type'] == chat.type
        assert chat_dict['username'] == chat.username
        assert chat_dict['all_members_are_administrators'] == chat.all_members_are_administrators
        assert chat_dict['permissions'] == chat.permissions.to_dict()
        assert chat_dict['slow_mode_delay'] == chat.slow_mode_delay
        assert chat_dict['bio'] == chat.bio
        assert chat_dict['has_private_forwards'] == chat.has_private_forwards
        assert chat_dict['has_protected_content'] == chat.has_protected_content
        assert chat_dict['linked_chat_id'] == chat.linked_chat_id
        assert chat_dict['location'] == chat.location.to_dict()

    def test_enum_init(self):
        chat = Chat(id=1, type='foo')
        assert chat.type == 'foo'
        chat = Chat(id=1, type='private')
        assert chat.type is ChatType.PRIVATE

    def test_link(self, chat):
        assert chat.link == f'https://t.me/{chat.username}'
        chat.username = None
        assert chat.link is None

    def test_full_name(self):
        chat = Chat(
            id=1, type=Chat.PRIVATE, first_name='first\u2022name', last_name='last\u2022name'
        )
        assert chat.full_name == 'first\u2022name last\u2022name'
        chat = Chat(id=1, type=Chat.PRIVATE, first_name='first\u2022name')
        assert chat.full_name == 'first\u2022name'
        chat = Chat(
            id=1,
            type=Chat.PRIVATE,
        )
        assert chat.full_name is None

    async def test_send_action(self, monkeypatch, chat):
        async def make_assertion(*_, **kwargs):
            id_ = kwargs['chat_id'] == chat.id
            action = kwargs['action'] == ChatAction.TYPING
            return id_ and action

        assert check_shortcut_signature(chat.send_action, Bot.send_chat_action, ['chat_id'], [])
        assert await check_shortcut_call(chat.send_action, chat.get_bot(), 'send_chat_action')
        assert await check_defaults_handling(chat.send_action, chat.get_bot())

        monkeypatch.setattr(chat.get_bot(), 'send_chat_action', make_assertion)
        assert await chat.send_action(action=ChatAction.TYPING)
        assert await chat.send_action(action=ChatAction.TYPING)

    async def test_leave(self, monkeypatch, chat):
        async def make_assertion(*_, **kwargs):
            return kwargs['chat_id'] == chat.id

        assert check_shortcut_signature(Chat.leave, Bot.leave_chat, ['chat_id'], [])
        assert await check_shortcut_call(chat.leave, chat.get_bot(), 'leave_chat')
        assert await check_defaults_handling(chat.leave, chat.get_bot())

        monkeypatch.setattr(chat.get_bot(), 'leave_chat', make_assertion)
        assert await chat.leave()

    async def test_get_administrators(self, monkeypatch, chat):
        async def make_assertion(*_, **kwargs):
            return kwargs['chat_id'] == chat.id

        assert check_shortcut_signature(
            Chat.get_administrators, Bot.get_chat_administrators, ['chat_id'], []
        )
        assert await check_shortcut_call(
            chat.get_administrators, chat.get_bot(), 'get_chat_administrators'
        )
        assert await check_defaults_handling(chat.get_administrators, chat.get_bot())

        monkeypatch.setattr(chat.get_bot(), 'get_chat_administrators', make_assertion)
        assert await chat.get_administrators()

    async def test_get_members_count(self, monkeypatch, chat):
        async def make_assertion(*_, **kwargs):
            return kwargs['chat_id'] == chat.id

        assert check_shortcut_signature(
            Chat.get_member_count, Bot.get_chat_member_count, ['chat_id'], []
        )
        assert await check_shortcut_call(
            chat.get_member_count, chat.get_bot(), 'get_chat_member_count'
        )
        assert await check_defaults_handling(chat.get_member_count, chat.get_bot())

        monkeypatch.setattr(chat.get_bot(), 'get_chat_member_count', make_assertion)
        assert await chat.get_member_count()

    async def test_get_member(self, monkeypatch, chat):
        async def make_assertion(*_, **kwargs):
            chat_id = kwargs['chat_id'] == chat.id
            user_id = kwargs['user_id'] == 42
            return chat_id and user_id

        assert check_shortcut_signature(Chat.get_member, Bot.get_chat_member, ['chat_id'], [])
        assert await check_shortcut_call(chat.get_member, chat.get_bot(), 'get_chat_member')
        assert await check_defaults_handling(chat.get_member, chat.get_bot())

        monkeypatch.setattr(chat.get_bot(), 'get_chat_member', make_assertion)
        assert await chat.get_member(user_id=42)

    async def test_ban_member(self, monkeypatch, chat):
        async def make_assertion(*_, **kwargs):
            chat_id = kwargs['chat_id'] == chat.id
            user_id = kwargs['user_id'] == 42
            until = kwargs['until_date'] == 43
            return chat_id and user_id and until

        assert check_shortcut_signature(Chat.ban_member, Bot.ban_chat_member, ['chat_id'], [])
        assert await check_shortcut_call(chat.ban_member, chat.get_bot(), 'ban_chat_member')
        assert await check_defaults_handling(chat.ban_member, chat.get_bot())

        monkeypatch.setattr(chat.get_bot(), 'ban_chat_member', make_assertion)
        assert await chat.ban_member(user_id=42, until_date=43)

    async def test_ban_sender_chat(self, monkeypatch, chat):
        async def make_assertion(*_, **kwargs):
            chat_id = kwargs['chat_id'] == chat.id
            sender_chat_id = kwargs['sender_chat_id'] == 42
            return chat_id and sender_chat_id

        assert check_shortcut_signature(
            Chat.ban_sender_chat, Bot.ban_chat_sender_chat, ['chat_id'], []
        )
        assert await check_shortcut_call(
            chat.ban_sender_chat, chat.get_bot(), 'ban_chat_sender_chat'
        )
        assert await check_defaults_handling(chat.ban_sender_chat, chat.get_bot())

        monkeypatch.setattr(chat.get_bot(), 'ban_chat_sender_chat', make_assertion)
        assert await chat.ban_sender_chat(42)

    async def test_ban_chat(self, monkeypatch, chat):
        async def make_assertion(*_, **kwargs):
            chat_id = kwargs['chat_id'] == 42
            sender_chat_id = kwargs['sender_chat_id'] == chat.id
            return chat_id and sender_chat_id

        assert check_shortcut_signature(
            Chat.ban_chat, Bot.ban_chat_sender_chat, ['sender_chat_id'], []
        )
        assert await check_shortcut_call(chat.ban_chat, chat.get_bot(), 'ban_chat_sender_chat')
        assert await check_defaults_handling(chat.ban_chat, chat.get_bot())

        monkeypatch.setattr(chat.get_bot(), 'ban_chat_sender_chat', make_assertion)
        assert await chat.ban_chat(42)

    @pytest.mark.parametrize('only_if_banned', [True, False, None])
    async def test_unban_member(self, monkeypatch, chat, only_if_banned):
        async def make_assertion(*_, **kwargs):
            chat_id = kwargs['chat_id'] == chat.id
            user_id = kwargs['user_id'] == 42
            o_i_b = kwargs.get('only_if_banned', None) == only_if_banned
            return chat_id and user_id and o_i_b

        assert check_shortcut_signature(Chat.unban_member, Bot.unban_chat_member, ['chat_id'], [])
        assert await check_shortcut_call(chat.unban_member, chat.get_bot(), 'unban_chat_member')
        assert await check_defaults_handling(chat.unban_member, chat.get_bot())

        monkeypatch.setattr(chat.get_bot(), 'unban_chat_member', make_assertion)
        assert await chat.unban_member(user_id=42, only_if_banned=only_if_banned)

    async def test_unban_sender_chat(self, monkeypatch, chat):
        async def make_assertion(*_, **kwargs):
            chat_id = kwargs['chat_id'] == chat.id
            sender_chat_id = kwargs['sender_chat_id'] == 42
            return chat_id and sender_chat_id

        assert check_shortcut_signature(
            Chat.unban_sender_chat, Bot.unban_chat_sender_chat, ['chat_id'], []
        )
        assert await check_shortcut_call(
            chat.unban_sender_chat, chat.get_bot(), 'unban_chat_sender_chat'
        )
        assert await check_defaults_handling(chat.unban_sender_chat, chat.get_bot())

        monkeypatch.setattr(chat.get_bot(), 'unban_chat_sender_chat', make_assertion)
        assert await chat.unban_sender_chat(42)

    async def test_unban_chat(self, monkeypatch, chat):
        async def make_assertion(*_, **kwargs):
            chat_id = kwargs['chat_id'] == 42
            sender_chat_id = kwargs['sender_chat_id'] == chat.id
            return chat_id and sender_chat_id

        assert check_shortcut_signature(
            Chat.unban_chat, Bot.ban_chat_sender_chat, ['sender_chat_id'], []
        )
        assert await check_shortcut_call(chat.unban_chat, chat.get_bot(), 'unban_chat_sender_chat')
        assert await check_defaults_handling(chat.unban_chat, chat.get_bot())

        monkeypatch.setattr(chat.get_bot(), 'unban_chat_sender_chat', make_assertion)
        assert await chat.unban_chat(42)

    @pytest.mark.parametrize('is_anonymous', [True, False, None])
    async def test_promote_member(self, monkeypatch, chat, is_anonymous):
        async def make_assertion(*_, **kwargs):
            chat_id = kwargs['chat_id'] == chat.id
            user_id = kwargs['user_id'] == 42
            o_i_b = kwargs.get('is_anonymous', None) == is_anonymous
            return chat_id and user_id and o_i_b

        assert check_shortcut_signature(
            Chat.promote_member, Bot.promote_chat_member, ['chat_id'], []
        )
        assert await check_shortcut_call(
            chat.promote_member, chat.get_bot(), 'promote_chat_member'
        )
        assert await check_defaults_handling(chat.promote_member, chat.get_bot())

        monkeypatch.setattr(chat.get_bot(), 'promote_chat_member', make_assertion)
        assert await chat.promote_member(user_id=42, is_anonymous=is_anonymous)

    async def test_restrict_member(self, monkeypatch, chat):
        permissions = ChatPermissions(True, False, True, False, True, False, True, False)

        async def make_assertion(*_, **kwargs):
            chat_id = kwargs['chat_id'] == chat.id
            user_id = kwargs['user_id'] == 42
            o_i_b = kwargs.get('permissions', None) == permissions
            return chat_id and user_id and o_i_b

        assert check_shortcut_signature(
            Chat.restrict_member, Bot.restrict_chat_member, ['chat_id'], []
        )
        assert await check_shortcut_call(
            chat.restrict_member, chat.get_bot(), 'restrict_chat_member'
        )
        assert await check_defaults_handling(chat.restrict_member, chat.get_bot())

        monkeypatch.setattr(chat.get_bot(), 'restrict_chat_member', make_assertion)
        assert await chat.restrict_member(user_id=42, permissions=permissions)

    async def test_set_permissions(self, monkeypatch, chat):
        async def make_assertion(*_, **kwargs):
            chat_id = kwargs['chat_id'] == chat.id
            permissions = kwargs['permissions'] == self.permissions
            return chat_id and permissions

        assert check_shortcut_signature(
            Chat.set_permissions, Bot.set_chat_permissions, ['chat_id'], []
        )
        assert await check_shortcut_call(
            chat.set_permissions, chat.get_bot(), 'set_chat_permissions'
        )
        assert await check_defaults_handling(chat.set_permissions, chat.get_bot())

        monkeypatch.setattr(chat.get_bot(), 'set_chat_permissions', make_assertion)
        assert await chat.set_permissions(permissions=self.permissions)

    async def test_set_administrator_custom_title(self, monkeypatch, chat):
        async def make_assertion(*_, **kwargs):
            chat_id = kwargs['chat_id'] == chat.id
            user_id = kwargs['user_id'] == 42
            custom_title = kwargs['custom_title'] == 'custom_title'
            return chat_id and user_id and custom_title

        monkeypatch.setattr('telegram.Bot.set_chat_administrator_custom_title', make_assertion)
        assert await chat.set_administrator_custom_title(user_id=42, custom_title='custom_title')

    async def test_pin_message(self, monkeypatch, chat):
        async def make_assertion(*_, **kwargs):
            return kwargs['chat_id'] == chat.id and kwargs['message_id'] == 42

        assert check_shortcut_signature(Chat.pin_message, Bot.pin_chat_message, ['chat_id'], [])
        assert await check_shortcut_call(chat.pin_message, chat.get_bot(), 'pin_chat_message')
        assert await check_defaults_handling(chat.pin_message, chat.get_bot())

        monkeypatch.setattr(chat.get_bot(), 'pin_chat_message', make_assertion)
        assert await chat.pin_message(message_id=42)

    async def test_unpin_message(self, monkeypatch, chat):
        async def make_assertion(*_, **kwargs):
            return kwargs['chat_id'] == chat.id

        assert check_shortcut_signature(
            Chat.unpin_message, Bot.unpin_chat_message, ['chat_id'], []
        )
        assert await check_shortcut_call(chat.unpin_message, chat.get_bot(), 'unpin_chat_message')
        assert await check_defaults_handling(chat.unpin_message, chat.get_bot())

        monkeypatch.setattr(chat.get_bot(), 'unpin_chat_message', make_assertion)
        assert await chat.unpin_message()

    async def test_unpin_all_messages(self, monkeypatch, chat):
        async def make_assertion(*_, **kwargs):
            return kwargs['chat_id'] == chat.id

        assert check_shortcut_signature(
            Chat.unpin_all_messages, Bot.unpin_all_chat_messages, ['chat_id'], []
        )
        assert await check_shortcut_call(
            chat.unpin_all_messages, chat.get_bot(), 'unpin_all_chat_messages'
        )
        assert await check_defaults_handling(chat.unpin_all_messages, chat.get_bot())

        monkeypatch.setattr(chat.get_bot(), 'unpin_all_chat_messages', make_assertion)
        assert await chat.unpin_all_messages()

    async def test_instance_method_send_message(self, monkeypatch, chat):
        async def make_assertion(*_, **kwargs):
            return kwargs['chat_id'] == chat.id and kwargs['text'] == 'test'

        assert check_shortcut_signature(Chat.send_message, Bot.send_message, ['chat_id'], [])
        assert await check_shortcut_call(chat.send_message, chat.get_bot(), 'send_message')
        assert await check_defaults_handling(chat.send_message, chat.get_bot())

        monkeypatch.setattr(chat.get_bot(), 'send_message', make_assertion)
        assert await chat.send_message(text='test')

    async def test_instance_method_send_media_group(self, monkeypatch, chat):
        async def make_assertion(*_, **kwargs):
            return kwargs['chat_id'] == chat.id and kwargs['media'] == 'test_media_group'

        assert check_shortcut_signature(
            Chat.send_media_group, Bot.send_media_group, ['chat_id'], []
        )
        assert await check_shortcut_call(chat.send_media_group, chat.get_bot(), 'send_media_group')
        assert await check_defaults_handling(chat.send_media_group, chat.get_bot())

        monkeypatch.setattr(chat.get_bot(), 'send_media_group', make_assertion)
        assert await chat.send_media_group(media='test_media_group')

    async def test_instance_method_send_photo(self, monkeypatch, chat):
        async def make_assertion(*_, **kwargs):
            return kwargs['chat_id'] == chat.id and kwargs['photo'] == 'test_photo'

        assert check_shortcut_signature(Chat.send_photo, Bot.send_photo, ['chat_id'], [])
        assert await check_shortcut_call(chat.send_photo, chat.get_bot(), 'send_photo')
        assert await check_defaults_handling(chat.send_photo, chat.get_bot())

        monkeypatch.setattr(chat.get_bot(), 'send_photo', make_assertion)
        assert await chat.send_photo(photo='test_photo')

    async def test_instance_method_send_contact(self, monkeypatch, chat):
        async def make_assertion(*_, **kwargs):
            return kwargs['chat_id'] == chat.id and kwargs['phone_number'] == 'test_contact'

        assert check_shortcut_signature(Chat.send_contact, Bot.send_contact, ['chat_id'], [])
        assert await check_shortcut_call(chat.send_contact, chat.get_bot(), 'send_contact')
        assert await check_defaults_handling(chat.send_contact, chat.get_bot())

        monkeypatch.setattr(chat.get_bot(), 'send_contact', make_assertion)
        assert await chat.send_contact(phone_number='test_contact')

    async def test_instance_method_send_audio(self, monkeypatch, chat):
        async def make_assertion(*_, **kwargs):
            return kwargs['chat_id'] == chat.id and kwargs['audio'] == 'test_audio'

        assert check_shortcut_signature(Chat.send_audio, Bot.send_audio, ['chat_id'], [])
        assert await check_shortcut_call(chat.send_audio, chat.get_bot(), 'send_audio')
        assert await check_defaults_handling(chat.send_audio, chat.get_bot())

        monkeypatch.setattr(chat.get_bot(), 'send_audio', make_assertion)
        assert await chat.send_audio(audio='test_audio')

    async def test_instance_method_send_document(self, monkeypatch, chat):
        async def make_assertion(*_, **kwargs):
            return kwargs['chat_id'] == chat.id and kwargs['document'] == 'test_document'

        assert check_shortcut_signature(Chat.send_document, Bot.send_document, ['chat_id'], [])
        assert await check_shortcut_call(chat.send_document, chat.get_bot(), 'send_document')
        assert await check_defaults_handling(chat.send_document, chat.get_bot())

        monkeypatch.setattr(chat.get_bot(), 'send_document', make_assertion)
        assert await chat.send_document(document='test_document')

    async def test_instance_method_send_dice(self, monkeypatch, chat):
        async def make_assertion(*_, **kwargs):
            return kwargs['chat_id'] == chat.id and kwargs['emoji'] == 'test_dice'

        assert check_shortcut_signature(Chat.send_dice, Bot.send_dice, ['chat_id'], [])
        assert await check_shortcut_call(chat.send_dice, chat.get_bot(), 'send_dice')
        assert await check_defaults_handling(chat.send_dice, chat.get_bot())

        monkeypatch.setattr(chat.get_bot(), 'send_dice', make_assertion)
        assert await chat.send_dice(emoji='test_dice')

    async def test_instance_method_send_game(self, monkeypatch, chat):
        async def make_assertion(*_, **kwargs):
            return kwargs['chat_id'] == chat.id and kwargs['game_short_name'] == 'test_game'

        assert check_shortcut_signature(Chat.send_game, Bot.send_game, ['chat_id'], [])
        assert await check_shortcut_call(chat.send_game, chat.get_bot(), 'send_game')
        assert await check_defaults_handling(chat.send_game, chat.get_bot())

        monkeypatch.setattr(chat.get_bot(), 'send_game', make_assertion)
        assert await chat.send_game(game_short_name='test_game')

    async def test_instance_method_send_invoice(self, monkeypatch, chat):
        async def make_assertion(*_, **kwargs):
            title = kwargs['title'] == 'title'
            description = kwargs['description'] == 'description'
            payload = kwargs['payload'] == 'payload'
            provider_token = kwargs['provider_token'] == 'provider_token'
            currency = kwargs['currency'] == 'currency'
            prices = kwargs['prices'] == 'prices'
            args = title and description and payload and provider_token and currency and prices
            return kwargs['chat_id'] == chat.id and args

        assert check_shortcut_signature(Chat.send_invoice, Bot.send_invoice, ['chat_id'], [])
        assert await check_shortcut_call(chat.send_invoice, chat.get_bot(), 'send_invoice')
        assert await check_defaults_handling(chat.send_invoice, chat.get_bot())

        monkeypatch.setattr(chat.get_bot(), 'send_invoice', make_assertion)
        assert await chat.send_invoice(
            'title',
            'description',
            'payload',
            'provider_token',
            'currency',
            'prices',
        )

    async def test_instance_method_send_location(self, monkeypatch, chat):
        async def make_assertion(*_, **kwargs):
            return kwargs['chat_id'] == chat.id and kwargs['latitude'] == 'test_location'

        assert check_shortcut_signature(Chat.send_location, Bot.send_location, ['chat_id'], [])
        assert await check_shortcut_call(chat.send_location, chat.get_bot(), 'send_location')
        assert await check_defaults_handling(chat.send_location, chat.get_bot())

        monkeypatch.setattr(chat.get_bot(), 'send_location', make_assertion)
        assert await chat.send_location(latitude='test_location')

    async def test_instance_method_send_sticker(self, monkeypatch, chat):
        async def make_assertion(*_, **kwargs):
            return kwargs['chat_id'] == chat.id and kwargs['sticker'] == 'test_sticker'

        assert check_shortcut_signature(Chat.send_sticker, Bot.send_sticker, ['chat_id'], [])
        assert await check_shortcut_call(chat.send_sticker, chat.get_bot(), 'send_sticker')
        assert await check_defaults_handling(chat.send_sticker, chat.get_bot())

        monkeypatch.setattr(chat.get_bot(), 'send_sticker', make_assertion)
        assert await chat.send_sticker(sticker='test_sticker')

    async def test_instance_method_send_venue(self, monkeypatch, chat):
        async def make_assertion(*_, **kwargs):
            return kwargs['chat_id'] == chat.id and kwargs['title'] == 'test_venue'

        assert check_shortcut_signature(Chat.send_venue, Bot.send_venue, ['chat_id'], [])
        assert await check_shortcut_call(chat.send_venue, chat.get_bot(), 'send_venue')
        assert await check_defaults_handling(chat.send_venue, chat.get_bot())

        monkeypatch.setattr(chat.get_bot(), 'send_venue', make_assertion)
        assert await chat.send_venue(title='test_venue')

    async def test_instance_method_send_video(self, monkeypatch, chat):
        async def make_assertion(*_, **kwargs):
            return kwargs['chat_id'] == chat.id and kwargs['video'] == 'test_video'

        assert check_shortcut_signature(Chat.send_video, Bot.send_video, ['chat_id'], [])
        assert await check_shortcut_call(chat.send_video, chat.get_bot(), 'send_video')
        assert await check_defaults_handling(chat.send_video, chat.get_bot())

        monkeypatch.setattr(chat.get_bot(), 'send_video', make_assertion)
        assert await chat.send_video(video='test_video')

    async def test_instance_method_send_video_note(self, monkeypatch, chat):
        async def make_assertion(*_, **kwargs):
            return kwargs['chat_id'] == chat.id and kwargs['video_note'] == 'test_video_note'

        assert check_shortcut_signature(Chat.send_video_note, Bot.send_video_note, ['chat_id'], [])
        assert await check_shortcut_call(chat.send_video_note, chat.get_bot(), 'send_video_note')
        assert await check_defaults_handling(chat.send_video_note, chat.get_bot())

        monkeypatch.setattr(chat.get_bot(), 'send_video_note', make_assertion)
        assert await chat.send_video_note(video_note='test_video_note')

    async def test_instance_method_send_voice(self, monkeypatch, chat):
        async def make_assertion(*_, **kwargs):
            return kwargs['chat_id'] == chat.id and kwargs['voice'] == 'test_voice'

        assert check_shortcut_signature(Chat.send_voice, Bot.send_voice, ['chat_id'], [])
        assert await check_shortcut_call(chat.send_voice, chat.get_bot(), 'send_voice')
        assert await check_defaults_handling(chat.send_voice, chat.get_bot())

        monkeypatch.setattr(chat.get_bot(), 'send_voice', make_assertion)
        assert await chat.send_voice(voice='test_voice')

    async def test_instance_method_send_animation(self, monkeypatch, chat):
        async def make_assertion(*_, **kwargs):
            return kwargs['chat_id'] == chat.id and kwargs['animation'] == 'test_animation'

        assert check_shortcut_signature(Chat.send_animation, Bot.send_animation, ['chat_id'], [])
        assert await check_shortcut_call(chat.send_animation, chat.get_bot(), 'send_animation')
        assert await check_defaults_handling(chat.send_animation, chat.get_bot())

        monkeypatch.setattr(chat.get_bot(), 'send_animation', make_assertion)
        assert await chat.send_animation(animation='test_animation')

    async def test_instance_method_send_poll(self, monkeypatch, chat):
        async def make_assertion(*_, **kwargs):
            return kwargs['chat_id'] == chat.id and kwargs['question'] == 'test_poll'

        assert check_shortcut_signature(Chat.send_poll, Bot.send_poll, ['chat_id'], [])
        assert await check_shortcut_call(chat.send_poll, chat.get_bot(), 'send_poll')
        assert await check_defaults_handling(chat.send_poll, chat.get_bot())

        monkeypatch.setattr(chat.get_bot(), 'send_poll', make_assertion)
        assert await chat.send_poll(question='test_poll', options=[1, 2])

    async def test_instance_method_send_copy(self, monkeypatch, chat):
        async def make_assertion(*_, **kwargs):
            from_chat_id = kwargs['from_chat_id'] == 'test_copy'
            message_id = kwargs['message_id'] == 42
            chat_id = kwargs['chat_id'] == chat.id
            return from_chat_id and message_id and chat_id

        assert check_shortcut_signature(Chat.send_copy, Bot.copy_message, ['chat_id'], [])
        assert await check_shortcut_call(chat.copy_message, chat.get_bot(), 'copy_message')
        assert await check_defaults_handling(chat.copy_message, chat.get_bot())

        monkeypatch.setattr(chat.get_bot(), 'copy_message', make_assertion)
        assert await chat.send_copy(from_chat_id='test_copy', message_id=42)

    async def test_instance_method_copy_message(self, monkeypatch, chat):
        async def make_assertion(*_, **kwargs):
            from_chat_id = kwargs['from_chat_id'] == chat.id
            message_id = kwargs['message_id'] == 42
            chat_id = kwargs['chat_id'] == 'test_copy'
            return from_chat_id and message_id and chat_id

        assert check_shortcut_signature(Chat.copy_message, Bot.copy_message, ['from_chat_id'], [])
        assert await check_shortcut_call(chat.copy_message, chat.get_bot(), 'copy_message')
        assert await check_defaults_handling(chat.copy_message, chat.get_bot())

        monkeypatch.setattr(chat.get_bot(), 'copy_message', make_assertion)
        assert await chat.copy_message(chat_id='test_copy', message_id=42)

    async def test_export_invite_link(self, monkeypatch, chat):
        async def make_assertion(*_, **kwargs):
            return kwargs['chat_id'] == chat.id

        assert check_shortcut_signature(
            Chat.export_invite_link, Bot.export_chat_invite_link, ['chat_id'], []
        )
        assert await check_shortcut_call(
            chat.export_invite_link, chat.get_bot(), 'export_chat_invite_link'
        )
        assert await check_defaults_handling(chat.export_invite_link, chat.get_bot())

        monkeypatch.setattr(chat.get_bot(), 'export_chat_invite_link', make_assertion)
        assert await chat.export_invite_link()

    async def test_create_invite_link(self, monkeypatch, chat):
        async def make_assertion(*_, **kwargs):
            return kwargs['chat_id'] == chat.id

        assert check_shortcut_signature(
            Chat.create_invite_link, Bot.create_chat_invite_link, ['chat_id'], []
        )
        assert await check_shortcut_call(
            chat.create_invite_link, chat.get_bot(), 'create_chat_invite_link'
        )
        assert await check_defaults_handling(chat.create_invite_link, chat.get_bot())

        monkeypatch.setattr(chat.get_bot(), 'create_chat_invite_link', make_assertion)
        assert await chat.create_invite_link()

    async def test_edit_invite_link(self, monkeypatch, chat):
        link = "ThisIsALink"

        async def make_assertion(*_, **kwargs):
            return kwargs['chat_id'] == chat.id and kwargs['invite_link'] == link

        assert check_shortcut_signature(
            Chat.edit_invite_link, Bot.edit_chat_invite_link, ['chat_id'], []
        )
        assert await check_shortcut_call(
            chat.edit_invite_link, chat.get_bot(), 'edit_chat_invite_link'
        )
        assert await check_defaults_handling(chat.edit_invite_link, chat.get_bot())

        monkeypatch.setattr(chat.get_bot(), 'edit_chat_invite_link', make_assertion)
        assert await chat.edit_invite_link(invite_link=link)

    async def test_revoke_invite_link(self, monkeypatch, chat):
        link = "ThisIsALink"

        async def make_assertion(*_, **kwargs):
            return kwargs['chat_id'] == chat.id and kwargs['invite_link'] == link

        assert check_shortcut_signature(
            Chat.revoke_invite_link, Bot.revoke_chat_invite_link, ['chat_id'], []
        )
        assert await check_shortcut_call(
            chat.revoke_invite_link, chat.get_bot(), 'revoke_chat_invite_link'
        )
        assert await check_defaults_handling(chat.revoke_invite_link, chat.get_bot())

        monkeypatch.setattr(chat.get_bot(), 'revoke_chat_invite_link', make_assertion)
        assert await chat.revoke_invite_link(invite_link=link)

<<<<<<< HEAD
=======
    @pytest.mark.asyncio
    async def test_instance_method_get_menu_button(self, monkeypatch, chat):
        async def make_assertion(*_, **kwargs):
            return kwargs['chat_id'] == chat.id

        assert check_shortcut_signature(
            Chat.get_menu_button, Bot.get_chat_menu_button, ['chat_id'], []
        )
        assert await check_shortcut_call(
            chat.get_menu_button,
            chat.get_bot(),
            'get_chat_menu_button',
            shortcut_kwargs=['chat_id'],
        )
        assert await check_defaults_handling(chat.get_menu_button, chat.get_bot())

        monkeypatch.setattr(chat.get_bot(), 'get_chat_menu_button', make_assertion)
        assert await chat.get_menu_button()

    @pytest.mark.asyncio
    async def test_instance_method_set_menu_button(self, monkeypatch, chat):
        async def make_assertion(*_, **kwargs):
            return kwargs['chat_id'] == chat.id and kwargs['menu_button'] == 'menu_button'

        assert check_shortcut_signature(
            Chat.set_menu_button, Bot.set_chat_menu_button, ['chat_id'], []
        )
        assert await check_shortcut_call(
            chat.set_menu_button,
            chat.get_bot(),
            'set_chat_menu_button',
            shortcut_kwargs=['chat_id'],
        )
        assert await check_defaults_handling(chat.set_menu_button, chat.get_bot())

        monkeypatch.setattr(chat.get_bot(), 'set_chat_menu_button', make_assertion)
        assert await chat.set_menu_button(menu_button='menu_button')

    @pytest.mark.asyncio
>>>>>>> 52e02d3b
    async def test_approve_join_request(self, monkeypatch, chat):
        async def make_assertion(*_, **kwargs):
            return kwargs['chat_id'] == chat.id and kwargs['user_id'] == 42

        assert check_shortcut_signature(
            Chat.approve_join_request, Bot.approve_chat_join_request, ['chat_id'], []
        )
        assert await check_shortcut_call(
            chat.approve_join_request, chat.get_bot(), 'approve_chat_join_request'
        )
        assert await check_defaults_handling(chat.approve_join_request, chat.get_bot())

        monkeypatch.setattr(chat.get_bot(), 'approve_chat_join_request', make_assertion)
        assert await chat.approve_join_request(user_id=42)

    async def test_decline_join_request(self, monkeypatch, chat):
        async def make_assertion(*_, **kwargs):
            return kwargs['chat_id'] == chat.id and kwargs['user_id'] == 42

        assert check_shortcut_signature(
            Chat.decline_join_request, Bot.decline_chat_join_request, ['chat_id'], []
        )
        assert await check_shortcut_call(
            chat.decline_join_request, chat.get_bot(), 'decline_chat_join_request'
        )
        assert await check_defaults_handling(chat.decline_join_request, chat.get_bot())

        monkeypatch.setattr(chat.get_bot(), 'decline_chat_join_request', make_assertion)
        assert await chat.decline_join_request(user_id=42)

    def test_equality(self):
        a = Chat(self.id_, self.title, self.type_)
        b = Chat(self.id_, self.title, self.type_)
        c = Chat(self.id_, '', '')
        d = Chat(0, self.title, self.type_)
        e = User(self.id_, '', False)

        assert a == b
        assert hash(a) == hash(b)
        assert a is not b

        assert a == c
        assert hash(a) == hash(c)

        assert a != d
        assert hash(a) != hash(d)

        assert a != e
        assert hash(a) != hash(e)<|MERGE_RESOLUTION|>--- conflicted
+++ resolved
@@ -707,9 +707,6 @@
         monkeypatch.setattr(chat.get_bot(), 'revoke_chat_invite_link', make_assertion)
         assert await chat.revoke_invite_link(invite_link=link)
 
-<<<<<<< HEAD
-=======
-    @pytest.mark.asyncio
     async def test_instance_method_get_menu_button(self, monkeypatch, chat):
         async def make_assertion(*_, **kwargs):
             return kwargs['chat_id'] == chat.id
@@ -728,7 +725,6 @@
         monkeypatch.setattr(chat.get_bot(), 'get_chat_menu_button', make_assertion)
         assert await chat.get_menu_button()
 
-    @pytest.mark.asyncio
     async def test_instance_method_set_menu_button(self, monkeypatch, chat):
         async def make_assertion(*_, **kwargs):
             return kwargs['chat_id'] == chat.id and kwargs['menu_button'] == 'menu_button'
@@ -747,8 +743,6 @@
         monkeypatch.setattr(chat.get_bot(), 'set_chat_menu_button', make_assertion)
         assert await chat.set_menu_button(menu_button='menu_button')
 
-    @pytest.mark.asyncio
->>>>>>> 52e02d3b
     async def test_approve_join_request(self, monkeypatch, chat):
         async def make_assertion(*_, **kwargs):
             return kwargs['chat_id'] == chat.id and kwargs['user_id'] == 42
