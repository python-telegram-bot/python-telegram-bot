--- conflicted
+++ resolved
@@ -158,15 +158,12 @@
         {'quote': True},
         {'dice': Dice(4, '🎲')},
         {'via_bot': User(9, 'A_Bot', True)},
-<<<<<<< HEAD
         {
             'proximity_alert_triggered': ProximityAlertTriggered(
                 User(1, 'John', False), User(2, 'Doe', False), 42
             )
         },
-=======
         {'sender_chat': Chat(-123, 'discussion_channel')},
->>>>>>> e84cf018
     ],
     ids=[
         'forwarded_user',
@@ -210,11 +207,8 @@
         'default_quote',
         'dice',
         'via_bot',
-<<<<<<< HEAD
         'proximity_alert_triggered',
-=======
         'sender_chat',
->>>>>>> e84cf018
     ],
 )
 def message_params(bot, request):
