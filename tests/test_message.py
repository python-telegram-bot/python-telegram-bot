--- conflicted
+++ resolved
@@ -34,40 +34,13 @@
 
 @pytest.fixture(scope='function',
                 params=[
-                    {
-                        'forward_from': User(99, 'forward_user', False),
-                        'forward_date': datetime.now()
-                    },
-                    {
-                        'forward_from_chat': Chat(-23, 'channel'),
-                        'forward_from_message_id': 101,
-                        'forward_date': datetime.now()
-                    },
+                    {'forward_from': User(99, 'forward_user', False),
+                     'forward_date': datetime.now()},
+                    {'forward_from_chat': Chat(-23, 'channel'),
+                     'forward_from_message_id': 101,
+                     'forward_date': datetime.now()},
                     {'reply_to_message': Message(50, None, None, None)},
                     {'edit_date': datetime.now()},
-<<<<<<< HEAD
-                    {
-                        'test': 'a text message',
-                        'enitites': [MessageEntity('bold', 10, 4),
-                                     MessageEntity('italic', 16, 7)]
-                    },
-                    {
-                        'audio': Audio('audio_id', 12),
-                        'caption': 'audio_file'
-                    },
-                    {
-                        'document': Document('document_id'),
-                        'caption': 'document_file'
-                    },
-                    {
-                        'game': Game('my_game', 'just my game',
-                                     [PhotoSize('game_photo_id', 30, 30), ])
-                    },
-                    {
-                        'photo': [PhotoSize('photo_id', 50, 50)],
-                        'caption': 'photo_file'
-                    },
-=======
                     {'text': 'a text message',
                      'enitites': [MessageEntity('bold', 10, 4),
                                   MessageEntity('italic', 16, 7)]},
@@ -82,21 +55,16 @@
                                   [PhotoSize('game_photo_id', 30, 30), ])},
                     {'photo': [PhotoSize('photo_id', 50, 50)],
                      'caption': 'photo_file'},
->>>>>>> 8690ba25
                     {'sticker': Sticker('sticker_id', 50, 50)},
-                    {
-                        'video': Video('video_id', 12, 12, 12),
-                        'caption': 'video_file'
-                    },
+                    {'video': Video('video_id', 12, 12, 12),
+                     'caption': 'video_file'},
                     {'voice': Voice('voice_id', 5)},
                     {'video_note': VideoNote('video_note_id', 20, 12)},
                     {'new_chat_members': [User(55, 'new_user', False)]},
                     {'contact': Contact('phone_numner', 'contact_name')},
                     {'location': Location(-23.691288, 46.788279)},
-                    {
-                        'venue': Venue(Location(-23.691288, 46.788279),
-                                       'some place', 'right here')
-                    },
+                    {'venue': Venue(Location(-23.691288, 46.788279),
+                                    'some place', 'right here')},
                     {'left_chat_member': User(33, 'kicked', False)},
                     {'new_chat_title': 'new title'},
                     {'new_chat_photo': [PhotoSize('photo_id', 50, 50)]},
@@ -108,11 +76,9 @@
                     {'migrate_from_chat_id': -54321},
                     {'pinned_message': Message(7, None, None, None)},
                     {'invoice': Invoice('my invoice', 'invoice', 'start', 'EUR', 243)},
-                    {
-                        'successful_payment': SuccessfulPayment('EUR', 243, 'payload',
-                                                                'charge_id', 'provider_id',
-                                                                order_info={})
-                    },
+                    {'successful_payment': SuccessfulPayment('EUR', 243, 'payload',
+                                                             'charge_id', 'provider_id',
+                                                             order_info={})},
                     {'forward_signature': 'some_forward_sign'},
                     {'author_signature': 'some_author_sign'},
                     {'photo': [PhotoSize('photo_id', 50, 50)],
