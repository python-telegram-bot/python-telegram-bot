--- conflicted
+++ resolved
@@ -356,9 +356,7 @@
                 tasks=[ChecklistTask(id=42, text="task 1"), ChecklistTask(id=43, text="task 2")],
             )
         },
-<<<<<<< HEAD
         {"is_paid_post": True},
-=======
         {
             "direct_messages_topic": DirectMessagesTopic(
                 topic_id=1234,
@@ -366,7 +364,6 @@
             )
         },
         {"reply_to_checklist_task_id": 11},
->>>>>>> 34517866
     ],
     ids=[
         "reply",
@@ -448,12 +445,9 @@
         "checklist",
         "checklist_tasks_done",
         "checklist_tasks_added",
-<<<<<<< HEAD
         "is_paid_post",
-=======
         "direct_messages_topic",
         "reply_to_checklist_task_id",
->>>>>>> 34517866
     ],
 )
 def message_params(bot, request):
