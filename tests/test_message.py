#!/usr/bin/env python
#
# A library that provides a Python interface to the Telegram Bot API
# Copyright (C) 2015-2025
# Leandro Toledo de Souza <devs@python-telegram-bot.org>
#
# This program is free software: you can redistribute it and/or modify
# it under the terms of the GNU Lesser Public License as published by
# the Free Software Foundation, either version 3 of the License, or
# (at your option) any later version.
#
# This program is distributed in the hope that it will be useful,
# but WITHOUT ANY WARRANTY; without even the implied warranty of
# MERCHANTABILITY or FITNESS FOR A PARTICULAR PURPOSE.  See the
# GNU Lesser Public License for more details.
#
# You should have received a copy of the GNU Lesser Public License
# along with this program.  If not, see [http://www.gnu.org/licenses/].

import datetime as dtm
from copy import copy

import pytest

from telegram import (
    Animation,
    Audio,
    BackgroundTypeChatTheme,
    Bot,
    Chat,
    ChatBackground,
    ChatBoostAdded,
    ChatShared,
    Checklist,
    ChecklistTask,
    ChecklistTasksAdded,
    ChecklistTasksDone,
    Contact,
    Dice,
    DirectMessagePriceChanged,
    Document,
    ExternalReplyInfo,
    Game,
    Gift,
    GiftInfo,
    Giveaway,
    GiveawayCompleted,
    GiveawayCreated,
    GiveawayWinners,
    InputChecklist,
    InputChecklistTask,
    InputPaidMediaPhoto,
    Invoice,
    LinkPreviewOptions,
    Location,
    Message,
    MessageAutoDeleteTimerChanged,
    MessageEntity,
    MessageOriginChat,
    PaidMediaInfo,
    PaidMediaPreview,
    PaidMessagePriceChanged,
    PassportData,
    PhotoSize,
    Poll,
    PollOption,
    ProximityAlertTriggered,
    RefundedPayment,
    ReplyParameters,
    SharedUser,
    Sticker,
    Story,
    SuccessfulPayment,
    TextQuote,
    UniqueGift,
    UniqueGiftBackdrop,
    UniqueGiftBackdropColors,
    UniqueGiftInfo,
    UniqueGiftModel,
    UniqueGiftSymbol,
    Update,
    User,
    UsersShared,
    Venue,
    Video,
    VideoChatEnded,
    VideoChatParticipantsInvited,
    VideoChatScheduled,
    VideoChatStarted,
    VideoNote,
    Voice,
    WebAppData,
)
from telegram._directmessagestopic import DirectMessagesTopic
from telegram._utils.datetime import UTC
from telegram._utils.defaultvalue import DEFAULT_NONE
from telegram._utils.types import ODVInput
from telegram.constants import ChatAction, ParseMode
from telegram.ext import Defaults
from telegram.warnings import PTBDeprecationWarning
from tests._passport.test_passport import RAW_PASSPORT_DATA
from tests.auxil.bot_method_checks import (
    check_defaults_handling,
    check_shortcut_call,
    check_shortcut_signature,
)
from tests.auxil.build_messages import make_message
from tests.auxil.dummy_objects import get_dummy_object_json_dict
from tests.auxil.pytest_classes import PytestExtBot, PytestMessage
from tests.auxil.slots import mro_slots


@pytest.fixture
def message(bot):
    message = PytestMessage(
        message_id=MessageTestBase.id_,
        date=MessageTestBase.date,
        chat=copy(MessageTestBase.chat),
        from_user=copy(MessageTestBase.from_user),
        business_connection_id="123456789",
    )
    message.set_bot(bot)
    message._unfreeze()
    message.chat._unfreeze()
    message.from_user._unfreeze()
    return message


@pytest.fixture(
    params=[
        {
            "reply_to_message": Message(
                50, dtm.datetime.utcnow(), Chat(13, "channel"), User(9, "i", False)
            )
        },
        {"edit_date": dtm.datetime.utcnow()},
        {
            "text": "a text message",
            "entities": [MessageEntity("bold", 10, 4), MessageEntity("italic", 16, 7)],
        },
        {
            "caption": "A message caption",
            "caption_entities": [MessageEntity("bold", 1, 1), MessageEntity("text_link", 4, 3)],
        },
        {"audio": Audio("audio_id", "unique_id", 12), "caption": "audio_file"},
        {"document": Document("document_id", "unique_id"), "caption": "document_file"},
        {
            "animation": Animation("animation_id", "unique_id", 30, 30, 1),
            "caption": "animation_file",
        },
        {
            "game": Game(
                "my_game",
                "just my game",
                [
                    PhotoSize("game_photo_id", "unique_id", 30, 30),
                ],
            )
        },
        {"photo": [PhotoSize("photo_id", "unique_id", 50, 50)], "caption": "photo_file"},
        {"sticker": Sticker("sticker_id", "unique_id", 50, 50, True, False, Sticker.REGULAR)},
        {"story": Story(Chat(1, Chat.PRIVATE), 0)},
        {"video": Video("video_id", "unique_id", 12, 12, 12), "caption": "video_file"},
        {"voice": Voice("voice_id", "unique_id", 5)},
        {"video_note": VideoNote("video_note_id", "unique_id", 20, 12)},
        {"new_chat_members": [User(55, "new_user", False)]},
        {"contact": Contact("phone_numner", "contact_name")},
        {"location": Location(-23.691288, 46.788279)},
        {"venue": Venue(Location(-23.691288, 46.788279), "some place", "right here")},
        {"left_chat_member": User(33, "kicked", False)},
        {"new_chat_title": "new title"},
        {"new_chat_photo": [PhotoSize("photo_id", "unique_id", 50, 50)]},
        {"delete_chat_photo": True},
        {"group_chat_created": True},
        {"supergroup_chat_created": True},
        {"channel_chat_created": True},
        {"message_auto_delete_timer_changed": MessageAutoDeleteTimerChanged(42)},
        {"migrate_to_chat_id": -12345},
        {"migrate_from_chat_id": -54321},
        {
            "pinned_message": Message(
                7, dtm.datetime.utcnow(), Chat(13, "channel"), User(9, "i", False)
            )
        },
        {"invoice": Invoice("my invoice", "invoice", "start", "EUR", 243)},
        {
            "successful_payment": SuccessfulPayment(
                "EUR", 243, "payload", "charge_id", "provider_id", order_info={}
            )
        },
        {"connected_website": "http://example.com/"},
        {"author_signature": "some_author_sign"},
        {
            "photo": [PhotoSize("photo_id", "unique_id", 50, 50)],
            "caption": "photo_file",
            "media_group_id": 1234443322222,
        },
        {"passport_data": PassportData.de_json(RAW_PASSPORT_DATA, None)},
        {
            "poll": Poll(
                id="abc",
                question="What is this?",
                options=[PollOption(text="a", voter_count=1), PollOption(text="b", voter_count=2)],
                is_closed=False,
                total_voter_count=0,
                is_anonymous=False,
                type=Poll.REGULAR,
                allows_multiple_answers=True,
                explanation_entities=[],
            )
        },
        {
            "text": "a text message",
            "reply_markup": {
                "inline_keyboard": [
                    [
                        {"text": "start", "url": "http://google.com"},
                        {"text": "next", "callback_data": "abcd"},
                    ],
                    [{"text": "Cancel", "callback_data": "Cancel"}],
                ]
            },
        },
        {"dice": Dice(4, "🎲")},
        {"via_bot": User(9, "A_Bot", True)},
        {
            "proximity_alert_triggered": ProximityAlertTriggered(
                User(1, "John", False), User(2, "Doe", False), 42
            )
        },
        {"video_chat_scheduled": VideoChatScheduled(dtm.datetime.utcnow())},
        {"video_chat_started": VideoChatStarted()},
        {"video_chat_ended": VideoChatEnded(100)},
        {
            "video_chat_participants_invited": VideoChatParticipantsInvited(
                [User(1, "Rem", False), User(2, "Emilia", False)]
            )
        },
        {"sender_chat": Chat(-123, "discussion_channel")},
        {"is_automatic_forward": True},
        {"has_protected_content": True},
        {
            "entities": [
                MessageEntity(MessageEntity.BOLD, 0, 1),
                MessageEntity(MessageEntity.TEXT_LINK, 2, 3, url="https://ptb.org"),
            ]
        },
        {"web_app_data": WebAppData("some_data", "some_button_text")},
        {"message_thread_id": 123},
        {"users_shared": UsersShared(1, users=[SharedUser(2, "user2"), SharedUser(3, "user3")])},
        {"chat_shared": ChatShared(3, 4)},
        {
            "gift": GiftInfo(
                gift=Gift(
                    "gift_id",
                    Sticker("file_id", "file_unique_id", 512, 512, False, False, "regular"),
                    5,
                )
            )
        },
        {
            "unique_gift": UniqueGiftInfo(
                gift=UniqueGift(
                    "human_readable_name",
                    "unique_name",
                    2,
                    UniqueGiftModel(
                        "model_name",
                        Sticker("file_id1", "file_unique_id1", 512, 512, False, False, "regular"),
                        10,
                    ),
                    UniqueGiftSymbol(
                        "symbol_name",
                        Sticker("file_id2", "file_unique_id2", 512, 512, True, True, "mask"),
                        20,
                    ),
                    UniqueGiftBackdrop(
                        "backdrop_name",
                        UniqueGiftBackdropColors(0x00FF00, 0xEE00FF, 0xAA22BB, 0x20FE8F),
                        30,
                    ),
                ),
                origin=UniqueGiftInfo.UPGRADE,
                owned_gift_id="id",
                transfer_star_count=10,
            )
        },
        {
            "giveaway": Giveaway(
                chats=[Chat(1, Chat.SUPERGROUP)],
                winners_selection_date=dtm.datetime.utcnow().replace(microsecond=0),
                winner_count=5,
            )
        },
        {"giveaway_created": GiveawayCreated(prize_star_count=99)},
        {
            "giveaway_winners": GiveawayWinners(
                chat=Chat(1, Chat.CHANNEL),
                giveaway_message_id=123456789,
                winners_selection_date=dtm.datetime.utcnow().replace(microsecond=0),
                winner_count=42,
                winners=[User(1, "user1", False), User(2, "user2", False)],
            )
        },
        {
            "giveaway_completed": GiveawayCompleted(
                winner_count=42,
                unclaimed_prize_count=4,
                giveaway_message=make_message(text="giveaway_message"),
            )
        },
        {
            "link_preview_options": LinkPreviewOptions(
                is_disabled=True,
                url="https://python-telegram-bot.org",
                prefer_small_media=True,
                prefer_large_media=True,
                show_above_text=True,
            )
        },
        {
            "external_reply": ExternalReplyInfo(
                MessageOriginChat(dtm.datetime.utcnow(), Chat(1, Chat.PRIVATE))
            )
        },
        {"quote": TextQuote("a text quote", 1)},
        {"forward_origin": MessageOriginChat(dtm.datetime.utcnow(), Chat(1, Chat.PRIVATE))},
        {"reply_to_story": Story(Chat(1, Chat.PRIVATE), 0)},
        {"boost_added": ChatBoostAdded(100)},
        {"sender_boost_count": 1},
        {"is_from_offline": True},
        {"sender_business_bot": User(1, "BusinessBot", True)},
        {"business_connection_id": "123456789"},
        {"chat_background_set": ChatBackground(type=BackgroundTypeChatTheme("ice"))},
        {"effect_id": "123456789"},
        {"show_caption_above_media": True},
        {"paid_media": PaidMediaInfo(5, [PaidMediaPreview(10, 10, 10)])},
        {"refunded_payment": RefundedPayment("EUR", 243, "payload", "charge_id", "provider_id")},
        {"paid_star_count": 291},
        {"paid_message_price_changed": PaidMessagePriceChanged(291)},
        {"direct_message_price_changed": DirectMessagePriceChanged(True, 100)},
        {
            "checklist": Checklist(
                "checklist_id",
                tasks=[ChecklistTask(id=42, text="task 1"), ChecklistTask(id=43, text="task 2")],
            )
        },
        {
            "checklist_tasks_done": ChecklistTasksDone(
                marked_as_done_task_ids=[1, 2, 3],
                marked_as_not_done_task_ids=[4, 5],
            )
        },
        {
            "checklist_tasks_added": ChecklistTasksAdded(
                tasks=[ChecklistTask(id=42, text="task 1"), ChecklistTask(id=43, text="task 2")],
            )
        },
<<<<<<< HEAD
        {
            "direct_messages_topic": DirectMessagesTopic(
                topic_id=1234,
                user=User(id=5678, first_name="TestUser", is_bot=False),
            )
        },
=======
        {"reply_to_checklist_task_id": 11},
>>>>>>> 7886e751
    ],
    ids=[
        "reply",
        "edited",
        "text",
        "caption_entities",
        "audio",
        "document",
        "animation",
        "game",
        "photo",
        "sticker",
        "story",
        "video",
        "voice",
        "video_note",
        "new_members",
        "contact",
        "location",
        "venue",
        "left_member",
        "new_title",
        "new_photo",
        "delete_photo",
        "group_created",
        "supergroup_created",
        "channel_created",
        "message_auto_delete_timer_changed",
        "migrated_to",
        "migrated_from",
        "pinned",
        "invoice",
        "successful_payment",
        "connected_website",
        "author_signature",
        "photo_from_media_group",
        "passport_data",
        "poll",
        "reply_markup",
        "dice",
        "via_bot",
        "proximity_alert_triggered",
        "video_chat_scheduled",
        "video_chat_started",
        "video_chat_ended",
        "video_chat_participants_invited",
        "sender_chat",
        "is_automatic_forward",
        "has_protected_content",
        "entities",
        "web_app_data",
        "message_thread_id",
        "users_shared",
        "chat_shared",
        "gift",
        "unique_gift",
        "giveaway",
        "giveaway_created",
        "giveaway_winners",
        "giveaway_completed",
        "link_preview_options",
        "external_reply",
        "quote",
        "forward_origin",
        "reply_to_story",
        "boost_added",
        "sender_boost_count",
        "sender_business_bot",
        "business_connection_id",
        "is_from_offline",
        "chat_background_set",
        "effect_id",
        "show_caption_above_media",
        "paid_media",
        "refunded_payment",
        "paid_star_count",
        "paid_message_price_changed",
        "direct_message_price_changed",
        "checklist",
        "checklist_tasks_done",
        "checklist_tasks_added",
<<<<<<< HEAD
        "direct_messages_topic",
=======
        "reply_to_checklist_task_id",
>>>>>>> 7886e751
    ],
)
def message_params(bot, request):
    message = Message(
        message_id=MessageTestBase.id_,
        from_user=MessageTestBase.from_user,
        date=MessageTestBase.date,
        chat=MessageTestBase.chat,
        **request.param,
    )
    message.set_bot(bot)
    return message


class MessageTestBase:
    id_ = 1
    from_user = User(2, "testuser", False)
    date = dtm.datetime.utcnow()
    chat = Chat(3, "private")
    test_entities = [
        {"length": 4, "offset": 10, "type": "bold"},
        {"length": 3, "offset": 16, "type": "italic"},
        {"length": 3, "offset": 20, "type": "italic"},
        {"length": 4, "offset": 25, "type": "code"},
        {"length": 5, "offset": 31, "type": "text_link", "url": "http://github.com/ab_"},
        {
            "length": 12,
            "offset": 38,
            "type": "text_mention",
            "user": User(123456789, "mentioned user", False),
        },
        {"length": 3, "offset": 55, "type": "pre", "language": "python"},
        {"length": 21, "offset": 60, "type": "url"},
    ]
    test_text = "Test for <bold, ita_lic, code, links, text-mention and pre. http://google.com/ab_"
    test_entities_v2 = [
        {"length": 4, "offset": 0, "type": "underline"},
        {"length": 4, "offset": 10, "type": "bold"},
        {"length": 7, "offset": 16, "type": "italic"},
        {"length": 6, "offset": 25, "type": "code"},
        {"length": 5, "offset": 33, "type": "text_link", "url": r"http://github.com/abc\)def"},
        {
            "length": 12,
            "offset": 40,
            "type": "text_mention",
            "user": User(123456789, "mentioned user", False),
        },
        {"length": 5, "offset": 57, "type": "pre"},
        {"length": 17, "offset": 64, "type": "url"},
        {"length": 41, "offset": 86, "type": "italic"},
        {"length": 29, "offset": 91, "type": "bold"},
        {"length": 9, "offset": 101, "type": "strikethrough"},
        {"length": 10, "offset": 129, "type": "pre", "language": "python"},
        {"length": 7, "offset": 141, "type": "spoiler"},
        {"length": 2, "offset": 150, "type": "custom_emoji", "custom_emoji_id": "1"},
        {"length": 34, "offset": 154, "type": "blockquote"},
        {"length": 6, "offset": 181, "type": "bold"},
        {"length": 33, "offset": 190, "type": "expandable_blockquote"},
    ]
    test_text_v2 = (
        r"Test for <bold, ita_lic, \`code, links, text-mention and `\pre. "
        "http://google.com and bold nested in strk>trgh nested in italic. Python pre. Spoiled. "
        "👍.\nMultiline\nblock quote\nwith nested.\n\nMultiline\nexpandable\nblock quote."
    )
    test_message = Message(
        message_id=1,
        from_user=None,
        date=None,
        chat=None,
        text=test_text,
        entities=[MessageEntity(**e) for e in test_entities],
        caption=test_text,
        caption_entities=[MessageEntity(**e) for e in test_entities],
    )
    test_message_v2 = Message(
        message_id=1,
        from_user=None,
        date=None,
        chat=None,
        text=test_text_v2,
        entities=[MessageEntity(**e) for e in test_entities_v2],
        caption=test_text_v2,
        caption_entities=[MessageEntity(**e) for e in test_entities_v2],
    )


class TestMessageWithoutRequest(MessageTestBase):
    async def check_quote_parsing(
        self, message: Message, method, bot_method_name: str, args, monkeypatch
    ):
        """Used in testing reply_* below. Makes sure that do_quote is handled correctly"""
        with pytest.raises(
            ValueError,
            match="`reply_to_message_id` and `reply_parameters` are mutually exclusive.",
        ):
            await method(*args, reply_to_message_id=42, reply_parameters=42)

        with pytest.raises(
            ValueError,
            match="`allow_sending_without_reply` and `reply_parameters` are mutually exclusive.",
        ):
            await method(*args, allow_sending_without_reply=True, reply_parameters=42)

        async def make_assertion(*args, **kwargs):
            return kwargs.get("chat_id"), kwargs.get("reply_parameters")

        monkeypatch.setattr(message.get_bot(), bot_method_name, make_assertion)

        for aswr in (DEFAULT_NONE, True):
            await self._check_quote_parsing(
                message=message,
                method=method,
                bot_method_name=bot_method_name,
                args=args,
                monkeypatch=monkeypatch,
                aswr=aswr,
            )

    @staticmethod
    async def _check_quote_parsing(
        message: Message, method, bot_method_name: str, args, monkeypatch, aswr
    ):
        # test that boolean input for do_quote is parse correctly
        for value in (True, False):
            chat_id, reply_parameters = await method(
                *args, do_quote=value, allow_sending_without_reply=aswr
            )
            if chat_id != message.chat.id:
                pytest.fail(f"chat_id is {chat_id} but should be {message.chat.id}")
            expected = (
                ReplyParameters(message.message_id, allow_sending_without_reply=aswr)
                if value
                else None
            )
            if reply_parameters != expected:
                pytest.fail(f"reply_parameters is {reply_parameters} but should be {expected}")

        # test that dict input for do_quote is parsed correctly
        input_chat_id = object()
        input_reply_parameters = ReplyParameters(message_id=1, chat_id=42)
        coro = method(
            *args,
            do_quote={"chat_id": input_chat_id, "reply_parameters": input_reply_parameters},
            allow_sending_without_reply=aswr,
        )
        if aswr is True:
            with pytest.raises(
                ValueError,
                match="`allow_sending_without_reply` and `dict`-value input",
            ):
                await coro
        else:
            chat_id, reply_parameters = await coro
            if chat_id is not input_chat_id:
                pytest.fail(f"chat_id is {chat_id} but should be {input_chat_id}")
            if reply_parameters is not input_reply_parameters:
                pytest.fail(
                    f"reply_parameters is {reply_parameters} "
                    f"but should be {input_reply_parameters}"
                )

        # test that do_quote input is overridden by reply_parameters
        input_parameters_2 = ReplyParameters(
            message_id=message.message_id + 1, chat_id=message.chat_id + 1
        )
        chat_id, reply_parameters = await method(
            *args,
            reply_parameters=input_parameters_2,
            # passing these here to make sure that `reply_parameters` has higher priority
            do_quote={"chat_id": input_chat_id, "reply_parameters": input_reply_parameters},
        )
        if chat_id is not message.chat.id:
            pytest.fail(f"chat_id is {chat_id} but should be {message.chat.id}")
        if reply_parameters is not input_parameters_2:
            pytest.fail(
                f"reply_parameters is {reply_parameters} but should be {input_parameters_2}"
            )

        # test that do_quote input is overridden by reply_to_message_id
        chat_id, reply_parameters = await method(
            *args,
            reply_to_message_id=42,
            # passing these here to make sure that `reply_to_message_id` has higher priority
            do_quote={"chat_id": input_chat_id, "reply_parameters": input_reply_parameters},
            allow_sending_without_reply=aswr,
        )
        if chat_id != message.chat.id:
            pytest.fail(f"chat_id is {chat_id} but should be {message.chat.id}")
        if reply_parameters is None or reply_parameters.message_id != 42:
            pytest.fail(f"reply_parameters is {reply_parameters} but should be 42")
        if reply_parameters is None or reply_parameters.allow_sending_without_reply != aswr:
            pytest.fail(
                f"reply_parameters.allow_sending_without_reply is "
                f"{reply_parameters.allow_sending_without_reply} it should be {aswr}"
            )

    @staticmethod
    async def check_thread_id_parsing(
        message: Message, method, bot_method_name: str, args, monkeypatch
    ):
        """Used in testing reply_* below. Makes sure that meassage_thread_id is parsed
        correctly."""

        async def extract_message_thread_id(*args, **kwargs):
            return kwargs.get("message_thread_id")

        monkeypatch.setattr(message.get_bot(), bot_method_name, extract_message_thread_id)

        for is_topic_message in (True, False):
            message.is_topic_message = is_topic_message

            message.message_thread_id = None
            message_thread_id = await method(*args)
            assert message_thread_id is None

            message.message_thread_id = 99
            message_thread_id = await method(*args)
            assert message_thread_id == (99 if is_topic_message else None)

            message_thread_id = await method(*args, message_thread_id=50)
            assert message_thread_id == 50

            message_thread_id = await method(*args, message_thread_id=None)
            assert message_thread_id is None

            if bot_method_name == "send_chat_action":
                return

            message_thread_id = await method(
                *args,
                do_quote=message.build_reply_arguments(
                    target_chat_id=123,
                ),
            )
            assert message_thread_id is None

            for target_chat_id in (message.chat_id, message.chat.username):
                message_thread_id = await method(
                    *args,
                    do_quote=message.build_reply_arguments(
                        target_chat_id=target_chat_id,
                    ),
                )
            assert message_thread_id == (message.message_thread_id if is_topic_message else None)

    def test_slot_behaviour(self):
        message = Message(
            message_id=MessageTestBase.id_,
            date=MessageTestBase.date,
            chat=copy(MessageTestBase.chat),
            from_user=copy(MessageTestBase.from_user),
        )
        for attr in message.__slots__:
            assert getattr(message, attr, "err") != "err", f"got extra slot '{attr}'"
        assert len(mro_slots(message)) == len(set(mro_slots(message))), "duplicate slot"

    def test_all_possibilities_de_json_and_to_dict(self, offline_bot, message_params):
        new = Message.de_json(message_params.to_dict(), offline_bot)
        assert new.api_kwargs == {}
        assert new.to_dict() == message_params.to_dict()

        # Checking that none of the attributes are dicts is a best effort approach to ensure that
        # de_json converts everything to proper classes without having to write special tests for
        # every single case
        for slot in new.__slots__:
            assert not isinstance(new[slot], dict)

    def test_de_json_localization(self, offline_bot, raw_bot, tz_bot):
        json_dict = {
            "message_id": 12,
            "from_user": get_dummy_object_json_dict("User"),
            "date": int(dtm.datetime.now().timestamp()),
            "chat": get_dummy_object_json_dict("Chat"),
            "edit_date": int(dtm.datetime.now().timestamp()),
        }

        message_raw = Message.de_json(json_dict, raw_bot)
        message_bot = Message.de_json(json_dict, offline_bot)
        message_tz = Message.de_json(json_dict, tz_bot)

        # comparing utcoffsets because comparing timezones is unpredicatable
        date_offset = message_tz.date.utcoffset()
        date_tz_bot_offset = tz_bot.defaults.tzinfo.utcoffset(message_tz.date.replace(tzinfo=None))

        edit_date_offset = message_tz.edit_date.utcoffset()
        edit_date_tz_bot_offset = tz_bot.defaults.tzinfo.utcoffset(
            message_tz.edit_date.replace(tzinfo=None)
        )

        assert message_raw.date.tzinfo == UTC
        assert message_bot.date.tzinfo == UTC
        assert date_offset == date_tz_bot_offset

        assert message_raw.edit_date.tzinfo == UTC
        assert message_bot.edit_date.tzinfo == UTC
        assert edit_date_offset == edit_date_tz_bot_offset

    def test_de_json_api_kwargs_backward_compatibility(self, offline_bot, message_params):
        message_dict = message_params.to_dict()
        keys = (
            "user_shared",
            "forward_from",
            "forward_from_chat",
            "forward_from_message_id",
            "forward_signature",
            "forward_sender_name",
            "forward_date",
        )
        for key in keys:
            message_dict[key] = key
        message = Message.de_json(message_dict, offline_bot)
        assert message.api_kwargs == {key: key for key in keys}

    def test_equality(self):
        id_ = 1
        a = Message(id_, self.date, self.chat, from_user=self.from_user)
        b = Message(id_, self.date, self.chat, from_user=self.from_user)
        c = Message(id_, self.date, Chat(123, Chat.GROUP), from_user=User(0, "", False))
        d = Message(0, self.date, self.chat, from_user=self.from_user)
        e = Update(id_)

        assert a == b
        assert hash(a) == hash(b)
        assert a is not b

        assert a != c
        assert hash(a) != hash(c)

        assert a != d
        assert hash(a) != hash(d)

        assert a != e
        assert hash(a) != hash(e)

    def test_bool(self, message, recwarn):
        # Relevant as long as we override MaybeInaccessibleMessage.__bool__
        # Can be removed once that's removed
        assert bool(message) is True
        assert len(recwarn) == 0

    async def test_parse_entity(self):
        text = (
            b"\\U0001f469\\u200d\\U0001f469\\u200d\\U0001f467"
            b"\\u200d\\U0001f467\\U0001f431http://google.com"
        ).decode("unicode-escape")
        entity = MessageEntity(type=MessageEntity.URL, offset=13, length=17)
        message = Message(
            1,
            from_user=self.from_user,
            date=self.date,
            chat=self.chat,
            text=text,
            entities=[entity],
        )
        assert message.parse_entity(entity) == "http://google.com"

        with pytest.raises(RuntimeError, match="Message has no"):
            Message(message_id=1, date=self.date, chat=self.chat).parse_entity(entity)

    async def test_parse_caption_entity(self):
        caption = (
            b"\\U0001f469\\u200d\\U0001f469\\u200d\\U0001f467"
            b"\\u200d\\U0001f467\\U0001f431http://google.com"
        ).decode("unicode-escape")
        entity = MessageEntity(type=MessageEntity.URL, offset=13, length=17)
        message = Message(
            1,
            from_user=self.from_user,
            date=self.date,
            chat=self.chat,
            caption=caption,
            caption_entities=[entity],
        )
        assert message.parse_caption_entity(entity) == "http://google.com"

        with pytest.raises(RuntimeError, match="Message has no"):
            Message(message_id=1, date=self.date, chat=self.chat).parse_entity(entity)

    async def test_parse_entities(self):
        text = (
            b"\\U0001f469\\u200d\\U0001f469\\u200d\\U0001f467"
            b"\\u200d\\U0001f467\\U0001f431http://google.com"
        ).decode("unicode-escape")
        entity = MessageEntity(type=MessageEntity.URL, offset=13, length=17)
        entity_2 = MessageEntity(type=MessageEntity.BOLD, offset=13, length=1)
        message = Message(
            1,
            from_user=self.from_user,
            date=self.date,
            chat=self.chat,
            text=text,
            entities=[entity_2, entity],
        )
        assert message.parse_entities(MessageEntity.URL) == {entity: "http://google.com"}
        assert message.parse_entities() == {entity: "http://google.com", entity_2: "h"}

    async def test_parse_caption_entities(self):
        text = (
            b"\\U0001f469\\u200d\\U0001f469\\u200d\\U0001f467"
            b"\\u200d\\U0001f467\\U0001f431http://google.com"
        ).decode("unicode-escape")
        entity = MessageEntity(type=MessageEntity.URL, offset=13, length=17)
        entity_2 = MessageEntity(type=MessageEntity.BOLD, offset=13, length=1)
        message = Message(
            1,
            from_user=self.from_user,
            date=self.date,
            chat=self.chat,
            caption=text,
            caption_entities=[entity_2, entity],
        )
        assert message.parse_caption_entities(MessageEntity.URL) == {entity: "http://google.com"}
        assert message.parse_caption_entities() == {
            entity: "http://google.com",
            entity_2: "h",
        }

    def test_text_html_simple(self):
        test_html_string = (
            "<u>Test</u> for &lt;<b>bold</b>, <i>ita_lic</i>, "
            r"<code>\`code</code>, "
            r'<a href="http://github.com/abc\)def">links</a>, '
            '<a href="tg://user?id=123456789">text-mention</a> and '
            r"<pre>`\pre</pre>. http://google.com "
            "and <i>bold <b>nested in <s>strk&gt;trgh</s> nested in</b> italic</i>. "
            '<pre><code class="python">Python pre</code></pre>. '
            '<span class="tg-spoiler">Spoiled</span>. '
            '<tg-emoji emoji-id="1">👍</tg-emoji>.\n'
            "<blockquote>Multiline\nblock quote\nwith <b>nested</b>.</blockquote>\n\n"
            "<blockquote expandable>Multiline\nexpandable\nblock quote.</blockquote>"
        )
        text_html = self.test_message_v2.text_html
        assert text_html == test_html_string

    def test_text_html_empty(self, message):
        message.text = None
        message.caption = "test"
        assert message.text_html is None

    def test_text_html_urled(self):
        test_html_string = (
            "<u>Test</u> for &lt;<b>bold</b>, <i>ita_lic</i>, "
            r"<code>\`code</code>, "
            r'<a href="http://github.com/abc\)def">links</a>, '
            '<a href="tg://user?id=123456789">text-mention</a> and '
            r'<pre>`\pre</pre>. <a href="http://google.com">http://google.com</a> '
            "and <i>bold <b>nested in <s>strk&gt;trgh</s> nested in</b> italic</i>. "
            '<pre><code class="python">Python pre</code></pre>. '
            '<span class="tg-spoiler">Spoiled</span>. '
            '<tg-emoji emoji-id="1">👍</tg-emoji>.\n'
            "<blockquote>Multiline\nblock quote\nwith <b>nested</b>.</blockquote>\n\n"
            "<blockquote expandable>Multiline\nexpandable\nblock quote.</blockquote>"
        )
        text_html = self.test_message_v2.text_html_urled
        assert text_html == test_html_string

    def test_text_markdown_simple(self):
        test_md_string = (
            r"Test for <*bold*, _ita_\__lic_, `code`, "
            "[links](http://github.com/ab_), "
            "[text-mention](tg://user?id=123456789) and ```python\npre```. "
            r"http://google.com/ab\_"
        )
        text_markdown = self.test_message.text_markdown
        assert text_markdown == test_md_string

    def test_text_markdown_v2_simple(self):
        test_md_string = (
            r"__Test__ for <*bold*, _ita\_lic_, `\\\`code`, "
            "[links](http://github.com/abc\\\\\\)def), "
            "[text\\-mention](tg://user?id=123456789) and ```\\`\\\\pre```\\. "
            r"http://google\.com and _bold *nested in ~strk\>trgh~ nested in* italic_\. "
            "```python\nPython pre```\\. ||Spoiled||\\. ![👍](tg://emoji?id=1)\\.\n"
            ">Multiline\n"
            ">block quote\n"
            r">with *nested*\."
            "\n\n>Multiline\n"
            ">expandable\n"
            r">block quote\.||"
        )
        text_markdown = self.test_message_v2.text_markdown_v2
        assert text_markdown == test_md_string

    @pytest.mark.parametrize(
        "entity_type",
        [
            MessageEntity.UNDERLINE,
            MessageEntity.STRIKETHROUGH,
            MessageEntity.SPOILER,
            MessageEntity.BLOCKQUOTE,
            MessageEntity.CUSTOM_EMOJI,
        ],
    )
    def test_text_markdown_new_in_v2(self, message, entity_type):
        message.text = "test"
        message.entities = [
            MessageEntity(MessageEntity.BOLD, offset=0, length=4),
            MessageEntity(MessageEntity.ITALIC, offset=0, length=4),
        ]
        with pytest.raises(ValueError, match="Nested entities are not supported for"):
            assert message.text_markdown

        message.entities = [MessageEntity(entity_type, offset=0, length=4)]
        with pytest.raises(ValueError, match="entities are not supported for"):
            message.text_markdown

        message.entities = []

    def test_text_markdown_empty(self, message):
        message.text = None
        message.caption = "test"
        assert message.text_markdown is None
        assert message.text_markdown_v2 is None

    def test_text_markdown_urled(self):
        test_md_string = (
            r"Test for <*bold*, _ita_\__lic_, `code`, "
            "[links](http://github.com/ab_), "
            "[text-mention](tg://user?id=123456789) and ```python\npre```. "
            "[http://google.com/ab_](http://google.com/ab_)"
        )
        text_markdown = self.test_message.text_markdown_urled
        assert text_markdown == test_md_string

    def test_text_markdown_v2_urled(self):
        test_md_string = (
            r"__Test__ for <*bold*, _ita\_lic_, `\\\`code`, "
            "[links](http://github.com/abc\\\\\\)def), "
            "[text\\-mention](tg://user?id=123456789) and ```\\`\\\\pre```\\. "
            r"[http://google\.com](http://google.com) and _bold *nested in ~strk\>trgh~ "
            "nested in* italic_\\. ```python\nPython pre```\\. ||Spoiled||\\. "
            "![👍](tg://emoji?id=1)\\.\n"
            ">Multiline\n"
            ">block quote\n"
            r">with *nested*\."
            "\n\n>Multiline\n"
            ">expandable\n"
            r">block quote\.||"
        )
        text_markdown = self.test_message_v2.text_markdown_v2_urled
        assert text_markdown == test_md_string

    def test_text_html_emoji(self):
        text = b"\\U0001f469\\u200d\\U0001f469\\u200d ABC".decode("unicode-escape")
        expected = b"\\U0001f469\\u200d\\U0001f469\\u200d <b>ABC</b>".decode("unicode-escape")
        bold_entity = MessageEntity(type=MessageEntity.BOLD, offset=7, length=3)
        message = Message(
            1,
            from_user=self.from_user,
            date=self.date,
            chat=self.chat,
            text=text,
            entities=[bold_entity],
        )
        assert expected == message.text_html

    def test_text_markdown_emoji(self):
        text = b"\\U0001f469\\u200d\\U0001f469\\u200d ABC".decode("unicode-escape")
        expected = b"\\U0001f469\\u200d\\U0001f469\\u200d *ABC*".decode("unicode-escape")
        bold_entity = MessageEntity(type=MessageEntity.BOLD, offset=7, length=3)
        message = Message(
            1, self.date, self.chat, self.from_user, text=text, entities=[bold_entity]
        )
        assert expected == message.text_markdown

    @pytest.mark.parametrize(
        "type_",
        argvalues=[
            "text_markdown",
            "text_markdown_urled",
        ],
    )
    def test_text_custom_emoji_md_v1(self, type_, recwarn):
        text = "Look a custom emoji: 😎"
        emoji_entity = MessageEntity(
            type=MessageEntity.CUSTOM_EMOJI,
            offset=21,
            length=2,
            custom_emoji_id="5472409228461217725",
        )
        message = Message(
            1,
            from_user=self.from_user,
            date=self.date,
            chat=self.chat,
            text=text,
            entities=[emoji_entity],
        )
        with pytest.raises(ValueError, match="Custom Emoji entities are not supported for"):
            getattr(message, type_)

    @pytest.mark.parametrize(
        "type_",
        argvalues=[
            "text_markdown_v2",
            "text_markdown_v2_urled",
        ],
    )
    def test_text_custom_emoji_md_v2(self, type_):
        text = "Look a custom emoji: 😎"
        expected = "Look a custom emoji: ![😎](tg://emoji?id=5472409228461217725)"
        emoji_entity = MessageEntity(
            type=MessageEntity.CUSTOM_EMOJI,
            offset=21,
            length=2,
            custom_emoji_id="5472409228461217725",
        )
        message = Message(
            1,
            from_user=self.from_user,
            date=self.date,
            chat=self.chat,
            text=text,
            entities=[emoji_entity],
        )
        assert expected == message[type_]

    @pytest.mark.parametrize(
        "type_",
        argvalues=[
            "text_html",
            "text_html_urled",
        ],
    )
    def test_text_custom_emoji_html(self, type_):
        text = "Look a custom emoji: 😎"
        expected = 'Look a custom emoji: <tg-emoji emoji-id="5472409228461217725">😎</tg-emoji>'
        emoji_entity = MessageEntity(
            type=MessageEntity.CUSTOM_EMOJI,
            offset=21,
            length=2,
            custom_emoji_id="5472409228461217725",
        )
        message = Message(
            1,
            from_user=self.from_user,
            date=self.date,
            chat=self.chat,
            text=text,
            entities=[emoji_entity],
        )
        assert expected == message[type_]

    def test_caption_html_simple(self):
        test_html_string = (
            "<u>Test</u> for &lt;<b>bold</b>, <i>ita_lic</i>, "
            r"<code>\`code</code>, "
            r'<a href="http://github.com/abc\)def">links</a>, '
            '<a href="tg://user?id=123456789">text-mention</a> and '
            r"<pre>`\pre</pre>. http://google.com "
            "and <i>bold <b>nested in <s>strk&gt;trgh</s> nested in</b> italic</i>. "
            '<pre><code class="python">Python pre</code></pre>. '
            '<span class="tg-spoiler">Spoiled</span>. '
            '<tg-emoji emoji-id="1">👍</tg-emoji>.\n'
            "<blockquote>Multiline\nblock quote\nwith <b>nested</b>.</blockquote>\n\n"
            "<blockquote expandable>Multiline\nexpandable\nblock quote.</blockquote>"
        )
        caption_html = self.test_message_v2.caption_html
        assert caption_html == test_html_string

    def test_caption_html_empty(self, message):
        message.text = "test"
        message.caption = None
        assert message.caption_html is None

    def test_caption_html_urled(self):
        test_html_string = (
            "<u>Test</u> for &lt;<b>bold</b>, <i>ita_lic</i>, "
            r"<code>\`code</code>, "
            r'<a href="http://github.com/abc\)def">links</a>, '
            '<a href="tg://user?id=123456789">text-mention</a> and '
            r'<pre>`\pre</pre>. <a href="http://google.com">http://google.com</a> '
            "and <i>bold <b>nested in <s>strk&gt;trgh</s> nested in</b> italic</i>. "
            '<pre><code class="python">Python pre</code></pre>. '
            '<span class="tg-spoiler">Spoiled</span>. '
            '<tg-emoji emoji-id="1">👍</tg-emoji>.\n'
            "<blockquote>Multiline\nblock quote\nwith <b>nested</b>.</blockquote>\n\n"
            "<blockquote expandable>Multiline\nexpandable\nblock quote.</blockquote>"
        )
        caption_html = self.test_message_v2.caption_html_urled
        assert caption_html == test_html_string

    def test_caption_markdown_simple(self):
        test_md_string = (
            r"Test for <*bold*, _ita_\__lic_, `code`, "
            "[links](http://github.com/ab_), "
            "[text-mention](tg://user?id=123456789) and ```python\npre```. "
            r"http://google.com/ab\_"
        )
        caption_markdown = self.test_message.caption_markdown
        assert caption_markdown == test_md_string

    def test_caption_markdown_v2_simple(self):
        test_md_string = (
            r"__Test__ for <*bold*, _ita\_lic_, `\\\`code`, "
            "[links](http://github.com/abc\\\\\\)def), "
            "[text\\-mention](tg://user?id=123456789) and ```\\`\\\\pre```\\. "
            r"http://google\.com and _bold *nested in ~strk\>trgh~ nested in* italic_\. "
            "```python\nPython pre```\\. ||Spoiled||\\. ![👍](tg://emoji?id=1)\\.\n"
            ">Multiline\n"
            ">block quote\n"
            r">with *nested*\."
            "\n\n>Multiline\n"
            ">expandable\n"
            r">block quote\.||"
        )
        caption_markdown = self.test_message_v2.caption_markdown_v2
        assert caption_markdown == test_md_string

    def test_caption_markdown_empty(self, message):
        message.text = "test"
        message.caption = None
        assert message.caption_markdown is None
        assert message.caption_markdown_v2 is None

    def test_caption_markdown_urled(self):
        test_md_string = (
            r"Test for <*bold*, _ita_\__lic_, `code`, "
            "[links](http://github.com/ab_), "
            "[text-mention](tg://user?id=123456789) and ```python\npre```. "
            "[http://google.com/ab_](http://google.com/ab_)"
        )
        caption_markdown = self.test_message.caption_markdown_urled
        assert caption_markdown == test_md_string

    def test_caption_markdown_v2_urled(self):
        test_md_string = (
            r"__Test__ for <*bold*, _ita\_lic_, `\\\`code`, "
            "[links](http://github.com/abc\\\\\\)def), "
            "[text\\-mention](tg://user?id=123456789) and ```\\`\\\\pre```\\. "
            r"[http://google\.com](http://google.com) and _bold *nested in ~strk\>trgh~ "
            "nested in* italic_\\. ```python\nPython pre```\\. ||Spoiled||\\. "
            "![👍](tg://emoji?id=1)\\.\n"
            ">Multiline\n"
            ">block quote\n"
            r">with *nested*\."
            "\n\n>Multiline\n"
            ">expandable\n"
            r">block quote\.||"
        )
        caption_markdown = self.test_message_v2.caption_markdown_v2_urled
        assert caption_markdown == test_md_string

    def test_caption_html_emoji(self):
        caption = b"\\U0001f469\\u200d\\U0001f469\\u200d ABC".decode("unicode-escape")
        expected = b"\\U0001f469\\u200d\\U0001f469\\u200d <b>ABC</b>".decode("unicode-escape")
        bold_entity = MessageEntity(type=MessageEntity.BOLD, offset=7, length=3)
        message = Message(
            1,
            from_user=self.from_user,
            date=self.date,
            chat=self.chat,
            caption=caption,
            caption_entities=[bold_entity],
        )
        assert expected == message.caption_html

    def test_caption_markdown_emoji(self):
        caption = b"\\U0001f469\\u200d\\U0001f469\\u200d ABC".decode("unicode-escape")
        expected = b"\\U0001f469\\u200d\\U0001f469\\u200d *ABC*".decode("unicode-escape")
        bold_entity = MessageEntity(type=MessageEntity.BOLD, offset=7, length=3)
        message = Message(
            1,
            from_user=self.from_user,
            date=self.date,
            chat=self.chat,
            caption=caption,
            caption_entities=[bold_entity],
        )
        assert expected == message.caption_markdown

    @pytest.mark.parametrize(
        "type_",
        argvalues=[
            "caption_markdown",
            "caption_markdown_urled",
        ],
    )
    def test_caption_custom_emoji_md_v1(self, type_, recwarn):
        caption = "Look a custom emoji: 😎"
        emoji_entity = MessageEntity(
            type=MessageEntity.CUSTOM_EMOJI,
            offset=21,
            length=2,
            custom_emoji_id="5472409228461217725",
        )
        message = Message(
            1,
            from_user=self.from_user,
            date=self.date,
            chat=self.chat,
            caption=caption,
            caption_entities=[emoji_entity],
        )
        with pytest.raises(ValueError, match="Custom Emoji entities are not supported for"):
            getattr(message, type_)

    @pytest.mark.parametrize(
        "type_",
        argvalues=[
            "caption_markdown_v2",
            "caption_markdown_v2_urled",
        ],
    )
    def test_caption_custom_emoji_md_v2(self, type_):
        caption = "Look a custom emoji: 😎"
        expected = "Look a custom emoji: ![😎](tg://emoji?id=5472409228461217725)"
        emoji_entity = MessageEntity(
            type=MessageEntity.CUSTOM_EMOJI,
            offset=21,
            length=2,
            custom_emoji_id="5472409228461217725",
        )
        message = Message(
            1,
            from_user=self.from_user,
            date=self.date,
            chat=self.chat,
            caption=caption,
            caption_entities=[emoji_entity],
        )
        assert expected == message[type_]

    @pytest.mark.parametrize(
        "type_",
        argvalues=[
            "caption_html",
            "caption_html_urled",
        ],
    )
    def test_caption_custom_emoji_html(self, type_):
        caption = "Look a custom emoji: 😎"
        expected = 'Look a custom emoji: <tg-emoji emoji-id="5472409228461217725">😎</tg-emoji>'
        emoji_entity = MessageEntity(
            type=MessageEntity.CUSTOM_EMOJI,
            offset=21,
            length=2,
            custom_emoji_id="5472409228461217725",
        )
        message = Message(
            1,
            from_user=self.from_user,
            date=self.date,
            chat=self.chat,
            caption=caption,
            caption_entities=[emoji_entity],
        )
        assert expected == message[type_]

    async def test_parse_entities_url_emoji(self):
        url = b"http://github.com/?unicode=\\u2713\\U0001f469".decode("unicode-escape")
        text = "some url"
        link_entity = MessageEntity(type=MessageEntity.URL, offset=0, length=8, url=url)
        message = Message(
            1, self.from_user, self.date, self.chat, text=text, entities=[link_entity]
        )
        assert message.parse_entities() == {link_entity: text}
        assert next(iter(message.parse_entities())).url == url

    def test_chat_id(self, message):
        assert message.chat_id == message.chat.id

    def test_id(self, message):
        assert message.message_id == message.id

    @pytest.mark.parametrize("type_", argvalues=[Chat.SUPERGROUP, Chat.CHANNEL])
    def test_link_with_username(self, message, type_):
        message.chat.username = "username"
        message.chat.type = type_
        assert message.link == f"https://t.me/{message.chat.username}/{message.message_id}"

    @pytest.mark.parametrize(
        ("type_", "id_"), argvalues=[(Chat.CHANNEL, -1003), (Chat.SUPERGROUP, -1003)]
    )
    def test_link_with_id(self, message, type_, id_):
        message.chat.username = None
        message.chat.id = id_
        message.chat.type = type_
        # The leading - for group ids/ -100 for supergroup ids isn't supposed to be in the link
        assert message.link == f"https://t.me/c/{3}/{message.message_id}"

    @pytest.mark.parametrize("type_", argvalues=[Chat.SUPERGROUP, Chat.CHANNEL])
    def test_link_with_topics(self, message, type_):
        message.chat.username = None
        message.chat.id = -1003
        message.chat.type = type_
        message.is_topic_message = True
        message.message_thread_id = 123
        assert message.link == f"https://t.me/c/3/{message.message_id}?thread=123"

    @pytest.mark.parametrize("type_", argvalues=[Chat.SUPERGROUP, Chat.CHANNEL])
    def test_link_with_reply(self, message, type_):
        message.chat.username = None
        message.chat.id = -1003
        message.chat.type = type_
        message.reply_to_message = Message(7, self.from_user, self.date, self.chat, text="Reply")
        message.message_thread_id = 123
        assert message.link == f"https://t.me/c/3/{message.message_id}?thread=123"

    @pytest.mark.parametrize(("id_", "username"), argvalues=[(None, "username"), (-3, None)])
    def test_link_private_chats(self, message, id_, username):
        message.chat.type = Chat.PRIVATE
        message.chat.id = id_
        message.chat.username = username
        assert message.link is None
        message.chat.type = Chat.GROUP
        assert message.link is None

    def test_effective_attachment(self, message_params):
        # This list is hard coded on purpose because just using constants.MessageAttachmentType
        # (which is used in Message.effective_message) wouldn't find any mistakes
        expected_attachment_types = [
            "animation",
            "audio",
            "contact",
            "dice",
            "document",
            "game",
            "invoice",
            "location",
            "paid_media",
            "passport_data",
            "photo",
            "poll",
            "sticker",
            "story",
            "successful_payment",
            "video",
            "video_note",
            "voice",
            "venue",
        ]

        for _ in range(3):
            # We run the same test multiple times to make sure that the caching is tested

            attachment = message_params.effective_attachment
            if attachment:
                condition = any(
                    message_params[message_type] is attachment
                    for message_type in expected_attachment_types
                )
                assert condition, "Got effective_attachment for unexpected type"
            else:
                condition = any(
                    message_params[message_type] for message_type in expected_attachment_types
                )
                assert not condition, "effective_attachment was None even though it should not be"

    def test_compute_quote_position_and_entities_false_index(self, message):
        message.text = "AA"
        with pytest.raises(
            ValueError,
            match="You requested the 5-th occurrence of 'A', but this text appears only 2 times.",
        ):
            message.compute_quote_position_and_entities("A", 5)

    def test_compute_quote_position_and_entities_no_text_or_caption(self, message):
        message.text = None
        message.caption = None
        with pytest.raises(
            RuntimeError,
            match="This message has neither text nor caption.",
        ):
            message.compute_quote_position_and_entities("A", 5)

    @pytest.mark.parametrize(
        ("text", "quote", "index", "expected"),
        argvalues=[
            ("AA", "A", None, 0),
            ("AA", "A", 0, 0),
            ("AA", "A", 1, 1),
            ("ABC ABC ABC ABC", "ABC", None, 0),
            ("ABC ABC ABC ABC", "ABC", 0, 0),
            ("ABC ABC ABC ABC", "ABC", 3, 12),
            ("👨‍👨‍👧👨‍👨‍👧👨‍👨‍👧👨‍👨‍👧", "👨‍👨‍👧", 0, 0),
            ("👨‍👨‍👧👨‍👨‍👧👨‍👨‍👧👨‍👨‍👧", "👨‍👨‍👧", 3, 24),
            ("👨‍👨‍👧👨‍👨‍👧👨‍👨‍👧👨‍👨‍👧", "👨", 1, 3),
            ("👨‍👨‍👧👨‍👨‍👧👨‍👨‍👧👨‍👨‍👧", "👧", 2, 22),
        ],
    )
    @pytest.mark.parametrize("caption", [True, False])
    def test_compute_quote_position_and_entities_position(
        self, message, text, quote, index, expected, caption
    ):
        if caption:
            message.caption = text
            message.text = None
        else:
            message.text = text
            message.caption = None

        assert message.compute_quote_position_and_entities(quote, index)[0] == expected

    def test_compute_quote_position_and_entities_entities(self, message):
        message.text = "A A A"
        message.entities = ()
        assert message.compute_quote_position_and_entities("A", 0)[1] is None

        message.entities = (
            # covers complete string
            MessageEntity(type=MessageEntity.BOLD, offset=0, length=6),
            # covers first 2 As only
            MessageEntity(type=MessageEntity.ITALIC, offset=0, length=3),
            # covers second 2 As only
            MessageEntity(type=MessageEntity.UNDERLINE, offset=2, length=3),
            # covers middle A only
            MessageEntity(type=MessageEntity.STRIKETHROUGH, offset=2, length=1),
            # covers only whitespace, should be ignored
            MessageEntity(type=MessageEntity.CODE, offset=1, length=1),
        )

        assert message.compute_quote_position_and_entities("A", 0)[1] == (
            MessageEntity(type=MessageEntity.BOLD, offset=0, length=1),
            MessageEntity(type=MessageEntity.ITALIC, offset=0, length=1),
        )

        assert message.compute_quote_position_and_entities("A", 1)[1] == (
            MessageEntity(type=MessageEntity.BOLD, offset=0, length=1),
            MessageEntity(type=MessageEntity.ITALIC, offset=0, length=1),
            MessageEntity(type=MessageEntity.UNDERLINE, offset=0, length=1),
            MessageEntity(type=MessageEntity.STRIKETHROUGH, offset=0, length=1),
        )

        assert message.compute_quote_position_and_entities("A", 2)[1] == (
            MessageEntity(type=MessageEntity.BOLD, offset=0, length=1),
            MessageEntity(type=MessageEntity.UNDERLINE, offset=0, length=1),
        )

    @pytest.mark.parametrize(
        ("target_chat_id", "expected"),
        argvalues=[
            (None, 3),
            (3, 3),
            (-1003, -1003),
            ("@username", "@username"),
        ],
    )
    def test_build_reply_arguments_chat_id_and_message_id(self, message, target_chat_id, expected):
        message.chat.id = 3
        reply_kwargs = message.build_reply_arguments(target_chat_id=target_chat_id)
        assert reply_kwargs["chat_id"] == expected
        assert reply_kwargs["reply_parameters"].chat_id == (None if expected == 3 else 3)
        assert reply_kwargs["reply_parameters"].message_id == message.message_id

    @pytest.mark.parametrize(
        ("target_chat_id", "message_thread_id", "expected"),
        argvalues=[
            (None, None, True),
            (None, 123, True),
            (None, 0, False),
            (None, -1, False),
            (3, None, True),
            (3, 123, True),
            (3, 0, False),
            (3, -1, False),
            (-1003, None, False),
            (-1003, 123, False),
            (-1003, 0, False),
            (-1003, -1, False),
            ("@username", None, True),
            ("@username", 123, True),
            ("@username", 0, False),
            ("@username", -1, False),
            ("@other_username", None, False),
            ("@other_username", 123, False),
            ("@other_username", 0, False),
            ("@other_username", -1, False),
        ],
    )
    def test_build_reply_arguments_aswr(
        self, message, target_chat_id, message_thread_id, expected
    ):
        message.chat.id = 3
        message.chat.username = "username"
        message.message_thread_id = 123
        assert (
            message.build_reply_arguments(
                target_chat_id=target_chat_id, message_thread_id=message_thread_id
            )["reply_parameters"].allow_sending_without_reply
            is not None
        ) == expected

        assert (
            message.build_reply_arguments(
                target_chat_id=target_chat_id,
                message_thread_id=message_thread_id,
                allow_sending_without_reply="custom",
            )["reply_parameters"].allow_sending_without_reply
        ) == ("custom" if expected else None)

    def test_build_reply_arguments_quote(self, message, monkeypatch):
        reply_parameters = message.build_reply_arguments()["reply_parameters"]
        assert reply_parameters.quote is None
        assert reply_parameters.quote_entities == ()
        assert reply_parameters.quote_position is None
        assert not reply_parameters.quote_parse_mode

        quote_obj = object()
        quote_index = object()
        quote_entities = (object(), object())
        quote_position = object()

        def mock_compute(quote, index):
            if quote is quote_obj and index is quote_index:
                return quote_position, quote_entities
            return False, False

        monkeypatch.setattr(message, "compute_quote_position_and_entities", mock_compute)
        reply_parameters = message.build_reply_arguments(quote=quote_obj, quote_index=quote_index)[
            "reply_parameters"
        ]

        assert reply_parameters.quote is quote_obj
        assert reply_parameters.quote_entities is quote_entities
        assert reply_parameters.quote_position is quote_position
        assert not reply_parameters.quote_parse_mode

    async def test_reply_text(self, monkeypatch, message):
        async def make_assertion(*_, **kwargs):
            id_ = kwargs["chat_id"] == message.chat_id
            text = kwargs["text"] == "test"
            return id_ and text

        assert check_shortcut_signature(
            Message.reply_text,
            Bot.send_message,
            [
                "chat_id",
                "reply_to_message_id",
                "business_connection_id",
                "direct_messages_topic_id",
            ],
            ["do_quote", "reply_to_message_id"],
            annotation_overrides={"message_thread_id": (ODVInput[int], DEFAULT_NONE)},
        )
        assert await check_shortcut_call(
            message.reply_text,
            message.get_bot(),
            "send_message",
            skip_params=["reply_to_message_id"],
            shortcut_kwargs=["business_connection_id", "direct_messages_topic_id"],
        )
        assert await check_defaults_handling(
            message.reply_text, message.get_bot(), no_default_kwargs={"message_thread_id"}
        )

        monkeypatch.setattr(message.get_bot(), "send_message", make_assertion)
        assert await message.reply_text("test")
        await self.check_quote_parsing(
            message, message.reply_text, "send_message", ["test"], monkeypatch
        )

        await self.check_thread_id_parsing(
            message, message.reply_text, "send_message", ["test"], monkeypatch
        )

    async def test_reply_markdown(self, monkeypatch, message):
        test_md_string = (
            r"Test for <*bold*, _ita_\__lic_, `code`, "
            "[links](http://github.com/ab_), "
            "[text-mention](tg://user?id=123456789) and ```python\npre```. "
            r"http://google.com/ab\_"
        )

        async def make_assertion(*_, **kwargs):
            cid = kwargs["chat_id"] == message.chat_id
            markdown_text = kwargs["text"] == test_md_string
            markdown_enabled = kwargs["parse_mode"] == ParseMode.MARKDOWN
            return all([cid, markdown_text, markdown_enabled])

        assert check_shortcut_signature(
            Message.reply_markdown,
            Bot.send_message,
            [
                "chat_id",
                "parse_mode",
                "reply_to_message_id",
                "business_connection_id",
                "direct_messages_topic_id",
            ],
            ["do_quote", "reply_to_message_id"],
            annotation_overrides={"message_thread_id": (ODVInput[int], DEFAULT_NONE)},
        )
        assert await check_shortcut_call(
            message.reply_text,
            message.get_bot(),
            "send_message",
            skip_params=["reply_to_message_id"],
            shortcut_kwargs=["business_connection_id", "direct_messages_topic_id"],
        )
        assert await check_defaults_handling(
            message.reply_text, message.get_bot(), no_default_kwargs={"message_thread_id"}
        )

        text_markdown = self.test_message.text_markdown
        assert text_markdown == test_md_string

        monkeypatch.setattr(message.get_bot(), "send_message", make_assertion)
        assert await message.reply_markdown(self.test_message.text_markdown)

        await self.check_thread_id_parsing(
            message, message.reply_markdown, "send_message", ["test"], monkeypatch
        )

    async def test_reply_markdown_v2(self, monkeypatch, message):
        test_md_string = (
            r"__Test__ for <*bold*, _ita\_lic_, `\\\`code`, "
            "[links](http://github.com/abc\\\\\\)def), "
            "[text\\-mention](tg://user?id=123456789) and ```\\`\\\\pre```\\. "
            r"http://google\.com and _bold *nested in ~strk\>trgh~ nested in* italic_\. "
            "```python\nPython pre```\\. ||Spoiled||\\. ![👍](tg://emoji?id=1)\\.\n"
            ">Multiline\n"
            ">block quote\n"
            r">with *nested*\."
            "\n\n>Multiline\n"
            ">expandable\n"
            r">block quote\.||"
        )

        async def make_assertion(*_, **kwargs):
            cid = kwargs["chat_id"] == message.chat_id
            markdown_text = kwargs["text"] == test_md_string
            markdown_enabled = kwargs["parse_mode"] == ParseMode.MARKDOWN_V2
            return all([cid, markdown_text, markdown_enabled])

        assert check_shortcut_signature(
            Message.reply_markdown_v2,
            Bot.send_message,
            [
                "chat_id",
                "parse_mode",
                "reply_to_message_id",
                "business_connection_id",
                "direct_messages_topic_id",
            ],
            ["do_quote", "reply_to_message_id"],
            annotation_overrides={"message_thread_id": (ODVInput[int], DEFAULT_NONE)},
        )
        assert await check_shortcut_call(
            message.reply_text,
            message.get_bot(),
            "send_message",
            skip_params=["reply_to_message_id"],
            shortcut_kwargs=["business_connection_id", "direct_messages_topic_id"],
        )
        assert await check_defaults_handling(
            message.reply_text, message.get_bot(), no_default_kwargs={"message_thread_id"}
        )

        text_markdown = self.test_message_v2.text_markdown_v2
        assert text_markdown == test_md_string

        monkeypatch.setattr(message.get_bot(), "send_message", make_assertion)
        assert await message.reply_markdown_v2(self.test_message_v2.text_markdown_v2)
        await self.check_quote_parsing(
            message, message.reply_markdown_v2, "send_message", [test_md_string], monkeypatch
        )

        await self.check_thread_id_parsing(
            message, message.reply_markdown_v2, "send_message", ["test"], monkeypatch
        )

    async def test_reply_html(self, monkeypatch, message):
        test_html_string = (
            "<u>Test</u> for &lt;<b>bold</b>, <i>ita_lic</i>, "
            r"<code>\`code</code>, "
            r'<a href="http://github.com/abc\)def">links</a>, '
            '<a href="tg://user?id=123456789">text-mention</a> and '
            r"<pre>`\pre</pre>. http://google.com "
            "and <i>bold <b>nested in <s>strk&gt;trgh</s> nested in</b> italic</i>. "
            '<pre><code class="python">Python pre</code></pre>. '
            '<span class="tg-spoiler">Spoiled</span>. '
            '<tg-emoji emoji-id="1">👍</tg-emoji>.\n'
            "<blockquote>Multiline\nblock quote\nwith <b>nested</b>.</blockquote>\n\n"
            "<blockquote expandable>Multiline\nexpandable\nblock quote.</blockquote>"
        )

        async def make_assertion(*_, **kwargs):
            cid = kwargs["chat_id"] == message.chat_id
            html_text = kwargs["text"] == test_html_string
            html_enabled = kwargs["parse_mode"] == ParseMode.HTML
            return all([cid, html_text, html_enabled])

        assert check_shortcut_signature(
            Message.reply_html,
            Bot.send_message,
            [
                "chat_id",
                "parse_mode",
                "reply_to_message_id",
                "business_connection_id",
                "direct_messages_topic_id",
            ],
            ["do_quote", "reply_to_message_id"],
            annotation_overrides={"message_thread_id": (ODVInput[int], DEFAULT_NONE)},
        )
        assert await check_shortcut_call(
            message.reply_text,
            message.get_bot(),
            "send_message",
            skip_params=["reply_to_message_id"],
            shortcut_kwargs=["business_connection_id", "direct_messages_topic_id"],
        )
        assert await check_defaults_handling(
            message.reply_text, message.get_bot(), no_default_kwargs={"message_thread_id"}
        )

        text_html = self.test_message_v2.text_html
        assert text_html == test_html_string

        monkeypatch.setattr(message.get_bot(), "send_message", make_assertion)
        assert await message.reply_html(self.test_message_v2.text_html)
        await self.check_quote_parsing(
            message, message.reply_html, "send_message", [test_html_string], monkeypatch
        )

        await self.check_thread_id_parsing(
            message, message.reply_html, "send_message", ["test"], monkeypatch
        )

    async def test_reply_media_group(self, monkeypatch, message):
        async def make_assertion(*_, **kwargs):
            id_ = kwargs["chat_id"] == message.chat_id
            media = kwargs["media"] == "reply_media_group"
            return id_ and media

        assert check_shortcut_signature(
            Message.reply_media_group,
            Bot.send_media_group,
            [
                "chat_id",
                "reply_to_message_id",
                "business_connection_id",
                "direct_messages_topic_id",
            ],
            ["do_quote", "reply_to_message_id"],
            annotation_overrides={"message_thread_id": (ODVInput[int], DEFAULT_NONE)},
        )
        assert await check_shortcut_call(
            message.reply_media_group,
            message.get_bot(),
            "send_media_group",
            skip_params=["reply_to_message_id"],
            shortcut_kwargs=["business_connection_id", "direct_messages_topic_id"],
        )
        assert await check_defaults_handling(
            message.reply_media_group, message.get_bot(), no_default_kwargs={"message_thread_id"}
        )

        monkeypatch.setattr(message.get_bot(), "send_media_group", make_assertion)
        assert await message.reply_media_group(media="reply_media_group")
        await self.check_quote_parsing(
            message,
            message.reply_media_group,
            "send_media_group",
            ["reply_media_group"],
            monkeypatch,
        )

        await self.check_thread_id_parsing(
            message,
            message.reply_media_group,
            "send_media_group",
            ["reply_media_group"],
            monkeypatch,
        )

    async def test_reply_photo(self, monkeypatch, message):
        async def make_assertion(*_, **kwargs):
            id_ = kwargs["chat_id"] == message.chat_id
            photo = kwargs["photo"] == "test_photo"
            return id_ and photo

        assert check_shortcut_signature(
            Message.reply_photo,
            Bot.send_photo,
            [
                "chat_id",
                "reply_to_message_id",
                "business_connection_id",
                "direct_messages_topic_id",
            ],
            ["do_quote", "reply_to_message_id"],
            annotation_overrides={"message_thread_id": (ODVInput[int], DEFAULT_NONE)},
        )
        assert await check_shortcut_call(
            message.reply_photo,
            message.get_bot(),
            "send_photo",
            skip_params=["reply_to_message_id"],
            shortcut_kwargs=["business_connection_id", "direct_messages_topic_id"],
        )
        assert await check_defaults_handling(
            message.reply_photo, message.get_bot(), no_default_kwargs={"message_thread_id"}
        )

        monkeypatch.setattr(message.get_bot(), "send_photo", make_assertion)
        assert await message.reply_photo(photo="test_photo")
        await self.check_quote_parsing(
            message, message.reply_photo, "send_photo", ["test_photo"], monkeypatch
        )

        await self.check_thread_id_parsing(
            message, message.reply_photo, "send_photo", ["test_photo"], monkeypatch
        )

    async def test_reply_audio(self, monkeypatch, message):
        async def make_assertion(*_, **kwargs):
            id_ = kwargs["chat_id"] == message.chat_id
            audio = kwargs["audio"] == "test_audio"
            return id_ and audio

        assert check_shortcut_signature(
            Message.reply_audio,
            Bot.send_audio,
            [
                "chat_id",
                "reply_to_message_id",
                "business_connection_id",
                "direct_messages_topic_id",
            ],
            ["do_quote", "reply_to_message_id"],
            annotation_overrides={"message_thread_id": (ODVInput[int], DEFAULT_NONE)},
        )
        assert await check_shortcut_call(
            message.reply_audio,
            message.get_bot(),
            "send_audio",
            skip_params=["reply_to_message_id"],
            shortcut_kwargs=["business_connection_id", "direct_messages_topic_id"],
        )
        assert await check_defaults_handling(
            message.reply_audio, message.get_bot(), no_default_kwargs={"message_thread_id"}
        )

        monkeypatch.setattr(message.get_bot(), "send_audio", make_assertion)
        assert await message.reply_audio(audio="test_audio")
        await self.check_quote_parsing(
            message, message.reply_audio, "send_audio", ["test_audio"], monkeypatch
        )

        await self.check_thread_id_parsing(
            message, message.reply_audio, "send_audio", ["test_audio"], monkeypatch
        )

    async def test_reply_document(self, monkeypatch, message):
        async def make_assertion(*_, **kwargs):
            id_ = kwargs["chat_id"] == message.chat_id
            document = kwargs["document"] == "test_document"
            return id_ and document

        assert check_shortcut_signature(
            Message.reply_document,
            Bot.send_document,
            [
                "chat_id",
                "reply_to_message_id",
                "business_connection_id",
                "direct_messages_topic_id",
            ],
            ["do_quote", "reply_to_message_id"],
            annotation_overrides={"message_thread_id": (ODVInput[int], DEFAULT_NONE)},
        )
        assert await check_shortcut_call(
            message.reply_document,
            message.get_bot(),
            "send_document",
            skip_params=["reply_to_message_id"],
            shortcut_kwargs=["business_connection_id", "direct_messages_topic_id"],
        )
        assert await check_defaults_handling(
            message.reply_document, message.get_bot(), no_default_kwargs={"message_thread_id"}
        )

        monkeypatch.setattr(message.get_bot(), "send_document", make_assertion)
        assert await message.reply_document(document="test_document")
        await self.check_quote_parsing(
            message, message.reply_document, "send_document", ["test_document"], monkeypatch
        )

        await self.check_thread_id_parsing(
            message, message.reply_document, "send_document", ["test_document"], monkeypatch
        )

    async def test_reply_animation(self, monkeypatch, message):
        async def make_assertion(*_, **kwargs):
            id_ = kwargs["chat_id"] == message.chat_id
            animation = kwargs["animation"] == "test_animation"
            return id_ and animation

        assert check_shortcut_signature(
            Message.reply_animation,
            Bot.send_animation,
            [
                "chat_id",
                "reply_to_message_id",
                "business_connection_id",
                "direct_messages_topic_id",
            ],
            ["do_quote", "reply_to_message_id"],
            annotation_overrides={"message_thread_id": (ODVInput[int], DEFAULT_NONE)},
        )
        assert await check_shortcut_call(
            message.reply_animation,
            message.get_bot(),
            "send_animation",
            skip_params=["reply_to_message_id"],
            shortcut_kwargs=["business_connection_id", "direct_messages_topic_id"],
        )
        assert await check_defaults_handling(
            message.reply_animation, message.get_bot(), no_default_kwargs={"message_thread_id"}
        )

        monkeypatch.setattr(message.get_bot(), "send_animation", make_assertion)
        assert await message.reply_animation(animation="test_animation")
        await self.check_quote_parsing(
            message, message.reply_animation, "send_animation", ["test_animation"], monkeypatch
        )

        await self.check_thread_id_parsing(
            message, message.reply_animation, "send_animation", ["test_animation"], monkeypatch
        )

    async def test_reply_sticker(self, monkeypatch, message):
        async def make_assertion(*_, **kwargs):
            id_ = kwargs["chat_id"] == message.chat_id
            sticker = kwargs["sticker"] == "test_sticker"
            return id_ and sticker

        assert check_shortcut_signature(
            Message.reply_sticker,
            Bot.send_sticker,
            [
                "chat_id",
                "reply_to_message_id",
                "business_connection_id",
                "direct_messages_topic_id",
            ],
            ["do_quote", "reply_to_message_id"],
            annotation_overrides={"message_thread_id": (ODVInput[int], DEFAULT_NONE)},
        )
        assert await check_shortcut_call(
            message.reply_sticker,
            message.get_bot(),
            "send_sticker",
            skip_params=["reply_to_message_id"],
            shortcut_kwargs=["business_connection_id", "direct_messages_topic_id"],
        )
        assert await check_defaults_handling(
            message.reply_sticker, message.get_bot(), no_default_kwargs={"message_thread_id"}
        )

        monkeypatch.setattr(message.get_bot(), "send_sticker", make_assertion)
        assert await message.reply_sticker(sticker="test_sticker")
        await self.check_quote_parsing(
            message, message.reply_sticker, "send_sticker", ["test_sticker"], monkeypatch
        )

        await self.check_thread_id_parsing(
            message, message.reply_sticker, "send_sticker", ["test_sticker"], monkeypatch
        )

    async def test_reply_video(self, monkeypatch, message):
        async def make_assertion(*_, **kwargs):
            id_ = kwargs["chat_id"] == message.chat_id
            video = kwargs["video"] == "test_video"
            return id_ and video

        assert check_shortcut_signature(
            Message.reply_video,
            Bot.send_video,
            [
                "chat_id",
                "reply_to_message_id",
                "business_connection_id",
                "direct_messages_topic_id",
            ],
            ["do_quote", "reply_to_message_id"],
            annotation_overrides={"message_thread_id": (ODVInput[int], DEFAULT_NONE)},
        )
        assert await check_shortcut_call(
            message.reply_video,
            message.get_bot(),
            "send_video",
            skip_params=["reply_to_message_id"],
            shortcut_kwargs=["business_connection_id", "direct_messages_topic_id"],
        )
        assert await check_defaults_handling(
            message.reply_video, message.get_bot(), no_default_kwargs={"message_thread_id"}
        )

        monkeypatch.setattr(message.get_bot(), "send_video", make_assertion)
        assert await message.reply_video(video="test_video")
        await self.check_quote_parsing(
            message, message.reply_video, "send_video", ["test_video"], monkeypatch
        )

        await self.check_thread_id_parsing(
            message, message.reply_video, "send_video", ["test_video"], monkeypatch
        )

    async def test_reply_video_note(self, monkeypatch, message):
        async def make_assertion(*_, **kwargs):
            id_ = kwargs["chat_id"] == message.chat_id
            video_note = kwargs["video_note"] == "test_video_note"
            return id_ and video_note

        assert check_shortcut_signature(
            Message.reply_video_note,
            Bot.send_video_note,
            [
                "chat_id",
                "reply_to_message_id",
                "business_connection_id",
                "direct_messages_topic_id",
            ],
            ["do_quote", "reply_to_message_id"],
            annotation_overrides={"message_thread_id": (ODVInput[int], DEFAULT_NONE)},
        )
        assert await check_shortcut_call(
            message.reply_video_note,
            message.get_bot(),
            "send_video_note",
            skip_params=["reply_to_message_id"],
            shortcut_kwargs=["business_connection_id", "direct_messages_topic_id"],
        )
        assert await check_defaults_handling(
            message.reply_video_note, message.get_bot(), no_default_kwargs={"message_thread_id"}
        )

        monkeypatch.setattr(message.get_bot(), "send_video_note", make_assertion)
        assert await message.reply_video_note(video_note="test_video_note")
        await self.check_quote_parsing(
            message, message.reply_video_note, "send_video_note", ["test_video_note"], monkeypatch
        )

        await self.check_thread_id_parsing(
            message, message.reply_video_note, "send_video_note", ["test_video_note"], monkeypatch
        )

    async def test_reply_voice(self, monkeypatch, message):
        async def make_assertion(*_, **kwargs):
            id_ = kwargs["chat_id"] == message.chat_id
            voice = kwargs["voice"] == "test_voice"
            return id_ and voice

        assert check_shortcut_signature(
            Message.reply_voice,
            Bot.send_voice,
            [
                "chat_id",
                "reply_to_message_id",
                "business_connection_id",
                "direct_messages_topic_id",
            ],
            ["do_quote", "reply_to_message_id"],
            annotation_overrides={"message_thread_id": (ODVInput[int], DEFAULT_NONE)},
        )
        assert await check_shortcut_call(
            message.reply_voice,
            message.get_bot(),
            "send_voice",
            skip_params=["reply_to_message_id"],
            shortcut_kwargs=["business_connection_id", "direct_messages_topic_id"],
        )
        assert await check_defaults_handling(
            message.reply_voice, message.get_bot(), no_default_kwargs={"message_thread_id"}
        )

        monkeypatch.setattr(message.get_bot(), "send_voice", make_assertion)
        assert await message.reply_voice(voice="test_voice")
        await self.check_quote_parsing(
            message, message.reply_voice, "send_voice", ["test_voice"], monkeypatch
        )

        await self.check_thread_id_parsing(
            message, message.reply_voice, "send_voice", ["test_voice"], monkeypatch
        )

    async def test_reply_location(self, monkeypatch, message):
        async def make_assertion(*_, **kwargs):
            id_ = kwargs["chat_id"] == message.chat_id
            location = kwargs["location"] == "test_location"
            return id_ and location

        assert check_shortcut_signature(
            Message.reply_location,
            Bot.send_location,
            [
                "chat_id",
                "reply_to_message_id",
                "business_connection_id",
                "direct_messages_topic_id",
            ],
            ["do_quote", "reply_to_message_id"],
            annotation_overrides={"message_thread_id": (ODVInput[int], DEFAULT_NONE)},
        )
        assert await check_shortcut_call(
            message.reply_location,
            message.get_bot(),
            "send_location",
            skip_params=["reply_to_message_id"],
            shortcut_kwargs=["business_connection_id", "direct_messages_topic_id"],
        )
        assert await check_defaults_handling(
            message.reply_location, message.get_bot(), no_default_kwargs={"message_thread_id"}
        )

        monkeypatch.setattr(message.get_bot(), "send_location", make_assertion)
        assert await message.reply_location(location="test_location")
        await self.check_quote_parsing(
            message, message.reply_location, "send_location", ["test_location"], monkeypatch
        )

        await self.check_thread_id_parsing(
            message, message.reply_location, "send_location", ["test_location"], monkeypatch
        )

    async def test_reply_venue(self, monkeypatch, message):
        async def make_assertion(*_, **kwargs):
            id_ = kwargs["chat_id"] == message.chat_id
            venue = kwargs["venue"] == "test_venue"
            return id_ and venue

        assert check_shortcut_signature(
            Message.reply_venue,
            Bot.send_venue,
            [
                "chat_id",
                "reply_to_message_id",
                "business_connection_id",
                "direct_messages_topic_id",
            ],
            ["do_quote", "reply_to_message_id"],
            annotation_overrides={"message_thread_id": (ODVInput[int], DEFAULT_NONE)},
        )
        assert await check_shortcut_call(
            message.reply_venue,
            message.get_bot(),
            "send_venue",
            skip_params=["reply_to_message_id"],
            shortcut_kwargs=["business_connection_id", "direct_messages_topic_id"],
        )
        assert await check_defaults_handling(
            message.reply_venue, message.get_bot(), no_default_kwargs={"message_thread_id"}
        )

        monkeypatch.setattr(message.get_bot(), "send_venue", make_assertion)
        assert await message.reply_venue(venue="test_venue")
        await self.check_quote_parsing(
            message, message.reply_venue, "send_venue", ["test_venue"], monkeypatch
        )

        await self.check_thread_id_parsing(
            message, message.reply_venue, "send_venue", ["test_venue"], monkeypatch
        )

    async def test_reply_contact(self, monkeypatch, message):
        async def make_assertion(*_, **kwargs):
            id_ = kwargs["chat_id"] == message.chat_id
            contact = kwargs["contact"] == "test_contact"
            return id_ and contact

        assert check_shortcut_signature(
            Message.reply_contact,
            Bot.send_contact,
            [
                "chat_id",
                "reply_to_message_id",
                "business_connection_id",
                "direct_messages_topic_id",
            ],
            ["do_quote", "reply_to_message_id"],
            annotation_overrides={"message_thread_id": (ODVInput[int], DEFAULT_NONE)},
        )
        assert await check_shortcut_call(
            message.reply_contact,
            message.get_bot(),
            "send_contact",
            skip_params=["reply_to_message_id"],
            shortcut_kwargs=["business_connection_id", "direct_messages_topic_id"],
        )
        assert await check_defaults_handling(
            message.reply_contact, message.get_bot(), no_default_kwargs={"message_thread_id"}
        )

        monkeypatch.setattr(message.get_bot(), "send_contact", make_assertion)
        assert await message.reply_contact(contact="test_contact")
        await self.check_quote_parsing(
            message, message.reply_contact, "send_contact", ["test_contact"], monkeypatch
        )

        await self.check_thread_id_parsing(
            message, message.reply_contact, "send_contact", ["test_contact"], monkeypatch
        )

    async def test_reply_poll(self, monkeypatch, message):
        async def make_assertion(*_, **kwargs):
            id_ = kwargs["chat_id"] == message.chat_id
            question = kwargs["question"] == "test_poll"
            options = kwargs["options"] == ["1", "2", "3"]
            return id_ and question and options

        assert check_shortcut_signature(
            Message.reply_poll,
            Bot.send_poll,
            ["chat_id", "reply_to_message_id", "business_connection_id"],
            ["do_quote", "reply_to_message_id"],
            annotation_overrides={"message_thread_id": (ODVInput[int], DEFAULT_NONE)},
        )
        assert await check_shortcut_call(
            message.reply_poll,
            message.get_bot(),
            "send_poll",
            skip_params=["reply_to_message_id"],
            shortcut_kwargs=["business_connection_id", "direct_messages_topic_id"],
        )
        assert await check_defaults_handling(
            message.reply_poll, message.get_bot(), no_default_kwargs={"message_thread_id"}
        )

        monkeypatch.setattr(message.get_bot(), "send_poll", make_assertion)
        assert await message.reply_poll(question="test_poll", options=["1", "2", "3"])
        await self.check_quote_parsing(
            message, message.reply_poll, "send_poll", ["test_poll", ["1", "2", "3"]], monkeypatch
        )

        await self.check_thread_id_parsing(
            message, message.reply_poll, "send_poll", ["test_poll", ["1", "2", "3"]], monkeypatch
        )

    async def test_reply_dice(self, monkeypatch, message):
        async def make_assertion(*_, **kwargs):
            id_ = kwargs["chat_id"] == message.chat_id
            contact = kwargs["disable_notification"] is True
            return id_ and contact

        assert check_shortcut_signature(
            Message.reply_dice,
            Bot.send_dice,
            [
                "chat_id",
                "reply_to_message_id",
                "business_connection_id",
                "direct_messages_topic_id",
            ],
            ["do_quote", "reply_to_message_id"],
            annotation_overrides={"message_thread_id": (ODVInput[int], DEFAULT_NONE)},
        )
        assert await check_shortcut_call(
            message.reply_dice,
            message.get_bot(),
            "send_dice",
            skip_params=["reply_to_message_id"],
            shortcut_kwargs=["business_connection_id", "direct_messages_topic_id"],
        )
        assert await check_defaults_handling(
            message.reply_dice, message.get_bot(), no_default_kwargs={"message_thread_id"}
        )

        monkeypatch.setattr(message.get_bot(), "send_dice", make_assertion)
        assert await message.reply_dice(disable_notification=True)
        await self.check_quote_parsing(
            message,
            message.reply_dice,
            "send_dice",
            [],
            monkeypatch,
        )

        await self.check_thread_id_parsing(
            message, message.reply_dice, "send_dice", [], monkeypatch
        )

    async def test_reply_checklist(self, monkeypatch, message):
        checklist = InputChecklist(title="My Checklist", tasks=[InputChecklistTask(1, "Task 1")])

        async def make_assertion(*_, **kwargs):
            return (
                kwargs["chat_id"] == message.chat_id
                and kwargs["business_connection_id"] == message.business_connection_id
                and kwargs["checklist"] == checklist
                and kwargs["disable_notification"] is True
            )

        assert check_shortcut_signature(
            Message.reply_checklist,
            Bot.send_checklist,
            ["chat_id", "business_connection_id", "reply_to_message_id"],
            ["do_quote", "reply_to_message_id"],
        )
        assert await check_shortcut_call(
            message.reply_checklist,
            message.get_bot(),
            "send_checklist",
            skip_params=["reply_to_message_id"],
            shortcut_kwargs=["chat_id", "business_connection_id"],
        )
        assert await check_defaults_handling(message.reply_checklist, message.get_bot())

        monkeypatch.setattr(message.get_bot(), "send_checklist", make_assertion)
        assert await message.reply_checklist(checklist, disable_notification=True)
        await self.check_quote_parsing(
            message,
            message.reply_checklist,
            "send_checklist",
            [checklist, True],
            monkeypatch,
        )

    async def test_reply_action(self, monkeypatch, message: Message):
        async def make_assertion(*_, **kwargs):
            id_ = kwargs["chat_id"] == message.chat_id
            action = kwargs["action"] == ChatAction.TYPING
            return id_ and action

        assert check_shortcut_signature(
            Message.reply_chat_action,
            Bot.send_chat_action,
            ["chat_id", "reply_to_message_id", "business_connection_id"],
            [],
            annotation_overrides={"message_thread_id": (ODVInput[int], DEFAULT_NONE)},
        )
        assert await check_shortcut_call(
            message.reply_chat_action,
            message.get_bot(),
            "send_chat_action",
            shortcut_kwargs=["business_connection_id"],
        )
        assert await check_defaults_handling(
            message.reply_chat_action, message.get_bot(), no_default_kwargs={"message_thread_id"}
        )

        monkeypatch.setattr(message.get_bot(), "send_chat_action", make_assertion)
        assert await message.reply_chat_action(action=ChatAction.TYPING)

        await self.check_thread_id_parsing(
            message,
            message.reply_chat_action,
            "send_chat_action",
            [ChatAction.TYPING],
            monkeypatch,
        )

    async def test_reply_game(self, monkeypatch, message):
        async def make_assertion(*_, **kwargs):
            return (
                kwargs["chat_id"] == message.chat_id and kwargs["game_short_name"] == "test_game"
            )

        assert check_shortcut_signature(
            Message.reply_game,
            Bot.send_game,
            ["chat_id", "reply_to_message_id", "business_connection_id"],
            ["do_quote", "reply_to_message_id"],
            annotation_overrides={"message_thread_id": (ODVInput[int], DEFAULT_NONE)},
        )
        assert await check_shortcut_call(
            message.reply_game,
            message.get_bot(),
            "send_game",
            skip_params=["reply_to_message_id"],
            shortcut_kwargs=["business_connection_id"],
        )
        assert await check_defaults_handling(
            message.reply_game, message.get_bot(), no_default_kwargs={"message_thread_id"}
        )

        monkeypatch.setattr(message.get_bot(), "send_game", make_assertion)
        assert await message.reply_game(game_short_name="test_game")
        await self.check_quote_parsing(
            message, message.reply_game, "send_game", ["test_game"], monkeypatch
        )

        await self.check_thread_id_parsing(
            message,
            message.reply_game,
            "send_game",
            ["test_game"],
            monkeypatch,
        )

    async def test_reply_invoice(self, monkeypatch, message):
        async def make_assertion(*_, **kwargs):
            title = kwargs["title"] == "title"
            description = kwargs["description"] == "description"
            payload = kwargs["payload"] == "payload"
            provider_token = kwargs["provider_token"] == "provider_token"
            currency = kwargs["currency"] == "currency"
            prices = kwargs["prices"] == "prices"
            args = title and description and payload and provider_token and currency and prices
            return kwargs["chat_id"] == message.chat_id and args

        assert check_shortcut_signature(
            Message.reply_invoice,
            Bot.send_invoice,
            [
                "chat_id",
                "reply_to_message_id",
                "business_connection_id",
                "direct_messages_topic_id",
            ],
            ["do_quote", "reply_to_message_id"],
            annotation_overrides={"message_thread_id": (ODVInput[int], DEFAULT_NONE)},
        )
        assert await check_shortcut_call(
            message.reply_invoice,
            message.get_bot(),
            "send_invoice",
            skip_params=["reply_to_message_id"],
            shortcut_kwargs=["business_connection_id", "direct_messages_topic_id"],
        )
        assert await check_defaults_handling(
            message.reply_invoice, message.get_bot(), no_default_kwargs={"message_thread_id"}
        )

        monkeypatch.setattr(message.get_bot(), "send_invoice", make_assertion)
        assert await message.reply_invoice(
            "title",
            "description",
            "payload",
            "currency",
            "prices",
            "provider_token",
        )
        await self.check_quote_parsing(
            message,
            message.reply_invoice,
            "send_invoice",
            ["title", "description", "payload", "provider_token", "currency", "prices"],
            monkeypatch,
        )

        await self.check_thread_id_parsing(
            message,
            message.reply_invoice,
            "send_invoice",
            ["title", "description", "payload", "provider_token", "currency", "prices"],
            monkeypatch,
        )

    @pytest.mark.parametrize(("disable_notification", "protected"), [(False, True), (True, False)])
    async def test_forward(self, monkeypatch, message, disable_notification, protected):
        async def make_assertion(*_, **kwargs):
            chat_id = kwargs["chat_id"] == 123456
            from_chat = kwargs["from_chat_id"] == message.chat_id
            message_id = kwargs["message_id"] == message.message_id
            notification = kwargs["disable_notification"] == disable_notification
            protected_cont = kwargs["protect_content"] == protected
            return chat_id and from_chat and message_id and notification and protected_cont

        assert check_shortcut_signature(
            Message.forward,
            Bot.forward_message,
            ["from_chat_id", "message_id", "direct_messages_topic_id"],
            [],
        )
        assert await check_shortcut_call(
            message.forward,
            message.get_bot(),
            "forward_message",
            shortcut_kwargs=["direct_messages_topic_id"],
        )
        assert await check_defaults_handling(message.forward, message.get_bot())

        monkeypatch.setattr(message.get_bot(), "forward_message", make_assertion)
        assert await message.forward(
            123456, disable_notification=disable_notification, protect_content=protected
        )
        assert not await message.forward(635241)

    @pytest.mark.parametrize(("disable_notification", "protected"), [(True, False), (False, True)])
    async def test_copy(self, monkeypatch, message, disable_notification, protected):
        keyboard = [[1, 2]]

        async def make_assertion(*_, **kwargs):
            chat_id = kwargs["chat_id"] == 123456
            from_chat = kwargs["from_chat_id"] == message.chat_id
            message_id = kwargs["message_id"] == message.message_id
            notification = kwargs["disable_notification"] == disable_notification
            protected_cont = kwargs["protect_content"] == protected
            if kwargs.get("reply_markup") is not None:
                reply_markup = kwargs["reply_markup"] is keyboard
            else:
                reply_markup = True
            return (
                chat_id
                and from_chat
                and message_id
                and notification
                and reply_markup
                and protected_cont
            )

        assert check_shortcut_signature(
            Message.copy,
            Bot.copy_message,
            ["from_chat_id", "message_id", "direct_messages_topic_id"],
            [],
        )
        assert await check_shortcut_call(
            message.copy,
            message.get_bot(),
            "copy_message",
            shortcut_kwargs=["direct_messages_topic_id"],
        )
        assert await check_defaults_handling(message.copy, message.get_bot())

        monkeypatch.setattr(message.get_bot(), "copy_message", make_assertion)
        assert await message.copy(
            123456, disable_notification=disable_notification, protect_content=protected
        )
        assert await message.copy(
            123456,
            reply_markup=keyboard,
            disable_notification=disable_notification,
            protect_content=protected,
        )
        assert not await message.copy(635241)

    @pytest.mark.parametrize(("disable_notification", "protected"), [(True, False), (False, True)])
    async def test_reply_copy(self, monkeypatch, message, disable_notification, protected):
        keyboard = [[1, 2]]

        async def make_assertion(*_, **kwargs):
            chat_id = kwargs["from_chat_id"] == 123456
            from_chat = kwargs["chat_id"] == message.chat_id
            message_id = kwargs["message_id"] == 456789
            notification = kwargs["disable_notification"] == disable_notification
            is_protected = kwargs["protect_content"] == protected
            if kwargs.get("reply_markup") is not None:
                reply_markup = kwargs["reply_markup"] is keyboard
            else:
                reply_markup = True
            return (
                chat_id
                and from_chat
                and message_id
                and notification
                and reply_markup
                and is_protected
            )

        assert check_shortcut_signature(
            Message.reply_copy,
            Bot.copy_message,
            [
                "chat_id",
                "reply_to_message_id",
                "business_connection_id",
                "direct_messages_topic_id",
            ],
            ["do_quote", "reply_to_message_id"],
            annotation_overrides={"message_thread_id": (ODVInput[int], DEFAULT_NONE)},
        )
        assert await check_shortcut_call(
            message.copy,
            message.get_bot(),
            "copy_message",
            shortcut_kwargs=["direct_messages_topic_id"],
        )
        assert await check_defaults_handling(message.copy, message.get_bot())

        monkeypatch.setattr(message.get_bot(), "copy_message", make_assertion)
        assert await message.reply_copy(
            123456, 456789, disable_notification=disable_notification, protect_content=protected
        )
        assert await message.reply_copy(
            123456,
            456789,
            reply_markup=keyboard,
            disable_notification=disable_notification,
            protect_content=protected,
        )
        await self.check_quote_parsing(
            message,
            message.reply_copy,
            "copy_message",
            [123456, 456789],
            monkeypatch,
        )

        await self.check_thread_id_parsing(
            message,
            message.reply_copy,
            "copy_message",
            [123456, 456789],
            monkeypatch,
        )

    async def test_reply_paid_media(self, monkeypatch, message):
        async def make_assertion(*_, **kwargs):
            id_ = kwargs["chat_id"] == message.chat_id
            media = kwargs["media"][0].media == "media"
            star_count = kwargs["star_count"] == 5
            return id_ and media and star_count

        assert check_shortcut_signature(
            Message.reply_paid_media,
            Bot.send_paid_media,
            [
                "chat_id",
                "reply_to_message_id",
                "business_connection_id",
                "direct_messages_topic_id",
            ],
            ["do_quote", "reply_to_message_id"],
        )
        assert await check_shortcut_call(
            message.reply_paid_media,
            message.get_bot(),
            "send_paid_media",
            skip_params=["reply_to_message_id"],
            shortcut_kwargs=["business_connection_id", "direct_messages_topic_id"],
        )
        assert await check_defaults_handling(
            message.reply_paid_media, message.get_bot(), no_default_kwargs={"message_thread_id"}
        )

        monkeypatch.setattr(message.get_bot(), "send_paid_media", make_assertion)
        assert await message.reply_paid_media(
            star_count=5, media=[InputPaidMediaPhoto(media="media")]
        )
        await self.check_quote_parsing(
            message,
            message.reply_paid_media,
            "send_paid_media",
            ["test", [InputPaidMediaPhoto(media="media")]],
            monkeypatch,
        )

    async def test_edit_text(self, monkeypatch, message):
        async def make_assertion(*_, **kwargs):
            chat_id = kwargs["chat_id"] == message.chat_id
            message_id = kwargs["message_id"] == message.message_id
            text = kwargs["text"] == "test"
            return chat_id and message_id and text

        assert check_shortcut_signature(
            Message.edit_text,
            Bot.edit_message_text,
            ["chat_id", "message_id", "inline_message_id", "business_connection_id"],
            [],
        )
        assert await check_shortcut_call(
            message.edit_text,
            message.get_bot(),
            "edit_message_text",
            skip_params=["inline_message_id"],
            shortcut_kwargs=["message_id", "chat_id", "business_connection_id"],
        )
        assert await check_defaults_handling(message.edit_text, message.get_bot())

        monkeypatch.setattr(message.get_bot(), "edit_message_text", make_assertion)
        assert await message.edit_text(text="test")

    async def test_edit_caption(self, monkeypatch, message):
        async def make_assertion(*_, **kwargs):
            chat_id = kwargs["chat_id"] == message.chat_id
            message_id = kwargs["message_id"] == message.message_id
            caption = kwargs["caption"] == "new caption"
            return chat_id and message_id and caption

        assert check_shortcut_signature(
            Message.edit_caption,
            Bot.edit_message_caption,
            ["chat_id", "message_id", "inline_message_id", "business_connection_id"],
            [],
        )
        assert await check_shortcut_call(
            message.edit_caption,
            message.get_bot(),
            "edit_message_caption",
            skip_params=["inline_message_id"],
            shortcut_kwargs=["message_id", "chat_id", "business_connection_id"],
        )
        assert await check_defaults_handling(message.edit_caption, message.get_bot())

        monkeypatch.setattr(message.get_bot(), "edit_message_caption", make_assertion)
        assert await message.edit_caption(caption="new caption")

    async def test_edit_checklist(self, monkeypatch, message):
        checklist = InputChecklist(title="My Checklist", tasks=[InputChecklistTask(1, "Task 1")])

        async def make_assertion(*_, **kwargs):
            return (
                kwargs["business_connection_id"] == message.business_connection_id
                and kwargs["chat_id"] == message.chat_id
                and kwargs["message_id"] == message.message_id
                and kwargs["checklist"] == checklist
            )

        assert check_shortcut_signature(
            Message.edit_checklist,
            Bot.edit_message_checklist,
            ["chat_id", "message_id", "business_connection_id"],
            [],
        )
        assert await check_shortcut_call(
            message.edit_checklist,
            message.get_bot(),
            "edit_message_checklist",
            shortcut_kwargs=["chat_id", "message_id", "business_connection_id"],
        )
        assert await check_defaults_handling(message.edit_checklist, message.get_bot())

        monkeypatch.setattr(message.get_bot(), "edit_message_checklist", make_assertion)
        assert await message.edit_checklist(checklist=checklist)

    async def test_edit_media(self, monkeypatch, message):
        async def make_assertion(*_, **kwargs):
            chat_id = kwargs["chat_id"] == message.chat_id
            message_id = kwargs["message_id"] == message.message_id
            media = kwargs["media"] == "my_media"
            return chat_id and message_id and media

        assert check_shortcut_signature(
            Message.edit_media,
            Bot.edit_message_media,
            ["chat_id", "message_id", "inline_message_id", "business_connection_id"],
            [],
        )
        assert await check_shortcut_call(
            message.edit_media,
            message.get_bot(),
            "edit_message_media",
            skip_params=["inline_message_id"],
            shortcut_kwargs=["message_id", "chat_id", "business_connection_id"],
        )
        assert await check_defaults_handling(message.edit_media, message.get_bot())

        monkeypatch.setattr(message.get_bot(), "edit_message_media", make_assertion)
        assert await message.edit_media("my_media")

    async def test_edit_reply_markup(self, monkeypatch, message):
        async def make_assertion(*_, **kwargs):
            chat_id = kwargs["chat_id"] == message.chat_id
            message_id = kwargs["message_id"] == message.message_id
            reply_markup = kwargs["reply_markup"] == [["1", "2"]]
            return chat_id and message_id and reply_markup

        assert check_shortcut_signature(
            Message.edit_reply_markup,
            Bot.edit_message_reply_markup,
            ["chat_id", "message_id", "inline_message_id", "business_connection_id"],
            [],
        )
        assert await check_shortcut_call(
            message.edit_reply_markup,
            message.get_bot(),
            "edit_message_reply_markup",
            skip_params=["inline_message_id"],
            shortcut_kwargs=["message_id", "chat_id", "business_connection_id"],
        )
        assert await check_defaults_handling(message.edit_reply_markup, message.get_bot())

        monkeypatch.setattr(message.get_bot(), "edit_message_reply_markup", make_assertion)
        assert await message.edit_reply_markup(reply_markup=[["1", "2"]])

    async def test_edit_live_location(self, monkeypatch, message):
        async def make_assertion(*_, **kwargs):
            chat_id = kwargs["chat_id"] == message.chat_id
            message_id = kwargs["message_id"] == message.message_id
            latitude = kwargs["latitude"] == 1
            longitude = kwargs["longitude"] == 2
            live = kwargs["live_period"] == 900
            return chat_id and message_id and longitude and latitude and live

        assert check_shortcut_signature(
            Message.edit_live_location,
            Bot.edit_message_live_location,
            ["chat_id", "message_id", "inline_message_id", "business_connection_id"],
            [],
        )
        assert await check_shortcut_call(
            message.edit_live_location,
            message.get_bot(),
            "edit_message_live_location",
            skip_params=["inline_message_id"],
            shortcut_kwargs=["message_id", "chat_id", "business_connection_id"],
        )
        assert await check_defaults_handling(message.edit_live_location, message.get_bot())

        monkeypatch.setattr(message.get_bot(), "edit_message_live_location", make_assertion)
        assert await message.edit_live_location(latitude=1, longitude=2, live_period=900)

    async def test_stop_live_location(self, monkeypatch, message):
        async def make_assertion(*_, **kwargs):
            chat_id = kwargs["chat_id"] == message.chat_id
            message_id = kwargs["message_id"] == message.message_id
            return chat_id and message_id

        assert check_shortcut_signature(
            Message.stop_live_location,
            Bot.stop_message_live_location,
            ["chat_id", "message_id", "inline_message_id", "business_connection_id"],
            [],
        )
        assert await check_shortcut_call(
            message.stop_live_location,
            message.get_bot(),
            "stop_message_live_location",
            skip_params=["inline_message_id"],
            shortcut_kwargs=["message_id", "chat_id", "business_connection_id"],
        )
        assert await check_defaults_handling(message.stop_live_location, message.get_bot())

        monkeypatch.setattr(message.get_bot(), "stop_message_live_location", make_assertion)
        assert await message.stop_live_location()

    async def test_set_game_score(self, monkeypatch, message):
        async def make_assertion(*_, **kwargs):
            chat_id = kwargs["chat_id"] == message.chat_id
            message_id = kwargs["message_id"] == message.message_id
            user_id = kwargs["user_id"] == 1
            score = kwargs["score"] == 2
            return chat_id and message_id and user_id and score

        assert check_shortcut_signature(
            Message.set_game_score,
            Bot.set_game_score,
            ["chat_id", "message_id", "inline_message_id"],
            [],
        )
        assert await check_shortcut_call(
            message.set_game_score,
            message.get_bot(),
            "set_game_score",
            skip_params=["inline_message_id"],
            shortcut_kwargs=["message_id", "chat_id"],
        )
        assert await check_defaults_handling(message.set_game_score, message.get_bot())

        monkeypatch.setattr(message.get_bot(), "set_game_score", make_assertion)
        assert await message.set_game_score(user_id=1, score=2)

    async def test_get_game_high_scores(self, monkeypatch, message):
        async def make_assertion(*_, **kwargs):
            chat_id = kwargs["chat_id"] == message.chat_id
            message_id = kwargs["message_id"] == message.message_id
            user_id = kwargs["user_id"] == 1
            return chat_id and message_id and user_id

        assert check_shortcut_signature(
            Message.get_game_high_scores,
            Bot.get_game_high_scores,
            ["chat_id", "message_id", "inline_message_id"],
            [],
        )
        assert await check_shortcut_call(
            message.get_game_high_scores,
            message.get_bot(),
            "get_game_high_scores",
            skip_params=["inline_message_id"],
            shortcut_kwargs=["message_id", "chat_id"],
        )
        assert await check_defaults_handling(message.get_game_high_scores, message.get_bot())

        monkeypatch.setattr(message.get_bot(), "get_game_high_scores", make_assertion)
        assert await message.get_game_high_scores(user_id=1)

    async def test_delete(self, monkeypatch, message):
        async def make_assertion(*_, **kwargs):
            chat_id = kwargs["chat_id"] == message.chat_id
            message_id = kwargs["message_id"] == message.message_id
            return chat_id and message_id

        assert check_shortcut_signature(
            Message.delete, Bot.delete_message, ["chat_id", "message_id"], []
        )
        assert await check_shortcut_call(message.delete, message.get_bot(), "delete_message")
        assert await check_defaults_handling(message.delete, message.get_bot())

        monkeypatch.setattr(message.get_bot(), "delete_message", make_assertion)
        assert await message.delete()

    async def test_stop_poll(self, monkeypatch, message):
        async def make_assertion(*_, **kwargs):
            chat_id = kwargs["chat_id"] == message.chat_id
            message_id = kwargs["message_id"] == message.message_id
            return chat_id and message_id

        assert check_shortcut_signature(
            Message.stop_poll,
            Bot.stop_poll,
            ["chat_id", "message_id", "business_connection_id"],
            [],
        )
        assert await check_shortcut_call(
            message.stop_poll,
            message.get_bot(),
            "stop_poll",
            shortcut_kwargs=["business_connection_id"],
        )
        assert await check_defaults_handling(message.stop_poll, message.get_bot())

        monkeypatch.setattr(message.get_bot(), "stop_poll", make_assertion)
        assert await message.stop_poll()

    async def test_pin(self, monkeypatch, message):
        async def make_assertion(*args, **kwargs):
            chat_id = kwargs["chat_id"] == message.chat_id
            message_id = kwargs["message_id"] == message.message_id
            return chat_id and message_id

        assert check_shortcut_signature(
            Message.pin,
            Bot.pin_chat_message,
            ["chat_id", "message_id", "business_connection_id"],
            [],
        )
        assert await check_shortcut_call(
            message.pin,
            message.get_bot(),
            "pin_chat_message",
            shortcut_kwargs=["chat_id", "message_id", "business_connection_id"],
        )
        assert await check_defaults_handling(message.pin, message.get_bot())

        monkeypatch.setattr(message.get_bot(), "pin_chat_message", make_assertion)
        assert await message.pin()

    async def test_unpin(self, monkeypatch, message):
        async def make_assertion(*args, **kwargs):
            chat_id = kwargs["chat_id"] == message.chat_id
            message_id = kwargs["message_id"] == message.message_id
            return chat_id and message_id

        assert check_shortcut_signature(
            Message.unpin,
            Bot.unpin_chat_message,
            ["chat_id", "message_id", "business_connection_id"],
            [],
        )
        assert await check_shortcut_call(
            message.unpin,
            message.get_bot(),
            "unpin_chat_message",
            shortcut_kwargs=["chat_id", "message_id", "business_connection_id"],
        )
        assert await check_defaults_handling(message.unpin, message.get_bot())

        monkeypatch.setattr(message.get_bot(), "unpin_chat_message", make_assertion)
        assert await message.unpin()

    @pytest.mark.parametrize(
        ("default_quote", "chat_type", "expected"),
        [
            (False, Chat.PRIVATE, False),
            (None, Chat.PRIVATE, False),
            (True, Chat.PRIVATE, True),
            (False, Chat.GROUP, False),
            (None, Chat.GROUP, True),
            (True, Chat.GROUP, True),
            (False, Chat.SUPERGROUP, False),
            (None, Chat.SUPERGROUP, True),
            (True, Chat.SUPERGROUP, True),
            (False, Chat.CHANNEL, False),
            (None, Chat.CHANNEL, True),
            (True, Chat.CHANNEL, True),
        ],
    )
    async def test_default_do_quote(
        self, offline_bot, message, default_quote, chat_type, expected, monkeypatch
    ):
        original_bot = message.get_bot()
        temp_bot = PytestExtBot(token=offline_bot.token, defaults=Defaults(do_quote=default_quote))
        message.set_bot(temp_bot)

        async def make_assertion(*_, **kwargs):
            reply_parameters = kwargs.get("reply_parameters") or ReplyParameters(message_id=False)
            condition = reply_parameters.message_id == message.message_id
            return condition == expected

        monkeypatch.setattr(message.get_bot(), "send_message", make_assertion)

        try:
            message.chat.type = chat_type
            assert await message.reply_text("test")
        finally:
            message.set_bot(original_bot)

    async def test_edit_forum_topic(self, monkeypatch, message):
        async def make_assertion(*_, **kwargs):
            return (
                kwargs["chat_id"] == message.chat_id
                and kwargs["message_thread_id"] == message.message_thread_id
                and kwargs["name"] == "New Name"
                and kwargs["icon_custom_emoji_id"] == "12345"
            )

        assert check_shortcut_signature(
            Message.edit_forum_topic, Bot.edit_forum_topic, ["chat_id", "message_thread_id"], []
        )
        assert await check_shortcut_call(
            message.edit_forum_topic,
            message.get_bot(),
            "edit_forum_topic",
            shortcut_kwargs=["chat_id", "message_thread_id"],
        )
        assert await check_defaults_handling(message.edit_forum_topic, message.get_bot())

        monkeypatch.setattr(message.get_bot(), "edit_forum_topic", make_assertion)
        assert await message.edit_forum_topic(name="New Name", icon_custom_emoji_id="12345")

    async def test_close_forum_topic(self, monkeypatch, message):
        async def make_assertion(*_, **kwargs):
            return (
                kwargs["chat_id"] == message.chat_id
                and kwargs["message_thread_id"] == message.message_thread_id
            )

        assert check_shortcut_signature(
            Message.close_forum_topic, Bot.close_forum_topic, ["chat_id", "message_thread_id"], []
        )
        assert await check_shortcut_call(
            message.close_forum_topic,
            message.get_bot(),
            "close_forum_topic",
            shortcut_kwargs=["chat_id", "message_thread_id"],
        )
        assert await check_defaults_handling(message.close_forum_topic, message.get_bot())

        monkeypatch.setattr(message.get_bot(), "close_forum_topic", make_assertion)
        assert await message.close_forum_topic()

    async def test_reopen_forum_topic(self, monkeypatch, message):
        async def make_assertion(*_, **kwargs):
            return (
                kwargs["chat_id"] == message.chat_id
                and kwargs["message_thread_id"] == message.message_thread_id
            )

        assert check_shortcut_signature(
            Message.reopen_forum_topic,
            Bot.reopen_forum_topic,
            ["chat_id", "message_thread_id"],
            [],
        )
        assert await check_shortcut_call(
            message.reopen_forum_topic,
            message.get_bot(),
            "reopen_forum_topic",
            shortcut_kwargs=["chat_id", "message_thread_id"],
        )
        assert await check_defaults_handling(message.reopen_forum_topic, message.get_bot())

        monkeypatch.setattr(message.get_bot(), "reopen_forum_topic", make_assertion)
        assert await message.reopen_forum_topic()

    async def test_delete_forum_topic(self, monkeypatch, message):
        async def make_assertion(*_, **kwargs):
            return (
                kwargs["chat_id"] == message.chat_id
                and kwargs["message_thread_id"] == message.message_thread_id
            )

        assert check_shortcut_signature(
            Message.delete_forum_topic,
            Bot.delete_forum_topic,
            ["chat_id", "message_thread_id"],
            [],
        )
        assert await check_shortcut_call(
            message.delete_forum_topic,
            message.get_bot(),
            "delete_forum_topic",
            shortcut_kwargs=["chat_id", "message_thread_id"],
        )
        assert await check_defaults_handling(message.delete_forum_topic, message.get_bot())

        monkeypatch.setattr(message.get_bot(), "delete_forum_topic", make_assertion)
        assert await message.delete_forum_topic()

    async def test_unpin_all_forum_topic_messages(self, monkeypatch, message):
        async def make_assertion(*_, **kwargs):
            return (
                kwargs["chat_id"] == message.chat_id
                and kwargs["message_thread_id"] == message.message_thread_id
            )

        assert check_shortcut_signature(
            Message.unpin_all_forum_topic_messages,
            Bot.unpin_all_forum_topic_messages,
            ["chat_id", "message_thread_id"],
            [],
        )
        assert await check_shortcut_call(
            message.unpin_all_forum_topic_messages,
            message.get_bot(),
            "unpin_all_forum_topic_messages",
            shortcut_kwargs=["chat_id", "message_thread_id"],
        )
        assert await check_defaults_handling(
            message.unpin_all_forum_topic_messages, message.get_bot()
        )

        monkeypatch.setattr(message.get_bot(), "unpin_all_forum_topic_messages", make_assertion)
        assert await message.unpin_all_forum_topic_messages()

    async def test_read_business_message(self, monkeypatch, message):
        async def make_assertion(*_, **kwargs):
            return (
                kwargs["chat_id"] == message.chat_id
                and kwargs["business_connection_id"] == message.business_connection_id
                and kwargs["message_id"] == message.message_id,
            )

        assert check_shortcut_signature(
            Message.read_business_message,
            Bot.read_business_message,
            ["chat_id", "message_id", "business_connection_id"],
            [],
        )
        assert await check_shortcut_call(
            message.read_business_message,
            message.get_bot(),
            "read_business_message",
            shortcut_kwargs=["chat_id", "message_id", "business_connection_id"],
        )
        assert await check_defaults_handling(message.read_business_message, message.get_bot())

        monkeypatch.setattr(message.get_bot(), "read_business_message", make_assertion)
        assert await message.read_business_message()

    def test_attachement_successful_payment_deprecated(self, message, recwarn):
        message.successful_payment = "something"
        # kinda unnecessary to assert but one needs to call the function ofc so. Here we are.
        assert message.effective_attachment == "something"
        assert len(recwarn) == 1
        assert (
            "successful_payment will no longer be considered an attachment in future major "
            "versions" in str(recwarn[0].message)
        )
        assert recwarn[0].category is PTBDeprecationWarning
        assert recwarn[0].filename == __file__<|MERGE_RESOLUTION|>--- conflicted
+++ resolved
@@ -356,16 +356,13 @@
                 tasks=[ChecklistTask(id=42, text="task 1"), ChecklistTask(id=43, text="task 2")],
             )
         },
-<<<<<<< HEAD
         {
             "direct_messages_topic": DirectMessagesTopic(
                 topic_id=1234,
                 user=User(id=5678, first_name="TestUser", is_bot=False),
             )
         },
-=======
         {"reply_to_checklist_task_id": 11},
->>>>>>> 7886e751
     ],
     ids=[
         "reply",
@@ -447,11 +444,8 @@
         "checklist",
         "checklist_tasks_done",
         "checklist_tasks_added",
-<<<<<<< HEAD
         "direct_messages_topic",
-=======
         "reply_to_checklist_task_id",
->>>>>>> 7886e751
     ],
 )
 def message_params(bot, request):
