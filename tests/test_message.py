#!/usr/bin/env python
#
# A library that provides a Python interface to the Telegram Bot API
# Copyright (C) 2015-2022
# Leandro Toledo de Souza <devs@python-telegram-bot.org>
#
# This program is free software: you can redistribute it and/or modify
# it under the terms of the GNU Lesser Public License as published by
# the Free Software Foundation, either version 3 of the License, or
# (at your option) any later version.
#
# This program is distributed in the hope that it will be useful,
# but WITHOUT ANY WARRANTY; without even the implied warranty of
# MERCHANTABILITY or FITNESS FOR A PARTICULAR PURPOSE.  See the
# GNU Lesser Public License for more details.
#
# You should have received a copy of the GNU Lesser Public License
# along with this program.  If not, see [http://www.gnu.org/licenses/].
from datetime import datetime

import pytest

from telegram import (
    Animation,
    Audio,
    Bot,
    Chat,
    Contact,
    Dice,
    Document,
    Game,
    Invoice,
    Location,
    Message,
    MessageAutoDeleteTimerChanged,
    MessageEntity,
    PassportData,
    PhotoSize,
    Poll,
    PollOption,
    ProximityAlertTriggered,
<<<<<<< HEAD
    Sticker,
    SuccessfulPayment,
    Update,
    User,
    Venue,
    Video,
    VideoNote,
    Voice,
    VoiceChatEnded,
    VoiceChatParticipantsInvited,
    VoiceChatScheduled,
    VoiceChatStarted,
=======
    Dice,
    Bot,
    VideoChatStarted,
    VideoChatEnded,
    VideoChatParticipantsInvited,
    MessageAutoDeleteTimerChanged,
    VideoChatScheduled,
    WebAppData,
>>>>>>> 52e02d3b
)
from telegram.constants import ChatAction, ParseMode
from telegram.ext import Defaults
from tests.conftest import check_defaults_handling, check_shortcut_call, check_shortcut_signature
from tests.test_passport import RAW_PASSPORT_DATA


@pytest.fixture(scope='class')
def message(bot):
    return Message(
        TestMessage.id_,
        TestMessage.date,
        TestMessage.chat,
        from_user=TestMessage.from_user,
        bot=bot,
    )


@pytest.fixture(
    scope='function',
    params=[
        {'forward_from': User(99, 'forward_user', False), 'forward_date': datetime.utcnow()},
        {
            'forward_from_chat': Chat(-23, 'channel'),
            'forward_from_message_id': 101,
            'forward_date': datetime.utcnow(),
        },
        {'reply_to_message': Message(50, None, None, None)},
        {'edit_date': datetime.utcnow()},
        {
            'text': 'a text message',
            'enitites': [MessageEntity('bold', 10, 4), MessageEntity('italic', 16, 7)],
        },
        {
            'caption': 'A message caption',
            'caption_entities': [MessageEntity('bold', 1, 1), MessageEntity('text_link', 4, 3)],
        },
        {'audio': Audio('audio_id', 'unique_id', 12), 'caption': 'audio_file'},
        {'document': Document('document_id', 'unique_id'), 'caption': 'document_file'},
        {
            'animation': Animation('animation_id', 'unique_id', 30, 30, 1),
            'caption': 'animation_file',
        },
        {
            'game': Game(
                'my_game',
                'just my game',
                [
                    PhotoSize('game_photo_id', 'unique_id', 30, 30),
                ],
            )
        },
        {'photo': [PhotoSize('photo_id', 'unique_id', 50, 50)], 'caption': 'photo_file'},
        {'sticker': Sticker('sticker_id', 'unique_id', 50, 50, True, False)},
        {'video': Video('video_id', 'unique_id', 12, 12, 12), 'caption': 'video_file'},
        {'voice': Voice('voice_id', 'unique_id', 5)},
        {'video_note': VideoNote('video_note_id', 'unique_id', 20, 12)},
        {'new_chat_members': [User(55, 'new_user', False)]},
        {'contact': Contact('phone_numner', 'contact_name')},
        {'location': Location(-23.691288, 46.788279)},
        {'venue': Venue(Location(-23.691288, 46.788279), 'some place', 'right here')},
        {'left_chat_member': User(33, 'kicked', False)},
        {'new_chat_title': 'new title'},
        {'new_chat_photo': [PhotoSize('photo_id', 'unique_id', 50, 50)]},
        {'delete_chat_photo': True},
        {'group_chat_created': True},
        {'supergroup_chat_created': True},
        {'channel_chat_created': True},
        {'message_auto_delete_timer_changed': MessageAutoDeleteTimerChanged(42)},
        {'migrate_to_chat_id': -12345},
        {'migrate_from_chat_id': -54321},
        {'pinned_message': Message(7, None, None, None)},
        {'invoice': Invoice('my invoice', 'invoice', 'start', 'EUR', 243)},
        {
            'successful_payment': SuccessfulPayment(
                'EUR', 243, 'payload', 'charge_id', 'provider_id', order_info={}
            )
        },
        {'connected_website': 'http://example.com/'},
        {'forward_signature': 'some_forward_sign'},
        {'author_signature': 'some_author_sign'},
        {
            'photo': [PhotoSize('photo_id', 'unique_id', 50, 50)],
            'caption': 'photo_file',
            'media_group_id': 1234443322222,
        },
        {'passport_data': PassportData.de_json(RAW_PASSPORT_DATA, None)},
        {
            'poll': Poll(
                id='abc',
                question='What is this?',
                options=[PollOption(text='a', voter_count=1), PollOption(text='b', voter_count=2)],
                is_closed=False,
                total_voter_count=0,
                is_anonymous=False,
                type=Poll.REGULAR,
                allows_multiple_answers=True,
                explanation_entities=[],
            )
        },
        {
            'text': 'a text message',
            'reply_markup': {
                'inline_keyboard': [
                    [
                        {'text': 'start', 'url': 'http://google.com'},
                        {'text': 'next', 'callback_data': 'abcd'},
                    ],
                    [{'text': 'Cancel', 'callback_data': 'Cancel'}],
                ]
            },
        },
        {'quote': True},
        {'dice': Dice(4, '🎲')},
        {'via_bot': User(9, 'A_Bot', True)},
        {
            'proximity_alert_triggered': ProximityAlertTriggered(
                User(1, 'John', False), User(2, 'Doe', False), 42
            )
        },
        {'video_chat_scheduled': VideoChatScheduled(datetime.utcnow())},
        {'video_chat_started': VideoChatStarted()},
        {'video_chat_ended': VideoChatEnded(100)},
        {
            'video_chat_participants_invited': VideoChatParticipantsInvited(
                [User(1, 'Rem', False), User(2, 'Emilia', False)]
            )
        },
        {'sender_chat': Chat(-123, 'discussion_channel')},
        {'is_automatic_forward': True},
        {'has_protected_content': True},
        {
            'entities': [
                MessageEntity(MessageEntity.BOLD, 0, 1),
                MessageEntity(MessageEntity.TEXT_LINK, 2, 3, url='https://ptb.org'),
            ]
        },
        {'web_app_data': WebAppData('some_data', 'some_button_text')},
    ],
    ids=[
        'forwarded_user',
        'forwarded_channel',
        'reply',
        'edited',
        'text',
        'caption_entities',
        'audio',
        'document',
        'animation',
        'game',
        'photo',
        'sticker',
        'video',
        'voice',
        'video_note',
        'new_members',
        'contact',
        'location',
        'venue',
        'left_member',
        'new_title',
        'new_photo',
        'delete_photo',
        'group_created',
        'supergroup_created',
        'channel_created',
        'message_auto_delete_timer_changed',
        'migrated_to',
        'migrated_from',
        'pinned',
        'invoice',
        'successful_payment',
        'connected_website',
        'forward_signature',
        'author_signature',
        'photo_from_media_group',
        'passport_data',
        'poll',
        'reply_markup',
        'default_quote',
        'dice',
        'via_bot',
        'proximity_alert_triggered',
        'video_chat_scheduled',
        'video_chat_started',
        'video_chat_ended',
        'video_chat_participants_invited',
        'sender_chat',
        'is_automatic_forward',
        'has_protected_content',
        'entities',
        'web_app_data',
    ],
)
def message_params(bot, request):
    return Message(
        message_id=TestMessage.id_,
        from_user=TestMessage.from_user,
        date=TestMessage.date,
        chat=TestMessage.chat,
        bot=bot,
        **request.param,
    )


class TestMessage:
    id_ = 1
    from_user = User(2, 'testuser', False)
    date = datetime.utcnow()
    chat = Chat(3, 'private')
    test_entities = [
        {'length': 4, 'offset': 10, 'type': 'bold'},
        {'length': 3, 'offset': 16, 'type': 'italic'},
        {'length': 3, 'offset': 20, 'type': 'italic'},
        {'length': 4, 'offset': 25, 'type': 'code'},
        {'length': 5, 'offset': 31, 'type': 'text_link', 'url': 'http://github.com/ab_'},
        {
            'length': 12,
            'offset': 38,
            'type': 'text_mention',
            'user': User(123456789, 'mentioned user', False),
        },
        {'length': 3, 'offset': 55, 'type': 'pre', 'language': 'python'},
        {'length': 21, 'offset': 60, 'type': 'url'},
    ]
    test_text = 'Test for <bold, ita_lic, code, links, text-mention and pre. http://google.com/ab_'
    test_entities_v2 = [
        {'length': 4, 'offset': 0, 'type': 'underline'},
        {'length': 4, 'offset': 10, 'type': 'bold'},
        {'length': 7, 'offset': 16, 'type': 'italic'},
        {'length': 6, 'offset': 25, 'type': 'code'},
        {'length': 5, 'offset': 33, 'type': 'text_link', 'url': r'http://github.com/abc\)def'},
        {
            'length': 12,
            'offset': 40,
            'type': 'text_mention',
            'user': User(123456789, 'mentioned user', False),
        },
        {'length': 5, 'offset': 57, 'type': 'pre'},
        {'length': 17, 'offset': 64, 'type': 'url'},
        {'length': 41, 'offset': 86, 'type': 'italic'},
        {'length': 29, 'offset': 91, 'type': 'bold'},
        {'length': 9, 'offset': 101, 'type': 'strikethrough'},
        {'length': 10, 'offset': 129, 'type': 'pre', 'language': 'python'},
        {'length': 7, 'offset': 141, 'type': 'spoiler'},
    ]
    test_text_v2 = (
        r'Test for <bold, ita_lic, \`code, links, text-mention and `\pre. '
        'http://google.com and bold nested in strk>trgh nested in italic. Python pre. Spoiled.'
    )
    test_message = Message(
        message_id=1,
        from_user=None,
        date=None,
        chat=None,
        text=test_text,
        entities=[MessageEntity(**e) for e in test_entities],
        caption=test_text,
        caption_entities=[MessageEntity(**e) for e in test_entities],
    )
    test_message_v2 = Message(
        message_id=1,
        from_user=None,
        date=None,
        chat=None,
        text=test_text_v2,
        entities=[MessageEntity(**e) for e in test_entities_v2],
        caption=test_text_v2,
        caption_entities=[MessageEntity(**e) for e in test_entities_v2],
    )

    def test_all_possibilities_de_json_and_to_dict(self, bot, message_params):
        new = Message.de_json(message_params.to_dict(), bot)
        assert new.to_dict() == message_params.to_dict()

        # Checking that none of the attributes are dicts is a best effort approach to ensure that
        # de_json converts everything to proper classes without having to write special tests for
        # every single case
        for slot in new.__slots__:
            assert not isinstance(new[slot], dict)

    def test_slot_behaviour(self, message, mro_slots):
        for attr in message.__slots__:
            assert getattr(message, attr, 'err') != 'err', f"got extra slot '{attr}'"
        assert len(mro_slots(message)) == len(set(mro_slots(message))), "duplicate slot"

    async def test_parse_entity(self):
        text = (
            b'\\U0001f469\\u200d\\U0001f469\\u200d\\U0001f467'
            b'\\u200d\\U0001f467\\U0001f431http://google.com'
        ).decode('unicode-escape')
        entity = MessageEntity(type=MessageEntity.URL, offset=13, length=17)
        message = Message(1, self.from_user, self.date, self.chat, text=text, entities=[entity])
        assert message.parse_entity(entity) == 'http://google.com'

        with pytest.raises(RuntimeError, match='Message has no'):
            Message(message_id=1, date=self.date, chat=self.chat).parse_entity(entity)

    async def test_parse_caption_entity(self):
        caption = (
            b'\\U0001f469\\u200d\\U0001f469\\u200d\\U0001f467'
            b'\\u200d\\U0001f467\\U0001f431http://google.com'
        ).decode('unicode-escape')
        entity = MessageEntity(type=MessageEntity.URL, offset=13, length=17)
        message = Message(
            1, self.from_user, self.date, self.chat, caption=caption, caption_entities=[entity]
        )
        assert message.parse_caption_entity(entity) == 'http://google.com'

        with pytest.raises(RuntimeError, match='Message has no'):
            Message(message_id=1, date=self.date, chat=self.chat).parse_entity(entity)

    async def test_parse_entities(self):
        text = (
            b'\\U0001f469\\u200d\\U0001f469\\u200d\\U0001f467'
            b'\\u200d\\U0001f467\\U0001f431http://google.com'
        ).decode('unicode-escape')
        entity = MessageEntity(type=MessageEntity.URL, offset=13, length=17)
        entity_2 = MessageEntity(type=MessageEntity.BOLD, offset=13, length=1)
        message = Message(
            1, self.from_user, self.date, self.chat, text=text, entities=[entity_2, entity]
        )
        assert message.parse_entities(MessageEntity.URL) == {entity: 'http://google.com'}
        assert message.parse_entities() == {entity: 'http://google.com', entity_2: 'h'}

    async def test_parse_caption_entities(self):
        text = (
            b'\\U0001f469\\u200d\\U0001f469\\u200d\\U0001f467'
            b'\\u200d\\U0001f467\\U0001f431http://google.com'
        ).decode('unicode-escape')
        entity = MessageEntity(type=MessageEntity.URL, offset=13, length=17)
        entity_2 = MessageEntity(type=MessageEntity.BOLD, offset=13, length=1)
        message = Message(
            1,
            self.from_user,
            self.date,
            self.chat,
            caption=text,
            caption_entities=[entity_2, entity],
        )
        assert message.parse_caption_entities(MessageEntity.URL) == {entity: 'http://google.com'}
        assert message.parse_caption_entities() == {
            entity: 'http://google.com',
            entity_2: 'h',
        }

    def test_text_html_simple(self):
        test_html_string = (
            '<u>Test</u> for &lt;<b>bold</b>, <i>ita_lic</i>, '
            r'<code>\`code</code>, '
            r'<a href="http://github.com/abc\)def">links</a>, '
            '<a href="tg://user?id=123456789">text-mention</a> and '
            r'<pre>`\pre</pre>. http://google.com '
            'and <i>bold <b>nested in <s>strk&gt;trgh</s> nested in</b> italic</i>. '
            '<pre><code class="python">Python pre</code></pre>. '
            '<span class="tg-spoiler">Spoiled</span>.'
        )
        text_html = self.test_message_v2.text_html
        assert text_html == test_html_string

    def test_text_html_empty(self, message):
        message.text = None
        message.caption = "test"
        assert message.text_html is None

    def test_text_html_urled(self):
        test_html_string = (
            '<u>Test</u> for &lt;<b>bold</b>, <i>ita_lic</i>, '
            r'<code>\`code</code>, '
            r'<a href="http://github.com/abc\)def">links</a>, '
            '<a href="tg://user?id=123456789">text-mention</a> and '
            r'<pre>`\pre</pre>. <a href="http://google.com">http://google.com</a> '
            'and <i>bold <b>nested in <s>strk&gt;trgh</s> nested in</b> italic</i>. '
            '<pre><code class="python">Python pre</code></pre>. '
            '<span class="tg-spoiler">Spoiled</span>.'
        )
        text_html = self.test_message_v2.text_html_urled
        assert text_html == test_html_string

    def test_text_markdown_simple(self):
        test_md_string = (
            r'Test for <*bold*, _ita_\__lic_, `code`, '
            '[links](http://github.com/ab_), '
            '[text-mention](tg://user?id=123456789) and ```python\npre```. '
            r'http://google.com/ab\_'
        )
        text_markdown = self.test_message.text_markdown
        assert text_markdown == test_md_string

    def test_text_markdown_v2_simple(self):
        test_md_string = (
            r'__Test__ for <*bold*, _ita\_lic_, `\\\`code`, '
            '[links](http://github.com/abc\\\\\\)def), '
            '[text\\-mention](tg://user?id=123456789) and ```\\`\\\\pre```\\. '
            r'http://google\.com and _bold *nested in ~strk\>trgh~ nested in* italic_\. '
            '```python\nPython pre```\\. ||Spoiled||\\.'
        )
        text_markdown = self.test_message_v2.text_markdown_v2
        assert text_markdown == test_md_string

    def test_text_markdown_new_in_v2(self, message):
        message.text = 'test'
        message.entities = [
            MessageEntity(MessageEntity.BOLD, offset=0, length=4),
            MessageEntity(MessageEntity.ITALIC, offset=0, length=4),
        ]
        with pytest.raises(ValueError):
            assert message.text_markdown

        message.entities = [MessageEntity(MessageEntity.UNDERLINE, offset=0, length=4)]
        with pytest.raises(ValueError):
            message.text_markdown

        message.entities = [MessageEntity(MessageEntity.STRIKETHROUGH, offset=0, length=4)]
        with pytest.raises(ValueError):
            message.text_markdown

        message.entities = [MessageEntity(MessageEntity.SPOILER, offset=0, length=4)]
        with pytest.raises(ValueError):
            message.text_markdown

        message.entities = []

    def test_text_markdown_empty(self, message):
        message.text = None
        message.caption = "test"
        assert message.text_markdown is None
        assert message.text_markdown_v2 is None

    def test_text_markdown_urled(self):
        test_md_string = (
            r'Test for <*bold*, _ita_\__lic_, `code`, '
            '[links](http://github.com/ab_), '
            '[text-mention](tg://user?id=123456789) and ```python\npre```. '
            '[http://google.com/ab_](http://google.com/ab_)'
        )
        text_markdown = self.test_message.text_markdown_urled
        assert text_markdown == test_md_string

    def test_text_markdown_v2_urled(self):
        test_md_string = (
            r'__Test__ for <*bold*, _ita\_lic_, `\\\`code`, '
            '[links](http://github.com/abc\\\\\\)def), '
            '[text\\-mention](tg://user?id=123456789) and ```\\`\\\\pre```\\. '
            r'[http://google\.com](http://google.com) and _bold *nested in ~strk\>trgh~ '
            'nested in* italic_\\. ```python\nPython pre```\\. ||Spoiled||\\.'
        )
        text_markdown = self.test_message_v2.text_markdown_v2_urled
        assert text_markdown == test_md_string

    def test_text_html_emoji(self):
        text = b'\\U0001f469\\u200d\\U0001f469\\u200d ABC'.decode('unicode-escape')
        expected = b'\\U0001f469\\u200d\\U0001f469\\u200d <b>ABC</b>'.decode('unicode-escape')
        bold_entity = MessageEntity(type=MessageEntity.BOLD, offset=7, length=3)
        message = Message(
            1, self.from_user, self.date, self.chat, text=text, entities=[bold_entity]
        )
        assert expected == message.text_html

    def test_text_markdown_emoji(self):
        text = b'\\U0001f469\\u200d\\U0001f469\\u200d ABC'.decode('unicode-escape')
        expected = b'\\U0001f469\\u200d\\U0001f469\\u200d *ABC*'.decode('unicode-escape')
        bold_entity = MessageEntity(type=MessageEntity.BOLD, offset=7, length=3)
        message = Message(
            1, self.from_user, self.date, self.chat, text=text, entities=[bold_entity]
        )
        assert expected == message.text_markdown

    def test_caption_html_simple(self):
        test_html_string = (
            '<u>Test</u> for &lt;<b>bold</b>, <i>ita_lic</i>, '
            r'<code>\`code</code>, '
            r'<a href="http://github.com/abc\)def">links</a>, '
            '<a href="tg://user?id=123456789">text-mention</a> and '
            r'<pre>`\pre</pre>. http://google.com '
            'and <i>bold <b>nested in <s>strk&gt;trgh</s> nested in</b> italic</i>. '
            '<pre><code class="python">Python pre</code></pre>. '
            '<span class="tg-spoiler">Spoiled</span>.'
        )
        caption_html = self.test_message_v2.caption_html
        assert caption_html == test_html_string

    def test_caption_html_empty(self, message):
        message.text = "test"
        message.caption = None
        assert message.caption_html is None

    def test_caption_html_urled(self):
        test_html_string = (
            '<u>Test</u> for &lt;<b>bold</b>, <i>ita_lic</i>, '
            r'<code>\`code</code>, '
            r'<a href="http://github.com/abc\)def">links</a>, '
            '<a href="tg://user?id=123456789">text-mention</a> and '
            r'<pre>`\pre</pre>. <a href="http://google.com">http://google.com</a> '
            'and <i>bold <b>nested in <s>strk&gt;trgh</s> nested in</b> italic</i>. '
            '<pre><code class="python">Python pre</code></pre>. '
            '<span class="tg-spoiler">Spoiled</span>.'
        )
        caption_html = self.test_message_v2.caption_html_urled
        assert caption_html == test_html_string

    def test_caption_markdown_simple(self):
        test_md_string = (
            r'Test for <*bold*, _ita_\__lic_, `code`, '
            '[links](http://github.com/ab_), '
            '[text-mention](tg://user?id=123456789) and ```python\npre```. '
            r'http://google.com/ab\_'
        )
        caption_markdown = self.test_message.caption_markdown
        assert caption_markdown == test_md_string

    def test_caption_markdown_v2_simple(self):
        test_md_string = (
            r'__Test__ for <*bold*, _ita\_lic_, `\\\`code`, '
            '[links](http://github.com/abc\\\\\\)def), '
            '[text\\-mention](tg://user?id=123456789) and ```\\`\\\\pre```\\. '
            r'http://google\.com and _bold *nested in ~strk\>trgh~ nested in* italic_\. '
            '```python\nPython pre```\\. ||Spoiled||\\.'
        )
        caption_markdown = self.test_message_v2.caption_markdown_v2
        assert caption_markdown == test_md_string

    def test_caption_markdown_empty(self, message):
        message.text = "test"
        message.caption = None
        assert message.caption_markdown is None
        assert message.caption_markdown_v2 is None

    def test_caption_markdown_urled(self):
        test_md_string = (
            r'Test for <*bold*, _ita_\__lic_, `code`, '
            '[links](http://github.com/ab_), '
            '[text-mention](tg://user?id=123456789) and ```python\npre```. '
            '[http://google.com/ab_](http://google.com/ab_)'
        )
        caption_markdown = self.test_message.caption_markdown_urled
        assert caption_markdown == test_md_string

    def test_caption_markdown_v2_urled(self):
        test_md_string = (
            r'__Test__ for <*bold*, _ita\_lic_, `\\\`code`, '
            '[links](http://github.com/abc\\\\\\)def), '
            '[text\\-mention](tg://user?id=123456789) and ```\\`\\\\pre```\\. '
            r'[http://google\.com](http://google.com) and _bold *nested in ~strk\>trgh~ '
            'nested in* italic_\\. ```python\nPython pre```\\. ||Spoiled||\\.'
        )
        caption_markdown = self.test_message_v2.caption_markdown_v2_urled
        assert caption_markdown == test_md_string

    def test_caption_html_emoji(self):
        caption = b'\\U0001f469\\u200d\\U0001f469\\u200d ABC'.decode('unicode-escape')
        expected = b'\\U0001f469\\u200d\\U0001f469\\u200d <b>ABC</b>'.decode('unicode-escape')
        bold_entity = MessageEntity(type=MessageEntity.BOLD, offset=7, length=3)
        message = Message(
            1,
            self.from_user,
            self.date,
            self.chat,
            caption=caption,
            caption_entities=[bold_entity],
        )
        assert expected == message.caption_html

    def test_caption_markdown_emoji(self):
        caption = b'\\U0001f469\\u200d\\U0001f469\\u200d ABC'.decode('unicode-escape')
        expected = b'\\U0001f469\\u200d\\U0001f469\\u200d *ABC*'.decode('unicode-escape')
        bold_entity = MessageEntity(type=MessageEntity.BOLD, offset=7, length=3)
        message = Message(
            1,
            self.from_user,
            self.date,
            self.chat,
            caption=caption,
            caption_entities=[bold_entity],
        )
        assert expected == message.caption_markdown

    async def test_parse_entities_url_emoji(self):
        url = b'http://github.com/?unicode=\\u2713\\U0001f469'.decode('unicode-escape')
        text = 'some url'
        link_entity = MessageEntity(type=MessageEntity.URL, offset=0, length=8, url=url)
        message = Message(
            1, self.from_user, self.date, self.chat, text=text, entities=[link_entity]
        )
        assert message.parse_entities() == {link_entity: text}
        assert next(iter(message.parse_entities())).url == url

    def test_chat_id(self, message):
        assert message.chat_id == message.chat.id

    @pytest.mark.parametrize('type_', argvalues=[Chat.SUPERGROUP, Chat.CHANNEL])
    def test_link_with_username(self, message, type_):
        message.chat.username = 'username'
        message.chat.type = type_
        assert message.link == f'https://t.me/{message.chat.username}/{message.message_id}'

    @pytest.mark.parametrize(
        'type_, id_', argvalues=[(Chat.CHANNEL, -1003), (Chat.SUPERGROUP, -1003)]
    )
    def test_link_with_id(self, message, type_, id_):
        message.chat.username = None
        message.chat.id = id_
        message.chat.type = type_
        # The leading - for group ids/ -100 for supergroup ids isn't supposed to be in the link
        assert message.link == f'https://t.me/c/{3}/{message.message_id}'

    @pytest.mark.parametrize('id_, username', argvalues=[(None, 'username'), (-3, None)])
    def test_link_private_chats(self, message, id_, username):
        message.chat.type = Chat.PRIVATE
        message.chat.id = id_
        message.chat.username = username
        assert message.link is None
        message.chat.type = Chat.GROUP
        assert message.link is None

    def test_effective_attachment(self, message_params):
        # This list is hard coded on purpose because just using constants.MessageAttachmentType
        # (which is used in Message.effective_message) wouldn't find any mistakes
        expected_attachment_types = [
            'animation',
            'audio',
            'contact',
            'dice',
            'document',
            'game',
            'invoice',
            'location',
            'passport_data',
            'photo',
            'poll',
            'sticker',
            'successful_payment',
            'video',
            'video_note',
            'voice',
            'venue',
        ]

        for _ in range(3):
            # We run the same test multiple times to make sure that the caching is tested

            attachment = message_params.effective_attachment
            if attachment:
                condition = any(
                    message_params[message_type] is attachment
                    for message_type in expected_attachment_types
                )
                assert condition, 'Got effective_attachment for unexpected type'
            else:
                condition = any(
                    message_params[message_type] for message_type in expected_attachment_types
                )
                assert not condition, 'effective_attachment was None even though it should not be'

    async def test_reply_text(self, monkeypatch, message):
        async def make_assertion(*_, **kwargs):
            id_ = kwargs['chat_id'] == message.chat_id
            text = kwargs['text'] == 'test'
            if kwargs.get('reply_to_message_id') is not None:
                reply = kwargs['reply_to_message_id'] == message.message_id
            else:
                reply = True
            return id_ and text and reply

        assert check_shortcut_signature(
            Message.reply_text, Bot.send_message, ['chat_id'], ['quote']
        )
        assert await check_shortcut_call(message.reply_text, message.get_bot(), 'send_message')
        assert await check_defaults_handling(message.reply_text, message.get_bot())

        monkeypatch.setattr(message.get_bot(), 'send_message', make_assertion)
        assert await message.reply_text('test')
        assert await message.reply_text('test', quote=True)
        assert await message.reply_text('test', reply_to_message_id=message.message_id, quote=True)

    async def test_reply_markdown(self, monkeypatch, message):
        test_md_string = (
            r'Test for <*bold*, _ita_\__lic_, `code`, '
            '[links](http://github.com/ab_), '
            '[text-mention](tg://user?id=123456789) and ```python\npre```. '
            r'http://google.com/ab\_'
        )

        async def make_assertion(*_, **kwargs):
            cid = kwargs['chat_id'] == message.chat_id
            markdown_text = kwargs['text'] == test_md_string
            markdown_enabled = kwargs['parse_mode'] == ParseMode.MARKDOWN
            if kwargs.get('reply_to_message_id') is not None:
                reply = kwargs['reply_to_message_id'] == message.message_id
            else:
                reply = True
            return all([cid, markdown_text, reply, markdown_enabled])

        assert check_shortcut_signature(
            Message.reply_markdown, Bot.send_message, ['chat_id', 'parse_mode'], ['quote']
        )
        assert await check_shortcut_call(message.reply_text, message.get_bot(), 'send_message')
        assert await check_defaults_handling(message.reply_text, message.get_bot())

        text_markdown = self.test_message.text_markdown
        assert text_markdown == test_md_string

        monkeypatch.setattr(message.get_bot(), 'send_message', make_assertion)
        assert await message.reply_markdown(self.test_message.text_markdown)
        assert await message.reply_markdown(self.test_message.text_markdown, quote=True)
        assert await message.reply_markdown(
            self.test_message.text_markdown, reply_to_message_id=message.message_id, quote=True
        )

    async def test_reply_markdown_v2(self, monkeypatch, message):
        test_md_string = (
            r'__Test__ for <*bold*, _ita\_lic_, `\\\`code`, '
            '[links](http://github.com/abc\\\\\\)def), '
            '[text\\-mention](tg://user?id=123456789) and ```\\`\\\\pre```\\. '
            r'http://google\.com and _bold *nested in ~strk\>trgh~ nested in* italic_\. '
            '```python\nPython pre```\\. ||Spoiled||\\.'
        )

        async def make_assertion(*_, **kwargs):
            cid = kwargs['chat_id'] == message.chat_id
            markdown_text = kwargs['text'] == test_md_string
            markdown_enabled = kwargs['parse_mode'] == ParseMode.MARKDOWN_V2
            if kwargs.get('reply_to_message_id') is not None:
                reply = kwargs['reply_to_message_id'] == message.message_id
            else:
                reply = True
            return all([cid, markdown_text, reply, markdown_enabled])

        assert check_shortcut_signature(
            Message.reply_markdown_v2, Bot.send_message, ['chat_id', 'parse_mode'], ['quote']
        )
        assert await check_shortcut_call(message.reply_text, message.get_bot(), 'send_message')
        assert await check_defaults_handling(message.reply_text, message.get_bot())

        text_markdown = self.test_message_v2.text_markdown_v2
        assert text_markdown == test_md_string

        monkeypatch.setattr(message.get_bot(), 'send_message', make_assertion)
        assert await message.reply_markdown_v2(self.test_message_v2.text_markdown_v2)
        assert await message.reply_markdown_v2(self.test_message_v2.text_markdown_v2, quote=True)
        assert await message.reply_markdown_v2(
            self.test_message_v2.text_markdown_v2,
            reply_to_message_id=message.message_id,
            quote=True,
        )

    async def test_reply_html(self, monkeypatch, message):
        test_html_string = (
            '<u>Test</u> for &lt;<b>bold</b>, <i>ita_lic</i>, '
            r'<code>\`code</code>, '
            r'<a href="http://github.com/abc\)def">links</a>, '
            '<a href="tg://user?id=123456789">text-mention</a> and '
            r'<pre>`\pre</pre>. http://google.com '
            'and <i>bold <b>nested in <s>strk&gt;trgh</s> nested in</b> italic</i>. '
            '<pre><code class="python">Python pre</code></pre>. '
            '<span class="tg-spoiler">Spoiled</span>.'
        )

        async def make_assertion(*_, **kwargs):
            cid = kwargs['chat_id'] == message.chat_id
            html_text = kwargs['text'] == test_html_string
            html_enabled = kwargs['parse_mode'] == ParseMode.HTML
            if kwargs.get('reply_to_message_id') is not None:
                reply = kwargs['reply_to_message_id'] == message.message_id
            else:
                reply = True
            return all([cid, html_text, reply, html_enabled])

        assert check_shortcut_signature(
            Message.reply_html, Bot.send_message, ['chat_id', 'parse_mode'], ['quote']
        )
        assert await check_shortcut_call(message.reply_text, message.get_bot(), 'send_message')
        assert await check_defaults_handling(message.reply_text, message.get_bot())

        text_html = self.test_message_v2.text_html
        assert text_html == test_html_string

        monkeypatch.setattr(message.get_bot(), 'send_message', make_assertion)
        assert await message.reply_html(self.test_message_v2.text_html)
        assert await message.reply_html(self.test_message_v2.text_html, quote=True)
        assert await message.reply_html(
            self.test_message_v2.text_html, reply_to_message_id=message.message_id, quote=True
        )

    async def test_reply_media_group(self, monkeypatch, message):
        async def make_assertion(*_, **kwargs):
            id_ = kwargs['chat_id'] == message.chat_id
            media = kwargs['media'] == 'reply_media_group'
            if kwargs.get('reply_to_message_id') is not None:
                reply = kwargs['reply_to_message_id'] == message.message_id
            else:
                reply = True
            return id_ and media and reply

        assert check_shortcut_signature(
            Message.reply_media_group, Bot.send_media_group, ['chat_id'], ['quote']
        )
        assert await check_shortcut_call(
            message.reply_media_group, message.get_bot(), 'send_media_group'
        )
        assert await check_defaults_handling(message.reply_media_group, message.get_bot())

        monkeypatch.setattr(message.get_bot(), 'send_media_group', make_assertion)
        assert await message.reply_media_group(media='reply_media_group')
        assert await message.reply_media_group(media='reply_media_group', quote=True)

    async def test_reply_photo(self, monkeypatch, message):
        async def make_assertion(*_, **kwargs):
            id_ = kwargs['chat_id'] == message.chat_id
            photo = kwargs['photo'] == 'test_photo'
            if kwargs.get('reply_to_message_id') is not None:
                reply = kwargs['reply_to_message_id'] == message.message_id
            else:
                reply = True
            return id_ and photo and reply

        assert check_shortcut_signature(
            Message.reply_photo, Bot.send_photo, ['chat_id'], ['quote']
        )
        assert await check_shortcut_call(message.reply_photo, message.get_bot(), 'send_photo')
        assert await check_defaults_handling(message.reply_photo, message.get_bot())

        monkeypatch.setattr(message.get_bot(), 'send_photo', make_assertion)
        assert await message.reply_photo(photo='test_photo')
        assert await message.reply_photo(photo='test_photo', quote=True)

    async def test_reply_audio(self, monkeypatch, message):
        async def make_assertion(*_, **kwargs):
            id_ = kwargs['chat_id'] == message.chat_id
            audio = kwargs['audio'] == 'test_audio'
            if kwargs.get('reply_to_message_id') is not None:
                reply = kwargs['reply_to_message_id'] == message.message_id
            else:
                reply = True
            return id_ and audio and reply

        assert check_shortcut_signature(
            Message.reply_audio, Bot.send_audio, ['chat_id'], ['quote']
        )
        assert await check_shortcut_call(message.reply_audio, message.get_bot(), 'send_audio')
        assert await check_defaults_handling(message.reply_audio, message.get_bot())

        monkeypatch.setattr(message.get_bot(), 'send_audio', make_assertion)
        assert await message.reply_audio(audio='test_audio')
        assert await message.reply_audio(audio='test_audio', quote=True)

    async def test_reply_document(self, monkeypatch, message):
        async def make_assertion(*_, **kwargs):
            id_ = kwargs['chat_id'] == message.chat_id
            document = kwargs['document'] == 'test_document'
            if kwargs.get('reply_to_message_id') is not None:
                reply = kwargs['reply_to_message_id'] == message.message_id
            else:
                reply = True
            return id_ and document and reply

        assert check_shortcut_signature(
            Message.reply_document, Bot.send_document, ['chat_id'], ['quote']
        )
        assert await check_shortcut_call(
            message.reply_document, message.get_bot(), 'send_document'
        )
        assert await check_defaults_handling(message.reply_document, message.get_bot())

        monkeypatch.setattr(message.get_bot(), 'send_document', make_assertion)
        assert await message.reply_document(document='test_document')
        assert await message.reply_document(document='test_document', quote=True)

    async def test_reply_animation(self, monkeypatch, message):
        async def make_assertion(*_, **kwargs):
            id_ = kwargs['chat_id'] == message.chat_id
            animation = kwargs['animation'] == 'test_animation'
            if kwargs.get('reply_to_message_id') is not None:
                reply = kwargs['reply_to_message_id'] == message.message_id
            else:
                reply = True
            return id_ and animation and reply

        assert check_shortcut_signature(
            Message.reply_animation, Bot.send_animation, ['chat_id'], ['quote']
        )
        assert await check_shortcut_call(
            message.reply_animation, message.get_bot(), 'send_animation'
        )
        assert await check_defaults_handling(message.reply_animation, message.get_bot())

        monkeypatch.setattr(message.get_bot(), 'send_animation', make_assertion)
        assert await message.reply_animation(animation='test_animation')
        assert await message.reply_animation(animation='test_animation', quote=True)

    async def test_reply_sticker(self, monkeypatch, message):
        async def make_assertion(*_, **kwargs):
            id_ = kwargs['chat_id'] == message.chat_id
            sticker = kwargs['sticker'] == 'test_sticker'
            if kwargs.get('reply_to_message_id') is not None:
                reply = kwargs['reply_to_message_id'] == message.message_id
            else:
                reply = True
            return id_ and sticker and reply

        assert check_shortcut_signature(
            Message.reply_sticker, Bot.send_sticker, ['chat_id'], ['quote']
        )
        assert await check_shortcut_call(message.reply_sticker, message.get_bot(), 'send_sticker')
        assert await check_defaults_handling(message.reply_sticker, message.get_bot())

        monkeypatch.setattr(message.get_bot(), 'send_sticker', make_assertion)
        assert await message.reply_sticker(sticker='test_sticker')
        assert await message.reply_sticker(sticker='test_sticker', quote=True)

    async def test_reply_video(self, monkeypatch, message):
        async def make_assertion(*_, **kwargs):
            id_ = kwargs['chat_id'] == message.chat_id
            video = kwargs['video'] == 'test_video'
            if kwargs.get('reply_to_message_id') is not None:
                reply = kwargs['reply_to_message_id'] == message.message_id
            else:
                reply = True
            return id_ and video and reply

        assert check_shortcut_signature(
            Message.reply_video, Bot.send_video, ['chat_id'], ['quote']
        )
        assert await check_shortcut_call(message.reply_video, message.get_bot(), 'send_video')
        assert await check_defaults_handling(message.reply_video, message.get_bot())

        monkeypatch.setattr(message.get_bot(), 'send_video', make_assertion)
        assert await message.reply_video(video='test_video')
        assert await message.reply_video(video='test_video', quote=True)

    async def test_reply_video_note(self, monkeypatch, message):
        async def make_assertion(*_, **kwargs):
            id_ = kwargs['chat_id'] == message.chat_id
            video_note = kwargs['video_note'] == 'test_video_note'
            if kwargs.get('reply_to_message_id') is not None:
                reply = kwargs['reply_to_message_id'] == message.message_id
            else:
                reply = True
            return id_ and video_note and reply

        assert check_shortcut_signature(
            Message.reply_video_note, Bot.send_video_note, ['chat_id'], ['quote']
        )
        assert await check_shortcut_call(
            message.reply_video_note, message.get_bot(), 'send_video_note'
        )
        assert await check_defaults_handling(message.reply_video_note, message.get_bot())

        monkeypatch.setattr(message.get_bot(), 'send_video_note', make_assertion)
        assert await message.reply_video_note(video_note='test_video_note')
        assert await message.reply_video_note(video_note='test_video_note', quote=True)

    async def test_reply_voice(self, monkeypatch, message):
        async def make_assertion(*_, **kwargs):
            id_ = kwargs['chat_id'] == message.chat_id
            voice = kwargs['voice'] == 'test_voice'
            if kwargs.get('reply_to_message_id') is not None:
                reply = kwargs['reply_to_message_id'] == message.message_id
            else:
                reply = True
            return id_ and voice and reply

        assert check_shortcut_signature(
            Message.reply_voice, Bot.send_voice, ['chat_id'], ['quote']
        )
        assert await check_shortcut_call(message.reply_voice, message.get_bot(), 'send_voice')
        assert await check_defaults_handling(message.reply_voice, message.get_bot())

        monkeypatch.setattr(message.get_bot(), 'send_voice', make_assertion)
        assert await message.reply_voice(voice='test_voice')
        assert await message.reply_voice(voice='test_voice', quote=True)

    async def test_reply_location(self, monkeypatch, message):
        async def make_assertion(*_, **kwargs):
            id_ = kwargs['chat_id'] == message.chat_id
            location = kwargs['location'] == 'test_location'
            if kwargs.get('reply_to_message_id') is not None:
                reply = kwargs['reply_to_message_id'] == message.message_id
            else:
                reply = True
            return id_ and location and reply

        assert check_shortcut_signature(
            Message.reply_location, Bot.send_location, ['chat_id'], ['quote']
        )
        assert await check_shortcut_call(
            message.reply_location, message.get_bot(), 'send_location'
        )
        assert await check_defaults_handling(message.reply_location, message.get_bot())

        monkeypatch.setattr(message.get_bot(), 'send_location', make_assertion)
        assert await message.reply_location(location='test_location')
        assert await message.reply_location(location='test_location', quote=True)

    async def test_reply_venue(self, monkeypatch, message):
        async def make_assertion(*_, **kwargs):
            id_ = kwargs['chat_id'] == message.chat_id
            venue = kwargs['venue'] == 'test_venue'
            if kwargs.get('reply_to_message_id') is not None:
                reply = kwargs['reply_to_message_id'] == message.message_id
            else:
                reply = True
            return id_ and venue and reply

        assert check_shortcut_signature(
            Message.reply_venue, Bot.send_venue, ['chat_id'], ['quote']
        )
        assert await check_shortcut_call(message.reply_venue, message.get_bot(), 'send_venue')
        assert await check_defaults_handling(message.reply_venue, message.get_bot())

        monkeypatch.setattr(message.get_bot(), 'send_venue', make_assertion)
        assert await message.reply_venue(venue='test_venue')
        assert await message.reply_venue(venue='test_venue', quote=True)

    async def test_reply_contact(self, monkeypatch, message):
        async def make_assertion(*_, **kwargs):
            id_ = kwargs['chat_id'] == message.chat_id
            contact = kwargs['contact'] == 'test_contact'
            if kwargs.get('reply_to_message_id') is not None:
                reply = kwargs['reply_to_message_id'] == message.message_id
            else:
                reply = True
            return id_ and contact and reply

        assert check_shortcut_signature(
            Message.reply_contact, Bot.send_contact, ['chat_id'], ['quote']
        )
        assert await check_shortcut_call(message.reply_contact, message.get_bot(), 'send_contact')
        assert await check_defaults_handling(message.reply_contact, message.get_bot())

        monkeypatch.setattr(message.get_bot(), 'send_contact', make_assertion)
        assert await message.reply_contact(contact='test_contact')
        assert await message.reply_contact(contact='test_contact', quote=True)

    async def test_reply_poll(self, monkeypatch, message):
        async def make_assertion(*_, **kwargs):
            id_ = kwargs['chat_id'] == message.chat_id
            question = kwargs['question'] == 'test_poll'
            options = kwargs['options'] == ['1', '2', '3']
            if kwargs.get('reply_to_message_id') is not None:
                reply = kwargs['reply_to_message_id'] == message.message_id
            else:
                reply = True
            return id_ and question and options and reply

        assert check_shortcut_signature(Message.reply_poll, Bot.send_poll, ['chat_id'], ['quote'])
        assert await check_shortcut_call(message.reply_poll, message.get_bot(), 'send_poll')
        assert await check_defaults_handling(message.reply_poll, message.get_bot())

        monkeypatch.setattr(message.get_bot(), 'send_poll', make_assertion)
        assert await message.reply_poll(question='test_poll', options=['1', '2', '3'])
        assert await message.reply_poll(question='test_poll', quote=True, options=['1', '2', '3'])

    async def test_reply_dice(self, monkeypatch, message):
        async def make_assertion(*_, **kwargs):
            id_ = kwargs['chat_id'] == message.chat_id
            contact = kwargs['disable_notification'] is True
            if kwargs.get('reply_to_message_id') is not None:
                reply = kwargs['reply_to_message_id'] == message.message_id
            else:
                reply = True
            return id_ and contact and reply

        assert check_shortcut_signature(Message.reply_dice, Bot.send_dice, ['chat_id'], ['quote'])
        assert await check_shortcut_call(message.reply_dice, message.get_bot(), 'send_dice')
        assert await check_defaults_handling(message.reply_dice, message.get_bot())

        monkeypatch.setattr(message.get_bot(), 'send_dice', make_assertion)
        assert await message.reply_dice(disable_notification=True)
        assert await message.reply_dice(disable_notification=True, quote=True)

    async def test_reply_action(self, monkeypatch, message: Message):
        async def make_assertion(*_, **kwargs):
            id_ = kwargs['chat_id'] == message.chat_id
            action = kwargs['action'] == ChatAction.TYPING
            return id_ and action

        assert check_shortcut_signature(
            Message.reply_chat_action, Bot.send_chat_action, ['chat_id'], []
        )
        assert await check_shortcut_call(
            message.reply_chat_action, message.get_bot(), 'send_chat_action'
        )
        assert await check_defaults_handling(message.reply_chat_action, message.get_bot())

        monkeypatch.setattr(message.get_bot(), 'send_chat_action', make_assertion)
        assert await message.reply_chat_action(action=ChatAction.TYPING)

    async def test_reply_game(self, monkeypatch, message):
        async def make_assertion(*_, **kwargs):
            return (
                kwargs['chat_id'] == message.chat_id and kwargs['game_short_name'] == 'test_game'
            )

        assert check_shortcut_signature(Message.reply_game, Bot.send_game, ['chat_id'], ['quote'])
        assert await check_shortcut_call(message.reply_game, message.get_bot(), 'send_game')
        assert await check_defaults_handling(message.reply_game, message.get_bot())

        monkeypatch.setattr(message.get_bot(), 'send_game', make_assertion)
        assert await message.reply_game(game_short_name='test_game')
        assert await message.reply_game(game_short_name='test_game', quote=True)

    async def test_reply_invoice(self, monkeypatch, message):
        async def make_assertion(*_, **kwargs):
            title = kwargs['title'] == 'title'
            description = kwargs['description'] == 'description'
            payload = kwargs['payload'] == 'payload'
            provider_token = kwargs['provider_token'] == 'provider_token'
            currency = kwargs['currency'] == 'currency'
            prices = kwargs['prices'] == 'prices'
            args = title and description and payload and provider_token and currency and prices
            return kwargs['chat_id'] == message.chat_id and args

        assert check_shortcut_signature(
            Message.reply_invoice, Bot.send_invoice, ['chat_id'], ['quote']
        )
        assert await check_shortcut_call(message.reply_invoice, message.get_bot(), 'send_invoice')
        assert await check_defaults_handling(message.reply_invoice, message.get_bot())

        monkeypatch.setattr(message.get_bot(), 'send_invoice', make_assertion)
        assert await message.reply_invoice(
            'title',
            'description',
            'payload',
            'provider_token',
            'currency',
            'prices',
        )
        assert await message.reply_invoice(
            'title',
            'description',
            'payload',
            'provider_token',
            'currency',
            'prices',
            quote=True,
        )

    @pytest.mark.parametrize('disable_notification,protected', [(False, True), (True, False)])
    async def test_forward(self, monkeypatch, message, disable_notification, protected):
        async def make_assertion(*_, **kwargs):
            chat_id = kwargs['chat_id'] == 123456
            from_chat = kwargs['from_chat_id'] == message.chat_id
            message_id = kwargs['message_id'] == message.message_id
            notification = kwargs['disable_notification'] == disable_notification
            protected_cont = kwargs['protect_content'] == protected
            return chat_id and from_chat and message_id and notification and protected_cont

        assert check_shortcut_signature(
            Message.forward, Bot.forward_message, ['from_chat_id', 'message_id'], []
        )
        assert await check_shortcut_call(message.forward, message.get_bot(), 'forward_message')
        assert await check_defaults_handling(message.forward, message.get_bot())

        monkeypatch.setattr(message.get_bot(), 'forward_message', make_assertion)
        assert await message.forward(
            123456, disable_notification=disable_notification, protect_content=protected
        )
        assert not await message.forward(635241)

    @pytest.mark.parametrize('disable_notification,protected', [(True, False), (False, True)])
    async def test_copy(self, monkeypatch, message, disable_notification, protected):
        keyboard = [[1, 2]]

        async def make_assertion(*_, **kwargs):
            chat_id = kwargs['chat_id'] == 123456
            from_chat = kwargs['from_chat_id'] == message.chat_id
            message_id = kwargs['message_id'] == message.message_id
            notification = kwargs['disable_notification'] == disable_notification
            protected_cont = kwargs['protect_content'] == protected
            if kwargs.get('reply_markup') is not None:
                reply_markup = kwargs['reply_markup'] is keyboard
            else:
                reply_markup = True
            return (
                chat_id
                and from_chat
                and message_id
                and notification
                and reply_markup
                and protected_cont
            )

        assert check_shortcut_signature(
            Message.copy, Bot.copy_message, ['from_chat_id', 'message_id'], []
        )
        assert await check_shortcut_call(message.copy, message.get_bot(), 'copy_message')
        assert await check_defaults_handling(message.copy, message.get_bot())

        monkeypatch.setattr(message.get_bot(), 'copy_message', make_assertion)
        assert await message.copy(
            123456, disable_notification=disable_notification, protect_content=protected
        )
        assert await message.copy(
            123456,
            reply_markup=keyboard,
            disable_notification=disable_notification,
            protect_content=protected,
        )
        assert not await message.copy(635241)

    @pytest.mark.parametrize('disable_notification,protected', [(True, False), (False, True)])
    async def test_reply_copy(self, monkeypatch, message, disable_notification, protected):
        keyboard = [[1, 2]]

        async def make_assertion(*_, **kwargs):
            chat_id = kwargs['from_chat_id'] == 123456
            from_chat = kwargs['chat_id'] == message.chat_id
            message_id = kwargs['message_id'] == 456789
            notification = kwargs['disable_notification'] == disable_notification
            is_protected = kwargs['protect_content'] == protected
            if kwargs.get('reply_markup') is not None:
                reply_markup = kwargs['reply_markup'] is keyboard
            else:
                reply_markup = True
            if kwargs.get('reply_to_message_id') is not None:
                reply = kwargs['reply_to_message_id'] == message.message_id
            else:
                reply = True
            return (
                chat_id
                and from_chat
                and message_id
                and notification
                and reply_markup
                and reply
                and is_protected
            )

        assert check_shortcut_signature(
            Message.reply_copy, Bot.copy_message, ['chat_id'], ['quote']
        )
        assert await check_shortcut_call(message.copy, message.get_bot(), 'copy_message')
        assert await check_defaults_handling(message.copy, message.get_bot())

        monkeypatch.setattr(message.get_bot(), 'copy_message', make_assertion)
        assert await message.reply_copy(
            123456, 456789, disable_notification=disable_notification, protect_content=protected
        )
        assert await message.reply_copy(
            123456,
            456789,
            reply_markup=keyboard,
            disable_notification=disable_notification,
            protect_content=protected,
        )
        assert await message.reply_copy(
            123456,
            456789,
            quote=True,
            disable_notification=disable_notification,
            protect_content=protected,
        )
        assert await message.reply_copy(
            123456,
            456789,
            quote=True,
            reply_to_message_id=message.message_id,
            disable_notification=disable_notification,
            protect_content=protected,
        )

    async def test_edit_text(self, monkeypatch, message):
        async def make_assertion(*_, **kwargs):
            chat_id = kwargs['chat_id'] == message.chat_id
            message_id = kwargs['message_id'] == message.message_id
            text = kwargs['text'] == 'test'
            return chat_id and message_id and text

        assert check_shortcut_signature(
            Message.edit_text,
            Bot.edit_message_text,
            ['chat_id', 'message_id', 'inline_message_id'],
            [],
        )
        assert await check_shortcut_call(
            message.edit_text,
            message.get_bot(),
            'edit_message_text',
            skip_params=['inline_message_id'],
            shortcut_kwargs=['message_id', 'chat_id'],
        )
        assert await check_defaults_handling(message.edit_text, message.get_bot())

        monkeypatch.setattr(message.get_bot(), 'edit_message_text', make_assertion)
        assert await message.edit_text(text='test')

    async def test_edit_caption(self, monkeypatch, message):
        async def make_assertion(*_, **kwargs):
            chat_id = kwargs['chat_id'] == message.chat_id
            message_id = kwargs['message_id'] == message.message_id
            caption = kwargs['caption'] == 'new caption'
            return chat_id and message_id and caption

        assert check_shortcut_signature(
            Message.edit_caption,
            Bot.edit_message_caption,
            ['chat_id', 'message_id', 'inline_message_id'],
            [],
        )
        assert await check_shortcut_call(
            message.edit_caption,
            message.get_bot(),
            'edit_message_caption',
            skip_params=['inline_message_id'],
            shortcut_kwargs=['message_id', 'chat_id'],
        )
        assert await check_defaults_handling(message.edit_caption, message.get_bot())

        monkeypatch.setattr(message.get_bot(), 'edit_message_caption', make_assertion)
        assert await message.edit_caption(caption='new caption')

    async def test_edit_media(self, monkeypatch, message):
        async def make_assertion(*_, **kwargs):
            chat_id = kwargs['chat_id'] == message.chat_id
            message_id = kwargs['message_id'] == message.message_id
            media = kwargs['media'] == 'my_media'
            return chat_id and message_id and media

        assert check_shortcut_signature(
            Message.edit_media,
            Bot.edit_message_media,
            ['chat_id', 'message_id', 'inline_message_id'],
            [],
        )
        assert await check_shortcut_call(
            message.edit_media,
            message.get_bot(),
            'edit_message_media',
            skip_params=['inline_message_id'],
            shortcut_kwargs=['message_id', 'chat_id'],
        )
        assert await check_defaults_handling(message.edit_media, message.get_bot())

        monkeypatch.setattr(message.get_bot(), 'edit_message_media', make_assertion)
        assert await message.edit_media('my_media')

    async def test_edit_reply_markup(self, monkeypatch, message):
        async def make_assertion(*_, **kwargs):
            chat_id = kwargs['chat_id'] == message.chat_id
            message_id = kwargs['message_id'] == message.message_id
            reply_markup = kwargs['reply_markup'] == [['1', '2']]
            return chat_id and message_id and reply_markup

        assert check_shortcut_signature(
            Message.edit_reply_markup,
            Bot.edit_message_reply_markup,
            ['chat_id', 'message_id', 'inline_message_id'],
            [],
        )
        assert await check_shortcut_call(
            message.edit_reply_markup,
            message.get_bot(),
            'edit_message_reply_markup',
            skip_params=['inline_message_id'],
            shortcut_kwargs=['message_id', 'chat_id'],
        )
        assert await check_defaults_handling(message.edit_reply_markup, message.get_bot())

        monkeypatch.setattr(message.get_bot(), 'edit_message_reply_markup', make_assertion)
        assert await message.edit_reply_markup(reply_markup=[['1', '2']])

    async def test_edit_live_location(self, monkeypatch, message):
        async def make_assertion(*_, **kwargs):
            chat_id = kwargs['chat_id'] == message.chat_id
            message_id = kwargs['message_id'] == message.message_id
            latitude = kwargs['latitude'] == 1
            longitude = kwargs['longitude'] == 2
            return chat_id and message_id and longitude and latitude

        assert check_shortcut_signature(
            Message.edit_live_location,
            Bot.edit_message_live_location,
            ['chat_id', 'message_id', 'inline_message_id'],
            [],
        )
        assert await check_shortcut_call(
            message.edit_live_location,
            message.get_bot(),
            'edit_message_live_location',
            skip_params=['inline_message_id'],
            shortcut_kwargs=['message_id', 'chat_id'],
        )
        assert await check_defaults_handling(message.edit_live_location, message.get_bot())

        monkeypatch.setattr(message.get_bot(), 'edit_message_live_location', make_assertion)
        assert await message.edit_live_location(latitude=1, longitude=2)

    async def test_stop_live_location(self, monkeypatch, message):
        async def make_assertion(*_, **kwargs):
            chat_id = kwargs['chat_id'] == message.chat_id
            message_id = kwargs['message_id'] == message.message_id
            return chat_id and message_id

        assert check_shortcut_signature(
            Message.stop_live_location,
            Bot.stop_message_live_location,
            ['chat_id', 'message_id', 'inline_message_id'],
            [],
        )
        assert await check_shortcut_call(
            message.stop_live_location,
            message.get_bot(),
            'stop_message_live_location',
            skip_params=['inline_message_id'],
            shortcut_kwargs=['message_id', 'chat_id'],
        )
        assert await check_defaults_handling(message.stop_live_location, message.get_bot())

        monkeypatch.setattr(message.get_bot(), 'stop_message_live_location', make_assertion)
        assert await message.stop_live_location()

    async def test_set_game_score(self, monkeypatch, message):
        async def make_assertion(*_, **kwargs):
            chat_id = kwargs['chat_id'] == message.chat_id
            message_id = kwargs['message_id'] == message.message_id
            user_id = kwargs['user_id'] == 1
            score = kwargs['score'] == 2
            return chat_id and message_id and user_id and score

        assert check_shortcut_signature(
            Message.set_game_score,
            Bot.set_game_score,
            ['chat_id', 'message_id', 'inline_message_id'],
            [],
        )
        assert await check_shortcut_call(
            message.set_game_score,
            message.get_bot(),
            'set_game_score',
            skip_params=['inline_message_id'],
            shortcut_kwargs=['message_id', 'chat_id'],
        )
        assert await check_defaults_handling(message.set_game_score, message.get_bot())

        monkeypatch.setattr(message.get_bot(), 'set_game_score', make_assertion)
        assert await message.set_game_score(user_id=1, score=2)

    async def test_get_game_high_scores(self, monkeypatch, message):
        async def make_assertion(*_, **kwargs):
            chat_id = kwargs['chat_id'] == message.chat_id
            message_id = kwargs['message_id'] == message.message_id
            user_id = kwargs['user_id'] == 1
            return chat_id and message_id and user_id

        assert check_shortcut_signature(
            Message.get_game_high_scores,
            Bot.get_game_high_scores,
            ['chat_id', 'message_id', 'inline_message_id'],
            [],
        )
        assert await check_shortcut_call(
            message.get_game_high_scores,
            message.get_bot(),
            'get_game_high_scores',
            skip_params=['inline_message_id'],
            shortcut_kwargs=['message_id', 'chat_id'],
        )
        assert await check_defaults_handling(message.get_game_high_scores, message.get_bot())

        monkeypatch.setattr(message.get_bot(), 'get_game_high_scores', make_assertion)
        assert await message.get_game_high_scores(user_id=1)

    async def test_delete(self, monkeypatch, message):
        async def make_assertion(*_, **kwargs):
            chat_id = kwargs['chat_id'] == message.chat_id
            message_id = kwargs['message_id'] == message.message_id
            return chat_id and message_id

        assert check_shortcut_signature(
            Message.delete, Bot.delete_message, ['chat_id', 'message_id'], []
        )
        assert await check_shortcut_call(message.delete, message.get_bot(), 'delete_message')
        assert await check_defaults_handling(message.delete, message.get_bot())

        monkeypatch.setattr(message.get_bot(), 'delete_message', make_assertion)
        assert await message.delete()

    async def test_stop_poll(self, monkeypatch, message):
        async def make_assertion(*_, **kwargs):
            chat_id = kwargs['chat_id'] == message.chat_id
            message_id = kwargs['message_id'] == message.message_id
            return chat_id and message_id

        assert check_shortcut_signature(
            Message.stop_poll, Bot.stop_poll, ['chat_id', 'message_id'], []
        )
        assert await check_shortcut_call(message.stop_poll, message.get_bot(), 'stop_poll')
        assert await check_defaults_handling(message.stop_poll, message.get_bot())

        monkeypatch.setattr(message.get_bot(), 'stop_poll', make_assertion)
        assert await message.stop_poll()

    async def test_pin(self, monkeypatch, message):
        async def make_assertion(*args, **kwargs):
            chat_id = kwargs['chat_id'] == message.chat_id
            message_id = kwargs['message_id'] == message.message_id
            return chat_id and message_id

        assert check_shortcut_signature(
            Message.pin, Bot.pin_chat_message, ['chat_id', 'message_id'], []
        )
        assert await check_shortcut_call(message.pin, message.get_bot(), 'pin_chat_message')
        assert await check_defaults_handling(message.pin, message.get_bot())

        monkeypatch.setattr(message.get_bot(), 'pin_chat_message', make_assertion)
        assert await message.pin()

    async def test_unpin(self, monkeypatch, message):
        async def make_assertion(*args, **kwargs):
            chat_id = kwargs['chat_id'] == message.chat_id
            message_id = kwargs['message_id'] == message.message_id
            return chat_id and message_id

        assert check_shortcut_signature(
            Message.unpin, Bot.unpin_chat_message, ['chat_id', 'message_id'], []
        )
        assert await check_shortcut_call(
            message.unpin,
            message.get_bot(),
            'unpin_chat_message',
            shortcut_kwargs=['chat_id', 'message_id'],
        )
        assert await check_defaults_handling(message.unpin, message.get_bot())

        monkeypatch.setattr(message.get_bot(), 'unpin_chat_message', make_assertion)
        assert await message.unpin()

    def test_default_quote(self, message):
        message.get_bot()._defaults = Defaults()

        try:
            message.get_bot().defaults._quote = False
            assert message._quote(None, None) is None

            message.get_bot().defaults._quote = True
            assert message._quote(None, None) == message.message_id

            message.get_bot().defaults._quote = None
            message.chat.type = Chat.PRIVATE
            assert message._quote(None, None) is None

            message.chat.type = Chat.GROUP
            assert message._quote(None, None)
        finally:
            message.get_bot()._defaults = None

    def test_equality(self):
        id_ = 1
        a = Message(
            id_,
            self.date,
            self.chat,
            from_user=self.from_user,
        )
        b = Message(
            id_,
            self.date,
            self.chat,
            from_user=self.from_user,
        )
        c = Message(id_, self.date, Chat(123, Chat.GROUP), from_user=User(0, '', False))
        d = Message(0, self.date, self.chat, from_user=self.from_user)
        e = Update(id_)

        assert a == b
        assert hash(a) == hash(b)
        assert a is not b

        assert a != c
        assert hash(a) != hash(c)

        assert a != d
        assert hash(a) != hash(d)

        assert a != e
        assert hash(a) != hash(e)<|MERGE_RESOLUTION|>--- conflicted
+++ resolved
@@ -39,29 +39,18 @@
     Poll,
     PollOption,
     ProximityAlertTriggered,
-<<<<<<< HEAD
     Sticker,
     SuccessfulPayment,
-    Update,
     User,
     Venue,
     Video,
+    VideoChatEnded,
+    VideoChatParticipantsInvited,
+    VideoChatScheduled,
+    VideoChatStarted,
     VideoNote,
     Voice,
-    VoiceChatEnded,
-    VoiceChatParticipantsInvited,
-    VoiceChatScheduled,
-    VoiceChatStarted,
-=======
-    Dice,
-    Bot,
-    VideoChatStarted,
-    VideoChatEnded,
-    VideoChatParticipantsInvited,
-    MessageAutoDeleteTimerChanged,
-    VideoChatScheduled,
     WebAppData,
->>>>>>> 52e02d3b
 )
 from telegram.constants import ChatAction, ParseMode
 from telegram.ext import Defaults
