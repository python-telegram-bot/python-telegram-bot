#!/usr/bin/env python
#
# A library that provides a Python interface to the Telegram Bot API
# Copyright (C) 2015-2020
# Leandro Toledo de Souza <devs@python-telegram-bot.org>
#
# This program is free software: you can redistribute it and/or modify
# it under the terms of the GNU Lesser Public License as published by
# the Free Software Foundation, either version 3 of the License, or
# (at your option) any later version.
#
# This program is distributed in the hope that it will be useful,
# but WITHOUT ANY WARRANTY; without even the implied warranty of
# MERCHANTABILITY or FITNESS FOR A PARTICULAR PURPOSE.  See the
# GNU Lesser Public License for more details.
#
# You should have received a copy of the GNU Lesser Public License
# along with this program.  If not, see [http://www.gnu.org/licenses/].
import os

import pytest
from flaky import flaky

<<<<<<< HEAD
from telegram import Audio, Voice, TelegramError, MessageEntity
=======
from telegram import Audio, Voice, TelegramError
from telegram.error import BadRequest
>>>>>>> b8ebcacc
from telegram.utils.helpers import escape_markdown


@pytest.fixture(scope='function')
def voice_file():
    f = open('tests/data/telegram.ogg', 'rb')
    yield f
    f.close()


@pytest.fixture(scope='class')
def voice(bot, chat_id):
    with open('tests/data/telegram.ogg', 'rb') as f:
        return bot.send_voice(chat_id, voice=f, timeout=50).voice


class TestVoice:
    duration = 3
    mime_type = 'audio/ogg'
    file_size = 9199

    caption = u'Test *voice*'
    voice_file_url = 'https://python-telegram-bot.org/static/testfiles/telegram.ogg'

    voice_file_id = '5a3128a4d2a04750b5b58397f3b5e812'
    voice_file_unique_id = 'adc3145fd2e84d95b64d68eaa22aa33e'

    def test_creation(self, voice):
        # Make sure file has been uploaded.
        assert isinstance(voice, Voice)
        assert isinstance(voice.file_id, str)
        assert isinstance(voice.file_unique_id, str)
        assert voice.file_id != ''
        assert voice.file_unique_id != ''

    def test_expected_values(self, voice):
        assert voice.duration == self.duration
        assert voice.mime_type == self.mime_type
        assert voice.file_size == self.file_size

    @flaky(3, 1)
    @pytest.mark.timeout(10)
    def test_send_all_args(self, bot, chat_id, voice_file, voice):
        message = bot.send_voice(
            chat_id,
            voice_file,
            duration=self.duration,
            caption=self.caption,
            disable_notification=False,
            parse_mode='Markdown',
        )

        assert isinstance(message.voice, Voice)
        assert isinstance(message.voice.file_id, str)
        assert isinstance(message.voice.file_unique_id, str)
        assert message.voice.file_id != ''
        assert message.voice.file_unique_id != ''
        assert message.voice.duration == voice.duration
        assert message.voice.mime_type == voice.mime_type
        assert message.voice.file_size == voice.file_size
        assert message.caption == self.caption.replace('*', '')

    @flaky(3, 1)
    @pytest.mark.timeout(10)
    def test_get_and_download(self, bot, voice):
        new_file = bot.get_file(voice.file_id)

        assert new_file.file_size == voice.file_size
        assert new_file.file_id == voice.file_id
        assert new_file.file_unique_id == voice.file_unique_id
        assert new_file.file_path.startswith('https://')

        new_file.download('telegram.ogg')

        assert os.path.isfile('telegram.ogg')

    @flaky(3, 1)
    @pytest.mark.timeout(10)
    def test_send_ogg_url_file(self, bot, chat_id, voice):
        message = bot.sendVoice(chat_id, self.voice_file_url, duration=self.duration)

        assert isinstance(message.voice, Voice)
        assert isinstance(message.voice.file_id, str)
        assert isinstance(message.voice.file_unique_id, str)
        assert message.voice.file_id != ''
        assert message.voice.file_unique_id != ''
        assert message.voice.duration == voice.duration
        assert message.voice.mime_type == voice.mime_type
        assert message.voice.file_size == voice.file_size

    @flaky(3, 1)
    @pytest.mark.timeout(10)
    def test_resend(self, bot, chat_id, voice):
        message = bot.sendVoice(chat_id, voice.file_id)

        assert message.voice == voice

    def test_send_with_voice(self, monkeypatch, bot, chat_id, voice):
        def test(url, data, **kwargs):
            return data['voice'] == voice.file_id

        monkeypatch.setattr(bot.request, 'post', test)
        message = bot.send_voice(chat_id, voice=voice)
        assert message

    @flaky(3, 1)
    @pytest.mark.timeout(10)
    def test_send_voice_caption_entities(self, bot, chat_id, voice_file):
        test_string = 'Italic Bold Code'
        entities = [
            MessageEntity(MessageEntity.ITALIC, 0, 6),
            MessageEntity(MessageEntity.ITALIC, 7, 4),
            MessageEntity(MessageEntity.ITALIC, 12, 4),
        ]
        message = bot.send_voice(
            chat_id, voice_file, caption=test_string, caption_entities=entities
        )

        assert message.caption == test_string
        assert message.caption_entities == entities

    @flaky(3, 1)
    @pytest.mark.timeout(10)
    @pytest.mark.parametrize('default_bot', [{'parse_mode': 'Markdown'}], indirect=True)
    def test_send_voice_default_parse_mode_1(self, default_bot, chat_id, voice):
        test_string = 'Italic Bold Code'
        test_markdown_string = '_Italic_ *Bold* `Code`'

        message = default_bot.send_voice(chat_id, voice, caption=test_markdown_string)
        assert message.caption_markdown == test_markdown_string
        assert message.caption == test_string

    @flaky(3, 1)
    @pytest.mark.timeout(10)
    @pytest.mark.parametrize('default_bot', [{'parse_mode': 'Markdown'}], indirect=True)
    def test_send_voice_default_parse_mode_2(self, default_bot, chat_id, voice):
        test_markdown_string = '_Italic_ *Bold* `Code`'

        message = default_bot.send_voice(
            chat_id, voice, caption=test_markdown_string, parse_mode=None
        )
        assert message.caption == test_markdown_string
        assert message.caption_markdown == escape_markdown(test_markdown_string)

    @flaky(3, 1)
    @pytest.mark.timeout(10)
    @pytest.mark.parametrize('default_bot', [{'parse_mode': 'Markdown'}], indirect=True)
    def test_send_voice_default_parse_mode_3(self, default_bot, chat_id, voice):
        test_markdown_string = '_Italic_ *Bold* `Code`'

        message = default_bot.send_voice(
            chat_id, voice, caption=test_markdown_string, parse_mode='HTML'
        )
        assert message.caption == test_markdown_string
        assert message.caption_markdown == escape_markdown(test_markdown_string)

    @flaky(3, 1)
    @pytest.mark.timeout(10)
    @pytest.mark.parametrize(
        'default_bot,custom',
        [
            ({'allow_sending_without_reply': True}, None),
            ({'allow_sending_without_reply': False}, None),
            ({'allow_sending_without_reply': False}, True),
        ],
        indirect=['default_bot'],
    )
    def test_send_voice_default_allow_sending_without_reply(
        self, default_bot, chat_id, voice, custom
    ):
        reply_to_message = default_bot.send_message(chat_id, 'test')
        reply_to_message.delete()
        if custom is not None:
            message = default_bot.send_voice(
                chat_id,
                voice,
                allow_sending_without_reply=custom,
                reply_to_message_id=reply_to_message.message_id,
            )
            assert message.reply_to_message is None
        elif default_bot.defaults.allow_sending_without_reply:
            message = default_bot.send_voice(
                chat_id, voice, reply_to_message_id=reply_to_message.message_id
            )
            assert message.reply_to_message is None
        else:
            with pytest.raises(BadRequest, match='message not found'):
                default_bot.send_voice(
                    chat_id, voice, reply_to_message_id=reply_to_message.message_id
                )

    def test_de_json(self, bot):
        json_dict = {
            'file_id': self.voice_file_id,
            'file_unique_id': self.voice_file_unique_id,
            'duration': self.duration,
            'caption': self.caption,
            'mime_type': self.mime_type,
            'file_size': self.file_size,
        }
        json_voice = Voice.de_json(json_dict, bot)

        assert json_voice.file_id == self.voice_file_id
        assert json_voice.file_unique_id == self.voice_file_unique_id
        assert json_voice.duration == self.duration
        assert json_voice.mime_type == self.mime_type
        assert json_voice.file_size == self.file_size

    def test_to_dict(self, voice):
        voice_dict = voice.to_dict()

        assert isinstance(voice_dict, dict)
        assert voice_dict['file_id'] == voice.file_id
        assert voice_dict['file_unique_id'] == voice.file_unique_id
        assert voice_dict['duration'] == voice.duration
        assert voice_dict['mime_type'] == voice.mime_type
        assert voice_dict['file_size'] == voice.file_size

    @flaky(3, 1)
    @pytest.mark.timeout(10)
    def test_error_send_empty_file(self, bot, chat_id):
        with pytest.raises(TelegramError):
            bot.sendVoice(chat_id, open(os.devnull, 'rb'))

    @flaky(3, 1)
    @pytest.mark.timeout(10)
    def test_error_send_empty_file_id(self, bot, chat_id):
        with pytest.raises(TelegramError):
            bot.sendVoice(chat_id, '')

    def test_error_without_required_args(self, bot, chat_id):
        with pytest.raises(TypeError):
            bot.sendVoice(chat_id)

    def test_get_file_instance_method(self, monkeypatch, voice):
        def test(*args, **kwargs):
            return args[1] == voice.file_id

        monkeypatch.setattr('telegram.Bot.get_file', test)
        assert voice.get_file()

    def test_equality(self, voice):
        a = Voice(voice.file_id, voice.file_unique_id, self.duration)
        b = Voice('', voice.file_unique_id, self.duration)
        c = Voice(voice.file_id, voice.file_unique_id, 0)
        d = Voice('', '', self.duration)
        e = Audio(voice.file_id, voice.file_unique_id, self.duration)

        assert a == b
        assert hash(a) == hash(b)
        assert a is not b

        assert a == c
        assert hash(a) == hash(c)

        assert a != d
        assert hash(a) != hash(d)

        assert a != e
        assert hash(a) != hash(e)<|MERGE_RESOLUTION|>--- conflicted
+++ resolved
@@ -21,12 +21,8 @@
 import pytest
 from flaky import flaky
 
-<<<<<<< HEAD
 from telegram import Audio, Voice, TelegramError, MessageEntity
-=======
-from telegram import Audio, Voice, TelegramError
 from telegram.error import BadRequest
->>>>>>> b8ebcacc
 from telegram.utils.helpers import escape_markdown
 
 
