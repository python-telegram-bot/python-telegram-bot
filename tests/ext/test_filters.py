--- conflicted
+++ resolved
@@ -1101,7 +1101,6 @@
         assert filters.StatusUpdate.REFUNDED_PAYMENT.check_update(update)
         update.message.refunded_payment = None
 
-<<<<<<< HEAD
         update.message.suggested_post_approval_failed = "suggested_post_approval_failed"
         assert filters.StatusUpdate.ALL.check_update(update)
         assert filters.StatusUpdate.SUGGESTED_POST_APPROVAL_FAILED.check_update(update)
@@ -1111,7 +1110,7 @@
         assert filters.StatusUpdate.ALL.check_update(update)
         assert filters.StatusUpdate.SUGGESTED_POST_APPROVED.check_update(update)
         update.message.suggested_post_approved = None
-=======
+
         update.message.suggested_post_declined = "suggested_post_declined"
         assert filters.StatusUpdate.ALL.check_update(update)
         assert filters.StatusUpdate.SUGGESTED_POST_DECLINED.check_update(update)
@@ -1126,7 +1125,6 @@
         assert filters.StatusUpdate.ALL.check_update(update)
         assert filters.StatusUpdate.SUGGESTED_POST_REFUNDED.check_update(update)
         update.message.suggested_post_refunded = None
->>>>>>> 32c1a852
 
         update.message.gift = "gift"
         assert filters.StatusUpdate.ALL.check_update(update)
