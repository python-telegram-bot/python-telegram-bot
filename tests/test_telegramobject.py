--- conflicted
+++ resolved
@@ -24,10 +24,7 @@
 
 import pytest
 
-<<<<<<< HEAD
-from telegram import BotCommand, Chat, Message, PhotoSize, TelegramObject, User
-=======
-from telegram import Bot, Chat, Message, PhotoSize, TelegramObject, User
+from telegram import Bot, BotCommand, Chat, Message, PhotoSize, TelegramObject, User
 
 
 def all_subclasses(cls):
@@ -42,7 +39,6 @@
 
 
 TO_SUBCLASSES = sorted(all_subclasses(TelegramObject), key=lambda cls: cls.__name__)
->>>>>>> 24d390e1
 
 
 class TestTelegramObject:
