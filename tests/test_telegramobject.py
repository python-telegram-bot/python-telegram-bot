#!/usr/bin/env python
#
# A library that provides a Python interface to the Telegram Bot API
# Copyright (C) 2015-2022
# Leandro Toledo de Souza <devs@python-telegram-bot.org>
#
# This program is free software: you can redistribute it and/or modify
# it under the terms of the GNU Lesser Public License as published by
# the Free Software Foundation, either version 3 of the License, or
# (at your option) any later version.
#
# This program is distributed in the hope that it will be useful,
# but WITHOUT ANY WARRANTY; without even the implied warranty of
# MERCHANTABILITY or FITNESS FOR A PARTICULAR PURPOSE.  See the
# GNU Lesser Public License for more details.
#
# You should have received a copy of the GNU Lesser Public License
# along with this program.  If not, see [http://www.gnu.org/licenses/].
import datetime
import inspect
import pickle
from copy import deepcopy
from pathlib import Path
from types import MappingProxyType

import pytest

from telegram import Bot, BotCommand, Chat, Message, PhotoSize, TelegramObject, User


def all_subclasses(cls):
    # Gets all subclasses of the specified object, recursively. from
    # https://stackoverflow.com/a/3862957/9706202
    # also includes the class itself
    return (
        set(cls.__subclasses__())
        .union([s for c in cls.__subclasses__() for s in all_subclasses(c)])
        .union({cls})
    )


TO_SUBCLASSES = sorted(all_subclasses(TelegramObject), key=lambda cls: cls.__name__)


class TestTelegramObject:
    class Sub(TelegramObject):
        def __init__(self, private, normal, b):
            super().__init__()
            self._private = private
            self.normal = normal
            self._bot = b

    class ChangingTO(TelegramObject):
        # Don't use in any tests, this is just for testing the pickle behaviour and the
        # class is altered during the test procedure
        pass

    def test_to_json(self, monkeypatch):
        # to_json simply takes whatever comes from to_dict, therefore we only need to test it once
        telegram_object = TelegramObject()

        # Test that it works with a dict with str keys as well as dicts as lists as values
        d = {"str": "str", "str2": ["str", "str"], "str3": {"str": "str"}}
        monkeypatch.setattr("telegram.TelegramObject.to_dict", lambda _: d)
        json = telegram_object.to_json()
        # Order isn't guarantied
        assert '"str": "str"' in json
        assert '"str2": ["str", "str"]' in json
        assert '"str3": {"str": "str"}' in json

        # Now make sure that it doesn't work with not json stuff and that it fails loudly
        # Tuples aren't allowed as keys in json
        d = {("str", "str"): "str"}

        monkeypatch.setattr("telegram.TelegramObject.to_dict", lambda _: d)
        with pytest.raises(TypeError):
            telegram_object.to_json()

    def test_de_json_api_kwargs(self, bot):
        to = TelegramObject.de_json(data={"foo": "bar"}, bot=bot)
        assert to.api_kwargs == {"foo": "bar"}
        assert to.get_bot() is bot

    def test_api_kwargs_read_only(self):
        tg_object = TelegramObject(api_kwargs={"foo": "bar"})
        tg_object._freeze()
        assert isinstance(tg_object.api_kwargs, MappingProxyType)
        with pytest.raises(TypeError):
            tg_object.api_kwargs["foo"] = "baz"
        with pytest.raises(AttributeError, match="can't be set"):
            tg_object.api_kwargs = {"foo": "baz"}

    @pytest.mark.parametrize("cls", TO_SUBCLASSES, ids=[cls.__name__ for cls in TO_SUBCLASSES])
    def test_subclasses_have_api_kwargs(self, cls):
        """Checks that all subclasses of TelegramObject have an api_kwargs argument that is
        kw-only. Also, tries to check that this argument is passed to super - by checking that
        the `__init__` contains `api_kwargs=api_kwargs`
        """
        if issubclass(cls, Bot):
            # Bot doesn't have api_kwargs, because it's not defined by TG
            return

        # only relevant for subclasses that have their own init
        if inspect.getsourcefile(cls.__init__) != inspect.getsourcefile(cls):
            return

        # Ignore classes in the test directory
        source_file = Path(inspect.getsourcefile(cls))
        parents = source_file.parents
        is_test_file = Path(__file__).parent.resolve() in parents
        if is_test_file:
            return

        # check the signature first
        signature = inspect.signature(cls)
        assert signature.parameters.get("api_kwargs").kind == inspect.Parameter.KEYWORD_ONLY

        # Now check for `api_kwargs=api_kwargs` in the source code of `__init__`
        if cls is TelegramObject:
            # TelegramObject doesn't have a super class
            return
        assert "api_kwargs=api_kwargs" in inspect.getsource(
            cls.__init__
        ), f"{cls.__name__} doesn't seem to pass `api_kwargs` to `super().__init__`"

    def test_de_json_arbitrary_exceptions(self, bot):
        class SubClass(TelegramObject):
            def __init__(self, **kwargs):
                super().__init__(**kwargs)
                raise TypeError("This is a test")

        with pytest.raises(TypeError, match="This is a test"):
            SubClass.de_json({}, bot)

    def test_to_dict_private_attribute(self):
        class TelegramObjectSubclass(TelegramObject):
            __slots__ = ("a", "_b")  # Added slots so that the attrs are converted to dict

            def __init__(self):
                super().__init__()
                self.a = 1
                self._b = 2

        subclass_instance = TelegramObjectSubclass()
        assert subclass_instance.to_dict() == {"a": 1}

    def test_to_dict_api_kwargs(self):
        to = TelegramObject(api_kwargs={"foo": "bar"})
        assert to.to_dict() == {"foo": "bar"}

    def test_to_dict_recursion(self):
        class Recursive(TelegramObject):
            __slots__ = ("recursive",)

            def __init__(self):
                super().__init__()
                self.recursive = "recursive"

        class SubClass(TelegramObject):
            """This class doesn't have `__slots__`, so has `__dict__` instead."""

            def __init__(self):
                super().__init__()
                self.subclass = Recursive()

        to = SubClass()
        to_dict_no_recurse = to.to_dict(recursive=False)
        assert to_dict_no_recurse
        assert isinstance(to_dict_no_recurse["subclass"], Recursive)
        to_dict_recurse = to.to_dict(recursive=True)
        assert to_dict_recurse
        assert isinstance(to_dict_recurse["subclass"], dict)
        assert to_dict_recurse["subclass"]["recursive"] == "recursive"

    def test_slot_behaviour(self, mro_slots):
        inst = TelegramObject()
        for attr in inst.__slots__:
            assert getattr(inst, attr, "err") != "err", f"got extra slot '{attr}'"
        assert len(mro_slots(inst)) == len(set(mro_slots(inst))), "duplicate slot"

    def test_meaningless_comparison(self, recwarn):
        expected_warning = "Objects of type TGO can not be meaningfully tested for equivalence."

        class TGO(TelegramObject):
            pass

        a = TGO()
        b = TGO()
        assert a == b
        assert len(recwarn) == 1
        assert str(recwarn[0].message) == expected_warning
        assert recwarn[0].filename == __file__, "wrong stacklevel"

    def test_meaningful_comparison(self, recwarn):
        class TGO(TelegramObject):
            def __init__(self):
                self._id_attrs = (1,)

        a = TGO()
        b = TGO()
        assert a == b
        assert len(recwarn) == 0
        assert b == a
        assert len(recwarn) == 0

    def test_bot_instance_none(self):
        tg_object = TelegramObject()
        with pytest.raises(RuntimeError):
            tg_object.get_bot()

    @pytest.mark.parametrize("bot_inst", ["bot", None])
    def test_bot_instance_states(self, bot_inst):
        tg_object = TelegramObject()
        tg_object.set_bot("bot" if bot_inst == "bot" else bot_inst)
        if bot_inst == "bot":
            assert tg_object.get_bot() == "bot"
        elif bot_inst is None:
            with pytest.raises(RuntimeError):
                tg_object.get_bot()

    def test_subscription(self):
        # We test with Message because that gives us everything we want to test - easier than
        # implementing a custom subclass just for this test
        chat = Chat(2, Chat.PRIVATE)
        user = User(3, "first_name", False)
        message = Message(1, None, chat=chat, from_user=user, text="foobar")
        assert message["text"] == "foobar"
        assert message["chat"] is chat
        assert message["chat_id"] == 2
        assert message["from"] is user
        assert message["from_user"] is user
        with pytest.raises(KeyError, match="Message don't have an attribute called `no_key`"):
            message["no_key"]

    def test_pickle(self, bot):
        chat = Chat(2, Chat.PRIVATE)
        user = User(3, "first_name", False)
        date = datetime.datetime.now()
        photo = PhotoSize("file_id", "unique", 21, 21)
        photo.set_bot(bot)
        msg = Message(1, date, chat, from_user=user, text="foobar", photo=[photo])
        msg.set_bot(bot)

        # Test pickling of TGObjects, we choose Message since it's contains the most subclasses.
        assert msg.get_bot()
        unpickled = pickle.loads(pickle.dumps(msg))

        with pytest.raises(RuntimeError):
            unpickled.get_bot()  # There should be no bot when we pickle TGObjects

        assert unpickled.chat == chat
        assert unpickled.from_user == user
        assert unpickled.date == date
        assert unpickled.photo[0] == photo

    def test_pickle_apply_api_kwargs(self, bot):
        """Makes sure that when a class gets new attributes, the api_kwargs are moved to the
        new attributes on unpickling."""
        obj = self.ChangingTO(api_kwargs={"foo": "bar"})
        pickled = pickle.dumps(obj)

        self.ChangingTO.foo = None
        obj = pickle.loads(pickled)

        assert obj.foo == "bar"
        assert obj.api_kwargs == {}

    def test_deepcopy_telegram_obj(self, bot):
        chat = Chat(2, Chat.PRIVATE)
        user = User(3, "first_name", False)
        date = datetime.datetime.now()
        photo = PhotoSize("file_id", "unique", 21, 21)
        photo.set_bot(bot)
        msg = Message(
            1, date, chat, from_user=user, text="foobar", photo=[photo], api_kwargs={"foo": "bar"}
        )
        msg.set_bot(bot)

        new_msg = deepcopy(msg)

        assert new_msg == msg
        assert new_msg is not msg

        # The same bot should be present when deepcopying.
        assert new_msg.get_bot() == bot and new_msg.get_bot() is bot

        assert new_msg.date == date and new_msg.date is not date
        assert new_msg.chat == chat and new_msg.chat is not chat
        assert new_msg.from_user == user and new_msg.from_user is not user
        assert new_msg.photo[0] == photo and new_msg.photo[0] is not photo
        assert new_msg.api_kwargs == {"foo": "bar"} and new_msg.api_kwargs is not msg.api_kwargs

        # check that deepcopy preserves the freezing status
        with pytest.raises(
            AttributeError, match="Attribute `text` of class `Message` can't be set!"
        ):
            new_msg.text = "new text"

        msg._unfreeze()
        new_message = deepcopy(msg)
        new_message.text = "new text"
        assert new_message.text == "new text"

    def test_deepcopy_subclass_telegram_obj(self, bot):
        s = self.Sub("private", "normal", bot)
        d = deepcopy(s)
        assert d is not s
        assert d._private == s._private  # Can't test for identity since two equal strings is True
        assert d._bot == s._bot and d._bot is s._bot
        assert d.normal == s.normal

<<<<<<< HEAD
    @pytest.mark.parametrize("cls", TO_SUBCLASSES, ids=[cls.__name__ for cls in TO_SUBCLASSES])
    def test_subclasses_are_frozen(self, cls):
        if cls.__name__.startswith("_"):
            return

        # instantiating each subclass would be tedious as some attributes require special init
        # args. So we inspect the code instead.

        source_file = inspect.getsourcefile(cls.__init__)
        parents = Path(source_file).parents
        is_test_file = Path(__file__).parent.resolve() in parents
        if is_test_file or source_file.endswith("telegramobject.py"):
            # classes without their own `__init__` can be ignored
            return

        source_lines, first_line = inspect.getsourcelines(cls.__init__)
        assert " self._freeze()" in source_lines[-1], f"{cls.__name__} is not frozen correctly"

    def test_freeze_unfreeze(self):
        class TestSub(TelegramObject):
            def __init__(self):
                super().__init__()
                self._protected = True
                self.public = True
                self._freeze()

        foo = TestSub()
        foo._protected = False
        assert foo._protected is False

        with pytest.raises(
            AttributeError, match="Attribute `public` of class `TestSub` can't be set!"
        ):
            foo.public = False

        with pytest.raises(
            AttributeError, match="Attribute `public` of class `TestSub` can't be deleted!"
        ):
            del foo.public

        foo._unfreeze()
        foo._protected = True
        assert foo._protected is True
        foo.public = False
        assert foo.public is False
        del foo.public
        del foo._protected
        assert not hasattr(foo, "public")
        assert not hasattr(foo, "_protected")
=======
    def test_string_representation(self):
        class TGO(TelegramObject):
            def __init__(self, api_kwargs=None):
                super().__init__(api_kwargs=api_kwargs)
                self.string_attr = "string"
                self.int_attr = 42
                self.to_attr = BotCommand("command", "description")
                self.list_attr = [
                    BotCommand("command_1", "description_1"),
                    BotCommand("command_2", "description_2"),
                ]
                self.dict_attr = {
                    BotCommand("command_1", "description_1"): BotCommand(
                        "command_2", "description_2"
                    )
                }
                self.empty_tuple_attrs = ()
                self.empty_str_attribute = ""
                # Should not be included in string representation
                self.none_attr = None

        expected_without_api_kwargs = (
            "TGO(dict_attr={BotCommand(command='command_1', description='description_1'): "
            "BotCommand(command='command_2', description='description_2')}, int_attr=42, "
            "list_attr=[BotCommand(command='command_1', description='description_1'), "
            "BotCommand(command='command_2', description='description_2')], "
            "string_attr='string', to_attr=BotCommand(command='command', "
            "description='description'))"
        )
        assert str(TGO()) == expected_without_api_kwargs
        assert repr(TGO()) == expected_without_api_kwargs

        expected_with_api_kwargs = (
            "TGO(api_kwargs={'foo': 'bar'}, dict_attr={BotCommand(command='command_1', "
            "description='description_1'): BotCommand(command='command_2', "
            "description='description_2')}, int_attr=42, "
            "list_attr=[BotCommand(command='command_1', description='description_1'), "
            "BotCommand(command='command_2', description='description_2')], "
            "string_attr='string', to_attr=BotCommand(command='command', "
            "description='description'))"
        )
        assert str(TGO(api_kwargs={"foo": "bar"})) == expected_with_api_kwargs
        assert repr(TGO(api_kwargs={"foo": "bar"})) == expected_with_api_kwargs
>>>>>>> e58cbcdb
<|MERGE_RESOLUTION|>--- conflicted
+++ resolved
@@ -309,57 +309,6 @@
         assert d._bot == s._bot and d._bot is s._bot
         assert d.normal == s.normal
 
-<<<<<<< HEAD
-    @pytest.mark.parametrize("cls", TO_SUBCLASSES, ids=[cls.__name__ for cls in TO_SUBCLASSES])
-    def test_subclasses_are_frozen(self, cls):
-        if cls.__name__.startswith("_"):
-            return
-
-        # instantiating each subclass would be tedious as some attributes require special init
-        # args. So we inspect the code instead.
-
-        source_file = inspect.getsourcefile(cls.__init__)
-        parents = Path(source_file).parents
-        is_test_file = Path(__file__).parent.resolve() in parents
-        if is_test_file or source_file.endswith("telegramobject.py"):
-            # classes without their own `__init__` can be ignored
-            return
-
-        source_lines, first_line = inspect.getsourcelines(cls.__init__)
-        assert " self._freeze()" in source_lines[-1], f"{cls.__name__} is not frozen correctly"
-
-    def test_freeze_unfreeze(self):
-        class TestSub(TelegramObject):
-            def __init__(self):
-                super().__init__()
-                self._protected = True
-                self.public = True
-                self._freeze()
-
-        foo = TestSub()
-        foo._protected = False
-        assert foo._protected is False
-
-        with pytest.raises(
-            AttributeError, match="Attribute `public` of class `TestSub` can't be set!"
-        ):
-            foo.public = False
-
-        with pytest.raises(
-            AttributeError, match="Attribute `public` of class `TestSub` can't be deleted!"
-        ):
-            del foo.public
-
-        foo._unfreeze()
-        foo._protected = True
-        assert foo._protected is True
-        foo.public = False
-        assert foo.public is False
-        del foo.public
-        del foo._protected
-        assert not hasattr(foo, "public")
-        assert not hasattr(foo, "_protected")
-=======
     def test_string_representation(self):
         class TGO(TelegramObject):
             def __init__(self, api_kwargs=None):
@@ -403,4 +352,53 @@
         )
         assert str(TGO(api_kwargs={"foo": "bar"})) == expected_with_api_kwargs
         assert repr(TGO(api_kwargs={"foo": "bar"})) == expected_with_api_kwargs
->>>>>>> e58cbcdb
+
+    @pytest.mark.parametrize("cls", TO_SUBCLASSES, ids=[cls.__name__ for cls in TO_SUBCLASSES])
+    def test_subclasses_are_frozen(self, cls):
+        if cls.__name__.startswith("_"):
+            return
+
+        # instantiating each subclass would be tedious as some attributes require special init
+        # args. So we inspect the code instead.
+
+        source_file = inspect.getsourcefile(cls.__init__)
+        parents = Path(source_file).parents
+        is_test_file = Path(__file__).parent.resolve() in parents
+        if is_test_file or source_file.endswith("telegramobject.py"):
+            # classes without their own `__init__` can be ignored
+            return
+
+        source_lines, first_line = inspect.getsourcelines(cls.__init__)
+        assert " self._freeze()" in source_lines[-1], f"{cls.__name__} is not frozen correctly"
+
+    def test_freeze_unfreeze(self):
+        class TestSub(TelegramObject):
+            def __init__(self):
+                super().__init__()
+                self._protected = True
+                self.public = True
+                self._freeze()
+
+        foo = TestSub()
+        foo._protected = False
+        assert foo._protected is False
+
+        with pytest.raises(
+            AttributeError, match="Attribute `public` of class `TestSub` can't be set!"
+        ):
+            foo.public = False
+
+        with pytest.raises(
+            AttributeError, match="Attribute `public` of class `TestSub` can't be deleted!"
+        ):
+            del foo.public
+
+        foo._unfreeze()
+        foo._protected = True
+        assert foo._protected is True
+        foo.public = False
+        assert foo.public is False
+        del foo.public
+        del foo._protected
+        assert not hasattr(foo, "public")
+        assert not hasattr(foo, "_protected")