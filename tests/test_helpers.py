--- conflicted
+++ resolved
@@ -47,7 +47,6 @@
 
         assert expected_str == helpers.escape_markdown(test_str)
 
-<<<<<<< HEAD
     def test_extract_urls_entities(self):
         test_entities = [{
             'length': 6, 'offset': 0, 'type': 'text_link',
@@ -93,7 +92,7 @@
         assert len(results) == 2
         assert (test_entities[0]['url'] == results[0])
         assert (test_entities[2]['url'] == results[1])
-=======
+
     def test_to_float_timestamp_absolute_naive(self):
         """Conversion from timezone-naive datetime to timestamp.
         Naive datetimes should be assumed to be in UTC.
@@ -163,7 +162,6 @@
 
     def test_from_timestamp(self):
         assert helpers.from_timestamp(1573431976) == dtm.datetime(2019, 11, 11, 0, 26, 16)
->>>>>>> 2a3169a2
 
     def test_create_deep_linked_url(self):
         username = 'JamesTheMock'
