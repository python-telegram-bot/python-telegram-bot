--- conflicted
+++ resolved
@@ -42,11 +42,7 @@
     TelegramError,
     TimedOut,
 )
-<<<<<<< HEAD
-from telegram.request import BaseRequest
-=======
 from telegram.request import BaseRequest, RequestData
->>>>>>> 354a8e08
 from telegram.request._httpxrequest import HTTPXRequest
 from telegram.request._requestparameter import RequestParameter
 from telegram.warnings import PTBDeprecationWarning
@@ -357,7 +353,6 @@
         )
         assert self.test_flag == (1, 2, 3, 4)
 
-<<<<<<< HEAD
     def test_read_timeout_not_implemented(self):
         class SimpleRequest(BaseRequest):
             async def do_request(self, *args, **kwargs):
@@ -371,7 +366,7 @@
 
         with pytest.raises(NotImplementedError):
             SimpleRequest().read_timeout
-=======
+
     @pytest.mark.parametrize("media", [True, False])
     async def test_timeout_propagation_write_timeout(
         self, monkeypatch, media, input_media_photo, recwarn  # noqa: F811
@@ -424,7 +419,6 @@
             assert recwarn[0].filename == __file__
         else:
             assert len(recwarn) == 0
->>>>>>> 354a8e08
 
 
 @pytest.mark.skipif(not TEST_WITH_OPT_DEPS, reason="No need to run this twice")
