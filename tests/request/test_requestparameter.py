#!/usr/bin/env python
#
# A library that provides a Python interface to the Telegram Bot API
# Copyright (C) 2015-2025
# Leandro Toledo de Souza <devs@python-telegram-bot.org>
#
# This program is free software: you can redistribute it and/or modify
# it under the terms of the GNU Lesser Public License as published by
# the Free Software Foundation, either version 3 of the License, or
# (at your option) any later version.
#
# This program is distributed in the hope that it will be useful,
# but WITHOUT ANY WARRANTY; without even the implied warranty of
# MERCHANTABILITY or FITNESS FOR A PARTICULAR PURPOSE.  See the
# GNU Lesser Public License for more details.
#
# You should have received a copy of the GNU Lesser Public License
# along with this program.  If not, see [http://www.gnu.org/licenses/].
import datetime as dtm
from collections.abc import Sequence

import pytest

<<<<<<< HEAD
from telegram import InputFile, InputMediaPhoto, InputMediaVideo, InputSticker, MessageEntity
from telegram._files._inputstorycontent import InputStoryContentPhoto, InputStoryContentVideo
=======
from telegram import (
    InputFile,
    InputMediaPhoto,
    InputMediaVideo,
    InputProfilePhotoAnimated,
    InputProfilePhotoStatic,
    InputSticker,
    MessageEntity,
)
>>>>>>> 380282ee
from telegram.constants import ChatType
from telegram.request._requestparameter import RequestParameter
from tests.auxil.files import data_file
from tests.auxil.slots import mro_slots


class TestRequestParameterWithoutRequest:
    def test_slot_behaviour(self):
        inst = RequestParameter("name", "value", [1, 2])
        for attr in inst.__slots__:
            assert getattr(inst, attr, "err") != "err", f"got extra slot '{attr}'"
        assert len(mro_slots(inst)) == len(set(mro_slots(inst))), "duplicate slot"

    def test_init(self):
        request_parameter = RequestParameter("name", "value", [1, 2])
        assert request_parameter.name == "name"
        assert request_parameter.value == "value"
        assert request_parameter.input_files == [1, 2]

        request_parameter = RequestParameter("name", "value", None)
        assert request_parameter.name == "name"
        assert request_parameter.value == "value"
        assert request_parameter.input_files is None

    @pytest.mark.parametrize(
        ("value", "expected"),
        [
            (1, "1"),
            ("one", "one"),
            (True, "true"),
            (None, None),
            ([1, "1"], '[1, "1"]'),
            ({True: None}, '{"true": null}'),
            ((1,), "[1]"),
        ],
    )
    def test_json_value(self, value, expected):
        request_parameter = RequestParameter("name", value, None)
        assert request_parameter.json_value == expected

    def test_multiple_multipart_data(self):
        assert RequestParameter("name", "value", []).multipart_data is None

        input_file_1 = InputFile("data1", attach=True)
        input_file_2 = InputFile("data2", filename="custom")
        request_parameter = RequestParameter(
            value="value", name="name", input_files=[input_file_1, input_file_2]
        )
        files = request_parameter.multipart_data
        assert files[input_file_1.attach_name] == input_file_1.field_tuple
        assert files["name"] == input_file_2.field_tuple

    @pytest.mark.parametrize(
        ("value", "expected_value"),
        [
            (True, True),
            ("str", "str"),
            ({1: 1.0}, {1: 1.0}),
            (ChatType.PRIVATE, "private"),
            (MessageEntity("type", 1, 1), {"type": "type", "offset": 1, "length": 1}),
            (dtm.datetime(2019, 11, 11, 0, 26, 16, 10**5), 1573431976),
            (dtm.timedelta(days=42), 42 * 24 * 60 * 60),
            (
                [
                    True,
                    "str",
                    MessageEntity("type", 1, 1),
                    ChatType.PRIVATE,
                    dtm.datetime(2019, 11, 11, 0, 26, 16, 10**5),
                ],
                [True, "str", {"type": "type", "offset": 1, "length": 1}, "private", 1573431976],
            ),
        ],
    )
    def test_from_input_no_media(self, value, expected_value):
        request_parameter = RequestParameter.from_input("key", value)
        assert request_parameter.value == expected_value
        assert request_parameter.input_files is None

    @pytest.mark.parametrize(
        ("value", "expected_type", "expected_value"),
        [
            (dtm.timedelta(seconds=1), int, 1),
            (dtm.timedelta(milliseconds=1), float, 0.001),
        ],
    )
    def test_from_input_timedelta(self, value, expected_type, expected_value):
        request_parameter = RequestParameter.from_input("key", value)
        assert request_parameter.value == expected_value
        assert request_parameter.input_files is None
        assert isinstance(request_parameter.value, expected_type)

    def test_from_input_inputfile(self):
        inputfile_1 = InputFile("data1", filename="inputfile_1", attach=True)
        inputfile_2 = InputFile("data2", filename="inputfile_2")

        request_parameter = RequestParameter.from_input("key", inputfile_1)
        assert request_parameter.value == inputfile_1.attach_uri
        assert request_parameter.input_files == [inputfile_1]

        request_parameter = RequestParameter.from_input("key", inputfile_2)
        assert request_parameter.value is None
        assert request_parameter.input_files == [inputfile_2]

        request_parameter = RequestParameter.from_input("key", [inputfile_1, inputfile_2])
        assert request_parameter.value == [inputfile_1.attach_uri]
        assert request_parameter.input_files == [inputfile_1, inputfile_2]

    def test_from_input_input_media(self):
        input_media_no_thumb = InputMediaPhoto(media=data_file("telegram.jpg").read_bytes())
        input_media_thumb = InputMediaVideo(
            media=data_file("telegram.mp4").read_bytes(),
            thumbnail=data_file("telegram.jpg").read_bytes(),
        )

        request_parameter = RequestParameter.from_input("key", input_media_no_thumb)
        expected_no_thumb = input_media_no_thumb.to_dict()
        expected_no_thumb.update({"media": input_media_no_thumb.media.attach_uri})
        assert request_parameter.value == expected_no_thumb
        assert request_parameter.input_files == [input_media_no_thumb.media]

        request_parameter = RequestParameter.from_input("key", input_media_thumb)
        expected_thumb = input_media_thumb.to_dict()
        expected_thumb.update({"media": input_media_thumb.media.attach_uri})
        expected_thumb.update({"thumbnail": input_media_thumb.thumbnail.attach_uri})
        assert request_parameter.value == expected_thumb
        assert request_parameter.input_files == [
            input_media_thumb.media,
            input_media_thumb.thumbnail,
        ]

        request_parameter = RequestParameter.from_input(
            "key", [input_media_thumb, input_media_no_thumb]
        )
        assert request_parameter.value == [expected_thumb, expected_no_thumb]
        assert request_parameter.input_files == [
            input_media_thumb.media,
            input_media_thumb.thumbnail,
            input_media_no_thumb.media,
        ]

    def test_from_input_inputmedia_without_attach(self):
        """This case will never happen, but we test it for completeness"""
        input_media = InputMediaVideo(
            data_file("telegram.png").read_bytes(),
            thumbnail=data_file("telegram.png").read_bytes(),
            parse_mode=None,
        )
        input_media.media.attach_name = None
        input_media.thumbnail.attach_name = None
        request_parameter = RequestParameter.from_input("key", input_media)
        assert request_parameter.value == {"type": "video"}
        assert request_parameter.input_files == [input_media.media, input_media.thumbnail]

    def test_from_input_profile_photo_static(self):
        input_profile_photo = InputProfilePhotoStatic(data_file("telegram.jpg").read_bytes())
        expected = input_profile_photo.to_dict()
        expected.update({"photo": input_profile_photo.photo.attach_uri})
        request_parameter = RequestParameter.from_input("key", input_profile_photo)
        assert request_parameter.value == expected
        assert request_parameter.input_files == [input_profile_photo.photo]

    def test_from_input_profile_photo_animated(self):
        input_profile_photo = InputProfilePhotoAnimated(
            data_file("telegram2.mp4").read_bytes(),
            main_frame_timestamp=dtm.timedelta(seconds=42, milliseconds=43),
        )
        expected = input_profile_photo.to_dict()
        expected.update({"animation": input_profile_photo.animation.attach_uri})
        request_parameter = RequestParameter.from_input("key", input_profile_photo)
        assert request_parameter.value == expected
        assert request_parameter.input_files == [input_profile_photo.animation]

    @pytest.mark.parametrize(
        ("cls", "args"),
        [
            (InputProfilePhotoStatic, (data_file("telegram.jpg"),)),
            (
                InputProfilePhotoAnimated,
                (data_file("telegram2.mp4"), dtm.timedelta(seconds=42, milliseconds=43)),
            ),
        ],
    )
    def test_from_input_profile_photo_local_files(self, cls, args):
        input_profile_photo = cls(*args)
        expected = input_profile_photo.to_dict()
        requested = RequestParameter.from_input("key", input_profile_photo)
        assert requested.value == expected
        assert requested.input_files is None

    def test_from_input_inputsticker(self):
        input_sticker = InputSticker(data_file("telegram.png").read_bytes(), ["emoji"], "static")
        expected = input_sticker.to_dict()
        expected.update({"sticker": input_sticker.sticker.attach_uri})
        request_parameter = RequestParameter.from_input("key", input_sticker)
        assert request_parameter.value == expected
        assert request_parameter.input_files == [input_sticker.sticker]

    def test_from_input_story_content_photo(self):
        input_story_content_photo = InputStoryContentPhoto(data_file("telegram.jpg").read_bytes())
        expected = input_story_content_photo.to_dict()
        expected.update({"photo": input_story_content_photo.photo.attach_uri})
        request_parameter = RequestParameter.from_input("key", input_story_content_photo)
        assert request_parameter.value == expected
        assert request_parameter.input_files == [input_story_content_photo.photo]

    def test_from_input_story_content_video(self):
        input_story_content_video = InputStoryContentVideo(data_file("telegram2.mp4").read_bytes())
        expected = input_story_content_video.to_dict()
        expected.update({"video": input_story_content_video.video.attach_uri})
        request_parameter = RequestParameter.from_input("key", input_story_content_video)
        assert request_parameter.value == expected
        assert request_parameter.input_files == [input_story_content_video.video]

    @pytest.mark.parametrize(
        ("cls", "arg"),
        [
            (InputStoryContentPhoto, data_file("telegram.jpg")),
            (InputStoryContentVideo, data_file("telegram2.mp4")),
        ],
    )
    def test_from_input_profile_photo_local_files(self, cls, arg):
        input_story_content = cls(arg)
        expected = input_story_content.to_dict()
        requested = RequestParameter.from_input("key", input_story_content)
        assert requested.value == expected
        assert requested.input_files is None

    def test_from_input_str_and_bytes(self):
        input_str = "test_input"
        request_parameter = RequestParameter.from_input("input", input_str)
        assert request_parameter.value == input_str
        assert request_parameter.name == "input"
        assert request_parameter.input_files is None

        input_bytes = b"test_input"
        request_parameter = RequestParameter.from_input("input", input_bytes)
        assert request_parameter.value == input_bytes
        assert request_parameter.name == "input"
        assert request_parameter.input_files is None

    def test_from_input_different_sequences(self):
        input_list = ["item1", "item2"]
        request_parameter = RequestParameter.from_input("input", input_list)
        assert request_parameter.value == input_list
        assert request_parameter.name == "input"
        assert request_parameter.input_files is None

        input_tuple = tuple(input_list)
        request_parameter = RequestParameter.from_input("input", input_tuple)
        assert request_parameter.value == input_list
        assert request_parameter.name == "input"
        assert request_parameter.input_files is None

        class CustomSequence(Sequence):
            def __init__(self, items):
                self.items = items

            def __getitem__(self, index):
                return self.items[index]

            def __len__(self):
                return len(self.items)

        input_custom_sequence = CustomSequence(input_list)
        request_parameter = RequestParameter.from_input("input", input_custom_sequence)
        assert request_parameter.value == input_list
        assert request_parameter.name == "input"
        assert request_parameter.input_files is None<|MERGE_RESOLUTION|>--- conflicted
+++ resolved
@@ -21,10 +21,6 @@
 
 import pytest
 
-<<<<<<< HEAD
-from telegram import InputFile, InputMediaPhoto, InputMediaVideo, InputSticker, MessageEntity
-from telegram._files._inputstorycontent import InputStoryContentPhoto, InputStoryContentVideo
-=======
 from telegram import (
     InputFile,
     InputMediaPhoto,
@@ -32,9 +28,10 @@
     InputProfilePhotoAnimated,
     InputProfilePhotoStatic,
     InputSticker,
+    InputStoryContentPhoto,
+    InputStoryContentVideo,
     MessageEntity,
 )
->>>>>>> 380282ee
 from telegram.constants import ChatType
 from telegram.request._requestparameter import RequestParameter
 from tests.auxil.files import data_file
@@ -256,7 +253,7 @@
             (InputStoryContentVideo, data_file("telegram2.mp4")),
         ],
     )
-    def test_from_input_profile_photo_local_files(self, cls, arg):
+    def test_from_input_story_content_local_files(self, cls, arg):
         input_story_content = cls(arg)
         expected = input_story_content.to_dict()
         requested = RequestParameter.from_input("key", input_story_content)
