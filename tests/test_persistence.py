#!/usr/bin/env python
#
# A library that provides a Python interface to the Telegram Bot API
# Copyright (C) 2015-2021
# Leandro Toledo de Souza <devs@python-telegram-bot.org>
#
# This program is free software: you can redistribute it and/or modify
# it under the terms of the GNU Lesser Public License as published by
# the Free Software Foundation, either version 3 of the License, or
# (at your option) any later version.
#
# This program is distributed in the hope that it will be useful,
# but WITHOUT ANY WARRANTY; without even the implied warranty of
# MERCHANTABILITY or FITNESS FOR A PARTICULAR PURPOSE.  See the
# GNU Lesser Public License for more details.
#
# You should have received a copy of the GNU Lesser Public License
# along with this program.  If not, see [http://www.gnu.org/licenses/].
import gzip
import signal
import uuid
from threading import Lock

from telegram.ext import PersistenceInput, UpdaterBuilder
from telegram.ext.callbackdatacache import CallbackDataCache
from telegram.utils.helpers import encode_conversations_to_json

try:
    import ujson as json
except ImportError:
    import json
import logging
import os
import pickle
from collections import defaultdict
from collections.abc import Container
from time import sleep

import pytest

from telegram import Update, Message, User, Chat, MessageEntity, Bot
from telegram.ext import (
    BasePersistence,
    Updater,
    ConversationHandler,
    MessageHandler,
    Filters,
    PicklePersistence,
    CommandHandler,
    DictPersistence,
    TypeHandler,
    JobQueue,
    ContextTypes,
)


@pytest.fixture(autouse=True)
def change_directory(tmp_path):
    orig_dir = os.getcwd()
    # Switch to a temporary directory so we don't have to worry about cleaning up files
    # (str() for py<3.6)
    os.chdir(str(tmp_path))
    yield
    # Go back to original directory
    os.chdir(orig_dir)


@pytest.fixture(autouse=True)
def reset_callback_data_cache(bot):
    yield
    bot.callback_data_cache.clear_callback_data()
    bot.callback_data_cache.clear_callback_queries()
    bot.arbitrary_callback_data = False


class OwnPersistence(BasePersistence):
    def get_bot_data(self):
        raise NotImplementedError

    def get_chat_data(self):
        raise NotImplementedError

    def get_user_data(self):
        raise NotImplementedError

    def get_conversations(self, name):
        raise NotImplementedError

    def update_bot_data(self, data):
        raise NotImplementedError

    def update_chat_data(self, chat_id, data):
        raise NotImplementedError

    def update_conversation(self, name, key, new_state):
        raise NotImplementedError

    def update_user_data(self, user_id, data):
        raise NotImplementedError

    def get_callback_data(self):
        raise NotImplementedError

    def refresh_user_data(self, user_id, user_data):
        raise NotImplementedError

    def refresh_chat_data(self, chat_id, chat_data):
        raise NotImplementedError

    def refresh_bot_data(self, bot_data):
        raise NotImplementedError

    def update_callback_data(self, data):
        raise NotImplementedError

    def flush(self):
        raise NotImplementedError


@pytest.fixture(scope="function")
def base_persistence():
    return OwnPersistence()


@pytest.fixture(scope="function")
def bot_persistence():
    class BotPersistence(BasePersistence):
        __slots__ = ()

        def __init__(self):
            super().__init__()
            self.bot_data = None
            self.chat_data = defaultdict(dict)
            self.user_data = defaultdict(dict)
            self.callback_data = None

        def get_bot_data(self):
            return self.bot_data

        def get_chat_data(self):
            return self.chat_data

        def get_user_data(self):
            return self.user_data

        def get_callback_data(self):
            return self.callback_data

        def get_conversations(self, name):
            raise NotImplementedError

        def update_bot_data(self, data):
            self.bot_data = data

        def update_chat_data(self, chat_id, data):
            self.chat_data[chat_id] = data

        def update_user_data(self, user_id, data):
            self.user_data[user_id] = data

        def update_callback_data(self, data):
            self.callback_data = data

        def update_conversation(self, name, key, new_state):
            raise NotImplementedError

        def refresh_user_data(self, user_id, user_data):
            pass

        def refresh_chat_data(self, chat_id, chat_data):
            pass

        def refresh_bot_data(self, bot_data):
            pass

        def flush(self):
            pass

    return BotPersistence()


@pytest.fixture(scope="function")
def bot_data():
    return {'test1': 'test2', 'test3': {'test4': 'test5'}}


@pytest.fixture(scope="function")
def chat_data():
    return defaultdict(
        dict, {-12345: {'test1': 'test2', 'test3': {'test4': 'test5'}}, -67890: {3: 'test4'}}
    )


@pytest.fixture(scope="function")
def user_data():
    return defaultdict(
        dict, {12345: {'test1': 'test2', 'test3': {'test4': 'test5'}}, 67890: {3: 'test4'}}
    )


@pytest.fixture(scope="function")
def callback_data():
    return [('test1', 1000, {'button1': 'test0', 'button2': 'test1'})], {'test1': 'test2'}


@pytest.fixture(scope='function')
def conversations():
    return {
        'name1': {(123, 123): 3, (456, 654): 4},
        'name2': {(123, 321): 1, (890, 890): 2},
        'name3': {(123, 321): 1, (890, 890): 2},
    }


@pytest.fixture(scope="function")
def updater(bot, base_persistence):
    base_persistence.store_data = PersistenceInput(False, False, False, False)
    u = UpdaterBuilder().bot(bot).persistence(base_persistence).build()
    base_persistence.store_data = PersistenceInput()
    return u


@pytest.fixture(scope='function')
def job_queue(bot):
    jq = JobQueue()
    yield jq
    jq.stop()


def assert_data_in_cache(callback_data_cache: CallbackDataCache, data):
    for val in callback_data_cache._keyboard_data.values():
        if data in val.button_data.values():
            return data
    return False


class TestBasePersistence:
    test_flag = False

    @pytest.fixture(scope='function', autouse=True)
    def reset(self):
        self.test_flag = False

    def test_slot_behaviour(self, bot_persistence, mro_slots):
        inst = bot_persistence
        for attr in inst.__slots__:
            assert getattr(inst, attr, 'err') != 'err', f"got extra slot '{attr}'"
        # assert not inst.__dict__, f"got missing slot(s): {inst.__dict__}"
        # The below test fails if the child class doesn't define __slots__ (not a cause of concern)
        assert len(mro_slots(inst)) == len(set(mro_slots(inst))), "duplicate slot"

    def test_creation(self, base_persistence):
        assert base_persistence.store_data.chat_data
        assert base_persistence.store_data.user_data
        assert base_persistence.store_data.bot_data
        assert base_persistence.store_data.callback_data

    def test_abstract_methods(self, base_persistence):
        with pytest.raises(
            TypeError,
            match=(
                'flush, get_bot_data, get_callback_data, '
                'get_chat_data, get_conversations, '
                'get_user_data, refresh_bot_data, refresh_chat_data, '
                'refresh_user_data, update_bot_data, update_callback_data, '
                'update_chat_data, update_conversation, update_user_data'
            ),
        ):
            BasePersistence()
        with pytest.raises(NotImplementedError):
            base_persistence.get_callback_data()
        with pytest.raises(NotImplementedError):
            base_persistence.update_callback_data((None, {'foo': 'bar'}))

    def test_implementation(self, updater, base_persistence):
        dp = updater.dispatcher
        assert dp.persistence == base_persistence

    def test_conversationhandler_addition(self, dp, base_persistence):
        with pytest.raises(ValueError, match="when handler is unnamed"):
            ConversationHandler([], [], [], persistent=True)
        with pytest.raises(ValueError, match="if dispatcher has no persistence"):
            dp.add_handler(ConversationHandler([], {}, [], persistent=True, name="My Handler"))
        dp.persistence = base_persistence

    def test_dispatcher_integration_init(
        self, bot, base_persistence, chat_data, user_data, bot_data, callback_data
    ):
        def get_user_data():
            return "test"

        def get_chat_data():
            return "test"

        def get_bot_data():
            return "test"

        def get_callback_data():
            return "test"

        base_persistence.get_user_data = get_user_data
        base_persistence.get_chat_data = get_chat_data
        base_persistence.get_bot_data = get_bot_data
        base_persistence.get_callback_data = get_callback_data

        with pytest.raises(ValueError, match="user_data must be of type defaultdict"):
            UpdaterBuilder().bot(bot).persistence(base_persistence).build()

        def get_user_data():
            return user_data

        base_persistence.get_user_data = get_user_data
        with pytest.raises(ValueError, match="chat_data must be of type defaultdict"):
            UpdaterBuilder().bot(bot).persistence(base_persistence).build()

        def get_chat_data():
            return chat_data

        base_persistence.get_chat_data = get_chat_data
        with pytest.raises(ValueError, match="bot_data must be of type dict"):
            UpdaterBuilder().bot(bot).persistence(base_persistence).build()

        def get_bot_data():
            return bot_data

        base_persistence.get_bot_data = get_bot_data
        with pytest.raises(ValueError, match="callback_data must be a 2-tuple"):
            UpdaterBuilder().bot(bot).persistence(base_persistence).build()

        def get_callback_data():
            return callback_data

        base_persistence.get_callback_data = get_callback_data
        u = UpdaterBuilder().bot(bot).persistence(base_persistence).build()
        assert u.dispatcher.bot_data == bot_data
        assert u.dispatcher.chat_data == chat_data
        assert u.dispatcher.user_data == user_data
        assert u.dispatcher.bot.callback_data_cache.persistence_data == callback_data
        u.dispatcher.chat_data[442233]['test5'] = 'test6'
        assert u.dispatcher.chat_data[442233]['test5'] == 'test6'

    @pytest.mark.parametrize('run_async', [True, False], ids=['synchronous', 'run_async'])
    def test_dispatcher_integration_handlers(
        self,
        dp,
        caplog,
        bot,
        base_persistence,
        chat_data,
        user_data,
        bot_data,
        callback_data,
        run_async,
    ):
        def get_user_data():
            return user_data

        def get_chat_data():
            return chat_data

        def get_bot_data():
            return bot_data

        def get_callback_data():
            return callback_data

        base_persistence.get_user_data = get_user_data
        base_persistence.get_chat_data = get_chat_data
        base_persistence.get_bot_data = get_bot_data
        base_persistence.get_callback_data = get_callback_data
        # base_persistence.update_chat_data = lambda x: x
        # base_persistence.update_user_data = lambda x: x
        base_persistence.refresh_bot_data = lambda x: x
        base_persistence.refresh_chat_data = lambda x, y: x
        base_persistence.refresh_user_data = lambda x, y: x
<<<<<<< HEAD
        updater = UpdaterBuilder().bot(bot).persistence(base_persistence).build()
=======
        updater = Updater(bot=bot, persistence=base_persistence)
>>>>>>> 48698ea4
        dp = updater.dispatcher

        def callback_known_user(update, context):
            if not context.user_data['test1'] == 'test2':
                pytest.fail('user_data corrupt')
            if not context.bot_data == bot_data:
                pytest.fail('bot_data corrupt')

        def callback_known_chat(update, context):
            if not context.chat_data['test3'] == 'test4':
                pytest.fail('chat_data corrupt')
            if not context.bot_data == bot_data:
                pytest.fail('bot_data corrupt')

        def callback_unknown_user_or_chat(update, context):
            if not context.user_data == {}:
                pytest.fail('user_data corrupt')
            if not context.chat_data == {}:
                pytest.fail('chat_data corrupt')
            if not context.bot_data == bot_data:
                pytest.fail('bot_data corrupt')
            context.user_data[1] = 'test7'
            context.chat_data[2] = 'test8'
            context.bot_data['test0'] = 'test0'
            context.bot.callback_data_cache.put('test0')

        known_user = MessageHandler(
            Filters.user(user_id=12345),
            callback_known_user,
        )
        known_chat = MessageHandler(
            Filters.chat(chat_id=-67890),
            callback_known_chat,
        )
        unknown = MessageHandler(
            Filters.all,
            callback_unknown_user_or_chat,
        )
        dp.add_handler(known_user)
        dp.add_handler(known_chat)
        dp.add_handler(unknown)
        user1 = User(id=12345, first_name='test user', is_bot=False)
        user2 = User(id=54321, first_name='test user', is_bot=False)
        chat1 = Chat(id=-67890, type='group')
        chat2 = Chat(id=-987654, type='group')
        m = Message(1, None, chat2, from_user=user1)
        u = Update(0, m)
        with caplog.at_level(logging.ERROR):
            dp.process_update(u)
        rec = caplog.records[-1]
        assert rec.getMessage() == 'No error handlers are registered, logging exception.'
        assert rec.levelname == 'ERROR'
        rec = caplog.records[-2]
        assert rec.getMessage() == 'No error handlers are registered, logging exception.'
        assert rec.levelname == 'ERROR'
        rec = caplog.records[-3]
        assert rec.getMessage() == 'No error handlers are registered, logging exception.'
        assert rec.levelname == 'ERROR'
        m.from_user = user2
        m.chat = chat1
        u = Update(1, m)
        dp.process_update(u)
        m.chat = chat2
        u = Update(2, m)

        def save_bot_data(data):
            if 'test0' not in data:
                pytest.fail()

        def save_chat_data(data):
            if -987654 not in data:
                pytest.fail()

        def save_user_data(data):
            if 54321 not in data:
                pytest.fail()

        def save_callback_data(data):
            if not assert_data_in_cache(dp.bot.callback_data, 'test0'):
                pytest.fail()

        base_persistence.update_chat_data = save_chat_data
        base_persistence.update_user_data = save_user_data
        base_persistence.update_bot_data = save_bot_data
        base_persistence.update_callback_data = save_callback_data
        dp.process_update(u)

        assert dp.user_data[54321][1] == 'test7'
        assert dp.chat_data[-987654][2] == 'test8'
        assert dp.bot_data['test0'] == 'test0'
        assert assert_data_in_cache(dp.bot.callback_data_cache, 'test0')

    @pytest.mark.parametrize(
        'store_user_data', [True, False], ids=['store_user_data-True', 'store_user_data-False']
    )
    @pytest.mark.parametrize(
        'store_chat_data', [True, False], ids=['store_chat_data-True', 'store_chat_data-False']
    )
    @pytest.mark.parametrize(
        'store_bot_data', [True, False], ids=['store_bot_data-True', 'store_bot_data-False']
    )
    @pytest.mark.parametrize('run_async', [True, False], ids=['synchronous', 'run_async'])
    def test_persistence_dispatcher_integration_refresh_data(
        self,
        dp,
        base_persistence,
        chat_data,
        bot_data,
        user_data,
        store_bot_data,
        store_chat_data,
        store_user_data,
        run_async,
    ):
        base_persistence.refresh_bot_data = lambda x: x.setdefault(
            'refreshed', x.get('refreshed', 0) + 1
        )
        # x is the user/chat_id
        base_persistence.refresh_chat_data = lambda x, y: y.setdefault('refreshed', x)
        base_persistence.refresh_user_data = lambda x, y: y.setdefault('refreshed', x)
        base_persistence.store_data = PersistenceInput(
            bot_data=store_bot_data, chat_data=store_chat_data, user_data=store_user_data
        )
        dp.persistence = base_persistence

        self.test_flag = True

        def callback_with_user_and_chat(update, context):
            if store_user_data:
                if context.user_data.get('refreshed') != update.effective_user.id:
                    self.test_flag = 'user_data was not refreshed'
            else:
                if 'refreshed' in context.user_data:
                    self.test_flag = 'user_data was wrongly refreshed'
            if store_chat_data:
                if context.chat_data.get('refreshed') != update.effective_chat.id:
                    self.test_flag = 'chat_data was not refreshed'
            else:
                if 'refreshed' in context.chat_data:
                    self.test_flag = 'chat_data was wrongly refreshed'
            if store_bot_data:
                if context.bot_data.get('refreshed') != 1:
                    self.test_flag = 'bot_data was not refreshed'
            else:
                if 'refreshed' in context.bot_data:
                    self.test_flag = 'bot_data was wrongly refreshed'

        def callback_without_user_and_chat(_, context):
            if store_bot_data:
                if context.bot_data.get('refreshed') != 1:
                    self.test_flag = 'bot_data was not refreshed'
            else:
                if 'refreshed' in context.bot_data:
                    self.test_flag = 'bot_data was wrongly refreshed'

        with_user_and_chat = MessageHandler(
            Filters.user(user_id=12345),
            callback_with_user_and_chat,
            run_async=run_async,
        )
        without_user_and_chat = MessageHandler(
            Filters.all,
            callback_without_user_and_chat,
            run_async=run_async,
        )
        dp.add_handler(with_user_and_chat)
        dp.add_handler(without_user_and_chat)
        user = User(id=12345, first_name='test user', is_bot=False)
        chat = Chat(id=-987654, type='group')
        m = Message(1, None, chat, from_user=user)

        # has user and chat
        u = Update(0, m)
        dp.process_update(u)

        assert self.test_flag is True

        # has neither user nor hat
        m.from_user = None
        m.chat = None
        u = Update(1, m)
        dp.process_update(u)

        assert self.test_flag is True

        sleep(0.1)

    def test_persistence_dispatcher_arbitrary_update_types(self, dp, base_persistence, caplog):
        # Updates used with TypeHandler doesn't necessarily have the proper attributes for
        # persistence, makes sure it works anyways

        dp.persistence = base_persistence

        class MyUpdate:
            pass

        dp.add_handler(TypeHandler(MyUpdate, lambda *_: None))

        with caplog.at_level(logging.ERROR):
            dp.process_update(MyUpdate())
        assert 'An uncaught error was raised while processing the update' not in caplog.text

    def test_bot_replace_insert_bot(self, bot, bot_persistence):
        class CustomSlottedClass:
            __slots__ = ('bot', '__dict__')

            def __init__(self):
                self.bot = bot
                self.not_in_slots = bot

            def __eq__(self, other):
                if isinstance(other, CustomSlottedClass):
                    return self.bot is other.bot and self.not_in_slots is other.not_in_slots
                return False

        class DictNotInSlots(Container):
            """This classes parent has slots, but __dict__ is not in those slots."""

            def __init__(self):
                self.bot = bot

            def __contains__(self, item):
                return True

            def __eq__(self, other):
                if isinstance(other, DictNotInSlots):
                    return self.bot is other.bot
                return False

        class CustomClass:
            def __init__(self):
                self.bot = bot
                self.slotted_object = CustomSlottedClass()
                self.dict_not_in_slots_object = DictNotInSlots()
                self.list_ = [1, 2, bot]
                self.tuple_ = tuple(self.list_)
                self.set_ = set(self.list_)
                self.frozenset_ = frozenset(self.list_)
                self.dict_ = {item: item for item in self.list_}
                self.defaultdict_ = defaultdict(dict, self.dict_)

            @staticmethod
            def replace_bot():
                cc = CustomClass()
                cc.bot = BasePersistence.REPLACED_BOT
                cc.slotted_object.bot = BasePersistence.REPLACED_BOT
                cc.slotted_object.not_in_slots = BasePersistence.REPLACED_BOT
                cc.dict_not_in_slots_object.bot = BasePersistence.REPLACED_BOT
                cc.list_ = [1, 2, BasePersistence.REPLACED_BOT]
                cc.tuple_ = tuple(cc.list_)
                cc.set_ = set(cc.list_)
                cc.frozenset_ = frozenset(cc.list_)
                cc.dict_ = {item: item for item in cc.list_}
                cc.defaultdict_ = defaultdict(dict, cc.dict_)
                return cc

            def __eq__(self, other):
                if isinstance(other, CustomClass):
                    return (
                        self.bot is other.bot
                        and self.slotted_object == other.slotted_object
                        and self.dict_not_in_slots_object == other.dict_not_in_slots_object
                        and self.list_ == other.list_
                        and self.tuple_ == other.tuple_
                        and self.set_ == other.set_
                        and self.frozenset_ == other.frozenset_
                        and self.dict_ == other.dict_
                        and self.defaultdict_ == other.defaultdict_
                    )
                return False

        persistence = bot_persistence
        persistence.set_bot(bot)
        cc = CustomClass()

        persistence.update_bot_data({1: cc})
        assert persistence.bot_data[1].bot == BasePersistence.REPLACED_BOT
        assert persistence.bot_data[1] == cc.replace_bot()

        persistence.update_chat_data(123, {1: cc})
        assert persistence.chat_data[123][1].bot == BasePersistence.REPLACED_BOT
        assert persistence.chat_data[123][1] == cc.replace_bot()

        persistence.update_user_data(123, {1: cc})
        assert persistence.user_data[123][1].bot == BasePersistence.REPLACED_BOT
        assert persistence.user_data[123][1] == cc.replace_bot()

        persistence.update_callback_data(([('1', 2, {0: cc})], {'1': '2'}))
        assert persistence.callback_data[0][0][2][0].bot == BasePersistence.REPLACED_BOT
        assert persistence.callback_data[0][0][2][0] == cc.replace_bot()

        assert persistence.get_bot_data()[1] == cc
        assert persistence.get_bot_data()[1].bot is bot
        assert persistence.get_chat_data()[123][1] == cc
        assert persistence.get_chat_data()[123][1].bot is bot
        assert persistence.get_user_data()[123][1] == cc
        assert persistence.get_user_data()[123][1].bot is bot
        assert persistence.get_callback_data()[0][0][2][0].bot is bot
        assert persistence.get_callback_data()[0][0][2][0] == cc

    def test_bot_replace_insert_bot_unpickable_objects(self, bot, bot_persistence, recwarn):
        """Here check that unpickable objects are just returned verbatim."""
        persistence = bot_persistence
        persistence.set_bot(bot)

        class CustomClass:
            def __copy__(self):
                raise TypeError('UnhandledException')

        lock = Lock()

        persistence.update_bot_data({1: lock})
        assert persistence.bot_data[1] is lock
        persistence.update_chat_data(123, {1: lock})
        assert persistence.chat_data[123][1] is lock
        persistence.update_user_data(123, {1: lock})
        assert persistence.user_data[123][1] is lock
        persistence.update_callback_data(([('1', 2, {0: lock})], {'1': '2'}))
        assert persistence.callback_data[0][0][2][0] is lock

        assert persistence.get_bot_data()[1] is lock
        assert persistence.get_chat_data()[123][1] is lock
        assert persistence.get_user_data()[123][1] is lock
        assert persistence.get_callback_data()[0][0][2][0] is lock

        cc = CustomClass()

        persistence.update_bot_data({1: cc})
        assert persistence.bot_data[1] is cc
        persistence.update_chat_data(123, {1: cc})
        assert persistence.chat_data[123][1] is cc
        persistence.update_user_data(123, {1: cc})
        assert persistence.user_data[123][1] is cc
        persistence.update_callback_data(([('1', 2, {0: cc})], {'1': '2'}))
        assert persistence.callback_data[0][0][2][0] is cc

        assert persistence.get_bot_data()[1] is cc
        assert persistence.get_chat_data()[123][1] is cc
        assert persistence.get_user_data()[123][1] is cc
        assert persistence.get_callback_data()[0][0][2][0] is cc

        assert len(recwarn) == 2
        assert str(recwarn[0].message).startswith(
            "BasePersistence.replace_bot does not handle objects that can not be copied."
        )
        assert str(recwarn[1].message).startswith(
            "BasePersistence.insert_bot does not handle objects that can not be copied."
        )

    def test_bot_replace_insert_bot_unparsable_objects(self, bot, bot_persistence, recwarn):
        """Here check that objects in __dict__ or __slots__ that can't
        be parsed are just returned verbatim."""
        persistence = bot_persistence
        persistence.set_bot(bot)

        uuid_obj = uuid.uuid4()

        persistence.update_bot_data({1: uuid_obj})
        assert persistence.bot_data[1] is uuid_obj
        persistence.update_chat_data(123, {1: uuid_obj})
        assert persistence.chat_data[123][1] is uuid_obj
        persistence.update_user_data(123, {1: uuid_obj})
        assert persistence.user_data[123][1] is uuid_obj
        persistence.update_callback_data(([('1', 2, {0: uuid_obj})], {'1': '2'}))
        assert persistence.callback_data[0][0][2][0] is uuid_obj

        assert persistence.get_bot_data()[1] is uuid_obj
        assert persistence.get_chat_data()[123][1] is uuid_obj
        assert persistence.get_user_data()[123][1] is uuid_obj
        assert persistence.get_callback_data()[0][0][2][0] is uuid_obj

        assert len(recwarn) == 2
        assert str(recwarn[0].message).startswith(
            "Parsing of an object failed with the following exception: "
        )
        assert str(recwarn[1].message).startswith(
            "Parsing of an object failed with the following exception: "
        )

    def test_bot_replace_insert_bot_classes(self, bot, bot_persistence, recwarn):
        """Here check that classes are just returned verbatim."""
        persistence = bot_persistence
        persistence.set_bot(bot)

        class CustomClass:
            pass

        persistence.update_bot_data({1: CustomClass})
        assert persistence.bot_data[1] is CustomClass
        persistence.update_chat_data(123, {1: CustomClass})
        assert persistence.chat_data[123][1] is CustomClass
        persistence.update_user_data(123, {1: CustomClass})
        assert persistence.user_data[123][1] is CustomClass

        assert persistence.get_bot_data()[1] is CustomClass
        assert persistence.get_chat_data()[123][1] is CustomClass
        assert persistence.get_user_data()[123][1] is CustomClass

        assert len(recwarn) == 2
        assert str(recwarn[0].message).startswith(
            "BasePersistence.replace_bot does not handle classes."
        )
        assert str(recwarn[1].message).startswith(
            "BasePersistence.insert_bot does not handle classes."
        )

    def test_bot_replace_insert_bot_objects_with_faulty_equality(self, bot, bot_persistence):
        """Here check that trying to compare obj == self.REPLACED_BOT doesn't lead to problems."""
        persistence = bot_persistence
        persistence.set_bot(bot)

        class CustomClass:
            def __init__(self, data):
                self.data = data

            def __eq__(self, other):
                raise RuntimeError("Can't be compared")

        cc = CustomClass({1: bot, 2: 'foo'})
        expected = {1: BasePersistence.REPLACED_BOT, 2: 'foo'}

        persistence.update_bot_data({1: cc})
        assert persistence.bot_data[1].data == expected
        persistence.update_chat_data(123, {1: cc})
        assert persistence.chat_data[123][1].data == expected
        persistence.update_user_data(123, {1: cc})
        assert persistence.user_data[123][1].data == expected
        persistence.update_callback_data(([('1', 2, {0: cc})], {'1': '2'}))
        assert persistence.callback_data[0][0][2][0].data == expected

        expected = {1: bot, 2: 'foo'}

        assert persistence.get_bot_data()[1].data == expected
        assert persistence.get_chat_data()[123][1].data == expected
        assert persistence.get_user_data()[123][1].data == expected
        assert persistence.get_callback_data()[0][0][2][0].data == expected

    @pytest.mark.filterwarnings('ignore:BasePersistence')
    def test_replace_insert_bot_item_identity(self, bot, bot_persistence):
        persistence = bot_persistence
        persistence.set_bot(bot)

        class CustomSlottedClass:
            __slots__ = ('value',)

            def __init__(self):
                self.value = 5

        class CustomClass:
            pass

        slot_object = CustomSlottedClass()
        dict_object = CustomClass()
        lock = Lock()
        list_ = [slot_object, dict_object, lock]
        tuple_ = (1, 2, 3)
        dict_ = {1: slot_object, 2: dict_object}

        data = {
            'bot_1': bot,
            'bot_2': bot,
            'list_1': list_,
            'list_2': list_,
            'tuple_1': tuple_,
            'tuple_2': tuple_,
            'dict_1': dict_,
            'dict_2': dict_,
        }

        def make_assertion(data_):
            return (
                data_['bot_1'] is data_['bot_2']
                and data_['list_1'] is data_['list_2']
                and data_['list_1'][0] is data_['list_2'][0]
                and data_['list_1'][1] is data_['list_2'][1]
                and data_['list_1'][2] is data_['list_2'][2]
                and data_['tuple_1'] is data_['tuple_2']
                and data_['dict_1'] is data_['dict_2']
                and data_['dict_1'][1] is data_['dict_2'][1]
                and data_['dict_1'][1] is data_['list_1'][0]
                and data_['dict_1'][2] is data_['list_1'][1]
                and data_['dict_1'][2] is data_['dict_2'][2]
            )

        persistence.update_bot_data(data)
        assert make_assertion(persistence.bot_data)
        assert make_assertion(persistence.get_bot_data())

    def test_set_bot_exception(self, bot):
        non_ext_bot = Bot(bot.token)
        persistence = OwnPersistence()
        with pytest.raises(TypeError, match='callback_data can only be stored'):
            persistence.set_bot(non_ext_bot)


@pytest.fixture(scope='function')
def pickle_persistence():
    return PicklePersistence(
        filename='pickletest',
        single_file=False,
        on_flush=False,
    )


@pytest.fixture(scope='function')
def pickle_persistence_only_bot():
    return PicklePersistence(
        filename='pickletest',
        store_data=PersistenceInput(callback_data=False, user_data=False, chat_data=False),
        single_file=False,
        on_flush=False,
    )


@pytest.fixture(scope='function')
def pickle_persistence_only_chat():
    return PicklePersistence(
        filename='pickletest',
        store_data=PersistenceInput(callback_data=False, user_data=False, bot_data=False),
        single_file=False,
        on_flush=False,
    )


@pytest.fixture(scope='function')
def pickle_persistence_only_user():
    return PicklePersistence(
        filename='pickletest',
        store_data=PersistenceInput(callback_data=False, chat_data=False, bot_data=False),
        single_file=False,
        on_flush=False,
    )


@pytest.fixture(scope='function')
def pickle_persistence_only_callback():
    return PicklePersistence(
        filename='pickletest',
        store_data=PersistenceInput(user_data=False, chat_data=False, bot_data=False),
        single_file=False,
        on_flush=False,
    )


@pytest.fixture(scope='function')
def bad_pickle_files():
    for name in [
        'pickletest_user_data',
        'pickletest_chat_data',
        'pickletest_bot_data',
        'pickletest_callback_data',
        'pickletest_conversations',
        'pickletest',
    ]:
        with open(name, 'w') as f:
            f.write('(())')
    yield True


@pytest.fixture(scope='function')
def invalid_pickle_files():
    for name in [
        'pickletest_user_data',
        'pickletest_chat_data',
        'pickletest_bot_data',
        'pickletest_callback_data',
        'pickletest_conversations',
        'pickletest',
    ]:
        # Just a random way to trigger pickle.UnpicklingError
        # see https://stackoverflow.com/a/44422239/10606962
        with gzip.open(name, 'wb') as file:
            pickle.dump([1, 2, 3], file)
    yield True


@pytest.fixture(scope='function')
def good_pickle_files(user_data, chat_data, bot_data, callback_data, conversations):
    data = {
        'user_data': user_data,
        'chat_data': chat_data,
        'bot_data': bot_data,
        'callback_data': callback_data,
        'conversations': conversations,
    }
    with open('pickletest_user_data', 'wb') as f:
        pickle.dump(user_data, f)
    with open('pickletest_chat_data', 'wb') as f:
        pickle.dump(chat_data, f)
    with open('pickletest_bot_data', 'wb') as f:
        pickle.dump(bot_data, f)
    with open('pickletest_callback_data', 'wb') as f:
        pickle.dump(callback_data, f)
    with open('pickletest_conversations', 'wb') as f:
        pickle.dump(conversations, f)
    with open('pickletest', 'wb') as f:
        pickle.dump(data, f)
    yield True


@pytest.fixture(scope='function')
def pickle_files_wo_bot_data(user_data, chat_data, callback_data, conversations):
    data = {
        'user_data': user_data,
        'chat_data': chat_data,
        'conversations': conversations,
        'callback_data': callback_data,
    }
    with open('pickletest_user_data', 'wb') as f:
        pickle.dump(user_data, f)
    with open('pickletest_chat_data', 'wb') as f:
        pickle.dump(chat_data, f)
    with open('pickletest_callback_data', 'wb') as f:
        pickle.dump(callback_data, f)
    with open('pickletest_conversations', 'wb') as f:
        pickle.dump(conversations, f)
    with open('pickletest', 'wb') as f:
        pickle.dump(data, f)
    yield True


@pytest.fixture(scope='function')
def pickle_files_wo_callback_data(user_data, chat_data, bot_data, conversations):
    data = {
        'user_data': user_data,
        'chat_data': chat_data,
        'bot_data': bot_data,
        'conversations': conversations,
    }
    with open('pickletest_user_data', 'wb') as f:
        pickle.dump(user_data, f)
    with open('pickletest_chat_data', 'wb') as f:
        pickle.dump(chat_data, f)
    with open('pickletest_bot_data', 'wb') as f:
        pickle.dump(bot_data, f)
    with open('pickletest_conversations', 'wb') as f:
        pickle.dump(conversations, f)
    with open('pickletest', 'wb') as f:
        pickle.dump(data, f)
    yield True


@pytest.fixture(scope='function')
def update(bot):
    user = User(id=321, first_name='test_user', is_bot=False)
    chat = Chat(id=123, type='group')
    message = Message(1, None, chat, from_user=user, text="Hi there", bot=bot)
    return Update(0, message=message)


class CustomMapping(defaultdict):
    pass


class TestPicklePersistence:
    def test_slot_behaviour(self, mro_slots, pickle_persistence):
        inst = pickle_persistence
        for attr in inst.__slots__:
            assert getattr(inst, attr, 'err') != 'err', f"got extra slot '{attr}'"
        assert len(mro_slots(inst)) == len(set(mro_slots(inst))), "duplicate slot"

    def test_pickle_behaviour_with_slots(self, pickle_persistence):
        bot_data = pickle_persistence.get_bot_data()
        bot_data['message'] = Message(3, None, Chat(2, type='supergroup'))
        pickle_persistence.update_bot_data(bot_data)
        retrieved = pickle_persistence.get_bot_data()
        assert retrieved == bot_data

    def test_no_files_present_multi_file(self, pickle_persistence):
        assert pickle_persistence.get_user_data() == defaultdict(dict)
        assert pickle_persistence.get_user_data() == defaultdict(dict)
        assert pickle_persistence.get_chat_data() == defaultdict(dict)
        assert pickle_persistence.get_chat_data() == defaultdict(dict)
        assert pickle_persistence.get_bot_data() == {}
        assert pickle_persistence.get_bot_data() == {}
        assert pickle_persistence.get_callback_data() is None
        assert pickle_persistence.get_conversations('noname') == {}
        assert pickle_persistence.get_conversations('noname') == {}

    def test_no_files_present_single_file(self, pickle_persistence):
        pickle_persistence.single_file = True
        assert pickle_persistence.get_user_data() == defaultdict(dict)
        assert pickle_persistence.get_chat_data() == defaultdict(dict)
        assert pickle_persistence.get_bot_data() == {}
        assert pickle_persistence.get_callback_data() is None
        assert pickle_persistence.get_conversations('noname') == {}

    def test_with_bad_multi_file(self, pickle_persistence, bad_pickle_files):
        with pytest.raises(TypeError, match='pickletest_user_data'):
            pickle_persistence.get_user_data()
        with pytest.raises(TypeError, match='pickletest_chat_data'):
            pickle_persistence.get_chat_data()
        with pytest.raises(TypeError, match='pickletest_bot_data'):
            pickle_persistence.get_bot_data()
        with pytest.raises(TypeError, match='pickletest_callback_data'):
            pickle_persistence.get_callback_data()
        with pytest.raises(TypeError, match='pickletest_conversations'):
            pickle_persistence.get_conversations('name')

    def test_with_invalid_multi_file(self, pickle_persistence, invalid_pickle_files):
        with pytest.raises(TypeError, match='pickletest_user_data does not contain'):
            pickle_persistence.get_user_data()
        with pytest.raises(TypeError, match='pickletest_chat_data does not contain'):
            pickle_persistence.get_chat_data()
        with pytest.raises(TypeError, match='pickletest_bot_data does not contain'):
            pickle_persistence.get_bot_data()
        with pytest.raises(TypeError, match='pickletest_callback_data does not contain'):
            pickle_persistence.get_callback_data()
        with pytest.raises(TypeError, match='pickletest_conversations does not contain'):
            pickle_persistence.get_conversations('name')

    def test_with_bad_single_file(self, pickle_persistence, bad_pickle_files):
        pickle_persistence.single_file = True
        with pytest.raises(TypeError, match='pickletest'):
            pickle_persistence.get_user_data()
        with pytest.raises(TypeError, match='pickletest'):
            pickle_persistence.get_chat_data()
        with pytest.raises(TypeError, match='pickletest'):
            pickle_persistence.get_bot_data()
        with pytest.raises(TypeError, match='pickletest'):
            pickle_persistence.get_callback_data()
        with pytest.raises(TypeError, match='pickletest'):
            pickle_persistence.get_conversations('name')

    def test_with_invalid_single_file(self, pickle_persistence, invalid_pickle_files):
        pickle_persistence.single_file = True
        with pytest.raises(TypeError, match='pickletest does not contain'):
            pickle_persistence.get_user_data()
        with pytest.raises(TypeError, match='pickletest does not contain'):
            pickle_persistence.get_chat_data()
        with pytest.raises(TypeError, match='pickletest does not contain'):
            pickle_persistence.get_bot_data()
        with pytest.raises(TypeError, match='pickletest does not contain'):
            pickle_persistence.get_callback_data()
        with pytest.raises(TypeError, match='pickletest does not contain'):
            pickle_persistence.get_conversations('name')

    def test_with_good_multi_file(self, pickle_persistence, good_pickle_files):
        user_data = pickle_persistence.get_user_data()
        assert isinstance(user_data, defaultdict)
        assert user_data[12345]['test1'] == 'test2'
        assert user_data[67890][3] == 'test4'
        assert user_data[54321] == {}

        chat_data = pickle_persistence.get_chat_data()
        assert isinstance(chat_data, defaultdict)
        assert chat_data[-12345]['test1'] == 'test2'
        assert chat_data[-67890][3] == 'test4'
        assert chat_data[-54321] == {}

        bot_data = pickle_persistence.get_bot_data()
        assert isinstance(bot_data, dict)
        assert bot_data['test1'] == 'test2'
        assert bot_data['test3']['test4'] == 'test5'
        assert 'test0' not in bot_data

        callback_data = pickle_persistence.get_callback_data()
        assert isinstance(callback_data, tuple)
        assert callback_data[0] == [('test1', 1000, {'button1': 'test0', 'button2': 'test1'})]
        assert callback_data[1] == {'test1': 'test2'}

        conversation1 = pickle_persistence.get_conversations('name1')
        assert isinstance(conversation1, dict)
        assert conversation1[(123, 123)] == 3
        assert conversation1[(456, 654)] == 4
        with pytest.raises(KeyError):
            conversation1[(890, 890)]
        conversation2 = pickle_persistence.get_conversations('name2')
        assert isinstance(conversation1, dict)
        assert conversation2[(123, 321)] == 1
        assert conversation2[(890, 890)] == 2
        with pytest.raises(KeyError):
            conversation2[(123, 123)]

    def test_with_good_single_file(self, pickle_persistence, good_pickle_files):
        pickle_persistence.single_file = True
        user_data = pickle_persistence.get_user_data()
        assert isinstance(user_data, defaultdict)
        assert user_data[12345]['test1'] == 'test2'
        assert user_data[67890][3] == 'test4'
        assert user_data[54321] == {}

        chat_data = pickle_persistence.get_chat_data()
        assert isinstance(chat_data, defaultdict)
        assert chat_data[-12345]['test1'] == 'test2'
        assert chat_data[-67890][3] == 'test4'
        assert chat_data[-54321] == {}

        bot_data = pickle_persistence.get_bot_data()
        assert isinstance(bot_data, dict)
        assert bot_data['test1'] == 'test2'
        assert bot_data['test3']['test4'] == 'test5'
        assert 'test0' not in bot_data

        callback_data = pickle_persistence.get_callback_data()
        assert isinstance(callback_data, tuple)
        assert callback_data[0] == [('test1', 1000, {'button1': 'test0', 'button2': 'test1'})]
        assert callback_data[1] == {'test1': 'test2'}

        conversation1 = pickle_persistence.get_conversations('name1')
        assert isinstance(conversation1, dict)
        assert conversation1[(123, 123)] == 3
        assert conversation1[(456, 654)] == 4
        with pytest.raises(KeyError):
            conversation1[(890, 890)]
        conversation2 = pickle_persistence.get_conversations('name2')
        assert isinstance(conversation1, dict)
        assert conversation2[(123, 321)] == 1
        assert conversation2[(890, 890)] == 2
        with pytest.raises(KeyError):
            conversation2[(123, 123)]

    def test_with_multi_file_wo_bot_data(self, pickle_persistence, pickle_files_wo_bot_data):
        user_data = pickle_persistence.get_user_data()
        assert isinstance(user_data, defaultdict)
        assert user_data[12345]['test1'] == 'test2'
        assert user_data[67890][3] == 'test4'
        assert user_data[54321] == {}

        chat_data = pickle_persistence.get_chat_data()
        assert isinstance(chat_data, defaultdict)
        assert chat_data[-12345]['test1'] == 'test2'
        assert chat_data[-67890][3] == 'test4'
        assert chat_data[-54321] == {}

        bot_data = pickle_persistence.get_bot_data()
        assert isinstance(bot_data, dict)
        assert not bot_data.keys()

        callback_data = pickle_persistence.get_callback_data()
        assert isinstance(callback_data, tuple)
        assert callback_data[0] == [('test1', 1000, {'button1': 'test0', 'button2': 'test1'})]
        assert callback_data[1] == {'test1': 'test2'}

        conversation1 = pickle_persistence.get_conversations('name1')
        assert isinstance(conversation1, dict)
        assert conversation1[(123, 123)] == 3
        assert conversation1[(456, 654)] == 4
        with pytest.raises(KeyError):
            conversation1[(890, 890)]
        conversation2 = pickle_persistence.get_conversations('name2')
        assert isinstance(conversation1, dict)
        assert conversation2[(123, 321)] == 1
        assert conversation2[(890, 890)] == 2
        with pytest.raises(KeyError):
            conversation2[(123, 123)]

    def test_with_multi_file_wo_callback_data(
        self, pickle_persistence, pickle_files_wo_callback_data
    ):
        user_data = pickle_persistence.get_user_data()
        assert isinstance(user_data, defaultdict)
        assert user_data[12345]['test1'] == 'test2'
        assert user_data[67890][3] == 'test4'
        assert user_data[54321] == {}

        chat_data = pickle_persistence.get_chat_data()
        assert isinstance(chat_data, defaultdict)
        assert chat_data[-12345]['test1'] == 'test2'
        assert chat_data[-67890][3] == 'test4'
        assert chat_data[-54321] == {}

        bot_data = pickle_persistence.get_bot_data()
        assert isinstance(bot_data, dict)
        assert bot_data['test1'] == 'test2'
        assert bot_data['test3']['test4'] == 'test5'
        assert 'test0' not in bot_data

        callback_data = pickle_persistence.get_callback_data()
        assert callback_data is None

        conversation1 = pickle_persistence.get_conversations('name1')
        assert isinstance(conversation1, dict)
        assert conversation1[(123, 123)] == 3
        assert conversation1[(456, 654)] == 4
        with pytest.raises(KeyError):
            conversation1[(890, 890)]
        conversation2 = pickle_persistence.get_conversations('name2')
        assert isinstance(conversation1, dict)
        assert conversation2[(123, 321)] == 1
        assert conversation2[(890, 890)] == 2
        with pytest.raises(KeyError):
            conversation2[(123, 123)]

    def test_with_single_file_wo_bot_data(self, pickle_persistence, pickle_files_wo_bot_data):
        pickle_persistence.single_file = True
        user_data = pickle_persistence.get_user_data()
        assert isinstance(user_data, defaultdict)
        assert user_data[12345]['test1'] == 'test2'
        assert user_data[67890][3] == 'test4'
        assert user_data[54321] == {}

        chat_data = pickle_persistence.get_chat_data()
        assert isinstance(chat_data, defaultdict)
        assert chat_data[-12345]['test1'] == 'test2'
        assert chat_data[-67890][3] == 'test4'
        assert chat_data[-54321] == {}

        bot_data = pickle_persistence.get_bot_data()
        assert isinstance(bot_data, dict)
        assert not bot_data.keys()

        callback_data = pickle_persistence.get_callback_data()
        assert isinstance(callback_data, tuple)
        assert callback_data[0] == [('test1', 1000, {'button1': 'test0', 'button2': 'test1'})]
        assert callback_data[1] == {'test1': 'test2'}

        conversation1 = pickle_persistence.get_conversations('name1')
        assert isinstance(conversation1, dict)
        assert conversation1[(123, 123)] == 3
        assert conversation1[(456, 654)] == 4
        with pytest.raises(KeyError):
            conversation1[(890, 890)]
        conversation2 = pickle_persistence.get_conversations('name2')
        assert isinstance(conversation1, dict)
        assert conversation2[(123, 321)] == 1
        assert conversation2[(890, 890)] == 2
        with pytest.raises(KeyError):
            conversation2[(123, 123)]

    def test_with_single_file_wo_callback_data(
        self, pickle_persistence, pickle_files_wo_callback_data
    ):
        user_data = pickle_persistence.get_user_data()
        assert isinstance(user_data, defaultdict)
        assert user_data[12345]['test1'] == 'test2'
        assert user_data[67890][3] == 'test4'
        assert user_data[54321] == {}

        chat_data = pickle_persistence.get_chat_data()
        assert isinstance(chat_data, defaultdict)
        assert chat_data[-12345]['test1'] == 'test2'
        assert chat_data[-67890][3] == 'test4'
        assert chat_data[-54321] == {}

        bot_data = pickle_persistence.get_bot_data()
        assert isinstance(bot_data, dict)
        assert bot_data['test1'] == 'test2'
        assert bot_data['test3']['test4'] == 'test5'
        assert 'test0' not in bot_data

        callback_data = pickle_persistence.get_callback_data()
        assert callback_data is None

        conversation1 = pickle_persistence.get_conversations('name1')
        assert isinstance(conversation1, dict)
        assert conversation1[(123, 123)] == 3
        assert conversation1[(456, 654)] == 4
        with pytest.raises(KeyError):
            conversation1[(890, 890)]
        conversation2 = pickle_persistence.get_conversations('name2')
        assert isinstance(conversation1, dict)
        assert conversation2[(123, 321)] == 1
        assert conversation2[(890, 890)] == 2
        with pytest.raises(KeyError):
            conversation2[(123, 123)]

    def test_updating_multi_file(self, pickle_persistence, good_pickle_files):
        user_data = pickle_persistence.get_user_data()
        user_data[12345]['test3']['test4'] = 'test6'
        assert not pickle_persistence.user_data == user_data
        pickle_persistence.update_user_data(12345, user_data[12345])
        user_data[12345]['test3']['test4'] = 'test7'
        assert not pickle_persistence.user_data == user_data
        pickle_persistence.update_user_data(12345, user_data[12345])
        assert pickle_persistence.user_data == user_data
        with open('pickletest_user_data', 'rb') as f:
            user_data_test = defaultdict(dict, pickle.load(f))
        assert user_data_test == user_data

        chat_data = pickle_persistence.get_chat_data()
        chat_data[-12345]['test3']['test4'] = 'test6'
        assert not pickle_persistence.chat_data == chat_data
        pickle_persistence.update_chat_data(-12345, chat_data[-12345])
        chat_data[-12345]['test3']['test4'] = 'test7'
        assert not pickle_persistence.chat_data == chat_data
        pickle_persistence.update_chat_data(-12345, chat_data[-12345])
        assert pickle_persistence.chat_data == chat_data
        with open('pickletest_chat_data', 'rb') as f:
            chat_data_test = defaultdict(dict, pickle.load(f))
        assert chat_data_test == chat_data

        bot_data = pickle_persistence.get_bot_data()
        bot_data['test3']['test4'] = 'test6'
        assert not pickle_persistence.bot_data == bot_data
        pickle_persistence.update_bot_data(bot_data)
        bot_data['test3']['test4'] = 'test7'
        assert not pickle_persistence.bot_data == bot_data
        pickle_persistence.update_bot_data(bot_data)
        assert pickle_persistence.bot_data == bot_data
        with open('pickletest_bot_data', 'rb') as f:
            bot_data_test = pickle.load(f)
        assert bot_data_test == bot_data

        callback_data = pickle_persistence.get_callback_data()
        callback_data[1]['test3'] = 'test4'
        assert not pickle_persistence.callback_data == callback_data
        pickle_persistence.update_callback_data(callback_data)
        callback_data[1]['test3'] = 'test5'
        assert not pickle_persistence.callback_data == callback_data
        pickle_persistence.update_callback_data(callback_data)
        assert pickle_persistence.callback_data == callback_data
        with open('pickletest_callback_data', 'rb') as f:
            callback_data_test = pickle.load(f)
        assert callback_data_test == callback_data

        conversation1 = pickle_persistence.get_conversations('name1')
        conversation1[(123, 123)] = 5
        assert not pickle_persistence.conversations['name1'] == conversation1
        pickle_persistence.update_conversation('name1', (123, 123), 5)
        assert pickle_persistence.conversations['name1'] == conversation1
        assert pickle_persistence.get_conversations('name1') == conversation1
        with open('pickletest_conversations', 'rb') as f:
            conversations_test = defaultdict(dict, pickle.load(f))
        assert conversations_test['name1'] == conversation1

        pickle_persistence.conversations = None
        pickle_persistence.update_conversation('name1', (123, 123), 5)
        assert pickle_persistence.conversations['name1'] == {(123, 123): 5}
        assert pickle_persistence.get_conversations('name1') == {(123, 123): 5}

    def test_updating_single_file(self, pickle_persistence, good_pickle_files):
        pickle_persistence.single_file = True

        user_data = pickle_persistence.get_user_data()
        user_data[12345]['test3']['test4'] = 'test6'
        assert not pickle_persistence.user_data == user_data
        pickle_persistence.update_user_data(12345, user_data[12345])
        user_data[12345]['test3']['test4'] = 'test7'
        assert not pickle_persistence.user_data == user_data
        pickle_persistence.update_user_data(12345, user_data[12345])
        assert pickle_persistence.user_data == user_data
        with open('pickletest', 'rb') as f:
            user_data_test = defaultdict(dict, pickle.load(f)['user_data'])
        assert user_data_test == user_data

        chat_data = pickle_persistence.get_chat_data()
        chat_data[-12345]['test3']['test4'] = 'test6'
        assert not pickle_persistence.chat_data == chat_data
        pickle_persistence.update_chat_data(-12345, chat_data[-12345])
        chat_data[-12345]['test3']['test4'] = 'test7'
        assert not pickle_persistence.chat_data == chat_data
        pickle_persistence.update_chat_data(-12345, chat_data[-12345])
        assert pickle_persistence.chat_data == chat_data
        with open('pickletest', 'rb') as f:
            chat_data_test = defaultdict(dict, pickle.load(f)['chat_data'])
        assert chat_data_test == chat_data

        bot_data = pickle_persistence.get_bot_data()
        bot_data['test3']['test4'] = 'test6'
        assert not pickle_persistence.bot_data == bot_data
        pickle_persistence.update_bot_data(bot_data)
        bot_data['test3']['test4'] = 'test7'
        assert not pickle_persistence.bot_data == bot_data
        pickle_persistence.update_bot_data(bot_data)
        assert pickle_persistence.bot_data == bot_data
        with open('pickletest', 'rb') as f:
            bot_data_test = pickle.load(f)['bot_data']
        assert bot_data_test == bot_data

        callback_data = pickle_persistence.get_callback_data()
        callback_data[1]['test3'] = 'test4'
        assert not pickle_persistence.callback_data == callback_data
        pickle_persistence.update_callback_data(callback_data)
        callback_data[1]['test3'] = 'test5'
        assert not pickle_persistence.callback_data == callback_data
        pickle_persistence.update_callback_data(callback_data)
        assert pickle_persistence.callback_data == callback_data
        with open('pickletest', 'rb') as f:
            callback_data_test = pickle.load(f)['callback_data']
        assert callback_data_test == callback_data

        conversation1 = pickle_persistence.get_conversations('name1')
        conversation1[(123, 123)] = 5
        assert not pickle_persistence.conversations['name1'] == conversation1
        pickle_persistence.update_conversation('name1', (123, 123), 5)
        assert pickle_persistence.conversations['name1'] == conversation1
        assert pickle_persistence.get_conversations('name1') == conversation1
        with open('pickletest', 'rb') as f:
            conversations_test = defaultdict(dict, pickle.load(f)['conversations'])
        assert conversations_test['name1'] == conversation1

        pickle_persistence.conversations = None
        pickle_persistence.update_conversation('name1', (123, 123), 5)
        assert pickle_persistence.conversations['name1'] == {(123, 123): 5}
        assert pickle_persistence.get_conversations('name1') == {(123, 123): 5}

    def test_updating_single_file_no_data(self, pickle_persistence):
        pickle_persistence.single_file = True
        assert not any(
            [
                pickle_persistence.user_data,
                pickle_persistence.chat_data,
                pickle_persistence.bot_data,
                pickle_persistence.callback_data,
                pickle_persistence.conversations,
            ]
        )
        pickle_persistence.flush()
        with pytest.raises(FileNotFoundError, match='pickletest'):
            open('pickletest', 'rb')

    def test_save_on_flush_multi_files(self, pickle_persistence, good_pickle_files):
        # Should run without error
        pickle_persistence.flush()
        pickle_persistence.on_flush = True

        user_data = pickle_persistence.get_user_data()
        user_data[54321]['test9'] = 'test 10'
        assert not pickle_persistence.user_data == user_data

        pickle_persistence.update_user_data(54321, user_data[54321])
        assert pickle_persistence.user_data == user_data

        with open('pickletest_user_data', 'rb') as f:
            user_data_test = defaultdict(dict, pickle.load(f))
        assert not user_data_test == user_data

        chat_data = pickle_persistence.get_chat_data()
        chat_data[54321]['test9'] = 'test 10'
        assert not pickle_persistence.chat_data == chat_data

        pickle_persistence.update_chat_data(54321, chat_data[54321])
        assert pickle_persistence.chat_data == chat_data

        with open('pickletest_chat_data', 'rb') as f:
            chat_data_test = defaultdict(dict, pickle.load(f))
        assert not chat_data_test == chat_data

        bot_data = pickle_persistence.get_bot_data()
        bot_data['test6'] = 'test 7'
        assert not pickle_persistence.bot_data == bot_data

        pickle_persistence.update_bot_data(bot_data)
        assert pickle_persistence.bot_data == bot_data

        with open('pickletest_bot_data', 'rb') as f:
            bot_data_test = pickle.load(f)
        assert not bot_data_test == bot_data

        callback_data = pickle_persistence.get_callback_data()
        callback_data[1]['test3'] = 'test4'
        assert not pickle_persistence.callback_data == callback_data

        pickle_persistence.update_callback_data(callback_data)
        assert pickle_persistence.callback_data == callback_data

        with open('pickletest_callback_data', 'rb') as f:
            callback_data_test = pickle.load(f)
        assert not callback_data_test == callback_data

        conversation1 = pickle_persistence.get_conversations('name1')
        conversation1[(123, 123)] = 5
        assert not pickle_persistence.conversations['name1'] == conversation1

        pickle_persistence.update_conversation('name1', (123, 123), 5)
        assert pickle_persistence.conversations['name1'] == conversation1

        with open('pickletest_conversations', 'rb') as f:
            conversations_test = defaultdict(dict, pickle.load(f))
        assert not conversations_test['name1'] == conversation1

        pickle_persistence.flush()
        with open('pickletest_user_data', 'rb') as f:
            user_data_test = defaultdict(dict, pickle.load(f))
        assert user_data_test == user_data

        with open('pickletest_chat_data', 'rb') as f:
            chat_data_test = defaultdict(dict, pickle.load(f))
        assert chat_data_test == chat_data

        with open('pickletest_bot_data', 'rb') as f:
            bot_data_test = pickle.load(f)
        assert bot_data_test == bot_data

        with open('pickletest_conversations', 'rb') as f:
            conversations_test = defaultdict(dict, pickle.load(f))
        assert conversations_test['name1'] == conversation1

    def test_save_on_flush_single_files(self, pickle_persistence, good_pickle_files):
        # Should run without error
        pickle_persistence.flush()

        pickle_persistence.on_flush = True
        pickle_persistence.single_file = True

        user_data = pickle_persistence.get_user_data()
        user_data[54321]['test9'] = 'test 10'
        assert not pickle_persistence.user_data == user_data
        pickle_persistence.update_user_data(54321, user_data[54321])
        assert pickle_persistence.user_data == user_data
        with open('pickletest', 'rb') as f:
            user_data_test = defaultdict(dict, pickle.load(f)['user_data'])
        assert not user_data_test == user_data

        chat_data = pickle_persistence.get_chat_data()
        chat_data[54321]['test9'] = 'test 10'
        assert not pickle_persistence.chat_data == chat_data
        pickle_persistence.update_chat_data(54321, chat_data[54321])
        assert pickle_persistence.chat_data == chat_data
        with open('pickletest', 'rb') as f:
            chat_data_test = defaultdict(dict, pickle.load(f)['chat_data'])
        assert not chat_data_test == chat_data

        bot_data = pickle_persistence.get_bot_data()
        bot_data['test6'] = 'test 7'
        assert not pickle_persistence.bot_data == bot_data
        pickle_persistence.update_bot_data(bot_data)
        assert pickle_persistence.bot_data == bot_data
        with open('pickletest', 'rb') as f:
            bot_data_test = pickle.load(f)['bot_data']
        assert not bot_data_test == bot_data

        callback_data = pickle_persistence.get_callback_data()
        callback_data[1]['test3'] = 'test4'
        assert not pickle_persistence.callback_data == callback_data
        pickle_persistence.update_callback_data(callback_data)
        assert pickle_persistence.callback_data == callback_data
        with open('pickletest', 'rb') as f:
            callback_data_test = pickle.load(f)['callback_data']
        assert not callback_data_test == callback_data

        conversation1 = pickle_persistence.get_conversations('name1')
        conversation1[(123, 123)] = 5
        assert not pickle_persistence.conversations['name1'] == conversation1
        pickle_persistence.update_conversation('name1', (123, 123), 5)
        assert pickle_persistence.conversations['name1'] == conversation1
        with open('pickletest', 'rb') as f:
            conversations_test = defaultdict(dict, pickle.load(f)['conversations'])
        assert not conversations_test['name1'] == conversation1

        pickle_persistence.flush()
        with open('pickletest', 'rb') as f:
            user_data_test = defaultdict(dict, pickle.load(f)['user_data'])
        assert user_data_test == user_data

        with open('pickletest', 'rb') as f:
            chat_data_test = defaultdict(dict, pickle.load(f)['chat_data'])
        assert chat_data_test == chat_data

        with open('pickletest', 'rb') as f:
            bot_data_test = pickle.load(f)['bot_data']
        assert bot_data_test == bot_data

        with open('pickletest', 'rb') as f:
            conversations_test = defaultdict(dict, pickle.load(f)['conversations'])
        assert conversations_test['name1'] == conversation1

    def test_with_handler(self, bot, update, bot_data, pickle_persistence, good_pickle_files):
<<<<<<< HEAD
        u = UpdaterBuilder().bot(bot).persistence(pickle_persistence).build()
=======
        u = Updater(bot=bot, persistence=pickle_persistence)
>>>>>>> 48698ea4
        dp = u.dispatcher
        bot.callback_data_cache.clear_callback_data()
        bot.callback_data_cache.clear_callback_queries()

        def first(update, context):
            if not context.user_data == {}:
                pytest.fail()
            if not context.chat_data == {}:
                pytest.fail()
            if not context.bot_data == bot_data:
                pytest.fail()
            if not context.bot.callback_data_cache.persistence_data == ([], {}):
                pytest.fail()
            context.user_data['test1'] = 'test2'
            context.chat_data['test3'] = 'test4'
            context.bot_data['test1'] = 'test0'
            context.bot.callback_data_cache._callback_queries['test1'] = 'test0'

        def second(update, context):
            if not context.user_data['test1'] == 'test2':
                pytest.fail()
            if not context.chat_data['test3'] == 'test4':
                pytest.fail()
            if not context.bot_data['test1'] == 'test0':
                pytest.fail()
            if not context.bot.callback_data_cache.persistence_data == ([], {'test1': 'test0'}):
                pytest.fail()

        h1 = MessageHandler(None, first)
        h2 = MessageHandler(None, second)
        dp.add_handler(h1)
        dp.process_update(update)
        pickle_persistence_2 = PicklePersistence(
            filename='pickletest',
            single_file=False,
            on_flush=False,
        )
        u = UpdaterBuilder().bot(bot).persistence(pickle_persistence_2).build()
        dp = u.dispatcher
        dp.add_handler(h2)
        dp.process_update(update)

    def test_flush_on_stop(self, bot, update, pickle_persistence):
        u = UpdaterBuilder().bot(bot).persistence(pickle_persistence).build()
        dp = u.dispatcher
        u.running = True
        dp.user_data[4242424242]['my_test'] = 'Working!'
        dp.chat_data[-4242424242]['my_test2'] = 'Working2!'
        dp.bot_data['test'] = 'Working3!'
        dp.bot.callback_data_cache._callback_queries['test'] = 'Working4!'
        u._signal_handler(signal.SIGINT, None)
        pickle_persistence_2 = PicklePersistence(
            filename='pickletest',
            single_file=False,
            on_flush=False,
        )
        assert pickle_persistence_2.get_user_data()[4242424242]['my_test'] == 'Working!'
        assert pickle_persistence_2.get_chat_data()[-4242424242]['my_test2'] == 'Working2!'
        assert pickle_persistence_2.get_bot_data()['test'] == 'Working3!'
        data = pickle_persistence_2.get_callback_data()[1]
        assert data['test'] == 'Working4!'

    def test_flush_on_stop_only_bot(self, bot, update, pickle_persistence_only_bot):
        u = UpdaterBuilder().bot(bot).persistence(pickle_persistence_only_bot).build()
        dp = u.dispatcher
        u.running = True
        dp.user_data[4242424242]['my_test'] = 'Working!'
        dp.chat_data[-4242424242]['my_test2'] = 'Working2!'
        dp.bot_data['my_test3'] = 'Working3!'
        dp.bot.callback_data_cache._callback_queries['test'] = 'Working4!'
        u._signal_handler(signal.SIGINT, None)
        pickle_persistence_2 = PicklePersistence(
            filename='pickletest',
            store_data=PersistenceInput(callback_data=False, chat_data=False, user_data=False),
            single_file=False,
            on_flush=False,
        )
        assert pickle_persistence_2.get_user_data() == {}
        assert pickle_persistence_2.get_chat_data() == {}
        assert pickle_persistence_2.get_bot_data()['my_test3'] == 'Working3!'
        assert pickle_persistence_2.get_callback_data() is None

    def test_flush_on_stop_only_chat(self, bot, update, pickle_persistence_only_chat):
        u = UpdaterBuilder().bot(bot).persistence(pickle_persistence_only_chat).build()
        dp = u.dispatcher
        u.running = True
        dp.user_data[4242424242]['my_test'] = 'Working!'
        dp.chat_data[-4242424242]['my_test2'] = 'Working2!'
        dp.bot_data['my_test3'] = 'Working3!'
        dp.bot.callback_data_cache._callback_queries['test'] = 'Working4!'
        u._signal_handler(signal.SIGINT, None)
        pickle_persistence_2 = PicklePersistence(
            filename='pickletest',
            store_data=PersistenceInput(callback_data=False, user_data=False, bot_data=False),
            single_file=False,
            on_flush=False,
        )
        assert pickle_persistence_2.get_user_data() == {}
        assert pickle_persistence_2.get_chat_data()[-4242424242]['my_test2'] == 'Working2!'
        assert pickle_persistence_2.get_bot_data() == {}
        assert pickle_persistence_2.get_callback_data() is None

    def test_flush_on_stop_only_user(self, bot, update, pickle_persistence_only_user):
        u = UpdaterBuilder().bot(bot).persistence(pickle_persistence_only_user).build()
        dp = u.dispatcher
        u.running = True
        dp.user_data[4242424242]['my_test'] = 'Working!'
        dp.chat_data[-4242424242]['my_test2'] = 'Working2!'
        dp.bot_data['my_test3'] = 'Working3!'
        dp.bot.callback_data_cache._callback_queries['test'] = 'Working4!'
        u._signal_handler(signal.SIGINT, None)
        pickle_persistence_2 = PicklePersistence(
            filename='pickletest',
            store_data=PersistenceInput(callback_data=False, chat_data=False, bot_data=False),
            single_file=False,
            on_flush=False,
        )
        assert pickle_persistence_2.get_user_data()[4242424242]['my_test'] == 'Working!'
        assert pickle_persistence_2.get_chat_data() == {}
        assert pickle_persistence_2.get_bot_data() == {}
        assert pickle_persistence_2.get_callback_data() is None

    def test_flush_on_stop_only_callback(self, bot, update, pickle_persistence_only_callback):
        u = UpdaterBuilder().bot(bot).persistence(pickle_persistence_only_callback).build()
        dp = u.dispatcher
        u.running = True
        dp.user_data[4242424242]['my_test'] = 'Working!'
        dp.chat_data[-4242424242]['my_test2'] = 'Working2!'
        dp.bot_data['my_test3'] = 'Working3!'
        dp.bot.callback_data_cache._callback_queries['test'] = 'Working4!'
        u._signal_handler(signal.SIGINT, None)
        del dp
        del u
        del pickle_persistence_only_callback
        pickle_persistence_2 = PicklePersistence(
            filename='pickletest',
            store_data=PersistenceInput(user_data=False, chat_data=False, bot_data=False),
            single_file=False,
            on_flush=False,
        )
        assert pickle_persistence_2.get_user_data() == {}
        assert pickle_persistence_2.get_chat_data() == {}
        assert pickle_persistence_2.get_bot_data() == {}
        data = pickle_persistence_2.get_callback_data()[1]
        assert data['test'] == 'Working4!'

    def test_with_conversation_handler(self, dp, update, good_pickle_files, pickle_persistence):
        dp.persistence = pickle_persistence
        NEXT, NEXT2 = range(2)

        def start(update, context):
            return NEXT

        start = CommandHandler('start', start)

        def next_callback(update, context):
            return NEXT2

        next_handler = MessageHandler(None, next_callback)

        def next2(update, context):
            return ConversationHandler.END

        next2 = MessageHandler(None, next2)

        ch = ConversationHandler(
            [start], {NEXT: [next_handler], NEXT2: [next2]}, [], name='name2', persistent=True
        )
        dp.add_handler(ch)
        assert ch.conversations[ch._get_key(update)] == 1
        dp.process_update(update)
        assert ch._get_key(update) not in ch.conversations
        update.message.text = '/start'
        update.message.entities = [MessageEntity(MessageEntity.BOT_COMMAND, 0, 6)]
        dp.process_update(update)
        assert ch.conversations[ch._get_key(update)] == 0
        assert ch.conversations == pickle_persistence.conversations['name2']

    def test_with_nested_conversationHandler(
        self, dp, update, good_pickle_files, pickle_persistence
    ):
        dp.persistence = pickle_persistence
        NEXT2, NEXT3 = range(1, 3)

        def start(update, context):
            return NEXT2

        start = CommandHandler('start', start)

        def next_callback(update, context):
            return NEXT2

        next_handler = MessageHandler(None, next_callback)

        def next2(update, context):
            return ConversationHandler.END

        next2 = MessageHandler(None, next2)

        nested_ch = ConversationHandler(
            [next_handler],
            {NEXT2: [next2]},
            [],
            name='name3',
            persistent=True,
            map_to_parent={ConversationHandler.END: ConversationHandler.END},
        )

        ch = ConversationHandler(
            [start], {NEXT2: [nested_ch], NEXT3: []}, [], name='name2', persistent=True
        )
        dp.add_handler(ch)
        assert ch.conversations[ch._get_key(update)] == 1
        assert nested_ch.conversations[nested_ch._get_key(update)] == 1
        dp.process_update(update)
        assert ch._get_key(update) not in ch.conversations
        assert nested_ch._get_key(update) not in nested_ch.conversations
        update.message.text = '/start'
        update.message.entities = [MessageEntity(MessageEntity.BOT_COMMAND, 0, 6)]
        dp.process_update(update)
        assert ch.conversations[ch._get_key(update)] == 1
        assert ch.conversations == pickle_persistence.conversations['name2']
        assert nested_ch._get_key(update) not in nested_ch.conversations
        dp.process_update(update)
        assert ch.conversations[ch._get_key(update)] == 1
        assert ch.conversations == pickle_persistence.conversations['name2']
        assert nested_ch.conversations[nested_ch._get_key(update)] == 1
        assert nested_ch.conversations == pickle_persistence.conversations['name3']

    def test_with_job(self, job_queue, dp, pickle_persistence):
        dp.bot.arbitrary_callback_data = True

        def job_callback(context):
            context.bot_data['test1'] = '456'
            context.dispatcher.chat_data[123]['test2'] = '789'
            context.dispatcher.user_data[789]['test3'] = '123'
            context.bot.callback_data_cache._callback_queries['test'] = 'Working4!'

        dp.persistence = pickle_persistence
        job_queue.set_dispatcher(dp)
        job_queue.start()
        job_queue.run_once(job_callback, 0.01)
        sleep(0.5)
        bot_data = pickle_persistence.get_bot_data()
        assert bot_data == {'test1': '456'}
        chat_data = pickle_persistence.get_chat_data()
        assert chat_data[123] == {'test2': '789'}
        user_data = pickle_persistence.get_user_data()
        assert user_data[789] == {'test3': '123'}
        data = pickle_persistence.get_callback_data()[1]
        assert data['test'] == 'Working4!'

    @pytest.mark.parametrize('singlefile', [True, False])
    @pytest.mark.parametrize('ud', [int, float, complex])
    @pytest.mark.parametrize('cd', [int, float, complex])
    @pytest.mark.parametrize('bd', [int, float, complex])
    def test_with_context_types(self, ud, cd, bd, singlefile):
        cc = ContextTypes(user_data=ud, chat_data=cd, bot_data=bd)
        persistence = PicklePersistence('pickletest', single_file=singlefile, context_types=cc)

        assert isinstance(persistence.get_user_data()[1], ud)
        assert persistence.get_user_data()[1] == 0
        assert isinstance(persistence.get_chat_data()[1], cd)
        assert persistence.get_chat_data()[1] == 0
        assert isinstance(persistence.get_bot_data(), bd)
        assert persistence.get_bot_data() == 0

        persistence.user_data = None
        persistence.chat_data = None
        persistence.update_user_data(1, ud(1))
        persistence.update_chat_data(1, cd(1))
        persistence.update_bot_data(bd(1))
        assert persistence.get_user_data()[1] == 1
        assert persistence.get_chat_data()[1] == 1
        assert persistence.get_bot_data() == 1

        persistence.flush()
        persistence = PicklePersistence('pickletest', single_file=singlefile, context_types=cc)
        assert isinstance(persistence.get_user_data()[1], ud)
        assert persistence.get_user_data()[1] == 1
        assert isinstance(persistence.get_chat_data()[1], cd)
        assert persistence.get_chat_data()[1] == 1
        assert isinstance(persistence.get_bot_data(), bd)
        assert persistence.get_bot_data() == 1


@pytest.fixture(scope='function')
def user_data_json(user_data):
    return json.dumps(user_data)


@pytest.fixture(scope='function')
def chat_data_json(chat_data):
    return json.dumps(chat_data)


@pytest.fixture(scope='function')
def bot_data_json(bot_data):
    return json.dumps(bot_data)


@pytest.fixture(scope='function')
def callback_data_json(callback_data):
    return json.dumps(callback_data)


@pytest.fixture(scope='function')
def conversations_json(conversations):
    return """{"name1": {"[123, 123]": 3, "[456, 654]": 4}, "name2":
              {"[123, 321]": 1, "[890, 890]": 2}, "name3":
              {"[123, 321]": 1, "[890, 890]": 2}}"""


class TestDictPersistence:
    def test_slot_behaviour(self, mro_slots, recwarn):
        inst = DictPersistence()
        for attr in inst.__slots__:
            assert getattr(inst, attr, 'err') != 'err', f"got extra slot '{attr}'"
        assert len(mro_slots(inst)) == len(set(mro_slots(inst))), "duplicate slot"

    def test_no_json_given(self):
        dict_persistence = DictPersistence()
        assert dict_persistence.get_user_data() == defaultdict(dict)
        assert dict_persistence.get_chat_data() == defaultdict(dict)
        assert dict_persistence.get_bot_data() == {}
        assert dict_persistence.get_callback_data() is None
        assert dict_persistence.get_conversations('noname') == {}

    def test_bad_json_string_given(self):
        bad_user_data = 'thisisnojson99900()))('
        bad_chat_data = 'thisisnojson99900()))('
        bad_bot_data = 'thisisnojson99900()))('
        bad_callback_data = 'thisisnojson99900()))('
        bad_conversations = 'thisisnojson99900()))('
        with pytest.raises(TypeError, match='user_data'):
            DictPersistence(user_data_json=bad_user_data)
        with pytest.raises(TypeError, match='chat_data'):
            DictPersistence(chat_data_json=bad_chat_data)
        with pytest.raises(TypeError, match='bot_data'):
            DictPersistence(bot_data_json=bad_bot_data)
        with pytest.raises(TypeError, match='callback_data'):
            DictPersistence(callback_data_json=bad_callback_data)
        with pytest.raises(TypeError, match='conversations'):
            DictPersistence(conversations_json=bad_conversations)

    def test_invalid_json_string_given(self, pickle_persistence, bad_pickle_files):
        bad_user_data = '["this", "is", "json"]'
        bad_chat_data = '["this", "is", "json"]'
        bad_bot_data = '["this", "is", "json"]'
        bad_conversations = '["this", "is", "json"]'
        bad_callback_data_1 = '[[["str", 3.14, {"di": "ct"}]], "is"]'
        bad_callback_data_2 = '[[["str", "non-float", {"di": "ct"}]], {"di": "ct"}]'
        bad_callback_data_3 = '[[[{"not": "a str"}, 3.14, {"di": "ct"}]], {"di": "ct"}]'
        bad_callback_data_4 = '[[["wrong", "length"]], {"di": "ct"}]'
        bad_callback_data_5 = '["this", "is", "json"]'
        with pytest.raises(TypeError, match='user_data'):
            DictPersistence(user_data_json=bad_user_data)
        with pytest.raises(TypeError, match='chat_data'):
            DictPersistence(chat_data_json=bad_chat_data)
        with pytest.raises(TypeError, match='bot_data'):
            DictPersistence(bot_data_json=bad_bot_data)
        for bad_callback_data in [
            bad_callback_data_1,
            bad_callback_data_2,
            bad_callback_data_3,
            bad_callback_data_4,
            bad_callback_data_5,
        ]:
            with pytest.raises(TypeError, match='callback_data'):
                DictPersistence(callback_data_json=bad_callback_data)
        with pytest.raises(TypeError, match='conversations'):
            DictPersistence(conversations_json=bad_conversations)

    def test_good_json_input(
        self, user_data_json, chat_data_json, bot_data_json, conversations_json, callback_data_json
    ):
        dict_persistence = DictPersistence(
            user_data_json=user_data_json,
            chat_data_json=chat_data_json,
            bot_data_json=bot_data_json,
            conversations_json=conversations_json,
            callback_data_json=callback_data_json,
        )
        user_data = dict_persistence.get_user_data()
        assert isinstance(user_data, defaultdict)
        assert user_data[12345]['test1'] == 'test2'
        assert user_data[67890][3] == 'test4'
        assert user_data[54321] == {}

        chat_data = dict_persistence.get_chat_data()
        assert isinstance(chat_data, defaultdict)
        assert chat_data[-12345]['test1'] == 'test2'
        assert chat_data[-67890][3] == 'test4'
        assert chat_data[-54321] == {}

        bot_data = dict_persistence.get_bot_data()
        assert isinstance(bot_data, dict)
        assert bot_data['test1'] == 'test2'
        assert bot_data['test3']['test4'] == 'test5'
        assert 'test6' not in bot_data

        callback_data = dict_persistence.get_callback_data()

        assert isinstance(callback_data, tuple)
        assert callback_data[0] == [('test1', 1000, {'button1': 'test0', 'button2': 'test1'})]
        assert callback_data[1] == {'test1': 'test2'}

        conversation1 = dict_persistence.get_conversations('name1')
        assert isinstance(conversation1, dict)
        assert conversation1[(123, 123)] == 3
        assert conversation1[(456, 654)] == 4
        with pytest.raises(KeyError):
            conversation1[(890, 890)]
        conversation2 = dict_persistence.get_conversations('name2')
        assert isinstance(conversation1, dict)
        assert conversation2[(123, 321)] == 1
        assert conversation2[(890, 890)] == 2
        with pytest.raises(KeyError):
            conversation2[(123, 123)]

    def test_good_json_input_callback_data_none(self):
        dict_persistence = DictPersistence(callback_data_json='null')
        assert dict_persistence.callback_data is None
        assert dict_persistence.callback_data_json == 'null'

    def test_dict_outputs(
        self,
        user_data,
        user_data_json,
        chat_data,
        chat_data_json,
        bot_data,
        bot_data_json,
        callback_data_json,
        conversations,
        conversations_json,
    ):
        dict_persistence = DictPersistence(
            user_data_json=user_data_json,
            chat_data_json=chat_data_json,
            bot_data_json=bot_data_json,
            callback_data_json=callback_data_json,
            conversations_json=conversations_json,
        )
        assert dict_persistence.user_data == user_data
        assert dict_persistence.chat_data == chat_data
        assert dict_persistence.bot_data == bot_data
        assert dict_persistence.bot_data == bot_data
        assert dict_persistence.conversations == conversations

    def test_json_outputs(
        self, user_data_json, chat_data_json, bot_data_json, callback_data_json, conversations_json
    ):
        dict_persistence = DictPersistence(
            user_data_json=user_data_json,
            chat_data_json=chat_data_json,
            bot_data_json=bot_data_json,
            callback_data_json=callback_data_json,
            conversations_json=conversations_json,
        )
        assert dict_persistence.user_data_json == user_data_json
        assert dict_persistence.chat_data_json == chat_data_json
        assert dict_persistence.callback_data_json == callback_data_json
        assert dict_persistence.conversations_json == conversations_json

    def test_updating(
        self,
        user_data_json,
        chat_data_json,
        bot_data_json,
        callback_data,
        callback_data_json,
        conversations,
        conversations_json,
    ):
        dict_persistence = DictPersistence(
            user_data_json=user_data_json,
            chat_data_json=chat_data_json,
            bot_data_json=bot_data_json,
            callback_data_json=callback_data_json,
            conversations_json=conversations_json,
        )

        user_data = dict_persistence.get_user_data()
        user_data[12345]['test3']['test4'] = 'test6'
        assert not dict_persistence.user_data == user_data
        assert not dict_persistence.user_data_json == json.dumps(user_data)
        dict_persistence.update_user_data(12345, user_data[12345])
        user_data[12345]['test3']['test4'] = 'test7'
        assert not dict_persistence.user_data == user_data
        assert not dict_persistence.user_data_json == json.dumps(user_data)
        dict_persistence.update_user_data(12345, user_data[12345])
        assert dict_persistence.user_data == user_data
        assert dict_persistence.user_data_json == json.dumps(user_data)

        chat_data = dict_persistence.get_chat_data()
        chat_data[-12345]['test3']['test4'] = 'test6'
        assert not dict_persistence.chat_data == chat_data
        assert not dict_persistence.chat_data_json == json.dumps(chat_data)
        dict_persistence.update_chat_data(-12345, chat_data[-12345])
        chat_data[-12345]['test3']['test4'] = 'test7'
        assert not dict_persistence.chat_data == chat_data
        assert not dict_persistence.chat_data_json == json.dumps(chat_data)
        dict_persistence.update_chat_data(-12345, chat_data[-12345])
        assert dict_persistence.chat_data == chat_data
        assert dict_persistence.chat_data_json == json.dumps(chat_data)

        bot_data = dict_persistence.get_bot_data()
        bot_data['test3']['test4'] = 'test6'
        assert not dict_persistence.bot_data == bot_data
        assert not dict_persistence.bot_data_json == json.dumps(bot_data)
        dict_persistence.update_bot_data(bot_data)
        bot_data['test3']['test4'] = 'test7'
        assert not dict_persistence.bot_data == bot_data
        assert not dict_persistence.bot_data_json == json.dumps(bot_data)
        dict_persistence.update_bot_data(bot_data)
        assert dict_persistence.bot_data == bot_data
        assert dict_persistence.bot_data_json == json.dumps(bot_data)

        callback_data = dict_persistence.get_callback_data()
        callback_data[1]['test3'] = 'test4'
        callback_data[0][0][2]['button2'] = 'test41'
        assert not dict_persistence.callback_data == callback_data
        assert not dict_persistence.callback_data_json == json.dumps(callback_data)
        dict_persistence.update_callback_data(callback_data)
        callback_data[1]['test3'] = 'test5'
        callback_data[0][0][2]['button2'] = 'test42'
        assert not dict_persistence.callback_data == callback_data
        assert not dict_persistence.callback_data_json == json.dumps(callback_data)
        dict_persistence.update_callback_data(callback_data)
        assert dict_persistence.callback_data == callback_data
        assert dict_persistence.callback_data_json == json.dumps(callback_data)

        conversation1 = dict_persistence.get_conversations('name1')
        conversation1[(123, 123)] = 5
        assert not dict_persistence.conversations['name1'] == conversation1
        dict_persistence.update_conversation('name1', (123, 123), 5)
        assert dict_persistence.conversations['name1'] == conversation1
        conversations['name1'][(123, 123)] = 5
        assert dict_persistence.conversations_json == encode_conversations_to_json(conversations)
        assert dict_persistence.get_conversations('name1') == conversation1

        dict_persistence._conversations = None
        dict_persistence.update_conversation('name1', (123, 123), 5)
        assert dict_persistence.conversations['name1'] == {(123, 123): 5}
        assert dict_persistence.get_conversations('name1') == {(123, 123): 5}
        assert dict_persistence.conversations_json == encode_conversations_to_json(
            {"name1": {(123, 123): 5}}
        )

    def test_with_handler(self, bot, update):
        dict_persistence = DictPersistence()
<<<<<<< HEAD
        u = UpdaterBuilder().bot(bot).persistence(dict_persistence).build()
=======
        u = Updater(bot=bot, persistence=dict_persistence)
>>>>>>> 48698ea4
        dp = u.dispatcher

        def first(update, context):
            if not context.user_data == {}:
                pytest.fail()
            if not context.chat_data == {}:
                pytest.fail()
            if not context.bot_data == {}:
                pytest.fail()
            if not context.bot.callback_data_cache.persistence_data == ([], {}):
                pytest.fail()
            context.user_data['test1'] = 'test2'
            context.chat_data[3] = 'test4'
            context.bot_data['test1'] = 'test0'
            context.bot.callback_data_cache._callback_queries['test1'] = 'test0'

        def second(update, context):
            if not context.user_data['test1'] == 'test2':
                pytest.fail()
            if not context.chat_data[3] == 'test4':
                pytest.fail()
            if not context.bot_data['test1'] == 'test0':
                pytest.fail()
            if not context.bot.callback_data_cache.persistence_data == ([], {'test1': 'test0'}):
                pytest.fail()

        h1 = MessageHandler(Filters.all, first)
        h2 = MessageHandler(Filters.all, second)
        dp.add_handler(h1)
        dp.process_update(update)
        user_data = dict_persistence.user_data_json
        chat_data = dict_persistence.chat_data_json
        bot_data = dict_persistence.bot_data_json
        callback_data = dict_persistence.callback_data_json
        dict_persistence_2 = DictPersistence(
            user_data_json=user_data,
            chat_data_json=chat_data,
            bot_data_json=bot_data,
            callback_data_json=callback_data,
        )

        u = UpdaterBuilder().bot(bot).persistence(dict_persistence_2).build()
        dp = u.dispatcher
        dp.add_handler(h2)
        dp.process_update(update)

    def test_with_conversationHandler(self, dp, update, conversations_json):
        dict_persistence = DictPersistence(conversations_json=conversations_json)
        dp.persistence = dict_persistence
        NEXT, NEXT2 = range(2)

        def start(update, context):
            return NEXT

        start = CommandHandler('start', start)

        def next_callback(update, context):
            return NEXT2

        next_handler = MessageHandler(None, next_callback)

        def next2(update, context):
            return ConversationHandler.END

        next2 = MessageHandler(None, next2)

        ch = ConversationHandler(
            [start], {NEXT: [next_handler], NEXT2: [next2]}, [], name='name2', persistent=True
        )
        dp.add_handler(ch)
        assert ch.conversations[ch._get_key(update)] == 1
        dp.process_update(update)
        assert ch._get_key(update) not in ch.conversations
        update.message.text = '/start'
        update.message.entities = [MessageEntity(MessageEntity.BOT_COMMAND, 0, 6)]
        dp.process_update(update)
        assert ch.conversations[ch._get_key(update)] == 0
        assert ch.conversations == dict_persistence.conversations['name2']

    def test_with_nested_conversationHandler(self, dp, update, conversations_json):
        dict_persistence = DictPersistence(conversations_json=conversations_json)
        dp.persistence = dict_persistence
        NEXT2, NEXT3 = range(1, 3)

        def start(update, context):
            return NEXT2

        start = CommandHandler('start', start)

        def next_callback(update, context):
            return NEXT2

        next_handler = MessageHandler(None, next_callback)

        def next2(update, context):
            return ConversationHandler.END

        next2 = MessageHandler(None, next2)

        nested_ch = ConversationHandler(
            [next_handler],
            {NEXT2: [next2]},
            [],
            name='name3',
            persistent=True,
            map_to_parent={ConversationHandler.END: ConversationHandler.END},
        )

        ch = ConversationHandler(
            [start], {NEXT2: [nested_ch], NEXT3: []}, [], name='name2', persistent=True
        )
        dp.add_handler(ch)
        assert ch.conversations[ch._get_key(update)] == 1
        assert nested_ch.conversations[nested_ch._get_key(update)] == 1
        dp.process_update(update)
        assert ch._get_key(update) not in ch.conversations
        assert nested_ch._get_key(update) not in nested_ch.conversations
        update.message.text = '/start'
        update.message.entities = [MessageEntity(MessageEntity.BOT_COMMAND, 0, 6)]
        dp.process_update(update)
        assert ch.conversations[ch._get_key(update)] == 1
        assert ch.conversations == dict_persistence.conversations['name2']
        assert nested_ch._get_key(update) not in nested_ch.conversations
        dp.process_update(update)
        assert ch.conversations[ch._get_key(update)] == 1
        assert ch.conversations == dict_persistence.conversations['name2']
        assert nested_ch.conversations[nested_ch._get_key(update)] == 1
        assert nested_ch.conversations == dict_persistence.conversations['name3']

    def test_with_job(self, job_queue, dp):
        dp.bot.arbitrary_callback_data = True

        def job_callback(context):
            context.bot_data['test1'] = '456'
            context.dispatcher.chat_data[123]['test2'] = '789'
            context.dispatcher.user_data[789]['test3'] = '123'
            context.bot.callback_data_cache._callback_queries['test'] = 'Working4!'

        dict_persistence = DictPersistence()
        dp.persistence = dict_persistence
        job_queue.set_dispatcher(dp)
        job_queue.start()
        job_queue.run_once(job_callback, 0.01)
        sleep(0.8)
        bot_data = dict_persistence.get_bot_data()
        assert bot_data == {'test1': '456'}
        chat_data = dict_persistence.get_chat_data()
        assert chat_data[123] == {'test2': '789'}
        user_data = dict_persistence.get_user_data()
        assert user_data[789] == {'test3': '123'}
        data = dict_persistence.get_callback_data()[1]
        assert data['test'] == 'Working4!'<|MERGE_RESOLUTION|>--- conflicted
+++ resolved
@@ -41,7 +41,6 @@
 from telegram import Update, Message, User, Chat, MessageEntity, Bot
 from telegram.ext import (
     BasePersistence,
-    Updater,
     ConversationHandler,
     MessageHandler,
     Filters,
@@ -373,11 +372,7 @@
         base_persistence.refresh_bot_data = lambda x: x
         base_persistence.refresh_chat_data = lambda x, y: x
         base_persistence.refresh_user_data = lambda x, y: x
-<<<<<<< HEAD
         updater = UpdaterBuilder().bot(bot).persistence(base_persistence).build()
-=======
-        updater = Updater(bot=bot, persistence=base_persistence)
->>>>>>> 48698ea4
         dp = updater.dispatcher
 
         def callback_known_user(update, context):
@@ -1627,11 +1622,7 @@
         assert conversations_test['name1'] == conversation1
 
     def test_with_handler(self, bot, update, bot_data, pickle_persistence, good_pickle_files):
-<<<<<<< HEAD
         u = UpdaterBuilder().bot(bot).persistence(pickle_persistence).build()
-=======
-        u = Updater(bot=bot, persistence=pickle_persistence)
->>>>>>> 48698ea4
         dp = u.dispatcher
         bot.callback_data_cache.clear_callback_data()
         bot.callback_data_cache.clear_callback_queries()
@@ -2184,11 +2175,7 @@
 
     def test_with_handler(self, bot, update):
         dict_persistence = DictPersistence()
-<<<<<<< HEAD
         u = UpdaterBuilder().bot(bot).persistence(dict_persistence).build()
-=======
-        u = Updater(bot=bot, persistence=dict_persistence)
->>>>>>> 48698ea4
         dp = u.dispatcher
 
         def first(update, context):
