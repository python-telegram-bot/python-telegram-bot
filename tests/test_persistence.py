--- conflicted
+++ resolved
@@ -166,14 +166,11 @@
     return defaultdict(
         dict, {12345: {'test1': 'test2', 'test3': {'test4': 'test5'}}, 67890: {3: 'test4'}}
     )
-<<<<<<< HEAD
 
 
 @pytest.fixture(scope="function")
 def callback_data():
     return [('test1', 1000, {'button1': 'test0', 'button2': 'test1'})], {'test1': 'test2'}
-=======
->>>>>>> fce7cc90
 
 
 @pytest.fixture(scope='function')
@@ -320,9 +317,6 @@
 
     @pytest.mark.parametrize('run_async', [True, False], ids=['synchronous', 'run_async'])
     def test_dispatcher_integration_handlers(
-<<<<<<< HEAD
-        self, caplog, bot, base_persistence, chat_data, user_data, bot_data, callback_data
-=======
         self,
         cdp,
         caplog,
@@ -331,8 +325,8 @@
         chat_data,
         user_data,
         bot_data,
+        callback_data,
         run_async,
->>>>>>> fce7cc90
     ):
         def get_user_data():
             return user_data
@@ -349,10 +343,12 @@
         base_persistence.get_user_data = get_user_data
         base_persistence.get_chat_data = get_chat_data
         base_persistence.get_bot_data = get_bot_data
-<<<<<<< HEAD
         base_persistence.get_callback_data = get_callback_data
         # base_persistence.update_chat_data = lambda x: x
         # base_persistence.update_user_data = lambda x: x
+        base_persistence.refresh_bot_data = lambda x: x
+        base_persistence.refresh_chat_data = lambda x, y: x
+        base_persistence.refresh_user_data = lambda x, y: x
         updater = Updater(bot=bot, persistence=base_persistence, use_context=True)
         dp = updater.dispatcher
 
@@ -448,129 +444,6 @@
         assert dp.chat_data[-987654][2] == 'test8'
         assert dp.bot_data['test0'] == 'test0'
         assert assert_data_in_cache(dp.bot.callback_data_cache, 'test0')
-
-    def test_dispatcher_integration_handlers_run_async(
-        self, cdp, caplog, bot, base_persistence, chat_data, user_data, bot_data
-    ):
-        def get_user_data():
-            return user_data
-
-        def get_chat_data():
-            return chat_data
-
-        def get_bot_data():
-            return bot_data
-
-        base_persistence.get_user_data = get_user_data
-        base_persistence.get_chat_data = get_chat_data
-        base_persistence.get_bot_data = get_bot_data
-=======
-        base_persistence.refresh_bot_data = lambda x: x
-        base_persistence.refresh_chat_data = lambda x, y: x
-        base_persistence.refresh_user_data = lambda x, y: x
-
->>>>>>> fce7cc90
-        cdp.persistence = base_persistence
-        cdp.user_data = user_data
-        cdp.chat_data = chat_data
-        cdp.bot_data = bot_data
-
-        def callback_known_user(update, context):
-            if not context.user_data['test1'] == 'test2':
-                pytest.fail('user_data corrupt')
-            if not context.bot_data == bot_data:
-                pytest.fail('bot_data corrupt')
-
-        def callback_known_chat(update, context):
-            if not context.chat_data['test3'] == 'test4':
-                pytest.fail('chat_data corrupt')
-            if not context.bot_data == bot_data:
-                pytest.fail('bot_data corrupt')
-
-        def callback_unknown_user_or_chat(update, context):
-            if not context.user_data == {}:
-                pytest.fail('user_data corrupt')
-            if not context.chat_data == {}:
-                pytest.fail('chat_data corrupt')
-            if not context.bot_data == bot_data:
-                pytest.fail('bot_data corrupt')
-            context.user_data[1] = 'test7'
-            context.chat_data[2] = 'test8'
-            context.bot_data['test0'] = 'test0'
-
-        known_user = MessageHandler(
-            Filters.user(user_id=12345),
-            callback_known_user,
-            pass_chat_data=True,
-            pass_user_data=True,
-            run_async=run_async,
-        )
-        known_chat = MessageHandler(
-            Filters.chat(chat_id=-67890),
-            callback_known_chat,
-            pass_chat_data=True,
-            pass_user_data=True,
-            run_async=run_async,
-        )
-        unknown = MessageHandler(
-            Filters.all,
-            callback_unknown_user_or_chat,
-            pass_chat_data=True,
-            pass_user_data=True,
-            run_async=run_async,
-        )
-        cdp.add_handler(known_user)
-        cdp.add_handler(known_chat)
-        cdp.add_handler(unknown)
-        user1 = User(id=12345, first_name='test user', is_bot=False)
-        user2 = User(id=54321, first_name='test user', is_bot=False)
-        chat1 = Chat(id=-67890, type='group')
-        chat2 = Chat(id=-987654, type='group')
-        m = Message(1, None, chat2, from_user=user1)
-        u = Update(0, m)
-        with caplog.at_level(logging.ERROR):
-            cdp.process_update(u)
-
-        sleep(0.1)
-
-        # In base_persistence.update_*_data we currently just raise NotImplementedError
-        # This makes sure that this doesn't break the processing and is properly handled by
-        # the error handler
-        # We override `update_*_data` further below.
-        assert len(caplog.records) == 3
-        for rec in caplog.records:
-            assert rec.getMessage() == 'No error handlers are registered, logging exception.'
-            assert rec.levelname == 'ERROR'
-
-        m.from_user = user2
-        m.chat = chat1
-        u = Update(1, m)
-        cdp.process_update(u)
-        m.chat = chat2
-        u = Update(2, m)
-
-        def save_bot_data(data):
-            if 'test0' not in data:
-                pytest.fail()
-
-        def save_chat_data(data):
-            if -987654 not in data:
-                pytest.fail()
-
-        def save_user_data(data):
-            if 54321 not in data:
-                pytest.fail()
-
-        base_persistence.update_chat_data = save_chat_data
-        base_persistence.update_user_data = save_user_data
-        base_persistence.update_bot_data = save_bot_data
-        cdp.process_update(u)
-
-        sleep(0.1)
-
-        assert cdp.user_data[54321][1] == 'test7'
-        assert cdp.chat_data[-987654][2] == 'test8'
-        assert cdp.bot_data['test0'] == 'test0'
 
     @pytest.mark.parametrize(
         'store_user_data', [True, False], ids=['store_user_data-True', 'store_user_data-False']
@@ -2213,42 +2086,41 @@
             store_callback_data=True,
         )
 
-<<<<<<< HEAD
-        # user_data = dict_persistence.get_user_data()
-        # user_data[12345]['test3']['test4'] = 'test6'
-        # assert not dict_persistence.user_data == user_data
-        # assert not dict_persistence.user_data_json == json.dumps(user_data)
-        # dict_persistence.update_user_data(12345, user_data[12345])
-        # user_data[12345]['test3']['test4'] = 'test7'
-        # assert not dict_persistence.user_data == user_data
-        # assert not dict_persistence.user_data_json == json.dumps(user_data)
-        # dict_persistence.update_user_data(12345, user_data[12345])
-        # assert dict_persistence.user_data == user_data
-        # assert dict_persistence.user_data_json == json.dumps(user_data)
-        #
-        # chat_data = dict_persistence.get_chat_data()
-        # chat_data[-12345]['test3']['test4'] = 'test6'
-        # assert not dict_persistence.chat_data == chat_data
-        # assert not dict_persistence.chat_data_json == json.dumps(chat_data)
-        # dict_persistence.update_chat_data(-12345, chat_data[-12345])
-        # chat_data[-12345]['test3']['test4'] = 'test7'
-        # assert not dict_persistence.chat_data == chat_data
-        # assert not dict_persistence.chat_data_json == json.dumps(chat_data)
-        # dict_persistence.update_chat_data(-12345, chat_data[-12345])
-        # assert dict_persistence.chat_data == chat_data
-        # assert dict_persistence.chat_data_json == json.dumps(chat_data)
-        #
-        # bot_data = dict_persistence.get_bot_data()
-        # bot_data['test3']['test4'] = 'test6'
-        # assert not dict_persistence.bot_data == bot_data
-        # assert not dict_persistence.bot_data_json == json.dumps(bot_data)
-        # dict_persistence.update_bot_data(bot_data)
-        # bot_data['test3']['test4'] = 'test7'
-        # assert not dict_persistence.bot_data == bot_data
-        # assert not dict_persistence.bot_data_json == json.dumps(bot_data)
-        # dict_persistence.update_bot_data(bot_data)
-        # assert dict_persistence.bot_data == bot_data
-        # assert dict_persistence.bot_data_json == json.dumps(bot_data)
+        user_data = dict_persistence.get_user_data()
+        user_data[12345]['test3']['test4'] = 'test6'
+        assert not dict_persistence.user_data == user_data
+        assert not dict_persistence.user_data_json == json.dumps(user_data)
+        dict_persistence.update_user_data(12345, user_data[12345])
+        user_data[12345]['test3']['test4'] = 'test7'
+        assert not dict_persistence.user_data == user_data
+        assert not dict_persistence.user_data_json == json.dumps(user_data)
+        dict_persistence.update_user_data(12345, user_data[12345])
+        assert dict_persistence.user_data == user_data
+        assert dict_persistence.user_data_json == json.dumps(user_data)
+
+        chat_data = dict_persistence.get_chat_data()
+        chat_data[-12345]['test3']['test4'] = 'test6'
+        assert not dict_persistence.chat_data == chat_data
+        assert not dict_persistence.chat_data_json == json.dumps(chat_data)
+        dict_persistence.update_chat_data(-12345, chat_data[-12345])
+        chat_data[-12345]['test3']['test4'] = 'test7'
+        assert not dict_persistence.chat_data == chat_data
+        assert not dict_persistence.chat_data_json == json.dumps(chat_data)
+        dict_persistence.update_chat_data(-12345, chat_data[-12345])
+        assert dict_persistence.chat_data == chat_data
+        assert dict_persistence.chat_data_json == json.dumps(chat_data)
+
+        bot_data = dict_persistence.get_bot_data()
+        bot_data['test3']['test4'] = 'test6'
+        assert not dict_persistence.bot_data == bot_data
+        assert not dict_persistence.bot_data_json == json.dumps(bot_data)
+        dict_persistence.update_bot_data(bot_data)
+        bot_data['test3']['test4'] = 'test7'
+        assert not dict_persistence.bot_data == bot_data
+        assert not dict_persistence.bot_data_json == json.dumps(bot_data)
+        dict_persistence.update_bot_data(bot_data)
+        assert dict_persistence.bot_data == bot_data
+        assert dict_persistence.bot_data_json == json.dumps(bot_data)
 
         callback_data = dict_persistence.get_callback_data()
         callback_data[1]['test3'] = 'test4'
@@ -2263,53 +2135,12 @@
         dict_persistence.update_callback_data(callback_data)
         assert dict_persistence.callback_data == callback_data
         assert dict_persistence.callback_data_json == json.dumps(callback_data)
-=======
-        user_data = dict_persistence.get_user_data()
-        user_data[12345]['test3']['test4'] = 'test6'
-        assert not dict_persistence.user_data == user_data
-        assert not dict_persistence.user_data_json == json.dumps(user_data)
-        dict_persistence.update_user_data(12345, user_data[12345])
-        user_data[12345]['test3']['test4'] = 'test7'
-        assert not dict_persistence.user_data == user_data
-        assert not dict_persistence.user_data_json == json.dumps(user_data)
-        dict_persistence.update_user_data(12345, user_data[12345])
-        assert dict_persistence.user_data == user_data
-        assert dict_persistence.user_data_json == json.dumps(user_data)
-
-        chat_data = dict_persistence.get_chat_data()
-        chat_data[-12345]['test3']['test4'] = 'test6'
-        assert not dict_persistence.chat_data == chat_data
-        assert not dict_persistence.chat_data_json == json.dumps(chat_data)
-        dict_persistence.update_chat_data(-12345, chat_data[-12345])
-        chat_data[-12345]['test3']['test4'] = 'test7'
-        assert not dict_persistence.chat_data == chat_data
-        assert not dict_persistence.chat_data_json == json.dumps(chat_data)
-        dict_persistence.update_chat_data(-12345, chat_data[-12345])
-        assert dict_persistence.chat_data == chat_data
-        assert dict_persistence.chat_data_json == json.dumps(chat_data)
-
-        bot_data = dict_persistence.get_bot_data()
-        bot_data['test3']['test4'] = 'test6'
-        assert not dict_persistence.bot_data == bot_data
-        assert not dict_persistence.bot_data_json == json.dumps(bot_data)
-        dict_persistence.update_bot_data(bot_data)
-        bot_data['test3']['test4'] = 'test7'
-        assert not dict_persistence.bot_data == bot_data
-        assert not dict_persistence.bot_data_json == json.dumps(bot_data)
-        dict_persistence.update_bot_data(bot_data)
-        assert dict_persistence.bot_data == bot_data
-        assert dict_persistence.bot_data_json == json.dumps(bot_data)
->>>>>>> fce7cc90
 
         conversation1 = dict_persistence.get_conversations('name1')
         conversation1[(123, 123)] = 5
         assert not dict_persistence.conversations['name1'] == conversation1
         dict_persistence.update_conversation('name1', (123, 123), 5)
         assert dict_persistence.conversations['name1'] == conversation1
-<<<<<<< HEAD
-=======
-        print(dict_persistence.conversations_json)
->>>>>>> fce7cc90
         conversations['name1'][(123, 123)] = 5
         assert dict_persistence.conversations_json == encode_conversations_to_json(conversations)
         assert dict_persistence.get_conversations('name1') == conversation1
@@ -2318,12 +2149,9 @@
         dict_persistence.update_conversation('name1', (123, 123), 5)
         assert dict_persistence.conversations['name1'] == {(123, 123): 5}
         assert dict_persistence.get_conversations('name1') == {(123, 123): 5}
-<<<<<<< HEAD
-=======
         assert dict_persistence.conversations_json == encode_conversations_to_json(
             {"name1": {(123, 123): 5}}
         )
->>>>>>> fce7cc90
 
     def test_with_handler(self, bot, update):
         dict_persistence = DictPersistence(store_callback_data=True)
