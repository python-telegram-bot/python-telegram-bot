#!/usr/bin/env python
#
# A library that provides a Python interface to the Telegram Bot API
# Copyright (C) 2015-2018
# Leandro Toledo de Souza <devs@python-telegram-bot.org>
#
# This program is free software: you can redistribute it and/or modify
# it under the terms of the GNU Lesser Public License as published by
# the Free Software Foundation, either version 3 of the License, or
# (at your option) any later version.
#
# This program is distributed in the hope that it will be useful,
# but WITHOUT ANY WARRANTY; without even the implied warranty of
# MERCHANTABILITY or FITNESS FOR A PARTICULAR PURPOSE.  See the
# GNU Lesser Public License for more details.
#
# You should have received a copy of the GNU Lesser Public License
# along with this program.  If not, see [http://www.gnu.org/licenses/].
import signal

from telegram.utils.helpers import enocde_conversations_to_json

try:
    import ujson as json
except ImportError:
    import json
import logging
import os
import pickle
from collections import defaultdict

import pytest

from telegram import Update, Message, User, Chat, MessageEntity
from telegram.ext import BasePersistence, Updater, ConversationHandler, MessageHandler, Filters, \
    PicklePersistence, CommandHandler, DictPersistence, TypeHandler


@pytest.fixture(scope="function")
def base_persistence():
    return BasePersistence(store_chat_data=True, store_user_data=True, store_bot_data=True)


@pytest.fixture(scope="function")
def bot_data():
    return {'test1': 'test2', 'test3': {'test4': 'test5'}}


@pytest.fixture(scope="function")
def chat_data():
    return defaultdict(dict, {-12345: {'test1': 'test2'}, -67890: {3: 'test4'}})


@pytest.fixture(scope="function")
def user_data():
    return defaultdict(dict, {12345: {'test1': 'test2'}, 67890: {3: 'test4'}})


@pytest.fixture(scope='function')
def conversations():
    return {'name1': {(123, 123): 3, (456, 654): 4},
            'name2': {(123, 321): 1, (890, 890): 2}}


@pytest.fixture(scope="function")
def updater(bot, base_persistence):
    base_persistence.store_chat_data = False
    base_persistence.store_bot_data = False
    base_persistence.store_user_data = False
    u = Updater(bot=bot, persistence=base_persistence)
    base_persistence.store_bot_data = True
    base_persistence.store_chat_data = True
    base_persistence.store_user_data = True
    return u


class TestBasePersistence(object):

    def test_creation(self, base_persistence):
        assert base_persistence.store_chat_data
        assert base_persistence.store_user_data
        with pytest.raises(NotImplementedError):
            base_persistence.get_bot_data()
        with pytest.raises(NotImplementedError):
            base_persistence.get_chat_data()
        with pytest.raises(NotImplementedError):
            base_persistence.get_user_data()
        with pytest.raises(NotImplementedError):
            base_persistence.get_conversations("test")
        with pytest.raises(NotImplementedError):
            base_persistence.update_bot_data(None)
        with pytest.raises(NotImplementedError):
            base_persistence.update_chat_data(None, None)
        with pytest.raises(NotImplementedError):
            base_persistence.update_user_data(None, None)
        with pytest.raises(NotImplementedError):
            base_persistence.update_conversation(None, None, None)

    def test_implementation(self, updater, base_persistence):
        dp = updater.dispatcher
        assert dp.persistence == base_persistence

    def test_conversationhandler_addition(self, dp, base_persistence):
        with pytest.raises(ValueError, match="when handler is unnamed"):
            ConversationHandler([], [], [], persistent=True)
        with pytest.raises(ValueError, match="if dispatcher has no persistence"):
            dp.add_handler(ConversationHandler([], {}, [], persistent=True, name="My Handler"))
        dp.persistence = base_persistence
        with pytest.raises(NotImplementedError):
            dp.add_handler(ConversationHandler([], {}, [], persistent=True, name="My Handler"))

    def test_dispatcher_integration_init(self, bot, base_persistence, chat_data, user_data,
                                         bot_data):
        def get_user_data():
            return "test"

        def get_chat_data():
            return "test"

        def get_bot_data():
            return "test"

        base_persistence.get_user_data = get_user_data
        base_persistence.get_chat_data = get_chat_data
        base_persistence.get_bot_data = get_bot_data

        with pytest.raises(ValueError, match="user_data must be of type defaultdict"):
            u = Updater(bot=bot, persistence=base_persistence)

        def get_user_data():
            return user_data

        base_persistence.get_user_data = get_user_data
        with pytest.raises(ValueError, match="chat_data must be of type defaultdict"):
            u = Updater(bot=bot, persistence=base_persistence)

        def get_chat_data():
            return chat_data

        base_persistence.get_chat_data = get_chat_data
        with pytest.raises(ValueError, match="bot_data must be of type dict"):
            u = Updater(bot=bot, persistence=base_persistence)

        def get_bot_data():
            return bot_data

        base_persistence.get_bot_data = get_bot_data
        u = Updater(bot=bot, persistence=base_persistence)
        assert u.dispatcher.bot_data == bot_data
        assert u.dispatcher.chat_data == chat_data
        assert u.dispatcher.user_data == user_data
        u.dispatcher.chat_data[442233]['test5'] = 'test6'
        assert u.dispatcher.chat_data[442233]['test5'] == 'test6'

    def test_dispatcher_integration_handlers(self, caplog, bot, base_persistence,
                                             chat_data, user_data, bot_data):
        def get_user_data():
            return user_data

        def get_chat_data():
            return chat_data

        def get_bot_data():
            return bot_data

        base_persistence.get_user_data = get_user_data
        base_persistence.get_chat_data = get_chat_data
        base_persistence.get_bot_data = get_bot_data
        # base_persistence.update_chat_data = lambda x: x
        # base_persistence.update_user_data = lambda x: x
        updater = Updater(bot=bot, persistence=base_persistence, use_context=True)
        dp = updater.dispatcher

        def callback_known_user(update, context):
            if not context.user_data['test1'] == 'test2':
                pytest.fail('user_data corrupt')
            if not context.bot_data == bot_data:
                pytest.fail('bot_data corrupt')

        def callback_known_chat(update, context):
            if not context.chat_data['test3'] == 'test4':
                pytest.fail('chat_data corrupt')
            if not context.bot_data == bot_data:
                pytest.fail('bot_data corrupt')

        def callback_unknown_user_or_chat(update, context):
            if not context.user_data == {}:
                pytest.fail('user_data corrupt')
            if not context.chat_data == {}:
                pytest.fail('chat_data corrupt')
            if not context.bot_data == bot_data:
                pytest.fail('bot_data corrupt')
            context.user_data[1] = 'test7'
            context.chat_data[2] = 'test8'
            context.bot_data['test0'] = 'test0'

        known_user = MessageHandler(Filters.user(user_id=12345), callback_known_user,
                                    pass_chat_data=True, pass_user_data=True)
        known_chat = MessageHandler(Filters.chat(chat_id=-67890), callback_known_chat,
                                    pass_chat_data=True, pass_user_data=True)
        unknown = MessageHandler(Filters.all, callback_unknown_user_or_chat, pass_chat_data=True,
                                 pass_user_data=True)
        dp.add_handler(known_user)
        dp.add_handler(known_chat)
        dp.add_handler(unknown)
        user1 = User(id=12345, first_name='test user', is_bot=False)
        user2 = User(id=54321, first_name='test user', is_bot=False)
        chat1 = Chat(id=-67890, type='group')
        chat2 = Chat(id=-987654, type='group')
        m = Message(1, user1, None, chat2)
        u = Update(0, m)
        with caplog.at_level(logging.ERROR):
            dp.process_update(u)
        rec = caplog.records[-1]
        assert rec.msg == 'No error handlers are registered, logging exception.'
        assert rec.levelname == 'ERROR'
        rec = caplog.records[-2]
        assert rec.msg == 'No error handlers are registered, logging exception.'
        assert rec.levelname == 'ERROR'
        m.from_user = user2
        m.chat = chat1
        u = Update(1, m)
        dp.process_update(u)
        m.chat = chat2
        u = Update(2, m)

        def save_bot_data(data):
            if 'test0' not in data:
                pytest.fail()

        def save_chat_data(data):
            if -987654 not in data:
                pytest.fail()

        def save_user_data(data):
            if 54321 not in data:
                pytest.fail()

        base_persistence.update_chat_data = save_chat_data
        base_persistence.update_user_data = save_user_data
        base_persistence.update_bot_data = save_bot_data
        dp.process_update(u)

        assert dp.user_data[54321][1] == 'test7'
        assert dp.chat_data[-987654][2] == 'test8'
        assert dp.bot_data['test0'] == 'test0'

    def test_persistence_dispatcher_arbitrary_update_types(self, dp, base_persistence, caplog):
        # Updates used with TypeHandler doesn't necessarily have the proper attributes for
        # persistence, makes sure it works anyways

        dp.persistence = base_persistence

        class MyUpdate(object):
            pass

        dp.add_handler(TypeHandler(MyUpdate, lambda *_: None))

        with caplog.at_level(logging.ERROR):
            dp.process_update(MyUpdate())
        assert 'An uncaught error was raised while processing the update' not in caplog.text


@pytest.fixture(scope='function')
def pickle_persistence():
    return PicklePersistence(filename='pickletest',
                             store_user_data=True,
                             store_chat_data=True,
<<<<<<< HEAD
                             store_bot_data=True,
                             singe_file=False,
=======
                             single_file=False,
>>>>>>> c84e21d8
                             on_flush=False)


@pytest.fixture(scope='function')
<<<<<<< HEAD
def pickle_persistence_only_bot():
    return PicklePersistence(filename='pickletest',
                             store_user_data=False,
                             store_chat_data=False,
                             store_bot_data=True,
                             singe_file=False,
=======
def pickle_persistence_only_chat():
    return PicklePersistence(filename='pickletest',
                             store_user_data=False,
                             store_chat_data=True,
                             single_file=False,
                             on_flush=False)


@pytest.fixture(scope='function')
def pickle_persistence_only_user():
    return PicklePersistence(filename='pickletest',
                             store_user_data=True,
                             store_chat_data=False,
                             single_file=False,
>>>>>>> c84e21d8
                             on_flush=False)


@pytest.fixture(scope='function')
def bad_pickle_files():
    for name in ['pickletest_user_data', 'pickletest_chat_data', 'pickletest_bot_data',
                 'pickletest_conversations', 'pickletest']:
        with open(name, 'w') as f:
            f.write('(())')
    yield True
    for name in ['pickletest_user_data', 'pickletest_chat_data', 'pickletest_bot_data',
                 'pickletest_conversations', 'pickletest']:
        os.remove(name)


@pytest.fixture(scope='function')
def good_pickle_files(user_data, chat_data, bot_data, conversations):
    all = {'user_data': user_data, 'chat_data': chat_data,
           'bot_data': bot_data, 'conversations': conversations}
    with open('pickletest_user_data', 'wb') as f:
        pickle.dump(user_data, f)
    with open('pickletest_chat_data', 'wb') as f:
        pickle.dump(chat_data, f)
    with open('pickletest_bot_data', 'wb') as f:
        pickle.dump(bot_data, f)
    with open('pickletest_conversations', 'wb') as f:
        pickle.dump(conversations, f)
    with open('pickletest', 'wb') as f:
        pickle.dump(all, f)
    yield True
    for name in ['pickletest_user_data', 'pickletest_chat_data', 'pickletest_bot_data',
                 'pickletest_conversations', 'pickletest']:
        os.remove(name)


@pytest.fixture(scope='function')
def update(bot):
    user = User(id=321, first_name='test_user', is_bot=False)
    chat = Chat(id=123, type='group')
    message = Message(1, user, None, chat, text="Hi there", bot=bot)
    return Update(0, message=message)


class TestPickelPersistence(object):
    def test_no_files_present_multi_file(self, pickle_persistence):
        assert pickle_persistence.get_user_data() == defaultdict(dict)
        assert pickle_persistence.get_user_data() == defaultdict(dict)
        assert pickle_persistence.get_chat_data() == defaultdict(dict)
        assert pickle_persistence.get_chat_data() == defaultdict(dict)
        assert pickle_persistence.get_bot_data() == {}
        assert pickle_persistence.get_bot_data() == {}
        assert pickle_persistence.get_conversations('noname') == {}
        assert pickle_persistence.get_conversations('noname') == {}

    def test_no_files_present_single_file(self, pickle_persistence):
        pickle_persistence.single_file = True
        assert pickle_persistence.get_user_data() == defaultdict(dict)
        assert pickle_persistence.get_chat_data() == defaultdict(dict)
        assert pickle_persistence.get_chat_data() == {}
        assert pickle_persistence.get_conversations('noname') == {}

    def test_with_bad_multi_file(self, pickle_persistence, bad_pickle_files):
        with pytest.raises(TypeError, match='pickletest_user_data'):
            pickle_persistence.get_user_data()
        with pytest.raises(TypeError, match='pickletest_chat_data'):
            pickle_persistence.get_chat_data()
        with pytest.raises(TypeError, match='pickletest_bot_data'):
            pickle_persistence.get_bot_data()
        with pytest.raises(TypeError, match='pickletest_conversations'):
            pickle_persistence.get_conversations('name')

    def test_with_bad_single_file(self, pickle_persistence, bad_pickle_files):
        pickle_persistence.single_file = True
        with pytest.raises(TypeError, match='pickletest'):
            pickle_persistence.get_user_data()
        with pytest.raises(TypeError, match='pickletest'):
            pickle_persistence.get_chat_data()
        with pytest.raises(TypeError, match='pickletest'):
            pickle_persistence.get_bot_data()
        with pytest.raises(TypeError, match='pickletest'):
            pickle_persistence.get_conversations('name')

    def test_with_good_multi_file(self, pickle_persistence, good_pickle_files):
        user_data = pickle_persistence.get_user_data()
        assert isinstance(user_data, defaultdict)
        assert user_data[12345]['test1'] == 'test2'
        assert user_data[67890][3] == 'test4'
        assert user_data[54321] == {}

        chat_data = pickle_persistence.get_chat_data()
        assert isinstance(chat_data, defaultdict)
        assert chat_data[-12345]['test1'] == 'test2'
        assert chat_data[-67890][3] == 'test4'
        assert chat_data[-54321] == {}

        bot_data = pickle_persistence.get_bot_data()
        assert isinstance(bot_data, dict)
        assert bot_data['test1'] == 'test2'
        assert bot_data['test3']['test4'] == 'test5'
        assert 'test0' not in bot_data

        conversation1 = pickle_persistence.get_conversations('name1')
        assert isinstance(conversation1, dict)
        assert conversation1[(123, 123)] == 3
        assert conversation1[(456, 654)] == 4
        with pytest.raises(KeyError):
            conversation1[(890, 890)]
        conversation2 = pickle_persistence.get_conversations('name2')
        assert isinstance(conversation1, dict)
        assert conversation2[(123, 321)] == 1
        assert conversation2[(890, 890)] == 2
        with pytest.raises(KeyError):
            conversation2[(123, 123)]

    def test_with_good_single_file(self, pickle_persistence, good_pickle_files):
        pickle_persistence.single_file = True
        user_data = pickle_persistence.get_user_data()
        assert isinstance(user_data, defaultdict)
        assert user_data[12345]['test1'] == 'test2'
        assert user_data[67890][3] == 'test4'
        assert user_data[54321] == {}

        chat_data = pickle_persistence.get_chat_data()
        assert isinstance(chat_data, defaultdict)
        assert chat_data[-12345]['test1'] == 'test2'
        assert chat_data[-67890][3] == 'test4'
        assert chat_data[-54321] == {}

        bot_data = pickle_persistence.get_bot_data()
        assert isinstance(bot_data, dict)
        assert bot_data['test1'] == 'test2'
        assert bot_data['test3']['test4'] == 'test5'
        assert 'test0' not in bot_data

        conversation1 = pickle_persistence.get_conversations('name1')
        assert isinstance(conversation1, dict)
        assert conversation1[(123, 123)] == 3
        assert conversation1[(456, 654)] == 4
        with pytest.raises(KeyError):
            conversation1[(890, 890)]
        conversation2 = pickle_persistence.get_conversations('name2')
        assert isinstance(conversation1, dict)
        assert conversation2[(123, 321)] == 1
        assert conversation2[(890, 890)] == 2
        with pytest.raises(KeyError):
            conversation2[(123, 123)]

    def test_updating_multi_file(self, pickle_persistence, good_pickle_files):
        user_data = pickle_persistence.get_user_data()
        user_data[54321]['test9'] = 'test 10'
        assert not pickle_persistence.user_data == user_data
        pickle_persistence.update_user_data(54321, user_data[54321])
        assert pickle_persistence.user_data == user_data
        with open('pickletest_user_data', 'rb') as f:
            user_data_test = defaultdict(dict, pickle.load(f))
        assert user_data_test == user_data

        chat_data = pickle_persistence.get_chat_data()
        chat_data[54321]['test9'] = 'test 10'
        assert not pickle_persistence.chat_data == chat_data
        pickle_persistence.update_chat_data(54321, chat_data[54321])
        assert pickle_persistence.chat_data == chat_data
        with open('pickletest_chat_data', 'rb') as f:
            chat_data_test = defaultdict(dict, pickle.load(f))
        assert chat_data_test == chat_data

        bot_data = pickle_persistence.get_bot_data()
        bot_data['test6'] = 'test 7'
        assert not pickle_persistence.bot_data == bot_data
        pickle_persistence.update_bot_data(bot_data)
        assert pickle_persistence.bot_data == bot_data
        with open('pickletest_bot_data', 'rb') as f:
            bot_data_test = pickle.load(f)
        assert bot_data_test == bot_data

        conversation1 = pickle_persistence.get_conversations('name1')
        conversation1[(123, 123)] = 5
        assert not pickle_persistence.conversations['name1'] == conversation1
        pickle_persistence.update_conversation('name1', (123, 123), 5)
        assert pickle_persistence.conversations['name1'] == conversation1
        with open('pickletest_conversations', 'rb') as f:
            conversations_test = defaultdict(dict, pickle.load(f))
        assert conversations_test['name1'] == conversation1

    def test_updating_single_file(self, pickle_persistence, good_pickle_files):
        pickle_persistence.single_file = True

        user_data = pickle_persistence.get_user_data()
        user_data[54321]['test9'] = 'test 10'
        assert not pickle_persistence.user_data == user_data
        pickle_persistence.update_user_data(54321, user_data[54321])
        assert pickle_persistence.user_data == user_data
        with open('pickletest', 'rb') as f:
            user_data_test = defaultdict(dict, pickle.load(f)['user_data'])
        assert user_data_test == user_data

        chat_data = pickle_persistence.get_chat_data()
        chat_data[54321]['test9'] = 'test 10'
        assert not pickle_persistence.chat_data == chat_data
        pickle_persistence.update_chat_data(54321, chat_data[54321])
        assert pickle_persistence.chat_data == chat_data
        with open('pickletest', 'rb') as f:
            chat_data_test = defaultdict(dict, pickle.load(f)['chat_data'])
        assert chat_data_test == chat_data

        bot_data = pickle_persistence.get_bot_data()
        bot_data['test6'] = 'test 7'
        assert not pickle_persistence.bot_data == bot_data
        pickle_persistence.update_bot_data(bot_data)
        assert pickle_persistence.bot_data == bot_data
        with open('pickletest', 'rb') as f:
            bot_data_test = pickle.load(f)['bot_data']
        assert bot_data_test == bot_data

        conversation1 = pickle_persistence.get_conversations('name1')
        conversation1[(123, 123)] = 5
        assert not pickle_persistence.conversations['name1'] == conversation1
        pickle_persistence.update_conversation('name1', (123, 123), 5)
        assert pickle_persistence.conversations['name1'] == conversation1
        with open('pickletest', 'rb') as f:
            conversations_test = defaultdict(dict, pickle.load(f)['conversations'])
        assert conversations_test['name1'] == conversation1

    def test_save_on_flush_multi_files(self, pickle_persistence, good_pickle_files):
        # Should run without error
        pickle_persistence.flush()
        pickle_persistence.on_flush = True

        user_data = pickle_persistence.get_user_data()
        user_data[54321]['test9'] = 'test 10'
        assert not pickle_persistence.user_data == user_data

        pickle_persistence.update_user_data(54321, user_data[54321])
        assert pickle_persistence.user_data == user_data

        with open('pickletest_user_data', 'rb') as f:
            user_data_test = defaultdict(dict, pickle.load(f))
        assert not user_data_test == user_data

        chat_data = pickle_persistence.get_chat_data()
        chat_data[54321]['test9'] = 'test 10'
        assert not pickle_persistence.chat_data == chat_data

        pickle_persistence.update_chat_data(54321, chat_data[54321])
        assert pickle_persistence.chat_data == chat_data

        with open('pickletest_chat_data', 'rb') as f:
            chat_data_test = defaultdict(dict, pickle.load(f))
        assert not chat_data_test == chat_data

        bot_data = pickle_persistence.get_bot_data()
        bot_data['test6'] = 'test 7'
        assert not pickle_persistence.bot_data == bot_data

        pickle_persistence.update_bot_data(bot_data)
        assert pickle_persistence.bot_data == bot_data

        with open('pickletest_bot_data', 'rb') as f:
            bot_data_test = pickle.load(f)
        assert not bot_data_test == bot_data

        conversation1 = pickle_persistence.get_conversations('name1')
        conversation1[(123, 123)] = 5
        assert not pickle_persistence.conversations['name1'] == conversation1

        pickle_persistence.update_conversation('name1', (123, 123), 5)
        assert pickle_persistence.conversations['name1'] == conversation1

        with open('pickletest_conversations', 'rb') as f:
            conversations_test = defaultdict(dict, pickle.load(f))
        assert not conversations_test['name1'] == conversation1

        pickle_persistence.flush()
        with open('pickletest_user_data', 'rb') as f:
            user_data_test = defaultdict(dict, pickle.load(f))
        assert user_data_test == user_data

        with open('pickletest_chat_data', 'rb') as f:
            chat_data_test = defaultdict(dict, pickle.load(f))
        assert chat_data_test == chat_data

        with open('pickletest_bot_data', 'rb') as f:
            bot_data_test = pickle.load(f)
        assert bot_data_test == bot_data

        with open('pickletest_conversations', 'rb') as f:
            conversations_test = defaultdict(dict, pickle.load(f))
        assert conversations_test['name1'] == conversation1

    def test_save_on_flush_single_files(self, pickle_persistence, good_pickle_files):
        # Should run without error
        pickle_persistence.flush()

        pickle_persistence.on_flush = True
        pickle_persistence.single_file = True

        user_data = pickle_persistence.get_user_data()
        user_data[54321]['test9'] = 'test 10'
        assert not pickle_persistence.user_data == user_data
        pickle_persistence.update_user_data(54321, user_data[54321])
        assert pickle_persistence.user_data == user_data
        with open('pickletest', 'rb') as f:
            user_data_test = defaultdict(dict, pickle.load(f)['user_data'])
        assert not user_data_test == user_data

        chat_data = pickle_persistence.get_chat_data()
        chat_data[54321]['test9'] = 'test 10'
        assert not pickle_persistence.chat_data == chat_data
        pickle_persistence.update_chat_data(54321, chat_data[54321])
        assert pickle_persistence.chat_data == chat_data
        with open('pickletest', 'rb') as f:
            chat_data_test = defaultdict(dict, pickle.load(f)['chat_data'])
        assert not chat_data_test == chat_data

        bot_data = pickle_persistence.get_bot_data()
        bot_data['test6'] = 'test 7'
        assert not pickle_persistence.bot_data == bot_data
        pickle_persistence.update_bot_data(bot_data)
        assert pickle_persistence.bot_data == bot_data
        with open('pickletest', 'rb') as f:
            bot_data_test = pickle.load(f)['bot_data']
        assert not bot_data_test == bot_data

        conversation1 = pickle_persistence.get_conversations('name1')
        conversation1[(123, 123)] = 5
        assert not pickle_persistence.conversations['name1'] == conversation1
        pickle_persistence.update_conversation('name1', (123, 123), 5)
        assert pickle_persistence.conversations['name1'] == conversation1
        with open('pickletest', 'rb') as f:
            conversations_test = defaultdict(dict, pickle.load(f)['conversations'])
        assert not conversations_test['name1'] == conversation1

        pickle_persistence.flush()
        with open('pickletest', 'rb') as f:
            user_data_test = defaultdict(dict, pickle.load(f)['user_data'])
        assert user_data_test == user_data

        with open('pickletest', 'rb') as f:
            chat_data_test = defaultdict(dict, pickle.load(f)['chat_data'])
        assert chat_data_test == chat_data

        with open('pickletest', 'rb') as f:
            bot_data_test = pickle.load(f)['bot_data']
        assert bot_data_test == bot_data

        with open('pickletest', 'rb') as f:
            conversations_test = defaultdict(dict, pickle.load(f)['conversations'])
        assert conversations_test['name1'] == conversation1

    def test_with_handler(self, bot, update, bot_data, pickle_persistence, good_pickle_files):
        u = Updater(bot=bot, persistence=pickle_persistence, use_context=True)
        dp = u.dispatcher

        def first(update, context):
            if not context.user_data == {}:
                pytest.fail()
            if not context.chat_data == {}:
                pytest.fail()
            if not context.bot_data == bot_data:
                pytest.failt()
            context.user_data['test1'] = 'test2'
            context.chat_data['test3'] = 'test4'
            context.bot_data['test1'] = 'test0'

        def second(update, context):
            if not context.user_data['test1'] == 'test2':
                pytest.fail()
            if not context.chat_data['test3'] == 'test4':
                pytest.fail()
            if not context.bot_data['test1'] == 'test0':
                pytest.fail()

        h1 = MessageHandler(None, first, pass_user_data=True, pass_chat_data=True)
        h2 = MessageHandler(None, second, pass_user_data=True, pass_chat_data=True)
        dp.add_handler(h1)
        dp.process_update(update)
        del (dp)
        del (u)
        del (pickle_persistence)
        pickle_persistence_2 = PicklePersistence(filename='pickletest',
                                                 store_user_data=True,
                                                 store_chat_data=True,
<<<<<<< HEAD
                                                 store_bot_data=True,
                                                 singe_file=False,
=======
                                                 single_file=False,
>>>>>>> c84e21d8
                                                 on_flush=False)
        u = Updater(bot=bot, persistence=pickle_persistence_2)
        dp = u.dispatcher
        dp.add_handler(h2)
        dp.process_update(update)

    def test_flush_on_stop(self, bot, update, pickle_persistence):
        u = Updater(bot=bot, persistence=pickle_persistence)
        dp = u.dispatcher
        u.running = True
        dp.user_data[4242424242]['my_test'] = 'Working!'
        dp.chat_data[-4242424242]['my_test2'] = 'Working2!'
        dp.bot_data['test'] = 'Working3!'
        u.signal_handler(signal.SIGINT, None)
        del (dp)
        del (u)
        del (pickle_persistence)
        pickle_persistence_2 = PicklePersistence(filename='pickletest',
                                                 store_user_data=True,
                                                 store_chat_data=True,
                                                 single_file=False,
                                                 on_flush=False)
        assert pickle_persistence_2.get_user_data()[4242424242]['my_test'] == 'Working!'
        assert pickle_persistence_2.get_chat_data()[-4242424242]['my_test2'] == 'Working2!'
        assert pickle_persistence_2.get_bot_data()['test'] == 'Working3!'

    def test_flush_on_stop_only_chat(self, bot, update, pickle_persistence_only_chat):
        os.remove('pickletest_user_data')
        os.remove('pickletest_chat_data')
        u = Updater(bot=bot, persistence=pickle_persistence_only_chat)
        dp = u.dispatcher
        u.running = True
        dp.user_data[4242424242]['my_test'] = 'Working!'
        dp.chat_data[-4242424242]['my_test2'] = 'Working2!'
        u.signal_handler(signal.SIGINT, None)
        del (dp)
        del (u)
        del (pickle_persistence_only_chat)
        pickle_persistence_2 = PicklePersistence(filename='pickletest',
                                                 store_user_data=False,
                                                 store_chat_data=True,
                                                 single_file=False,
                                                 on_flush=False)
        assert pickle_persistence_2.get_user_data() == {}
        assert pickle_persistence_2.get_chat_data()[-4242424242]['my_test2'] == 'Working2!'

    def test_flush_on_stop_only_user(self, bot, update, pickle_persistence_only_user):
        os.remove('pickletest_chat_data')
        u = Updater(bot=bot, persistence=pickle_persistence_only_user)
        dp = u.dispatcher
        u.running = True
        dp.user_data[4242424242]['my_test'] = 'Working!'
        dp.chat_data[-4242424242]['my_test2'] = 'Working2!'
        u.signal_handler(signal.SIGINT, None)
        del (dp)
        del (u)
        del (pickle_persistence_only_user)
        pickle_persistence_2 = PicklePersistence(filename='pickletest',
                                                 store_user_data=True,
                                                 store_chat_data=False,
                                                 single_file=False,
                                                 on_flush=False)
        assert pickle_persistence_2.get_user_data()[4242424242]['my_test'] == 'Working!'
        assert pickle_persistence_2.get_chat_data()[-4242424242] == {}

    def test_with_conversationHandler(self, dp, update, good_pickle_files, pickle_persistence):
        dp.persistence = pickle_persistence
        dp.use_context = True
        NEXT, NEXT2 = range(2)

        def start(update, context):
            return NEXT

        start = CommandHandler('start', start)

        def next(update, context):
            return NEXT2

        next = MessageHandler(None, next)

        def next2(update, context):
            return ConversationHandler.END

        next2 = MessageHandler(None, next2)

        ch = ConversationHandler([start], {NEXT: [next], NEXT2: [next2]}, [], name='name2',
                                 persistent=True)
        dp.add_handler(ch)
        assert ch.conversations[ch._get_key(update)] == 1
        dp.process_update(update)
        assert ch._get_key(update) not in ch.conversations
        update.message.text = '/start'
        update.message.entities = [MessageEntity(MessageEntity.BOT_COMMAND, 0, 6)]
        dp.process_update(update)
        assert ch.conversations[ch._get_key(update)] == 0
        assert ch.conversations == pickle_persistence.conversations['name2']

    @classmethod
    def teardown_class(cls):
        try:
            for name in ['pickletest_user_data', 'pickletest_chat_data',
                         'pickletest_bot_data',
                         'pickletest_conversations',
                         'pickletest']:
                os.remove(name)
        except Exception:
            pass


@pytest.fixture(scope='function')
def user_data_json(user_data):
    return json.dumps(user_data)


@pytest.fixture(scope='function')
def chat_data_json(chat_data):
    return json.dumps(chat_data)


@pytest.fixture(scope='function')
def bot_data_json(bot_data):
    return json.dumps(bot_data)


@pytest.fixture(scope='function')
def conversations_json(conversations):
    return """{"name1": {"[123, 123]": 3, "[456, 654]": 4}, "name2":
              {"[123, 321]": 1, "[890, 890]": 2}}"""


class TestDictPersistence(object):
    def test_no_json_given(self):
        dict_persistence = DictPersistence()
        assert dict_persistence.get_user_data() == defaultdict(dict)
        assert dict_persistence.get_chat_data() == defaultdict(dict)
        assert dict_persistence.get_bot_data() == {}
        assert dict_persistence.get_conversations('noname') == {}

    def test_bad_json_string_given(self):
        bad_user_data = 'thisisnojson99900()))('
        bad_chat_data = 'thisisnojson99900()))('
        bad_bot_data = 'thisisnojson99900()))('
        bad_conversations = 'thisisnojson99900()))('
        with pytest.raises(TypeError, match='user_data'):
            DictPersistence(user_data_json=bad_user_data)
        with pytest.raises(TypeError, match='chat_data'):
            DictPersistence(chat_data_json=bad_chat_data)
        with pytest.raises(TypeError, match='bot_data'):
            DictPersistence(bot_data_json=bad_bot_data)
        with pytest.raises(TypeError, match='conversations'):
            DictPersistence(conversations_json=bad_conversations)

    def test_invalid_json_string_given(self, pickle_persistence, bad_pickle_files):
        bad_user_data = '["this", "is", "json"]'
        bad_chat_data = '["this", "is", "json"]'
        bad_bot_data = '["this", "is", "json"]'
        bad_conversations = '["this", "is", "json"]'
        with pytest.raises(TypeError, match='user_data'):
            DictPersistence(user_data_json=bad_user_data)
        with pytest.raises(TypeError, match='chat_data'):
            DictPersistence(chat_data_json=bad_chat_data)
        with pytest.raises(TypeError, match='bot_data'):
            DictPersistence(bot_data_json=bad_bot_data)
        with pytest.raises(TypeError, match='conversations'):
            DictPersistence(conversations_json=bad_conversations)

    def test_good_json_input(self, user_data_json, chat_data_json, bot_data_json,
                             conversations_json):
        dict_persistence = DictPersistence(user_data_json=user_data_json,
                                           chat_data_json=chat_data_json,
                                           bot_data_json=bot_data_json,
                                           conversations_json=conversations_json)
        user_data = dict_persistence.get_user_data()
        assert isinstance(user_data, defaultdict)
        assert user_data[12345]['test1'] == 'test2'
        assert user_data[67890][3] == 'test4'
        assert user_data[54321] == {}

        chat_data = dict_persistence.get_chat_data()
        assert isinstance(chat_data, defaultdict)
        assert chat_data[-12345]['test1'] == 'test2'
        assert chat_data[-67890][3] == 'test4'
        assert chat_data[-54321] == {}

        bot_data = dict_persistence.get_bot_data()
        assert isinstance(bot_data, dict)
        assert bot_data['test1'] == 'test2'
        assert bot_data['test3']['test4'] == 'test5'
        assert 'test6' not in bot_data

        conversation1 = dict_persistence.get_conversations('name1')
        assert isinstance(conversation1, dict)
        assert conversation1[(123, 123)] == 3
        assert conversation1[(456, 654)] == 4
        with pytest.raises(KeyError):
            conversation1[(890, 890)]
        conversation2 = dict_persistence.get_conversations('name2')
        assert isinstance(conversation1, dict)
        assert conversation2[(123, 321)] == 1
        assert conversation2[(890, 890)] == 2
        with pytest.raises(KeyError):
            conversation2[(123, 123)]

    def test_dict_outputs(self, user_data, user_data_json, chat_data, chat_data_json,
                          bot_data, bot_data_json,
                          conversations, conversations_json):
        dict_persistence = DictPersistence(user_data_json=user_data_json,
                                           chat_data_json=chat_data_json,
                                           bot_data_json=bot_data_json,
                                           conversations_json=conversations_json)
        assert dict_persistence.user_data == user_data
        assert dict_persistence.chat_data == chat_data
        assert dict_persistence.bot_data == bot_data
        assert dict_persistence.conversations == conversations

    def test_json_outputs(self, user_data_json, chat_data_json, bot_data_json, conversations_json):
        dict_persistence = DictPersistence(user_data_json=user_data_json,
                                           chat_data_json=chat_data_json,
                                           bot_data_json=bot_data_json,
                                           conversations_json=conversations_json)
        assert dict_persistence.user_data_json == user_data_json
        assert dict_persistence.chat_data_json == chat_data_json
        assert dict_persistence.bot_data_json == bot_data_json
        assert dict_persistence.conversations_json == conversations_json

    def test_json_changes(self, user_data, user_data_json, chat_data, chat_data_json,
                          bot_data, bot_data_json,
                          conversations, conversations_json):
        dict_persistence = DictPersistence(user_data_json=user_data_json,
                                           chat_data_json=chat_data_json,
                                           bot_data_json=bot_data_json,
                                           conversations_json=conversations_json)
        user_data_two = user_data.copy()
        user_data_two.update({4: {5: 6}})
        dict_persistence.update_user_data(4, {5: 6})
        assert dict_persistence.user_data == user_data_two
        assert dict_persistence.user_data_json != user_data_json
        assert dict_persistence.user_data_json == json.dumps(user_data_two)

        chat_data_two = chat_data.copy()
        chat_data_two.update({7: {8: 9}})
        dict_persistence.update_chat_data(7, {8: 9})
        assert dict_persistence.chat_data == chat_data_two
        assert dict_persistence.chat_data_json != chat_data_json
        assert dict_persistence.chat_data_json == json.dumps(chat_data_two)

        bot_data_two = bot_data.copy()
        bot_data_two.update({'7': {'8': '9'}})
        bot_data['7'] = {'8': '9'}
        dict_persistence.update_bot_data(bot_data)
        assert dict_persistence.bot_data == bot_data_two
        assert dict_persistence.bot_data_json != bot_data_json
        assert dict_persistence.bot_data_json == json.dumps(bot_data_two)

        conversations_two = conversations.copy()
        conversations_two.update({'name3': {(1, 2): 3}})
        dict_persistence.update_conversation('name3', (1, 2), 3)
        assert dict_persistence.conversations == conversations_two
        assert dict_persistence.conversations_json != conversations_json
        assert dict_persistence.conversations_json == enocde_conversations_to_json(
            conversations_two)

    def test_with_handler(self, bot, update):
        dict_persistence = DictPersistence()
        u = Updater(bot=bot, persistence=dict_persistence, use_context=True)
        dp = u.dispatcher

        def first(update, context):
            if not context.user_data == {}:
                pytest.fail()
            if not context.chat_data == {}:
                pytest.fail()
            if not context.bot_data == {}:
                pytest.fail()
            context.user_data['test1'] = 'test2'
            context.chat_data[3] = 'test4'
            context.bot_data['test1'] = 'test2'

        def second(update, context):
            if not context.user_data['test1'] == 'test2':
                pytest.fail()
            if not context.chat_data[3] == 'test4':
                pytest.fail()
            if not context.bot_data['test1'] == 'test2':
                pytest.fail()

        h1 = MessageHandler(None, first, pass_user_data=True, pass_chat_data=True)
        h2 = MessageHandler(None, second, pass_user_data=True, pass_chat_data=True)
        dp.add_handler(h1)
        dp.process_update(update)
        del (dp)
        del (u)
        user_data = dict_persistence.user_data_json
        chat_data = dict_persistence.chat_data_json
        bot_data = dict_persistence.bot_data_json
        del (dict_persistence)
        dict_persistence_2 = DictPersistence(user_data_json=user_data,
                                             chat_data_json=chat_data,
                                             bot_data_json=bot_data)

        u = Updater(bot=bot, persistence=dict_persistence_2)
        dp = u.dispatcher
        dp.add_handler(h2)
        dp.process_update(update)

    def test_with_conversationHandler(self, dp, update, conversations_json):
        dict_persistence = DictPersistence(conversations_json=conversations_json)
        dp.persistence = dict_persistence
        dp.use_context = True
        NEXT, NEXT2 = range(2)

        def start(update, context):
            return NEXT

        start = CommandHandler('start', start)

        def next(update, context):
            return NEXT2

        next = MessageHandler(None, next)

        def next2(update, context):
            return ConversationHandler.END

        next2 = MessageHandler(None, next2)

        ch = ConversationHandler([start], {NEXT: [next], NEXT2: [next2]}, [], name='name2',
                                 persistent=True)
        dp.add_handler(ch)
        assert ch.conversations[ch._get_key(update)] == 1
        dp.process_update(update)
        assert ch._get_key(update) not in ch.conversations
        update.message.text = '/start'
        update.message.entities = [MessageEntity(MessageEntity.BOT_COMMAND, 0, 6)]
        dp.process_update(update)
        assert ch.conversations[ch._get_key(update)] == 0
        assert ch.conversations == dict_persistence.conversations['name2']<|MERGE_RESOLUTION|>--- conflicted
+++ resolved
@@ -266,28 +266,26 @@
     return PicklePersistence(filename='pickletest',
                              store_user_data=True,
                              store_chat_data=True,
-<<<<<<< HEAD
                              store_bot_data=True,
-                             singe_file=False,
-=======
                              single_file=False,
->>>>>>> c84e21d8
                              on_flush=False)
 
 
 @pytest.fixture(scope='function')
-<<<<<<< HEAD
 def pickle_persistence_only_bot():
     return PicklePersistence(filename='pickletest',
                              store_user_data=False,
                              store_chat_data=False,
                              store_bot_data=True,
-                             singe_file=False,
-=======
+                             single_file=False,
+                             on_flush=False)
+  
+@pytest.fixture(scope='function')
 def pickle_persistence_only_chat():
     return PicklePersistence(filename='pickletest',
                              store_user_data=False,
                              store_chat_data=True,
+                             store_bot_data=False,
                              single_file=False,
                              on_flush=False)
 
@@ -297,8 +295,8 @@
     return PicklePersistence(filename='pickletest',
                              store_user_data=True,
                              store_chat_data=False,
+                             store_bot_data=False,
                              single_file=False,
->>>>>>> c84e21d8
                              on_flush=False)
 
 
@@ -681,12 +679,8 @@
         pickle_persistence_2 = PicklePersistence(filename='pickletest',
                                                  store_user_data=True,
                                                  store_chat_data=True,
-<<<<<<< HEAD
                                                  store_bot_data=True,
-                                                 singe_file=False,
-=======
                                                  single_file=False,
->>>>>>> c84e21d8
                                                  on_flush=False)
         u = Updater(bot=bot, persistence=pickle_persistence_2)
         dp = u.dispatcher
