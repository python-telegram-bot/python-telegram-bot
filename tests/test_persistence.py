#!/usr/bin/env python
#
# A library that provides a Python interface to the Telegram Bot API
# Copyright (C) 2015-2021
# Leandro Toledo de Souza <devs@python-telegram-bot.org>
#
# This program is free software: you can redistribute it and/or modify
# it under the terms of the GNU Lesser Public License as published by
# the Free Software Foundation, either version 3 of the License, or
# (at your option) any later version.
#
# This program is distributed in the hope that it will be useful,
# but WITHOUT ANY WARRANTY; without even the implied warranty of
# MERCHANTABILITY or FITNESS FOR A PARTICULAR PURPOSE.  See the
# GNU Lesser Public License for more details.
#
# You should have received a copy of the GNU Lesser Public License
# along with this program.  If not, see [http://www.gnu.org/licenses/].
import gzip
import signal
import uuid
from pathlib import Path
from threading import Lock

<<<<<<< HEAD
from telegram.ext import CallbackDataCache, PersistenceInput
=======
from telegram.ext import PersistenceInput, UpdaterBuilder
from telegram.ext.callbackdatacache import CallbackDataCache
>>>>>>> 7ba5b3ad

try:
    import ujson as json
except ImportError:
    import json
import logging
import os
import pickle
from collections import defaultdict
from collections.abc import Container
from time import sleep

import pytest

from telegram import Update, Message, User, Chat, MessageEntity, Bot
from telegram.ext import (
    BasePersistence,
    ConversationHandler,
    MessageHandler,
    Filters,
    PicklePersistence,
    CommandHandler,
    DictPersistence,
    TypeHandler,
    JobQueue,
    ContextTypes,
)


@pytest.fixture(autouse=True)
def change_directory(tmp_path):
    orig_dir = Path.cwd()
    # Switch to a temporary directory so we don't have to worry about cleaning up files
    # (str() for py<3.6)
    os.chdir(str(tmp_path))
    yield
    # Go back to original directory
    os.chdir(orig_dir)


@pytest.fixture(autouse=True)
def reset_callback_data_cache(bot):
    yield
    bot.callback_data_cache.clear_callback_data()
    bot.callback_data_cache.clear_callback_queries()
    bot.arbitrary_callback_data = False


class OwnPersistence(BasePersistence):
    def get_bot_data(self):
        raise NotImplementedError

    def get_chat_data(self):
        raise NotImplementedError

    def get_user_data(self):
        raise NotImplementedError

    def get_conversations(self, name):
        raise NotImplementedError

    def update_bot_data(self, data):
        raise NotImplementedError

    def update_chat_data(self, chat_id, data):
        raise NotImplementedError

    def update_conversation(self, name, key, new_state):
        raise NotImplementedError

    def update_user_data(self, user_id, data):
        raise NotImplementedError

    def get_callback_data(self):
        raise NotImplementedError

    def refresh_user_data(self, user_id, user_data):
        raise NotImplementedError

    def refresh_chat_data(self, chat_id, chat_data):
        raise NotImplementedError

    def refresh_bot_data(self, bot_data):
        raise NotImplementedError

    def update_callback_data(self, data):
        raise NotImplementedError

    def flush(self):
        raise NotImplementedError


@pytest.fixture(scope="function")
def base_persistence():
    return OwnPersistence()


@pytest.fixture(scope="function")
def bot_persistence():
    class BotPersistence(BasePersistence):
        __slots__ = ()

        def __init__(self):
            super().__init__()
            self.bot_data = None
            self.chat_data = defaultdict(dict)
            self.user_data = defaultdict(dict)
            self.callback_data = None

        def get_bot_data(self):
            return self.bot_data

        def get_chat_data(self):
            return self.chat_data

        def get_user_data(self):
            return self.user_data

        def get_callback_data(self):
            return self.callback_data

        def get_conversations(self, name):
            raise NotImplementedError

        def update_bot_data(self, data):
            self.bot_data = data

        def update_chat_data(self, chat_id, data):
            self.chat_data[chat_id] = data

        def update_user_data(self, user_id, data):
            self.user_data[user_id] = data

        def update_callback_data(self, data):
            self.callback_data = data

        def update_conversation(self, name, key, new_state):
            raise NotImplementedError

        def refresh_user_data(self, user_id, user_data):
            pass

        def refresh_chat_data(self, chat_id, chat_data):
            pass

        def refresh_bot_data(self, bot_data):
            pass

        def flush(self):
            pass

    return BotPersistence()


@pytest.fixture(scope="function")
def bot_data():
    return {'test1': 'test2', 'test3': {'test4': 'test5'}}


@pytest.fixture(scope="function")
def chat_data():
    return defaultdict(
        dict, {-12345: {'test1': 'test2', 'test3': {'test4': 'test5'}}, -67890: {3: 'test4'}}
    )


@pytest.fixture(scope="function")
def user_data():
    return defaultdict(
        dict, {12345: {'test1': 'test2', 'test3': {'test4': 'test5'}}, 67890: {3: 'test4'}}
    )


@pytest.fixture(scope="function")
def callback_data():
    return [('test1', 1000, {'button1': 'test0', 'button2': 'test1'})], {'test1': 'test2'}


@pytest.fixture(scope='function')
def conversations():
    return {
        'name1': {(123, 123): 3, (456, 654): 4},
        'name2': {(123, 321): 1, (890, 890): 2},
        'name3': {(123, 321): 1, (890, 890): 2},
    }


@pytest.fixture(scope="function")
def updater(bot, base_persistence):
    base_persistence.store_data = PersistenceInput(False, False, False, False)
    u = UpdaterBuilder().bot(bot).persistence(base_persistence).build()
    base_persistence.store_data = PersistenceInput()
    return u


@pytest.fixture(scope='function')
def job_queue(bot):
    jq = JobQueue()
    yield jq
    jq.stop()


def assert_data_in_cache(callback_data_cache: CallbackDataCache, data):
    for val in callback_data_cache._keyboard_data.values():
        if data in val.button_data.values():
            return data
    return False


class TestBasePersistence:
    test_flag = False

    @pytest.fixture(scope='function', autouse=True)
    def reset(self):
        self.test_flag = False

    def test_slot_behaviour(self, bot_persistence, mro_slots):
        inst = bot_persistence
        for attr in inst.__slots__:
            assert getattr(inst, attr, 'err') != 'err', f"got extra slot '{attr}'"
        # assert not inst.__dict__, f"got missing slot(s): {inst.__dict__}"
        # The below test fails if the child class doesn't define __slots__ (not a cause of concern)
        assert len(mro_slots(inst)) == len(set(mro_slots(inst))), "duplicate slot"

    def test_creation(self, base_persistence):
        assert base_persistence.store_data.chat_data
        assert base_persistence.store_data.user_data
        assert base_persistence.store_data.bot_data
        assert base_persistence.store_data.callback_data

    def test_abstract_methods(self, base_persistence):
        with pytest.raises(
            TypeError,
            match=(
                'flush, get_bot_data, get_callback_data, '
                'get_chat_data, get_conversations, '
                'get_user_data, refresh_bot_data, refresh_chat_data, '
                'refresh_user_data, update_bot_data, update_callback_data, '
                'update_chat_data, update_conversation, update_user_data'
            ),
        ):
            BasePersistence()
        with pytest.raises(NotImplementedError):
            base_persistence.get_callback_data()
        with pytest.raises(NotImplementedError):
            base_persistence.update_callback_data((None, {'foo': 'bar'}))

    def test_implementation(self, updater, base_persistence):
        dp = updater.dispatcher
        assert dp.persistence == base_persistence

    def test_conversationhandler_addition(self, dp, base_persistence):
        with pytest.raises(ValueError, match="when handler is unnamed"):
            ConversationHandler([], [], [], persistent=True)
        with pytest.raises(ValueError, match="if dispatcher has no persistence"):
            dp.add_handler(ConversationHandler([], {}, [], persistent=True, name="My Handler"))
        dp.persistence = base_persistence

    def test_dispatcher_integration_init(
        self, bot, base_persistence, chat_data, user_data, bot_data, callback_data
    ):
        def get_user_data():
            return "test"

        def get_chat_data():
            return "test"

        def get_bot_data():
            return "test"

        def get_callback_data():
            return "test"

        base_persistence.get_user_data = get_user_data
        base_persistence.get_chat_data = get_chat_data
        base_persistence.get_bot_data = get_bot_data
        base_persistence.get_callback_data = get_callback_data

        with pytest.raises(ValueError, match="user_data must be of type defaultdict"):
            UpdaterBuilder().bot(bot).persistence(base_persistence).build()

        def get_user_data():
            return user_data

        base_persistence.get_user_data = get_user_data
        with pytest.raises(ValueError, match="chat_data must be of type defaultdict"):
            UpdaterBuilder().bot(bot).persistence(base_persistence).build()

        def get_chat_data():
            return chat_data

        base_persistence.get_chat_data = get_chat_data
        with pytest.raises(ValueError, match="bot_data must be of type dict"):
            UpdaterBuilder().bot(bot).persistence(base_persistence).build()

        def get_bot_data():
            return bot_data

        base_persistence.get_bot_data = get_bot_data
        with pytest.raises(ValueError, match="callback_data must be a 2-tuple"):
            UpdaterBuilder().bot(bot).persistence(base_persistence).build()

        def get_callback_data():
            return callback_data

        base_persistence.bot = None
        base_persistence.get_callback_data = get_callback_data
        u = UpdaterBuilder().bot(bot).persistence(base_persistence).build()
        assert u.dispatcher.bot is base_persistence.bot
        assert u.dispatcher.bot_data == bot_data
        assert u.dispatcher.chat_data == chat_data
        assert u.dispatcher.user_data == user_data
        assert u.dispatcher.bot.callback_data_cache.persistence_data == callback_data
        u.dispatcher.chat_data[442233]['test5'] = 'test6'
        assert u.dispatcher.chat_data[442233]['test5'] == 'test6'

    @pytest.mark.parametrize('run_async', [True, False], ids=['synchronous', 'run_async'])
    def test_dispatcher_integration_handlers(
        self,
        dp,
        caplog,
        bot,
        base_persistence,
        chat_data,
        user_data,
        bot_data,
        callback_data,
        run_async,
    ):
        def get_user_data():
            return user_data

        def get_chat_data():
            return chat_data

        def get_bot_data():
            return bot_data

        def get_callback_data():
            return callback_data

        base_persistence.get_user_data = get_user_data
        base_persistence.get_chat_data = get_chat_data
        base_persistence.get_bot_data = get_bot_data
        base_persistence.get_callback_data = get_callback_data
        # base_persistence.update_chat_data = lambda x: x
        # base_persistence.update_user_data = lambda x: x
        base_persistence.refresh_bot_data = lambda x: x
        base_persistence.refresh_chat_data = lambda x, y: x
        base_persistence.refresh_user_data = lambda x, y: x
        updater = UpdaterBuilder().bot(bot).persistence(base_persistence).build()
        dp = updater.dispatcher

        def callback_known_user(update, context):
            if not context.user_data['test1'] == 'test2':
                pytest.fail('user_data corrupt')
            if not context.bot_data == bot_data:
                pytest.fail('bot_data corrupt')

        def callback_known_chat(update, context):
            if not context.chat_data['test3'] == 'test4':
                pytest.fail('chat_data corrupt')
            if not context.bot_data == bot_data:
                pytest.fail('bot_data corrupt')

        def callback_unknown_user_or_chat(update, context):
            if not context.user_data == {}:
                pytest.fail('user_data corrupt')
            if not context.chat_data == {}:
                pytest.fail('chat_data corrupt')
            if not context.bot_data == bot_data:
                pytest.fail('bot_data corrupt')
            context.user_data[1] = 'test7'
            context.chat_data[2] = 'test8'
            context.bot_data['test0'] = 'test0'
            context.bot.callback_data_cache.put('test0')

        known_user = MessageHandler(
            Filters.user(user_id=12345),
            callback_known_user,
        )
        known_chat = MessageHandler(
            Filters.chat(chat_id=-67890),
            callback_known_chat,
        )
        unknown = MessageHandler(
            Filters.all,
            callback_unknown_user_or_chat,
        )
        dp.add_handler(known_user)
        dp.add_handler(known_chat)
        dp.add_handler(unknown)
        user1 = User(id=12345, first_name='test user', is_bot=False)
        user2 = User(id=54321, first_name='test user', is_bot=False)
        chat1 = Chat(id=-67890, type='group')
        chat2 = Chat(id=-987654, type='group')
        m = Message(1, None, chat2, from_user=user1)
        u = Update(0, m)
        with caplog.at_level(logging.ERROR):
            dp.process_update(u)
        rec = caplog.records[-1]
        assert rec.getMessage() == 'No error handlers are registered, logging exception.'
        assert rec.levelname == 'ERROR'
        rec = caplog.records[-2]
        assert rec.getMessage() == 'No error handlers are registered, logging exception.'
        assert rec.levelname == 'ERROR'
        rec = caplog.records[-3]
        assert rec.getMessage() == 'No error handlers are registered, logging exception.'
        assert rec.levelname == 'ERROR'
        m.from_user = user2
        m.chat = chat1
        u = Update(1, m)
        dp.process_update(u)
        m.chat = chat2
        u = Update(2, m)

        def save_bot_data(data):
            if 'test0' not in data:
                pytest.fail()

        def save_chat_data(data):
            if -987654 not in data:
                pytest.fail()

        def save_user_data(data):
            if 54321 not in data:
                pytest.fail()

        def save_callback_data(data):
            if not assert_data_in_cache(dp.bot.callback_data, 'test0'):
                pytest.fail()

        base_persistence.update_chat_data = save_chat_data
        base_persistence.update_user_data = save_user_data
        base_persistence.update_bot_data = save_bot_data
        base_persistence.update_callback_data = save_callback_data
        dp.process_update(u)

        assert dp.user_data[54321][1] == 'test7'
        assert dp.chat_data[-987654][2] == 'test8'
        assert dp.bot_data['test0'] == 'test0'
        assert assert_data_in_cache(dp.bot.callback_data_cache, 'test0')

    @pytest.mark.parametrize(
        'store_user_data', [True, False], ids=['store_user_data-True', 'store_user_data-False']
    )
    @pytest.mark.parametrize(
        'store_chat_data', [True, False], ids=['store_chat_data-True', 'store_chat_data-False']
    )
    @pytest.mark.parametrize(
        'store_bot_data', [True, False], ids=['store_bot_data-True', 'store_bot_data-False']
    )
    @pytest.mark.parametrize('run_async', [True, False], ids=['synchronous', 'run_async'])
    def test_persistence_dispatcher_integration_refresh_data(
        self,
        dp,
        base_persistence,
        chat_data,
        bot_data,
        user_data,
        store_bot_data,
        store_chat_data,
        store_user_data,
        run_async,
    ):
        base_persistence.refresh_bot_data = lambda x: x.setdefault(
            'refreshed', x.get('refreshed', 0) + 1
        )
        # x is the user/chat_id
        base_persistence.refresh_chat_data = lambda x, y: y.setdefault('refreshed', x)
        base_persistence.refresh_user_data = lambda x, y: y.setdefault('refreshed', x)
        base_persistence.store_data = PersistenceInput(
            bot_data=store_bot_data, chat_data=store_chat_data, user_data=store_user_data
        )
        dp.persistence = base_persistence

        self.test_flag = True

        def callback_with_user_and_chat(update, context):
            if store_user_data:
                if context.user_data.get('refreshed') != update.effective_user.id:
                    self.test_flag = 'user_data was not refreshed'
            else:
                if 'refreshed' in context.user_data:
                    self.test_flag = 'user_data was wrongly refreshed'
            if store_chat_data:
                if context.chat_data.get('refreshed') != update.effective_chat.id:
                    self.test_flag = 'chat_data was not refreshed'
            else:
                if 'refreshed' in context.chat_data:
                    self.test_flag = 'chat_data was wrongly refreshed'
            if store_bot_data:
                if context.bot_data.get('refreshed') != 1:
                    self.test_flag = 'bot_data was not refreshed'
            else:
                if 'refreshed' in context.bot_data:
                    self.test_flag = 'bot_data was wrongly refreshed'

        def callback_without_user_and_chat(_, context):
            if store_bot_data:
                if context.bot_data.get('refreshed') != 1:
                    self.test_flag = 'bot_data was not refreshed'
            else:
                if 'refreshed' in context.bot_data:
                    self.test_flag = 'bot_data was wrongly refreshed'

        with_user_and_chat = MessageHandler(
            Filters.user(user_id=12345),
            callback_with_user_and_chat,
            run_async=run_async,
        )
        without_user_and_chat = MessageHandler(
            Filters.all,
            callback_without_user_and_chat,
            run_async=run_async,
        )
        dp.add_handler(with_user_and_chat)
        dp.add_handler(without_user_and_chat)
        user = User(id=12345, first_name='test user', is_bot=False)
        chat = Chat(id=-987654, type='group')
        m = Message(1, None, chat, from_user=user)

        # has user and chat
        u = Update(0, m)
        dp.process_update(u)

        assert self.test_flag is True

        # has neither user nor hat
        m.from_user = None
        m.chat = None
        u = Update(1, m)
        dp.process_update(u)

        assert self.test_flag is True

        sleep(0.1)

    def test_persistence_dispatcher_arbitrary_update_types(self, dp, base_persistence, caplog):
        # Updates used with TypeHandler doesn't necessarily have the proper attributes for
        # persistence, makes sure it works anyways

        dp.persistence = base_persistence

        class MyUpdate:
            pass

        dp.add_handler(TypeHandler(MyUpdate, lambda *_: None))

        with caplog.at_level(logging.ERROR):
            dp.process_update(MyUpdate())
        assert 'An uncaught error was raised while processing the update' not in caplog.text

    def test_bot_replace_insert_bot(self, bot, bot_persistence):
        class CustomSlottedClass:
            __slots__ = ('bot', '__dict__')

            def __init__(self):
                self.bot = bot
                self.not_in_slots = bot

            def __eq__(self, other):
                if isinstance(other, CustomSlottedClass):
                    return self.bot is other.bot and self.not_in_slots is other.not_in_slots
                return False

        class DictNotInSlots(Container):
            """This classes parent has slots, but __dict__ is not in those slots."""

            def __init__(self):
                self.bot = bot

            def __contains__(self, item):
                return True

            def __eq__(self, other):
                if isinstance(other, DictNotInSlots):
                    return self.bot is other.bot
                return False

        class CustomClass:
            def __init__(self):
                self.bot = bot
                self.slotted_object = CustomSlottedClass()
                self.dict_not_in_slots_object = DictNotInSlots()
                self.list_ = [1, 2, bot]
                self.tuple_ = tuple(self.list_)
                self.set_ = set(self.list_)
                self.frozenset_ = frozenset(self.list_)
                self.dict_ = {item: item for item in self.list_}
                self.defaultdict_ = defaultdict(dict, self.dict_)

            @staticmethod
            def replace_bot():
                cc = CustomClass()
                cc.bot = BasePersistence.REPLACED_BOT
                cc.slotted_object.bot = BasePersistence.REPLACED_BOT
                cc.slotted_object.not_in_slots = BasePersistence.REPLACED_BOT
                cc.dict_not_in_slots_object.bot = BasePersistence.REPLACED_BOT
                cc.list_ = [1, 2, BasePersistence.REPLACED_BOT]
                cc.tuple_ = tuple(cc.list_)
                cc.set_ = set(cc.list_)
                cc.frozenset_ = frozenset(cc.list_)
                cc.dict_ = {item: item for item in cc.list_}
                cc.defaultdict_ = defaultdict(dict, cc.dict_)
                return cc

            def __eq__(self, other):
                if isinstance(other, CustomClass):
                    return (
                        self.bot is other.bot
                        and self.slotted_object == other.slotted_object
                        and self.dict_not_in_slots_object == other.dict_not_in_slots_object
                        and self.list_ == other.list_
                        and self.tuple_ == other.tuple_
                        and self.set_ == other.set_
                        and self.frozenset_ == other.frozenset_
                        and self.dict_ == other.dict_
                        and self.defaultdict_ == other.defaultdict_
                    )
                return False

        persistence = bot_persistence
        persistence.set_bot(bot)
        cc = CustomClass()

        persistence.update_bot_data({1: cc})
        assert persistence.bot_data[1].bot == BasePersistence.REPLACED_BOT
        assert persistence.bot_data[1] == cc.replace_bot()

        persistence.update_chat_data(123, {1: cc})
        assert persistence.chat_data[123][1].bot == BasePersistence.REPLACED_BOT
        assert persistence.chat_data[123][1] == cc.replace_bot()

        persistence.update_user_data(123, {1: cc})
        assert persistence.user_data[123][1].bot == BasePersistence.REPLACED_BOT
        assert persistence.user_data[123][1] == cc.replace_bot()

        persistence.update_callback_data(([('1', 2, {0: cc})], {'1': '2'}))
        assert persistence.callback_data[0][0][2][0].bot == BasePersistence.REPLACED_BOT
        assert persistence.callback_data[0][0][2][0] == cc.replace_bot()

        assert persistence.get_bot_data()[1] == cc
        assert persistence.get_bot_data()[1].bot is bot
        assert persistence.get_chat_data()[123][1] == cc
        assert persistence.get_chat_data()[123][1].bot is bot
        assert persistence.get_user_data()[123][1] == cc
        assert persistence.get_user_data()[123][1].bot is bot
        assert persistence.get_callback_data()[0][0][2][0].bot is bot
        assert persistence.get_callback_data()[0][0][2][0] == cc

    def test_bot_replace_insert_bot_unpickable_objects(self, bot, bot_persistence, recwarn):
        """Here check that unpickable objects are just returned verbatim."""
        persistence = bot_persistence
        persistence.set_bot(bot)

        class CustomClass:
            def __copy__(self):
                raise TypeError('UnhandledException')

        lock = Lock()

        persistence.update_bot_data({1: lock})
        assert persistence.bot_data[1] is lock
        persistence.update_chat_data(123, {1: lock})
        assert persistence.chat_data[123][1] is lock
        persistence.update_user_data(123, {1: lock})
        assert persistence.user_data[123][1] is lock
        persistence.update_callback_data(([('1', 2, {0: lock})], {'1': '2'}))
        assert persistence.callback_data[0][0][2][0] is lock

        assert persistence.get_bot_data()[1] is lock
        assert persistence.get_chat_data()[123][1] is lock
        assert persistence.get_user_data()[123][1] is lock
        assert persistence.get_callback_data()[0][0][2][0] is lock

        cc = CustomClass()

        persistence.update_bot_data({1: cc})
        assert persistence.bot_data[1] is cc
        persistence.update_chat_data(123, {1: cc})
        assert persistence.chat_data[123][1] is cc
        persistence.update_user_data(123, {1: cc})
        assert persistence.user_data[123][1] is cc
        persistence.update_callback_data(([('1', 2, {0: cc})], {'1': '2'}))
        assert persistence.callback_data[0][0][2][0] is cc

        assert persistence.get_bot_data()[1] is cc
        assert persistence.get_chat_data()[123][1] is cc
        assert persistence.get_user_data()[123][1] is cc
        assert persistence.get_callback_data()[0][0][2][0] is cc

        assert len(recwarn) == 2
        assert str(recwarn[0].message).startswith(
            "BasePersistence.replace_bot does not handle objects that can not be copied."
        )
        assert str(recwarn[1].message).startswith(
            "BasePersistence.insert_bot does not handle objects that can not be copied."
        )

    def test_bot_replace_insert_bot_unparsable_objects(self, bot, bot_persistence, recwarn):
        """Here check that objects in __dict__ or __slots__ that can't
        be parsed are just returned verbatim."""
        persistence = bot_persistence
        persistence.set_bot(bot)

        uuid_obj = uuid.uuid4()

        persistence.update_bot_data({1: uuid_obj})
        assert persistence.bot_data[1] is uuid_obj
        persistence.update_chat_data(123, {1: uuid_obj})
        assert persistence.chat_data[123][1] is uuid_obj
        persistence.update_user_data(123, {1: uuid_obj})
        assert persistence.user_data[123][1] is uuid_obj
        persistence.update_callback_data(([('1', 2, {0: uuid_obj})], {'1': '2'}))
        assert persistence.callback_data[0][0][2][0] is uuid_obj

        assert persistence.get_bot_data()[1] is uuid_obj
        assert persistence.get_chat_data()[123][1] is uuid_obj
        assert persistence.get_user_data()[123][1] is uuid_obj
        assert persistence.get_callback_data()[0][0][2][0] is uuid_obj

        assert len(recwarn) == 2
        assert str(recwarn[0].message).startswith(
            "Parsing of an object failed with the following exception: "
        )
        assert str(recwarn[1].message).startswith(
            "Parsing of an object failed with the following exception: "
        )

    def test_bot_replace_insert_bot_classes(self, bot, bot_persistence, recwarn):
        """Here check that classes are just returned verbatim."""
        persistence = bot_persistence
        persistence.set_bot(bot)

        class CustomClass:
            pass

        persistence.update_bot_data({1: CustomClass})
        assert persistence.bot_data[1] is CustomClass
        persistence.update_chat_data(123, {1: CustomClass})
        assert persistence.chat_data[123][1] is CustomClass
        persistence.update_user_data(123, {1: CustomClass})
        assert persistence.user_data[123][1] is CustomClass

        assert persistence.get_bot_data()[1] is CustomClass
        assert persistence.get_chat_data()[123][1] is CustomClass
        assert persistence.get_user_data()[123][1] is CustomClass

        assert len(recwarn) == 2
        assert str(recwarn[0].message).startswith(
            "BasePersistence.replace_bot does not handle classes such as 'CustomClass'"
        )
        assert str(recwarn[1].message).startswith(
            "BasePersistence.insert_bot does not handle classes such as 'CustomClass'"
        )

    def test_bot_replace_insert_bot_objects_with_faulty_equality(self, bot, bot_persistence):
        """Here check that trying to compare obj == self.REPLACED_BOT doesn't lead to problems."""
        persistence = bot_persistence
        persistence.set_bot(bot)

        class CustomClass:
            def __init__(self, data):
                self.data = data

            def __eq__(self, other):
                raise RuntimeError("Can't be compared")

        cc = CustomClass({1: bot, 2: 'foo'})
        expected = {1: BasePersistence.REPLACED_BOT, 2: 'foo'}

        persistence.update_bot_data({1: cc})
        assert persistence.bot_data[1].data == expected
        persistence.update_chat_data(123, {1: cc})
        assert persistence.chat_data[123][1].data == expected
        persistence.update_user_data(123, {1: cc})
        assert persistence.user_data[123][1].data == expected
        persistence.update_callback_data(([('1', 2, {0: cc})], {'1': '2'}))
        assert persistence.callback_data[0][0][2][0].data == expected

        expected = {1: bot, 2: 'foo'}

        assert persistence.get_bot_data()[1].data == expected
        assert persistence.get_chat_data()[123][1].data == expected
        assert persistence.get_user_data()[123][1].data == expected
        assert persistence.get_callback_data()[0][0][2][0].data == expected

    @pytest.mark.filterwarnings('ignore:BasePersistence')
    def test_replace_insert_bot_item_identity(self, bot, bot_persistence):
        persistence = bot_persistence
        persistence.set_bot(bot)

        class CustomSlottedClass:
            __slots__ = ('value',)

            def __init__(self):
                self.value = 5

        class CustomClass:
            pass

        slot_object = CustomSlottedClass()
        dict_object = CustomClass()
        lock = Lock()
        list_ = [slot_object, dict_object, lock]
        tuple_ = (1, 2, 3)
        dict_ = {1: slot_object, 2: dict_object}

        data = {
            'bot_1': bot,
            'bot_2': bot,
            'list_1': list_,
            'list_2': list_,
            'tuple_1': tuple_,
            'tuple_2': tuple_,
            'dict_1': dict_,
            'dict_2': dict_,
        }

        def make_assertion(data_):
            return (
                data_['bot_1'] is data_['bot_2']
                and data_['list_1'] is data_['list_2']
                and data_['list_1'][0] is data_['list_2'][0]
                and data_['list_1'][1] is data_['list_2'][1]
                and data_['list_1'][2] is data_['list_2'][2]
                and data_['tuple_1'] is data_['tuple_2']
                and data_['dict_1'] is data_['dict_2']
                and data_['dict_1'][1] is data_['dict_2'][1]
                and data_['dict_1'][1] is data_['list_1'][0]
                and data_['dict_1'][2] is data_['list_1'][1]
                and data_['dict_1'][2] is data_['dict_2'][2]
            )

        persistence.update_bot_data(data)
        assert make_assertion(persistence.bot_data)
        assert make_assertion(persistence.get_bot_data())

    def test_set_bot_exception(self, bot):
        non_ext_bot = Bot(bot.token)
        persistence = OwnPersistence()
        with pytest.raises(TypeError, match='callback_data can only be stored'):
            persistence.set_bot(non_ext_bot)


@pytest.fixture(scope='function')
def pickle_persistence():
    return PicklePersistence(
        filepath='pickletest',
        single_file=False,
        on_flush=False,
    )


@pytest.fixture(scope='function')
def pickle_persistence_only_bot():
    return PicklePersistence(
        filepath='pickletest',
        store_data=PersistenceInput(callback_data=False, user_data=False, chat_data=False),
        single_file=False,
        on_flush=False,
    )


@pytest.fixture(scope='function')
def pickle_persistence_only_chat():
    return PicklePersistence(
        filepath='pickletest',
        store_data=PersistenceInput(callback_data=False, user_data=False, bot_data=False),
        single_file=False,
        on_flush=False,
    )


@pytest.fixture(scope='function')
def pickle_persistence_only_user():
    return PicklePersistence(
        filepath='pickletest',
        store_data=PersistenceInput(callback_data=False, chat_data=False, bot_data=False),
        single_file=False,
        on_flush=False,
    )


@pytest.fixture(scope='function')
def pickle_persistence_only_callback():
    return PicklePersistence(
        filepath='pickletest',
        store_data=PersistenceInput(user_data=False, chat_data=False, bot_data=False),
        single_file=False,
        on_flush=False,
    )


@pytest.fixture(scope='function')
def bad_pickle_files():
    for name in [
        'pickletest_user_data',
        'pickletest_chat_data',
        'pickletest_bot_data',
        'pickletest_callback_data',
        'pickletest_conversations',
        'pickletest',
    ]:
        Path(name).write_text('(())')
    yield True


@pytest.fixture(scope='function')
def invalid_pickle_files():
    for name in [
        'pickletest_user_data',
        'pickletest_chat_data',
        'pickletest_bot_data',
        'pickletest_callback_data',
        'pickletest_conversations',
        'pickletest',
    ]:
        # Just a random way to trigger pickle.UnpicklingError
        # see https://stackoverflow.com/a/44422239/10606962
        with gzip.open(name, 'wb') as file:
            pickle.dump([1, 2, 3], file)
    yield True


@pytest.fixture(scope='function')
def good_pickle_files(user_data, chat_data, bot_data, callback_data, conversations):
    data = {
        'user_data': user_data,
        'chat_data': chat_data,
        'bot_data': bot_data,
        'callback_data': callback_data,
        'conversations': conversations,
    }
    with Path('pickletest_user_data').open('wb') as f:
        pickle.dump(user_data, f)
    with Path('pickletest_chat_data').open('wb') as f:
        pickle.dump(chat_data, f)
    with Path('pickletest_bot_data').open('wb') as f:
        pickle.dump(bot_data, f)
    with Path('pickletest_callback_data').open('wb') as f:
        pickle.dump(callback_data, f)
    with Path('pickletest_conversations').open('wb') as f:
        pickle.dump(conversations, f)
    with Path('pickletest').open('wb') as f:
        pickle.dump(data, f)
    yield True


@pytest.fixture(scope='function')
def pickle_files_wo_bot_data(user_data, chat_data, callback_data, conversations):
    data = {
        'user_data': user_data,
        'chat_data': chat_data,
        'conversations': conversations,
        'callback_data': callback_data,
    }
    with Path('pickletest_user_data').open('wb') as f:
        pickle.dump(user_data, f)
    with Path('pickletest_chat_data').open('wb') as f:
        pickle.dump(chat_data, f)
    with Path('pickletest_callback_data').open('wb') as f:
        pickle.dump(callback_data, f)
    with Path('pickletest_conversations').open('wb') as f:
        pickle.dump(conversations, f)
    with Path('pickletest').open('wb') as f:
        pickle.dump(data, f)
    yield True


@pytest.fixture(scope='function')
def pickle_files_wo_callback_data(user_data, chat_data, bot_data, conversations):
    data = {
        'user_data': user_data,
        'chat_data': chat_data,
        'bot_data': bot_data,
        'conversations': conversations,
    }
    with Path('pickletest_user_data').open('wb') as f:
        pickle.dump(user_data, f)
    with Path('pickletest_chat_data').open('wb') as f:
        pickle.dump(chat_data, f)
    with Path('pickletest_bot_data').open('wb') as f:
        pickle.dump(bot_data, f)
    with Path('pickletest_conversations').open('wb') as f:
        pickle.dump(conversations, f)
    with Path('pickletest').open('wb') as f:
        pickle.dump(data, f)
    yield True


@pytest.fixture(scope='function')
def update(bot):
    user = User(id=321, first_name='test_user', is_bot=False)
    chat = Chat(id=123, type='group')
    message = Message(1, None, chat, from_user=user, text="Hi there", bot=bot)
    return Update(0, message=message)


class CustomMapping(defaultdict):
    pass


class TestPicklePersistence:
    def test_slot_behaviour(self, mro_slots, pickle_persistence):
        inst = pickle_persistence
        for attr in inst.__slots__:
            assert getattr(inst, attr, 'err') != 'err', f"got extra slot '{attr}'"
        assert len(mro_slots(inst)) == len(set(mro_slots(inst))), "duplicate slot"

    def test_pickle_behaviour_with_slots(self, pickle_persistence):
        bot_data = pickle_persistence.get_bot_data()
        bot_data['message'] = Message(3, None, Chat(2, type='supergroup'))
        pickle_persistence.update_bot_data(bot_data)
        retrieved = pickle_persistence.get_bot_data()
        assert retrieved == bot_data

    def test_no_files_present_multi_file(self, pickle_persistence):
        assert pickle_persistence.get_user_data() == defaultdict(dict)
        assert pickle_persistence.get_user_data() == defaultdict(dict)
        assert pickle_persistence.get_chat_data() == defaultdict(dict)
        assert pickle_persistence.get_chat_data() == defaultdict(dict)
        assert pickle_persistence.get_bot_data() == {}
        assert pickle_persistence.get_bot_data() == {}
        assert pickle_persistence.get_callback_data() is None
        assert pickle_persistence.get_conversations('noname') == {}
        assert pickle_persistence.get_conversations('noname') == {}

    def test_no_files_present_single_file(self, pickle_persistence):
        pickle_persistence.single_file = True
        assert pickle_persistence.get_user_data() == defaultdict(dict)
        assert pickle_persistence.get_chat_data() == defaultdict(dict)
        assert pickle_persistence.get_bot_data() == {}
        assert pickle_persistence.get_callback_data() is None
        assert pickle_persistence.get_conversations('noname') == {}

    def test_with_bad_multi_file(self, pickle_persistence, bad_pickle_files):
        with pytest.raises(TypeError, match='pickletest_user_data'):
            pickle_persistence.get_user_data()
        with pytest.raises(TypeError, match='pickletest_chat_data'):
            pickle_persistence.get_chat_data()
        with pytest.raises(TypeError, match='pickletest_bot_data'):
            pickle_persistence.get_bot_data()
        with pytest.raises(TypeError, match='pickletest_callback_data'):
            pickle_persistence.get_callback_data()
        with pytest.raises(TypeError, match='pickletest_conversations'):
            pickle_persistence.get_conversations('name')

    def test_with_invalid_multi_file(self, pickle_persistence, invalid_pickle_files):
        with pytest.raises(TypeError, match='pickletest_user_data does not contain'):
            pickle_persistence.get_user_data()
        with pytest.raises(TypeError, match='pickletest_chat_data does not contain'):
            pickle_persistence.get_chat_data()
        with pytest.raises(TypeError, match='pickletest_bot_data does not contain'):
            pickle_persistence.get_bot_data()
        with pytest.raises(TypeError, match='pickletest_callback_data does not contain'):
            pickle_persistence.get_callback_data()
        with pytest.raises(TypeError, match='pickletest_conversations does not contain'):
            pickle_persistence.get_conversations('name')

    def test_with_bad_single_file(self, pickle_persistence, bad_pickle_files):
        pickle_persistence.single_file = True
        with pytest.raises(TypeError, match='pickletest'):
            pickle_persistence.get_user_data()
        with pytest.raises(TypeError, match='pickletest'):
            pickle_persistence.get_chat_data()
        with pytest.raises(TypeError, match='pickletest'):
            pickle_persistence.get_bot_data()
        with pytest.raises(TypeError, match='pickletest'):
            pickle_persistence.get_callback_data()
        with pytest.raises(TypeError, match='pickletest'):
            pickle_persistence.get_conversations('name')

    def test_with_invalid_single_file(self, pickle_persistence, invalid_pickle_files):
        pickle_persistence.single_file = True
        with pytest.raises(TypeError, match='pickletest does not contain'):
            pickle_persistence.get_user_data()
        with pytest.raises(TypeError, match='pickletest does not contain'):
            pickle_persistence.get_chat_data()
        with pytest.raises(TypeError, match='pickletest does not contain'):
            pickle_persistence.get_bot_data()
        with pytest.raises(TypeError, match='pickletest does not contain'):
            pickle_persistence.get_callback_data()
        with pytest.raises(TypeError, match='pickletest does not contain'):
            pickle_persistence.get_conversations('name')

    def test_with_good_multi_file(self, pickle_persistence, good_pickle_files):
        user_data = pickle_persistence.get_user_data()
        assert isinstance(user_data, defaultdict)
        assert user_data[12345]['test1'] == 'test2'
        assert user_data[67890][3] == 'test4'
        assert user_data[54321] == {}

        chat_data = pickle_persistence.get_chat_data()
        assert isinstance(chat_data, defaultdict)
        assert chat_data[-12345]['test1'] == 'test2'
        assert chat_data[-67890][3] == 'test4'
        assert chat_data[-54321] == {}

        bot_data = pickle_persistence.get_bot_data()
        assert isinstance(bot_data, dict)
        assert bot_data['test1'] == 'test2'
        assert bot_data['test3']['test4'] == 'test5'
        assert 'test0' not in bot_data

        callback_data = pickle_persistence.get_callback_data()
        assert isinstance(callback_data, tuple)
        assert callback_data[0] == [('test1', 1000, {'button1': 'test0', 'button2': 'test1'})]
        assert callback_data[1] == {'test1': 'test2'}

        conversation1 = pickle_persistence.get_conversations('name1')
        assert isinstance(conversation1, dict)
        assert conversation1[(123, 123)] == 3
        assert conversation1[(456, 654)] == 4
        with pytest.raises(KeyError):
            conversation1[(890, 890)]
        conversation2 = pickle_persistence.get_conversations('name2')
        assert isinstance(conversation1, dict)
        assert conversation2[(123, 321)] == 1
        assert conversation2[(890, 890)] == 2
        with pytest.raises(KeyError):
            conversation2[(123, 123)]

    def test_with_good_single_file(self, pickle_persistence, good_pickle_files):
        pickle_persistence.single_file = True
        user_data = pickle_persistence.get_user_data()
        assert isinstance(user_data, defaultdict)
        assert user_data[12345]['test1'] == 'test2'
        assert user_data[67890][3] == 'test4'
        assert user_data[54321] == {}

        chat_data = pickle_persistence.get_chat_data()
        assert isinstance(chat_data, defaultdict)
        assert chat_data[-12345]['test1'] == 'test2'
        assert chat_data[-67890][3] == 'test4'
        assert chat_data[-54321] == {}

        bot_data = pickle_persistence.get_bot_data()
        assert isinstance(bot_data, dict)
        assert bot_data['test1'] == 'test2'
        assert bot_data['test3']['test4'] == 'test5'
        assert 'test0' not in bot_data

        callback_data = pickle_persistence.get_callback_data()
        assert isinstance(callback_data, tuple)
        assert callback_data[0] == [('test1', 1000, {'button1': 'test0', 'button2': 'test1'})]
        assert callback_data[1] == {'test1': 'test2'}

        conversation1 = pickle_persistence.get_conversations('name1')
        assert isinstance(conversation1, dict)
        assert conversation1[(123, 123)] == 3
        assert conversation1[(456, 654)] == 4
        with pytest.raises(KeyError):
            conversation1[(890, 890)]
        conversation2 = pickle_persistence.get_conversations('name2')
        assert isinstance(conversation1, dict)
        assert conversation2[(123, 321)] == 1
        assert conversation2[(890, 890)] == 2
        with pytest.raises(KeyError):
            conversation2[(123, 123)]

    def test_with_multi_file_wo_bot_data(self, pickle_persistence, pickle_files_wo_bot_data):
        user_data = pickle_persistence.get_user_data()
        assert isinstance(user_data, defaultdict)
        assert user_data[12345]['test1'] == 'test2'
        assert user_data[67890][3] == 'test4'
        assert user_data[54321] == {}

        chat_data = pickle_persistence.get_chat_data()
        assert isinstance(chat_data, defaultdict)
        assert chat_data[-12345]['test1'] == 'test2'
        assert chat_data[-67890][3] == 'test4'
        assert chat_data[-54321] == {}

        bot_data = pickle_persistence.get_bot_data()
        assert isinstance(bot_data, dict)
        assert not bot_data.keys()

        callback_data = pickle_persistence.get_callback_data()
        assert isinstance(callback_data, tuple)
        assert callback_data[0] == [('test1', 1000, {'button1': 'test0', 'button2': 'test1'})]
        assert callback_data[1] == {'test1': 'test2'}

        conversation1 = pickle_persistence.get_conversations('name1')
        assert isinstance(conversation1, dict)
        assert conversation1[(123, 123)] == 3
        assert conversation1[(456, 654)] == 4
        with pytest.raises(KeyError):
            conversation1[(890, 890)]
        conversation2 = pickle_persistence.get_conversations('name2')
        assert isinstance(conversation1, dict)
        assert conversation2[(123, 321)] == 1
        assert conversation2[(890, 890)] == 2
        with pytest.raises(KeyError):
            conversation2[(123, 123)]

    def test_with_multi_file_wo_callback_data(
        self, pickle_persistence, pickle_files_wo_callback_data
    ):
        user_data = pickle_persistence.get_user_data()
        assert isinstance(user_data, defaultdict)
        assert user_data[12345]['test1'] == 'test2'
        assert user_data[67890][3] == 'test4'
        assert user_data[54321] == {}

        chat_data = pickle_persistence.get_chat_data()
        assert isinstance(chat_data, defaultdict)
        assert chat_data[-12345]['test1'] == 'test2'
        assert chat_data[-67890][3] == 'test4'
        assert chat_data[-54321] == {}

        bot_data = pickle_persistence.get_bot_data()
        assert isinstance(bot_data, dict)
        assert bot_data['test1'] == 'test2'
        assert bot_data['test3']['test4'] == 'test5'
        assert 'test0' not in bot_data

        callback_data = pickle_persistence.get_callback_data()
        assert callback_data is None

        conversation1 = pickle_persistence.get_conversations('name1')
        assert isinstance(conversation1, dict)
        assert conversation1[(123, 123)] == 3
        assert conversation1[(456, 654)] == 4
        with pytest.raises(KeyError):
            conversation1[(890, 890)]
        conversation2 = pickle_persistence.get_conversations('name2')
        assert isinstance(conversation1, dict)
        assert conversation2[(123, 321)] == 1
        assert conversation2[(890, 890)] == 2
        with pytest.raises(KeyError):
            conversation2[(123, 123)]

    def test_with_single_file_wo_bot_data(self, pickle_persistence, pickle_files_wo_bot_data):
        pickle_persistence.single_file = True
        user_data = pickle_persistence.get_user_data()
        assert isinstance(user_data, defaultdict)
        assert user_data[12345]['test1'] == 'test2'
        assert user_data[67890][3] == 'test4'
        assert user_data[54321] == {}

        chat_data = pickle_persistence.get_chat_data()
        assert isinstance(chat_data, defaultdict)
        assert chat_data[-12345]['test1'] == 'test2'
        assert chat_data[-67890][3] == 'test4'
        assert chat_data[-54321] == {}

        bot_data = pickle_persistence.get_bot_data()
        assert isinstance(bot_data, dict)
        assert not bot_data.keys()

        callback_data = pickle_persistence.get_callback_data()
        assert isinstance(callback_data, tuple)
        assert callback_data[0] == [('test1', 1000, {'button1': 'test0', 'button2': 'test1'})]
        assert callback_data[1] == {'test1': 'test2'}

        conversation1 = pickle_persistence.get_conversations('name1')
        assert isinstance(conversation1, dict)
        assert conversation1[(123, 123)] == 3
        assert conversation1[(456, 654)] == 4
        with pytest.raises(KeyError):
            conversation1[(890, 890)]
        conversation2 = pickle_persistence.get_conversations('name2')
        assert isinstance(conversation1, dict)
        assert conversation2[(123, 321)] == 1
        assert conversation2[(890, 890)] == 2
        with pytest.raises(KeyError):
            conversation2[(123, 123)]

    def test_with_single_file_wo_callback_data(
        self, pickle_persistence, pickle_files_wo_callback_data
    ):
        user_data = pickle_persistence.get_user_data()
        assert isinstance(user_data, defaultdict)
        assert user_data[12345]['test1'] == 'test2'
        assert user_data[67890][3] == 'test4'
        assert user_data[54321] == {}

        chat_data = pickle_persistence.get_chat_data()
        assert isinstance(chat_data, defaultdict)
        assert chat_data[-12345]['test1'] == 'test2'
        assert chat_data[-67890][3] == 'test4'
        assert chat_data[-54321] == {}

        bot_data = pickle_persistence.get_bot_data()
        assert isinstance(bot_data, dict)
        assert bot_data['test1'] == 'test2'
        assert bot_data['test3']['test4'] == 'test5'
        assert 'test0' not in bot_data

        callback_data = pickle_persistence.get_callback_data()
        assert callback_data is None

        conversation1 = pickle_persistence.get_conversations('name1')
        assert isinstance(conversation1, dict)
        assert conversation1[(123, 123)] == 3
        assert conversation1[(456, 654)] == 4
        with pytest.raises(KeyError):
            conversation1[(890, 890)]
        conversation2 = pickle_persistence.get_conversations('name2')
        assert isinstance(conversation1, dict)
        assert conversation2[(123, 321)] == 1
        assert conversation2[(890, 890)] == 2
        with pytest.raises(KeyError):
            conversation2[(123, 123)]

    def test_updating_multi_file(self, pickle_persistence, good_pickle_files):
        user_data = pickle_persistence.get_user_data()
        user_data[12345]['test3']['test4'] = 'test6'
        assert not pickle_persistence.user_data == user_data
        pickle_persistence.update_user_data(12345, user_data[12345])
        user_data[12345]['test3']['test4'] = 'test7'
        assert not pickle_persistence.user_data == user_data
        pickle_persistence.update_user_data(12345, user_data[12345])
        assert pickle_persistence.user_data == user_data
        with Path('pickletest_user_data').open('rb') as f:
            user_data_test = defaultdict(dict, pickle.load(f))
        assert user_data_test == user_data

        chat_data = pickle_persistence.get_chat_data()
        chat_data[-12345]['test3']['test4'] = 'test6'
        assert not pickle_persistence.chat_data == chat_data
        pickle_persistence.update_chat_data(-12345, chat_data[-12345])
        chat_data[-12345]['test3']['test4'] = 'test7'
        assert not pickle_persistence.chat_data == chat_data
        pickle_persistence.update_chat_data(-12345, chat_data[-12345])
        assert pickle_persistence.chat_data == chat_data
        with Path('pickletest_chat_data').open('rb') as f:
            chat_data_test = defaultdict(dict, pickle.load(f))
        assert chat_data_test == chat_data

        bot_data = pickle_persistence.get_bot_data()
        bot_data['test3']['test4'] = 'test6'
        assert not pickle_persistence.bot_data == bot_data
        pickle_persistence.update_bot_data(bot_data)
        bot_data['test3']['test4'] = 'test7'
        assert not pickle_persistence.bot_data == bot_data
        pickle_persistence.update_bot_data(bot_data)
        assert pickle_persistence.bot_data == bot_data
        with Path('pickletest_bot_data').open('rb') as f:
            bot_data_test = pickle.load(f)
        assert bot_data_test == bot_data

        callback_data = pickle_persistence.get_callback_data()
        callback_data[1]['test3'] = 'test4'
        assert not pickle_persistence.callback_data == callback_data
        pickle_persistence.update_callback_data(callback_data)
        callback_data[1]['test3'] = 'test5'
        assert not pickle_persistence.callback_data == callback_data
        pickle_persistence.update_callback_data(callback_data)
        assert pickle_persistence.callback_data == callback_data
        with Path('pickletest_callback_data').open('rb') as f:
            callback_data_test = pickle.load(f)
        assert callback_data_test == callback_data

        conversation1 = pickle_persistence.get_conversations('name1')
        conversation1[(123, 123)] = 5
        assert not pickle_persistence.conversations['name1'] == conversation1
        pickle_persistence.update_conversation('name1', (123, 123), 5)
        assert pickle_persistence.conversations['name1'] == conversation1
        assert pickle_persistence.get_conversations('name1') == conversation1
        with Path('pickletest_conversations').open('rb') as f:
            conversations_test = defaultdict(dict, pickle.load(f))
        assert conversations_test['name1'] == conversation1

        pickle_persistence.conversations = None
        pickle_persistence.update_conversation('name1', (123, 123), 5)
        assert pickle_persistence.conversations['name1'] == {(123, 123): 5}
        assert pickle_persistence.get_conversations('name1') == {(123, 123): 5}

    def test_updating_single_file(self, pickle_persistence, good_pickle_files):
        pickle_persistence.single_file = True

        user_data = pickle_persistence.get_user_data()
        user_data[12345]['test3']['test4'] = 'test6'
        assert not pickle_persistence.user_data == user_data
        pickle_persistence.update_user_data(12345, user_data[12345])
        user_data[12345]['test3']['test4'] = 'test7'
        assert not pickle_persistence.user_data == user_data
        pickle_persistence.update_user_data(12345, user_data[12345])
        assert pickle_persistence.user_data == user_data
        with Path('pickletest').open('rb') as f:
            user_data_test = defaultdict(dict, pickle.load(f)['user_data'])
        assert user_data_test == user_data

        chat_data = pickle_persistence.get_chat_data()
        chat_data[-12345]['test3']['test4'] = 'test6'
        assert not pickle_persistence.chat_data == chat_data
        pickle_persistence.update_chat_data(-12345, chat_data[-12345])
        chat_data[-12345]['test3']['test4'] = 'test7'
        assert not pickle_persistence.chat_data == chat_data
        pickle_persistence.update_chat_data(-12345, chat_data[-12345])
        assert pickle_persistence.chat_data == chat_data
        with Path('pickletest').open('rb') as f:
            chat_data_test = defaultdict(dict, pickle.load(f)['chat_data'])
        assert chat_data_test == chat_data

        bot_data = pickle_persistence.get_bot_data()
        bot_data['test3']['test4'] = 'test6'
        assert not pickle_persistence.bot_data == bot_data
        pickle_persistence.update_bot_data(bot_data)
        bot_data['test3']['test4'] = 'test7'
        assert not pickle_persistence.bot_data == bot_data
        pickle_persistence.update_bot_data(bot_data)
        assert pickle_persistence.bot_data == bot_data
        with Path('pickletest').open('rb') as f:
            bot_data_test = pickle.load(f)['bot_data']
        assert bot_data_test == bot_data

        callback_data = pickle_persistence.get_callback_data()
        callback_data[1]['test3'] = 'test4'
        assert not pickle_persistence.callback_data == callback_data
        pickle_persistence.update_callback_data(callback_data)
        callback_data[1]['test3'] = 'test5'
        assert not pickle_persistence.callback_data == callback_data
        pickle_persistence.update_callback_data(callback_data)
        assert pickle_persistence.callback_data == callback_data
        with Path('pickletest').open('rb') as f:
            callback_data_test = pickle.load(f)['callback_data']
        assert callback_data_test == callback_data

        conversation1 = pickle_persistence.get_conversations('name1')
        conversation1[(123, 123)] = 5
        assert not pickle_persistence.conversations['name1'] == conversation1
        pickle_persistence.update_conversation('name1', (123, 123), 5)
        assert pickle_persistence.conversations['name1'] == conversation1
        assert pickle_persistence.get_conversations('name1') == conversation1
        with Path('pickletest').open('rb') as f:
            conversations_test = defaultdict(dict, pickle.load(f)['conversations'])
        assert conversations_test['name1'] == conversation1

        pickle_persistence.conversations = None
        pickle_persistence.update_conversation('name1', (123, 123), 5)
        assert pickle_persistence.conversations['name1'] == {(123, 123): 5}
        assert pickle_persistence.get_conversations('name1') == {(123, 123): 5}

    def test_updating_single_file_no_data(self, pickle_persistence):
        pickle_persistence.single_file = True
        assert not any(
            [
                pickle_persistence.user_data,
                pickle_persistence.chat_data,
                pickle_persistence.bot_data,
                pickle_persistence.callback_data,
                pickle_persistence.conversations,
            ]
        )
        pickle_persistence.flush()
        with pytest.raises(FileNotFoundError, match='pickletest'):
            open('pickletest', 'rb')

    def test_save_on_flush_multi_files(self, pickle_persistence, good_pickle_files):
        # Should run without error
        pickle_persistence.flush()
        pickle_persistence.on_flush = True

        user_data = pickle_persistence.get_user_data()
        user_data[54321]['test9'] = 'test 10'
        assert not pickle_persistence.user_data == user_data

        pickle_persistence.update_user_data(54321, user_data[54321])
        assert pickle_persistence.user_data == user_data

        with Path('pickletest_user_data').open('rb') as f:
            user_data_test = defaultdict(dict, pickle.load(f))
        assert not user_data_test == user_data

        chat_data = pickle_persistence.get_chat_data()
        chat_data[54321]['test9'] = 'test 10'
        assert not pickle_persistence.chat_data == chat_data

        pickle_persistence.update_chat_data(54321, chat_data[54321])
        assert pickle_persistence.chat_data == chat_data

        with Path('pickletest_chat_data').open('rb') as f:
            chat_data_test = defaultdict(dict, pickle.load(f))
        assert not chat_data_test == chat_data

        bot_data = pickle_persistence.get_bot_data()
        bot_data['test6'] = 'test 7'
        assert not pickle_persistence.bot_data == bot_data

        pickle_persistence.update_bot_data(bot_data)
        assert pickle_persistence.bot_data == bot_data

        with Path('pickletest_bot_data').open('rb') as f:
            bot_data_test = pickle.load(f)
        assert not bot_data_test == bot_data

        callback_data = pickle_persistence.get_callback_data()
        callback_data[1]['test3'] = 'test4'
        assert not pickle_persistence.callback_data == callback_data

        pickle_persistence.update_callback_data(callback_data)
        assert pickle_persistence.callback_data == callback_data

        with Path('pickletest_callback_data').open('rb') as f:
            callback_data_test = pickle.load(f)
        assert not callback_data_test == callback_data

        conversation1 = pickle_persistence.get_conversations('name1')
        conversation1[(123, 123)] = 5
        assert not pickle_persistence.conversations['name1'] == conversation1

        pickle_persistence.update_conversation('name1', (123, 123), 5)
        assert pickle_persistence.conversations['name1'] == conversation1

        with Path('pickletest_conversations').open('rb') as f:
            conversations_test = defaultdict(dict, pickle.load(f))
        assert not conversations_test['name1'] == conversation1

        pickle_persistence.flush()
        with Path('pickletest_user_data').open('rb') as f:
            user_data_test = defaultdict(dict, pickle.load(f))
        assert user_data_test == user_data

        with Path('pickletest_chat_data').open('rb') as f:
            chat_data_test = defaultdict(dict, pickle.load(f))
        assert chat_data_test == chat_data

        with Path('pickletest_bot_data').open('rb') as f:
            bot_data_test = pickle.load(f)
        assert bot_data_test == bot_data

        with Path('pickletest_conversations').open('rb') as f:
            conversations_test = defaultdict(dict, pickle.load(f))
        assert conversations_test['name1'] == conversation1

    def test_save_on_flush_single_files(self, pickle_persistence, good_pickle_files):
        # Should run without error
        pickle_persistence.flush()

        pickle_persistence.on_flush = True
        pickle_persistence.single_file = True

        user_data = pickle_persistence.get_user_data()
        user_data[54321]['test9'] = 'test 10'
        assert not pickle_persistence.user_data == user_data
        pickle_persistence.update_user_data(54321, user_data[54321])
        assert pickle_persistence.user_data == user_data
        with Path('pickletest').open('rb') as f:
            user_data_test = defaultdict(dict, pickle.load(f)['user_data'])
        assert not user_data_test == user_data

        chat_data = pickle_persistence.get_chat_data()
        chat_data[54321]['test9'] = 'test 10'
        assert not pickle_persistence.chat_data == chat_data
        pickle_persistence.update_chat_data(54321, chat_data[54321])
        assert pickle_persistence.chat_data == chat_data
        with Path('pickletest').open('rb') as f:
            chat_data_test = defaultdict(dict, pickle.load(f)['chat_data'])
        assert not chat_data_test == chat_data

        bot_data = pickle_persistence.get_bot_data()
        bot_data['test6'] = 'test 7'
        assert not pickle_persistence.bot_data == bot_data
        pickle_persistence.update_bot_data(bot_data)
        assert pickle_persistence.bot_data == bot_data
        with Path('pickletest').open('rb') as f:
            bot_data_test = pickle.load(f)['bot_data']
        assert not bot_data_test == bot_data

        callback_data = pickle_persistence.get_callback_data()
        callback_data[1]['test3'] = 'test4'
        assert not pickle_persistence.callback_data == callback_data
        pickle_persistence.update_callback_data(callback_data)
        assert pickle_persistence.callback_data == callback_data
        with Path('pickletest').open('rb') as f:
            callback_data_test = pickle.load(f)['callback_data']
        assert not callback_data_test == callback_data

        conversation1 = pickle_persistence.get_conversations('name1')
        conversation1[(123, 123)] = 5
        assert not pickle_persistence.conversations['name1'] == conversation1
        pickle_persistence.update_conversation('name1', (123, 123), 5)
        assert pickle_persistence.conversations['name1'] == conversation1
        with Path('pickletest').open('rb') as f:
            conversations_test = defaultdict(dict, pickle.load(f)['conversations'])
        assert not conversations_test['name1'] == conversation1

        pickle_persistence.flush()
        with Path('pickletest').open('rb') as f:
            user_data_test = defaultdict(dict, pickle.load(f)['user_data'])
        assert user_data_test == user_data

        with Path('pickletest').open('rb') as f:
            chat_data_test = defaultdict(dict, pickle.load(f)['chat_data'])
        assert chat_data_test == chat_data

        with Path('pickletest').open('rb') as f:
            bot_data_test = pickle.load(f)['bot_data']
        assert bot_data_test == bot_data

        with Path('pickletest').open('rb') as f:
            conversations_test = defaultdict(dict, pickle.load(f)['conversations'])
        assert conversations_test['name1'] == conversation1

    def test_with_handler(self, bot, update, bot_data, pickle_persistence, good_pickle_files):
        u = UpdaterBuilder().bot(bot).persistence(pickle_persistence).build()
        dp = u.dispatcher
        bot.callback_data_cache.clear_callback_data()
        bot.callback_data_cache.clear_callback_queries()

        def first(update, context):
            if not context.user_data == {}:
                pytest.fail()
            if not context.chat_data == {}:
                pytest.fail()
            if not context.bot_data == bot_data:
                pytest.fail()
            if not context.bot.callback_data_cache.persistence_data == ([], {}):
                pytest.fail()
            context.user_data['test1'] = 'test2'
            context.chat_data['test3'] = 'test4'
            context.bot_data['test1'] = 'test0'
            context.bot.callback_data_cache._callback_queries['test1'] = 'test0'

        def second(update, context):
            if not context.user_data['test1'] == 'test2':
                pytest.fail()
            if not context.chat_data['test3'] == 'test4':
                pytest.fail()
            if not context.bot_data['test1'] == 'test0':
                pytest.fail()
            if not context.bot.callback_data_cache.persistence_data == ([], {'test1': 'test0'}):
                pytest.fail()

        h1 = MessageHandler(None, first)
        h2 = MessageHandler(None, second)
        dp.add_handler(h1)
        dp.process_update(update)
        pickle_persistence_2 = PicklePersistence(
            filepath='pickletest',
            single_file=False,
            on_flush=False,
        )
        u = UpdaterBuilder().bot(bot).persistence(pickle_persistence_2).build()
        dp = u.dispatcher
        dp.add_handler(h2)
        dp.process_update(update)

    def test_flush_on_stop(self, bot, update, pickle_persistence):
        u = UpdaterBuilder().bot(bot).persistence(pickle_persistence).build()
        dp = u.dispatcher
        u.running = True
        dp.user_data[4242424242]['my_test'] = 'Working!'
        dp.chat_data[-4242424242]['my_test2'] = 'Working2!'
        dp.bot_data['test'] = 'Working3!'
        dp.bot.callback_data_cache._callback_queries['test'] = 'Working4!'
        u._signal_handler(signal.SIGINT, None)
        pickle_persistence_2 = PicklePersistence(
            filepath='pickletest',
            single_file=False,
            on_flush=False,
        )
        assert pickle_persistence_2.get_user_data()[4242424242]['my_test'] == 'Working!'
        assert pickle_persistence_2.get_chat_data()[-4242424242]['my_test2'] == 'Working2!'
        assert pickle_persistence_2.get_bot_data()['test'] == 'Working3!'
        data = pickle_persistence_2.get_callback_data()[1]
        assert data['test'] == 'Working4!'

    def test_flush_on_stop_only_bot(self, bot, update, pickle_persistence_only_bot):
        u = UpdaterBuilder().bot(bot).persistence(pickle_persistence_only_bot).build()
        dp = u.dispatcher
        u.running = True
        dp.user_data[4242424242]['my_test'] = 'Working!'
        dp.chat_data[-4242424242]['my_test2'] = 'Working2!'
        dp.bot_data['my_test3'] = 'Working3!'
        dp.bot.callback_data_cache._callback_queries['test'] = 'Working4!'
        u._signal_handler(signal.SIGINT, None)
        pickle_persistence_2 = PicklePersistence(
            filepath='pickletest',
            store_data=PersistenceInput(callback_data=False, chat_data=False, user_data=False),
            single_file=False,
            on_flush=False,
        )
        assert pickle_persistence_2.get_user_data() == {}
        assert pickle_persistence_2.get_chat_data() == {}
        assert pickle_persistence_2.get_bot_data()['my_test3'] == 'Working3!'
        assert pickle_persistence_2.get_callback_data() is None

    def test_flush_on_stop_only_chat(self, bot, update, pickle_persistence_only_chat):
        u = UpdaterBuilder().bot(bot).persistence(pickle_persistence_only_chat).build()
        dp = u.dispatcher
        u.running = True
        dp.user_data[4242424242]['my_test'] = 'Working!'
        dp.chat_data[-4242424242]['my_test2'] = 'Working2!'
        dp.bot_data['my_test3'] = 'Working3!'
        dp.bot.callback_data_cache._callback_queries['test'] = 'Working4!'
        u._signal_handler(signal.SIGINT, None)
        pickle_persistence_2 = PicklePersistence(
            filepath='pickletest',
            store_data=PersistenceInput(callback_data=False, user_data=False, bot_data=False),
            single_file=False,
            on_flush=False,
        )
        assert pickle_persistence_2.get_user_data() == {}
        assert pickle_persistence_2.get_chat_data()[-4242424242]['my_test2'] == 'Working2!'
        assert pickle_persistence_2.get_bot_data() == {}
        assert pickle_persistence_2.get_callback_data() is None

    def test_flush_on_stop_only_user(self, bot, update, pickle_persistence_only_user):
        u = UpdaterBuilder().bot(bot).persistence(pickle_persistence_only_user).build()
        dp = u.dispatcher
        u.running = True
        dp.user_data[4242424242]['my_test'] = 'Working!'
        dp.chat_data[-4242424242]['my_test2'] = 'Working2!'
        dp.bot_data['my_test3'] = 'Working3!'
        dp.bot.callback_data_cache._callback_queries['test'] = 'Working4!'
        u._signal_handler(signal.SIGINT, None)
        pickle_persistence_2 = PicklePersistence(
            filepath='pickletest',
            store_data=PersistenceInput(callback_data=False, chat_data=False, bot_data=False),
            single_file=False,
            on_flush=False,
        )
        assert pickle_persistence_2.get_user_data()[4242424242]['my_test'] == 'Working!'
        assert pickle_persistence_2.get_chat_data() == {}
        assert pickle_persistence_2.get_bot_data() == {}
        assert pickle_persistence_2.get_callback_data() is None

    def test_flush_on_stop_only_callback(self, bot, update, pickle_persistence_only_callback):
        u = UpdaterBuilder().bot(bot).persistence(pickle_persistence_only_callback).build()
        dp = u.dispatcher
        u.running = True
        dp.user_data[4242424242]['my_test'] = 'Working!'
        dp.chat_data[-4242424242]['my_test2'] = 'Working2!'
        dp.bot_data['my_test3'] = 'Working3!'
        dp.bot.callback_data_cache._callback_queries['test'] = 'Working4!'
        u._signal_handler(signal.SIGINT, None)
        del dp
        del u
        del pickle_persistence_only_callback
        pickle_persistence_2 = PicklePersistence(
            filepath='pickletest',
            store_data=PersistenceInput(user_data=False, chat_data=False, bot_data=False),
            single_file=False,
            on_flush=False,
        )
        assert pickle_persistence_2.get_user_data() == {}
        assert pickle_persistence_2.get_chat_data() == {}
        assert pickle_persistence_2.get_bot_data() == {}
        data = pickle_persistence_2.get_callback_data()[1]
        assert data['test'] == 'Working4!'

    def test_with_conversation_handler(self, dp, update, good_pickle_files, pickle_persistence):
        dp.persistence = pickle_persistence
        NEXT, NEXT2 = range(2)

        def start(update, context):
            return NEXT

        start = CommandHandler('start', start)

        def next_callback(update, context):
            return NEXT2

        next_handler = MessageHandler(None, next_callback)

        def next2(update, context):
            return ConversationHandler.END

        next2 = MessageHandler(None, next2)

        ch = ConversationHandler(
            [start], {NEXT: [next_handler], NEXT2: [next2]}, [], name='name2', persistent=True
        )
        dp.add_handler(ch)
        assert ch.conversations[ch._get_key(update)] == 1
        dp.process_update(update)
        assert ch._get_key(update) not in ch.conversations
        update.message.text = '/start'
        update.message.entities = [MessageEntity(MessageEntity.BOT_COMMAND, 0, 6)]
        dp.process_update(update)
        assert ch.conversations[ch._get_key(update)] == 0
        assert ch.conversations == pickle_persistence.conversations['name2']

    def test_with_nested_conversationHandler(
        self, dp, update, good_pickle_files, pickle_persistence
    ):
        dp.persistence = pickle_persistence
        NEXT2, NEXT3 = range(1, 3)

        def start(update, context):
            return NEXT2

        start = CommandHandler('start', start)

        def next_callback(update, context):
            return NEXT2

        next_handler = MessageHandler(None, next_callback)

        def next2(update, context):
            return ConversationHandler.END

        next2 = MessageHandler(None, next2)

        nested_ch = ConversationHandler(
            [next_handler],
            {NEXT2: [next2]},
            [],
            name='name3',
            persistent=True,
            map_to_parent={ConversationHandler.END: ConversationHandler.END},
        )

        ch = ConversationHandler(
            [start], {NEXT2: [nested_ch], NEXT3: []}, [], name='name2', persistent=True
        )
        dp.add_handler(ch)
        assert ch.conversations[ch._get_key(update)] == 1
        assert nested_ch.conversations[nested_ch._get_key(update)] == 1
        dp.process_update(update)
        assert ch._get_key(update) not in ch.conversations
        assert nested_ch._get_key(update) not in nested_ch.conversations
        update.message.text = '/start'
        update.message.entities = [MessageEntity(MessageEntity.BOT_COMMAND, 0, 6)]
        dp.process_update(update)
        assert ch.conversations[ch._get_key(update)] == 1
        assert ch.conversations == pickle_persistence.conversations['name2']
        assert nested_ch._get_key(update) not in nested_ch.conversations
        dp.process_update(update)
        assert ch.conversations[ch._get_key(update)] == 1
        assert ch.conversations == pickle_persistence.conversations['name2']
        assert nested_ch.conversations[nested_ch._get_key(update)] == 1
        assert nested_ch.conversations == pickle_persistence.conversations['name3']

    @pytest.mark.parametrize(
        'filepath',
        ['pickletest', Path('pickletest')],
        ids=['str filepath', 'pathlib.Path filepath'],
    )
    def test_filepath_argument_types(self, filepath):
        pick_persist = PicklePersistence(
            filepath=filepath,
            on_flush=False,
        )
        pick_persist.update_user_data(1, 1)

        assert pick_persist.get_user_data()[1] == 1
        assert Path(filepath).is_file()

    def test_with_job(self, job_queue, dp, pickle_persistence):
        dp.bot.arbitrary_callback_data = True

        def job_callback(context):
            context.bot_data['test1'] = '456'
            context.dispatcher.chat_data[123]['test2'] = '789'
            context.dispatcher.user_data[789]['test3'] = '123'
            context.bot.callback_data_cache._callback_queries['test'] = 'Working4!'

        dp.persistence = pickle_persistence
        job_queue.set_dispatcher(dp)
        job_queue.start()
        job_queue.run_once(job_callback, 0.01)
        sleep(0.5)
        bot_data = pickle_persistence.get_bot_data()
        assert bot_data == {'test1': '456'}
        chat_data = pickle_persistence.get_chat_data()
        assert chat_data[123] == {'test2': '789'}
        user_data = pickle_persistence.get_user_data()
        assert user_data[789] == {'test3': '123'}
        data = pickle_persistence.get_callback_data()[1]
        assert data['test'] == 'Working4!'

    @pytest.mark.parametrize('singlefile', [True, False])
    @pytest.mark.parametrize('ud', [int, float, complex])
    @pytest.mark.parametrize('cd', [int, float, complex])
    @pytest.mark.parametrize('bd', [int, float, complex])
    def test_with_context_types(self, ud, cd, bd, singlefile):
        cc = ContextTypes(user_data=ud, chat_data=cd, bot_data=bd)
        persistence = PicklePersistence('pickletest', single_file=singlefile, context_types=cc)

        assert isinstance(persistence.get_user_data()[1], ud)
        assert persistence.get_user_data()[1] == 0
        assert isinstance(persistence.get_chat_data()[1], cd)
        assert persistence.get_chat_data()[1] == 0
        assert isinstance(persistence.get_bot_data(), bd)
        assert persistence.get_bot_data() == 0

        persistence.user_data = None
        persistence.chat_data = None
        persistence.update_user_data(1, ud(1))
        persistence.update_chat_data(1, cd(1))
        persistence.update_bot_data(bd(1))
        assert persistence.get_user_data()[1] == 1
        assert persistence.get_chat_data()[1] == 1
        assert persistence.get_bot_data() == 1

        persistence.flush()
        persistence = PicklePersistence('pickletest', single_file=singlefile, context_types=cc)
        assert isinstance(persistence.get_user_data()[1], ud)
        assert persistence.get_user_data()[1] == 1
        assert isinstance(persistence.get_chat_data()[1], cd)
        assert persistence.get_chat_data()[1] == 1
        assert isinstance(persistence.get_bot_data(), bd)
        assert persistence.get_bot_data() == 1


@pytest.fixture(scope='function')
def user_data_json(user_data):
    return json.dumps(user_data)


@pytest.fixture(scope='function')
def chat_data_json(chat_data):
    return json.dumps(chat_data)


@pytest.fixture(scope='function')
def bot_data_json(bot_data):
    return json.dumps(bot_data)


@pytest.fixture(scope='function')
def callback_data_json(callback_data):
    return json.dumps(callback_data)


@pytest.fixture(scope='function')
def conversations_json(conversations):
    return """{"name1": {"[123, 123]": 3, "[456, 654]": 4}, "name2":
              {"[123, 321]": 1, "[890, 890]": 2}, "name3":
              {"[123, 321]": 1, "[890, 890]": 2}}"""


class TestDictPersistence:
    def test_slot_behaviour(self, mro_slots, recwarn):
        inst = DictPersistence()
        for attr in inst.__slots__:
            assert getattr(inst, attr, 'err') != 'err', f"got extra slot '{attr}'"
        assert len(mro_slots(inst)) == len(set(mro_slots(inst))), "duplicate slot"

    def test_no_json_given(self):
        dict_persistence = DictPersistence()
        assert dict_persistence.get_user_data() == defaultdict(dict)
        assert dict_persistence.get_chat_data() == defaultdict(dict)
        assert dict_persistence.get_bot_data() == {}
        assert dict_persistence.get_callback_data() is None
        assert dict_persistence.get_conversations('noname') == {}

    def test_bad_json_string_given(self):
        bad_user_data = 'thisisnojson99900()))('
        bad_chat_data = 'thisisnojson99900()))('
        bad_bot_data = 'thisisnojson99900()))('
        bad_callback_data = 'thisisnojson99900()))('
        bad_conversations = 'thisisnojson99900()))('
        with pytest.raises(TypeError, match='user_data'):
            DictPersistence(user_data_json=bad_user_data)
        with pytest.raises(TypeError, match='chat_data'):
            DictPersistence(chat_data_json=bad_chat_data)
        with pytest.raises(TypeError, match='bot_data'):
            DictPersistence(bot_data_json=bad_bot_data)
        with pytest.raises(TypeError, match='callback_data'):
            DictPersistence(callback_data_json=bad_callback_data)
        with pytest.raises(TypeError, match='conversations'):
            DictPersistence(conversations_json=bad_conversations)

    def test_invalid_json_string_given(self, pickle_persistence, bad_pickle_files):
        bad_user_data = '["this", "is", "json"]'
        bad_chat_data = '["this", "is", "json"]'
        bad_bot_data = '["this", "is", "json"]'
        bad_conversations = '["this", "is", "json"]'
        bad_callback_data_1 = '[[["str", 3.14, {"di": "ct"}]], "is"]'
        bad_callback_data_2 = '[[["str", "non-float", {"di": "ct"}]], {"di": "ct"}]'
        bad_callback_data_3 = '[[[{"not": "a str"}, 3.14, {"di": "ct"}]], {"di": "ct"}]'
        bad_callback_data_4 = '[[["wrong", "length"]], {"di": "ct"}]'
        bad_callback_data_5 = '["this", "is", "json"]'
        with pytest.raises(TypeError, match='user_data'):
            DictPersistence(user_data_json=bad_user_data)
        with pytest.raises(TypeError, match='chat_data'):
            DictPersistence(chat_data_json=bad_chat_data)
        with pytest.raises(TypeError, match='bot_data'):
            DictPersistence(bot_data_json=bad_bot_data)
        for bad_callback_data in [
            bad_callback_data_1,
            bad_callback_data_2,
            bad_callback_data_3,
            bad_callback_data_4,
            bad_callback_data_5,
        ]:
            with pytest.raises(TypeError, match='callback_data'):
                DictPersistence(callback_data_json=bad_callback_data)
        with pytest.raises(TypeError, match='conversations'):
            DictPersistence(conversations_json=bad_conversations)

    def test_good_json_input(
        self, user_data_json, chat_data_json, bot_data_json, conversations_json, callback_data_json
    ):
        dict_persistence = DictPersistence(
            user_data_json=user_data_json,
            chat_data_json=chat_data_json,
            bot_data_json=bot_data_json,
            conversations_json=conversations_json,
            callback_data_json=callback_data_json,
        )
        user_data = dict_persistence.get_user_data()
        assert isinstance(user_data, defaultdict)
        assert user_data[12345]['test1'] == 'test2'
        assert user_data[67890][3] == 'test4'
        assert user_data[54321] == {}

        chat_data = dict_persistence.get_chat_data()
        assert isinstance(chat_data, defaultdict)
        assert chat_data[-12345]['test1'] == 'test2'
        assert chat_data[-67890][3] == 'test4'
        assert chat_data[-54321] == {}

        bot_data = dict_persistence.get_bot_data()
        assert isinstance(bot_data, dict)
        assert bot_data['test1'] == 'test2'
        assert bot_data['test3']['test4'] == 'test5'
        assert 'test6' not in bot_data

        callback_data = dict_persistence.get_callback_data()

        assert isinstance(callback_data, tuple)
        assert callback_data[0] == [('test1', 1000, {'button1': 'test0', 'button2': 'test1'})]
        assert callback_data[1] == {'test1': 'test2'}

        conversation1 = dict_persistence.get_conversations('name1')
        assert isinstance(conversation1, dict)
        assert conversation1[(123, 123)] == 3
        assert conversation1[(456, 654)] == 4
        with pytest.raises(KeyError):
            conversation1[(890, 890)]
        conversation2 = dict_persistence.get_conversations('name2')
        assert isinstance(conversation1, dict)
        assert conversation2[(123, 321)] == 1
        assert conversation2[(890, 890)] == 2
        with pytest.raises(KeyError):
            conversation2[(123, 123)]

    def test_good_json_input_callback_data_none(self):
        dict_persistence = DictPersistence(callback_data_json='null')
        assert dict_persistence.callback_data is None
        assert dict_persistence.callback_data_json == 'null'

    def test_dict_outputs(
        self,
        user_data,
        user_data_json,
        chat_data,
        chat_data_json,
        bot_data,
        bot_data_json,
        callback_data_json,
        conversations,
        conversations_json,
    ):
        dict_persistence = DictPersistence(
            user_data_json=user_data_json,
            chat_data_json=chat_data_json,
            bot_data_json=bot_data_json,
            callback_data_json=callback_data_json,
            conversations_json=conversations_json,
        )
        assert dict_persistence.user_data == user_data
        assert dict_persistence.chat_data == chat_data
        assert dict_persistence.bot_data == bot_data
        assert dict_persistence.bot_data == bot_data
        assert dict_persistence.conversations == conversations

    def test_json_outputs(
        self, user_data_json, chat_data_json, bot_data_json, callback_data_json, conversations_json
    ):
        dict_persistence = DictPersistence(
            user_data_json=user_data_json,
            chat_data_json=chat_data_json,
            bot_data_json=bot_data_json,
            callback_data_json=callback_data_json,
            conversations_json=conversations_json,
        )
        assert dict_persistence.user_data_json == user_data_json
        assert dict_persistence.chat_data_json == chat_data_json
        assert dict_persistence.callback_data_json == callback_data_json
        assert dict_persistence.conversations_json == conversations_json

    def test_updating(
        self,
        user_data_json,
        chat_data_json,
        bot_data_json,
        callback_data,
        callback_data_json,
        conversations,
        conversations_json,
    ):
        dict_persistence = DictPersistence(
            user_data_json=user_data_json,
            chat_data_json=chat_data_json,
            bot_data_json=bot_data_json,
            callback_data_json=callback_data_json,
            conversations_json=conversations_json,
        )

        user_data = dict_persistence.get_user_data()
        user_data[12345]['test3']['test4'] = 'test6'
        assert not dict_persistence.user_data == user_data
        assert not dict_persistence.user_data_json == json.dumps(user_data)
        dict_persistence.update_user_data(12345, user_data[12345])
        user_data[12345]['test3']['test4'] = 'test7'
        assert not dict_persistence.user_data == user_data
        assert not dict_persistence.user_data_json == json.dumps(user_data)
        dict_persistence.update_user_data(12345, user_data[12345])
        assert dict_persistence.user_data == user_data
        assert dict_persistence.user_data_json == json.dumps(user_data)

        chat_data = dict_persistence.get_chat_data()
        chat_data[-12345]['test3']['test4'] = 'test6'
        assert not dict_persistence.chat_data == chat_data
        assert not dict_persistence.chat_data_json == json.dumps(chat_data)
        dict_persistence.update_chat_data(-12345, chat_data[-12345])
        chat_data[-12345]['test3']['test4'] = 'test7'
        assert not dict_persistence.chat_data == chat_data
        assert not dict_persistence.chat_data_json == json.dumps(chat_data)
        dict_persistence.update_chat_data(-12345, chat_data[-12345])
        assert dict_persistence.chat_data == chat_data
        assert dict_persistence.chat_data_json == json.dumps(chat_data)

        bot_data = dict_persistence.get_bot_data()
        bot_data['test3']['test4'] = 'test6'
        assert not dict_persistence.bot_data == bot_data
        assert not dict_persistence.bot_data_json == json.dumps(bot_data)
        dict_persistence.update_bot_data(bot_data)
        bot_data['test3']['test4'] = 'test7'
        assert not dict_persistence.bot_data == bot_data
        assert not dict_persistence.bot_data_json == json.dumps(bot_data)
        dict_persistence.update_bot_data(bot_data)
        assert dict_persistence.bot_data == bot_data
        assert dict_persistence.bot_data_json == json.dumps(bot_data)

        callback_data = dict_persistence.get_callback_data()
        callback_data[1]['test3'] = 'test4'
        callback_data[0][0][2]['button2'] = 'test41'
        assert not dict_persistence.callback_data == callback_data
        assert not dict_persistence.callback_data_json == json.dumps(callback_data)
        dict_persistence.update_callback_data(callback_data)
        callback_data[1]['test3'] = 'test5'
        callback_data[0][0][2]['button2'] = 'test42'
        assert not dict_persistence.callback_data == callback_data
        assert not dict_persistence.callback_data_json == json.dumps(callback_data)
        dict_persistence.update_callback_data(callback_data)
        assert dict_persistence.callback_data == callback_data
        assert dict_persistence.callback_data_json == json.dumps(callback_data)

        conversation1 = dict_persistence.get_conversations('name1')
        conversation1[(123, 123)] = 5
        assert not dict_persistence.conversations['name1'] == conversation1
        dict_persistence.update_conversation('name1', (123, 123), 5)
        assert dict_persistence.conversations['name1'] == conversation1
        conversations['name1'][(123, 123)] = 5
        assert (
            dict_persistence.conversations_json
            == DictPersistence._encode_conversations_to_json(conversations)
        )
        assert dict_persistence.get_conversations('name1') == conversation1

        dict_persistence._conversations = None
        dict_persistence.update_conversation('name1', (123, 123), 5)
        assert dict_persistence.conversations['name1'] == {(123, 123): 5}
        assert dict_persistence.get_conversations('name1') == {(123, 123): 5}
        assert (
            dict_persistence.conversations_json
            == DictPersistence._encode_conversations_to_json({"name1": {(123, 123): 5}})
        )

    def test_with_handler(self, bot, update):
        dict_persistence = DictPersistence()
        u = UpdaterBuilder().bot(bot).persistence(dict_persistence).build()
        dp = u.dispatcher

        def first(update, context):
            if not context.user_data == {}:
                pytest.fail()
            if not context.chat_data == {}:
                pytest.fail()
            if not context.bot_data == {}:
                pytest.fail()
            if not context.bot.callback_data_cache.persistence_data == ([], {}):
                pytest.fail()
            context.user_data['test1'] = 'test2'
            context.chat_data[3] = 'test4'
            context.bot_data['test1'] = 'test0'
            context.bot.callback_data_cache._callback_queries['test1'] = 'test0'

        def second(update, context):
            if not context.user_data['test1'] == 'test2':
                pytest.fail()
            if not context.chat_data[3] == 'test4':
                pytest.fail()
            if not context.bot_data['test1'] == 'test0':
                pytest.fail()
            if not context.bot.callback_data_cache.persistence_data == ([], {'test1': 'test0'}):
                pytest.fail()

        h1 = MessageHandler(Filters.all, first)
        h2 = MessageHandler(Filters.all, second)
        dp.add_handler(h1)
        dp.process_update(update)
        user_data = dict_persistence.user_data_json
        chat_data = dict_persistence.chat_data_json
        bot_data = dict_persistence.bot_data_json
        callback_data = dict_persistence.callback_data_json
        dict_persistence_2 = DictPersistence(
            user_data_json=user_data,
            chat_data_json=chat_data,
            bot_data_json=bot_data,
            callback_data_json=callback_data,
        )

        u = UpdaterBuilder().bot(bot).persistence(dict_persistence_2).build()
        dp = u.dispatcher
        dp.add_handler(h2)
        dp.process_update(update)

    def test_with_conversationHandler(self, dp, update, conversations_json):
        dict_persistence = DictPersistence(conversations_json=conversations_json)
        dp.persistence = dict_persistence
        NEXT, NEXT2 = range(2)

        def start(update, context):
            return NEXT

        start = CommandHandler('start', start)

        def next_callback(update, context):
            return NEXT2

        next_handler = MessageHandler(None, next_callback)

        def next2(update, context):
            return ConversationHandler.END

        next2 = MessageHandler(None, next2)

        ch = ConversationHandler(
            [start], {NEXT: [next_handler], NEXT2: [next2]}, [], name='name2', persistent=True
        )
        dp.add_handler(ch)
        assert ch.conversations[ch._get_key(update)] == 1
        dp.process_update(update)
        assert ch._get_key(update) not in ch.conversations
        update.message.text = '/start'
        update.message.entities = [MessageEntity(MessageEntity.BOT_COMMAND, 0, 6)]
        dp.process_update(update)
        assert ch.conversations[ch._get_key(update)] == 0
        assert ch.conversations == dict_persistence.conversations['name2']

    def test_with_nested_conversationHandler(self, dp, update, conversations_json):
        dict_persistence = DictPersistence(conversations_json=conversations_json)
        dp.persistence = dict_persistence
        NEXT2, NEXT3 = range(1, 3)

        def start(update, context):
            return NEXT2

        start = CommandHandler('start', start)

        def next_callback(update, context):
            return NEXT2

        next_handler = MessageHandler(None, next_callback)

        def next2(update, context):
            return ConversationHandler.END

        next2 = MessageHandler(None, next2)

        nested_ch = ConversationHandler(
            [next_handler],
            {NEXT2: [next2]},
            [],
            name='name3',
            persistent=True,
            map_to_parent={ConversationHandler.END: ConversationHandler.END},
        )

        ch = ConversationHandler(
            [start], {NEXT2: [nested_ch], NEXT3: []}, [], name='name2', persistent=True
        )
        dp.add_handler(ch)
        assert ch.conversations[ch._get_key(update)] == 1
        assert nested_ch.conversations[nested_ch._get_key(update)] == 1
        dp.process_update(update)
        assert ch._get_key(update) not in ch.conversations
        assert nested_ch._get_key(update) not in nested_ch.conversations
        update.message.text = '/start'
        update.message.entities = [MessageEntity(MessageEntity.BOT_COMMAND, 0, 6)]
        dp.process_update(update)
        assert ch.conversations[ch._get_key(update)] == 1
        assert ch.conversations == dict_persistence.conversations['name2']
        assert nested_ch._get_key(update) not in nested_ch.conversations
        dp.process_update(update)
        assert ch.conversations[ch._get_key(update)] == 1
        assert ch.conversations == dict_persistence.conversations['name2']
        assert nested_ch.conversations[nested_ch._get_key(update)] == 1
        assert nested_ch.conversations == dict_persistence.conversations['name3']

    def test_with_job(self, job_queue, dp):
        dp.bot.arbitrary_callback_data = True

        def job_callback(context):
            context.bot_data['test1'] = '456'
            context.dispatcher.chat_data[123]['test2'] = '789'
            context.dispatcher.user_data[789]['test3'] = '123'
            context.bot.callback_data_cache._callback_queries['test'] = 'Working4!'

        dict_persistence = DictPersistence()
        dp.persistence = dict_persistence
        job_queue.set_dispatcher(dp)
        job_queue.start()
        job_queue.run_once(job_callback, 0.01)
        sleep(0.8)
        bot_data = dict_persistence.get_bot_data()
        assert bot_data == {'test1': '456'}
        chat_data = dict_persistence.get_chat_data()
        assert chat_data[123] == {'test2': '789'}
        user_data = dict_persistence.get_user_data()
        assert user_data[789] == {'test3': '123'}
        data = dict_persistence.get_callback_data()[1]
        assert data['test'] == 'Working4!'<|MERGE_RESOLUTION|>--- conflicted
+++ resolved
@@ -22,12 +22,7 @@
 from pathlib import Path
 from threading import Lock
 
-<<<<<<< HEAD
-from telegram.ext import CallbackDataCache, PersistenceInput
-=======
-from telegram.ext import PersistenceInput, UpdaterBuilder
-from telegram.ext.callbackdatacache import CallbackDataCache
->>>>>>> 7ba5b3ad
+from telegram.ext import PersistenceInput, UpdaterBuilder, CallbackDataCache
 
 try:
     import ujson as json
