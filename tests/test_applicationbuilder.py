--- conflicted
+++ resolved
@@ -83,11 +83,8 @@
         assert app.bot.private_key is None
         assert app.bot.arbitrary_callback_data is False
         assert app.bot.defaults is None
-<<<<<<< HEAD
+        assert app.bot.rate_limiter is None
         assert app.bot.local_mode is False
-=======
-        assert app.bot.rate_limiter is None
->>>>>>> 2642ecc7
 
         get_updates_client = app.bot._request[0]._client
         assert get_updates_client.limits == httpx.Limits(
@@ -259,13 +256,10 @@
             PRIVATE_KEY
         ).defaults(defaults).arbitrary_callback_data(42).request(request).get_updates_request(
             get_updates_request
-<<<<<<< HEAD
+        ).rate_limiter(
+            rate_limiter
         ).local_mode(
             True
-=======
-        ).rate_limiter(
-            rate_limiter
->>>>>>> 2642ecc7
         )
         built_bot = builder.build().bot
 
@@ -281,11 +275,8 @@
         assert built_bot._request[0] is get_updates_request
         assert built_bot.callback_data_cache.maxsize == 42
         assert built_bot.private_key
-<<<<<<< HEAD
+        assert built_bot.rate_limiter is rate_limiter
         assert built_bot.local_mode is True
-=======
-        assert built_bot.rate_limiter is rate_limiter
->>>>>>> 2642ecc7
 
         @dataclass
         class Client:
