--- conflicted
+++ resolved
@@ -242,8 +242,7 @@
             verify_timezone(123)  # integer
         with pytest.raises(zoneinfo.ZoneInfoNotFoundError, match="No time zone found"):
             verify_timezone({"key": "value"})  # dict
-<<<<<<< HEAD
-        with pytest.raises(TelegramError, match="No time zone found"):
+        with pytest.raises(zoneinfo.ZoneInfoNotFoundError, match="No time zone found"):
             verify_timezone([])  # empty list
 
     @pytest.mark.parametrize(
@@ -261,8 +260,4 @@
             assert result == timedelta_result
         else:
             assert result == number_result
-            assert type(result) is type(number_result)
-=======
-        with pytest.raises(zoneinfo.ZoneInfoNotFoundError, match="No time zone found"):
-            verify_timezone([])  # empty list
->>>>>>> a40a5739
+            assert type(result) is type(number_result)