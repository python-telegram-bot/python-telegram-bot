#!/usr/bin/env python
#
# A library that provides a Python interface to the Telegram Bot API
# Copyright (C) 2015-2025
# Leandro Toledo de Souza <devs@python-telegram-bot.org>
#
# This program is free software: you can redistribute it and/or modify
# it under the terms of the GNU Lesser Public License as published by
# the Free Software Foundation, either version 3 of the License, or
# (at your option) any later version.
#
# This program is distributed in the hope that it will be useful,
# but WITHOUT ANY WARRANTY; without even the implied warranty of
# MERCHANTABILITY or FITNESS FOR A PARTICULAR PURPOSE.  See the
# GNU Lesser Public License for more details.
#
# You should have received a copy of the GNU Lesser Public License
# along with this program.  If not, see [http://www.gnu.org/licenses/].
import datetime as dtm
import time
import zoneinfo

import pytest

from telegram._utils import datetime as tg_dtm
from telegram._utils.datetime import verify_timezone
from telegram.error import TelegramError
from telegram.ext import Defaults

# sample time specification values categorised into absolute / delta / time-of-day
from tests.auxil.envvars import TEST_WITH_OPT_DEPS

# We do not parametrize tests with these variables, since there's a tiny chance that there is an
# error while collecting the tests (happens when time goes from HH:59:00 -> HH+1:00:00) when we
# run the test suite with multiple workers
DELTA_TIME_SPECS = [dtm.timedelta(hours=3, seconds=42, milliseconds=2), 30, 7.5]
TIME_OF_DAY_TIME_SPECS = [
    dtm.time(12, 42, tzinfo=dtm.timezone(dtm.timedelta(hours=-7))),
    dtm.time(12, 42),
]
RELATIVE_TIME_SPECS = DELTA_TIME_SPECS + TIME_OF_DAY_TIME_SPECS

ABSOLUTE_TIME_SPECS = [
    dtm.datetime.now(tz=dtm.timezone(dtm.timedelta(hours=-7))),
    dtm.datetime.utcnow(),
]
TIME_SPECS = ABSOLUTE_TIME_SPECS + RELATIVE_TIME_SPECS

"""
This part is here because pytz is just installed as dependency of the optional dependency
APScheduler, so we don't always have pytz (unless the user installs it).
Because imports in pytest are intricate, we just run

    pytest -k test_datetime.py

with the TEST_WITH_OPT_DEPS=False environment variable in addition to the regular test suite.
"""


class TestDatetime:
    def test_localize_utc(self):
        dt = dtm.datetime(2023, 1, 1, 12, 0, 0)
        localized_dt = tg_dtm.localize(dt, tg_dtm.UTC)
        assert localized_dt.tzinfo == tg_dtm.UTC
        assert localized_dt == dt.replace(tzinfo=tg_dtm.UTC)

    @pytest.mark.skipif(not TEST_WITH_OPT_DEPS, reason="pytz not installed")
    def test_localize_pytz(self):
        dt = dtm.datetime(2023, 1, 1, 12, 0, 0)
        import pytz  # noqa: PLC0415

        tzinfo = pytz.timezone("Europe/Berlin")
        localized_dt = tg_dtm.localize(dt, tzinfo)
        assert localized_dt.hour == dt.hour
        assert localized_dt.tzinfo is not None
        assert tzinfo.utcoffset(dt) is not None

    def test_localize_zoneinfo_naive(self):
        dt = dtm.datetime(2023, 1, 1, 12, 0, 0)
        tzinfo = zoneinfo.ZoneInfo("Europe/Berlin")
        localized_dt = tg_dtm.localize(dt, tzinfo)
        assert localized_dt.hour == dt.hour
        assert localized_dt.tzinfo is not None
        assert tzinfo.utcoffset(dt) is not None

    def test_localize_zoneinfo_aware(self):
        dt = dtm.datetime(2023, 1, 1, 12, 0, 0, tzinfo=dtm.timezone.utc)
        tzinfo = zoneinfo.ZoneInfo("Europe/Berlin")
        localized_dt = tg_dtm.localize(dt, tzinfo)
        assert localized_dt.hour == dt.hour + 1
        assert localized_dt.tzinfo is not None
        assert tzinfo.utcoffset(dt) is not None

    def test_to_float_timestamp_absolute_naive(self):
        """Conversion from timezone-naive datetime to timestamp.
        Naive datetimes should be assumed to be in UTC.
        """
        datetime = dtm.datetime(2019, 11, 11, 0, 26, 16, 10**5)
        assert tg_dtm.to_float_timestamp(datetime) == 1573431976.1

    def test_to_float_timestamp_absolute_aware(self, timezone):
        """Conversion from timezone-aware datetime to timestamp"""
        # we're parametrizing this with two different UTC offsets to exclude the possibility
        # of an xpass when the test is run in a timezone with the same UTC offset
        test_datetime = dtm.datetime(2019, 11, 11, 0, 26, 16, 10**5)
        datetime = tg_dtm.localize(test_datetime, timezone)
        assert (
            tg_dtm.to_float_timestamp(datetime)
            == 1573431976.1 - timezone.utcoffset(test_datetime).total_seconds()
        )

    def test_to_float_timestamp_absolute_no_reference(self):
        """A reference timestamp is only relevant for relative time specifications"""
        with pytest.raises(ValueError, match="while reference_timestamp is not None"):
            tg_dtm.to_float_timestamp(dtm.datetime(2019, 11, 11), reference_timestamp=123)

    # see note on parametrization at the top of this file
    def test_to_float_timestamp_delta(self):
        """Conversion from a 'delta' time specification to timestamp"""
        reference_t = 0
        for i in DELTA_TIME_SPECS:
            delta = i.total_seconds() if hasattr(i, "total_seconds") else i
            assert (
                tg_dtm.to_float_timestamp(i, reference_t) == reference_t + delta
            ), f"failed for {i}"

    def test_to_float_timestamp_time_of_day(self):
        """Conversion from time-of-day specification to timestamp"""
        hour, hour_delta = 12, 1
        ref_t = tg_dtm._datetime_to_float_timestamp(dtm.datetime(1970, 1, 1, hour=hour))

        # test for a time of day that is still to come, and one in the past
        time_future, time_past = dtm.time(hour + hour_delta), dtm.time(hour - hour_delta)
        assert tg_dtm.to_float_timestamp(time_future, ref_t) == ref_t + 60 * 60 * hour_delta
        assert tg_dtm.to_float_timestamp(time_past, ref_t) == ref_t + 60 * 60 * (24 - hour_delta)

    def test_to_float_timestamp_time_of_day_timezone(self, timezone):
        """Conversion from timezone-aware time-of-day specification to timestamp"""
        # we're parametrizing this with two different UTC offsets to exclude the possibility
        # of an xpass when the test is run in a timezone with the same UTC offset
        ref_datetime = dtm.datetime(1970, 1, 1, 12)
        utc_offset = timezone.utcoffset(ref_datetime)
        ref_t, time_of_day = tg_dtm._datetime_to_float_timestamp(ref_datetime), ref_datetime.time()
        aware_time_of_day = tg_dtm.localize(ref_datetime, timezone).timetz()

        # first test that naive time is assumed to be utc:
        assert tg_dtm.to_float_timestamp(time_of_day, ref_t) == pytest.approx(ref_t)
        # test that by setting the timezone the timestamp changes accordingly:
        assert tg_dtm.to_float_timestamp(aware_time_of_day, ref_t) == pytest.approx(
            ref_t + (-utc_offset.total_seconds() % (24 * 60 * 60))
        )

    # see note on parametrization at the top of this file
    def test_to_float_timestamp_default_reference(self):
        """The reference timestamp for relative time specifications should default to now"""
        for i in RELATIVE_TIME_SPECS:
            now = time.time()
            assert tg_dtm.to_float_timestamp(i) == pytest.approx(
                tg_dtm.to_float_timestamp(i, reference_timestamp=now)
            ), f"Failed for {i}"

    def test_to_float_timestamp_error(self):
        with pytest.raises(TypeError, match="Defaults"):
            tg_dtm.to_float_timestamp(Defaults())

    # see note on parametrization at the top of this file
    def test_to_timestamp(self):
        # delegate tests to `to_float_timestamp`
        for i in TIME_SPECS:
            assert tg_dtm.to_timestamp(i) == int(tg_dtm.to_float_timestamp(i)), f"Failed for {i}"

    def test_to_timestamp_none(self):
        # this 'convenience' behaviour has been left for backwards compatibility
        assert tg_dtm.to_timestamp(None) is None

    def test_from_timestamp_none(self):
        assert tg_dtm.from_timestamp(None) is None

    def test_from_timestamp_naive(self):
        datetime = dtm.datetime(2019, 11, 11, 0, 26, 16, tzinfo=dtm.timezone.utc)
        assert tg_dtm.from_timestamp(1573431976, tzinfo=None) == datetime

    def test_from_timestamp_aware(self, timezone):
        # we're parametrizing this with two different UTC offsets to exclude the possibility
        # of an xpass when the test is run in a timezone with the same UTC offset
        test_datetime = dtm.datetime(2019, 11, 11, 0, 26, 16, 10**5)
        datetime = tg_dtm.localize(test_datetime, timezone)
        assert (
            tg_dtm.from_timestamp(1573431976.1 - timezone.utcoffset(test_datetime).total_seconds())
            == datetime
        )

    def test_extract_tzinfo_from_defaults(self, tz_bot, bot, raw_bot):
        assert tg_dtm.extract_tzinfo_from_defaults(tz_bot) == tz_bot.defaults.tzinfo
        assert tg_dtm.extract_tzinfo_from_defaults(bot) is None
        assert tg_dtm.extract_tzinfo_from_defaults(raw_bot) is None

<<<<<<< HEAD
    def test_with_zoneinfo_object(self):
        """Test with a valid zoneinfo.ZoneInfo object."""
        tz = zoneinfo.ZoneInfo("Europe/Paris")
        result = verify_timezone(tz)
        assert result == tz

    def test_with_datetime_tzinfo(self):
        """Test with a datetime.tzinfo object."""

        class CustomTZ(dtm.tzinfo):
            def utcoffset(self, dt):
                return dtm.timedelta(hours=2)

            def dst(self, dt):
                return dtm.timedelta(0)

        tz = CustomTZ()
        result = verify_timezone(tz)
        assert result == tz

    def test_with_valid_timezone_string(self):
        """Test with a valid timezone string."""
        tz = "Asia/Tokyo"
        result = verify_timezone(tz)
        assert isinstance(result, zoneinfo.ZoneInfo)
        assert str(result) == "Asia/Tokyo"

    def test_with_none(self):
        """Test with None input."""
        assert verify_timezone(None) is None

    def test_with_invalid_timezone_string(self):
        """Test with an invalid timezone string."""
        with pytest.raises(TelegramError, match="No time zone found"):
            verify_timezone("Invalid/Timezone")

    def test_with_empty_string(self):
        """Test with empty string input."""
        with pytest.raises(TelegramError, match="No time zone found"):
            verify_timezone("")

    def test_with_non_timezone_object(self):
        """Test with an object that isn't a timezone."""
        with pytest.raises(TelegramError, match="No time zone found"):
            verify_timezone(123)  # integer
        with pytest.raises(TelegramError, match="No time zone found"):
            verify_timezone({"key": "value"})  # dict
        with pytest.raises(TelegramError, match="No time zone found"):
            verify_timezone([])  # empty list
=======
    @pytest.mark.parametrize(
        ("arg", "timedelta_result", "number_result"),
        [
            (None, None, None),
            (dtm.timedelta(seconds=10), dtm.timedelta(seconds=10), 10),
            (dtm.timedelta(seconds=10.5), dtm.timedelta(seconds=10.5), 10.5),
        ],
    )
    def test_get_timedelta_value(self, PTB_TIMEDELTA, arg, timedelta_result, number_result):
        result = tg_dtm.get_timedelta_value(arg, attribute="")

        if PTB_TIMEDELTA:
            assert result == timedelta_result
        else:
            assert result == number_result
            assert type(result) is type(number_result)
>>>>>>> 957345f6
<|MERGE_RESOLUTION|>--- conflicted
+++ resolved
@@ -195,7 +195,7 @@
         assert tg_dtm.extract_tzinfo_from_defaults(bot) is None
         assert tg_dtm.extract_tzinfo_from_defaults(raw_bot) is None
 
-<<<<<<< HEAD
+
     def test_with_zoneinfo_object(self):
         """Test with a valid zoneinfo.ZoneInfo object."""
         tz = zoneinfo.ZoneInfo("Europe/Paris")
@@ -245,7 +245,8 @@
             verify_timezone({"key": "value"})  # dict
         with pytest.raises(TelegramError, match="No time zone found"):
             verify_timezone([])  # empty list
-=======
+
+            
     @pytest.mark.parametrize(
         ("arg", "timedelta_result", "number_result"),
         [
@@ -262,4 +263,4 @@
         else:
             assert result == number_result
             assert type(result) is type(number_result)
->>>>>>> 957345f6
+            