#!/usr/bin/env python
#
# A library that provides a Python interface to the Telegram Bot API
# Copyright (C) 2015-2020
# Leandro Toledo de Souza <devs@python-telegram-bot.org>
#
# This program is free software: you can redistribute it and/or modify
# it under the terms of the GNU Lesser Public License as published by
# the Free Software Foundation, either version 3 of the License, or
# (at your option) any later version.
#
# This program is distributed in the hope that it will be useful,
# but WITHOUT ANY WARRANTY; without even the implied warranty of
# MERCHANTABILITY or FITNESS FOR A PARTICULAR PURPOSE.  See the
# GNU Lesser Public License for more details.
#
# You should have received a copy of the GNU Lesser Public License
# along with this program.  If not, see [http://www.gnu.org/licenses/].

import pytest

from telegram import Dice, BotCommand


@pytest.fixture(scope="class",
                params=Dice.ALL_EMOJI)
def dice(request):
    return Dice(value=5, emoji=request.param)


class TestDice(object):
    value = 4

    @pytest.mark.parametrize('emoji', Dice.ALL_EMOJI)
    def test_de_json(self, bot, emoji):
        json_dict = {'value': self.value, 'emoji': emoji}
        dice = Dice.de_json(json_dict, bot)

        assert dice.value == self.value
        assert dice.emoji == emoji
        assert Dice.de_json(None, bot) is None

    def test_to_dict(self, dice):
        dice_dict = dice.to_dict()

        assert isinstance(dice_dict, dict)
        assert dice_dict['value'] == dice.value
<<<<<<< HEAD

    def test_equality(self):
        a = Dice(3)
        b = Dice(3)
        c = Dice(4)
        d = BotCommand('start', 'description')

        assert a == b
        assert hash(a) == hash(b)

        assert a != c
        assert hash(a) != hash(c)

        assert a != d
        assert hash(a) != hash(d)
=======
        assert dice_dict['emoji'] == dice.emoji
>>>>>>> c2d91c75
<|MERGE_RESOLUTION|>--- conflicted
+++ resolved
@@ -45,7 +45,7 @@
 
         assert isinstance(dice_dict, dict)
         assert dice_dict['value'] == dice.value
-<<<<<<< HEAD
+        assert dice_dict['emoji'] == dice.emoji
 
     def test_equality(self):
         a = Dice(3)
@@ -60,7 +60,4 @@
         assert hash(a) != hash(c)
 
         assert a != d
-        assert hash(a) != hash(d)
-=======
-        assert dice_dict['emoji'] == dice.emoji
->>>>>>> c2d91c75
+        assert hash(a) != hash(d)