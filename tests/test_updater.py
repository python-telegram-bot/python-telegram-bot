--- conflicted
+++ resolved
@@ -52,11 +52,8 @@
     ExtBot,
     Updater,
     UpdaterBuilder,
+    DispatcherBuilder,
 )
-<<<<<<< HEAD
-=======
-from telegram.warnings import PTBDeprecationWarning
->>>>>>> 2c44dc0d
 from telegram.ext.utils.webhookhandler import WebhookServer
 
 signalskip = pytest.mark.skipif(
@@ -91,15 +88,6 @@
     offset = 0
     test_flag = False
 
-<<<<<<< HEAD
-=======
-    def test_slot_behaviour(self, updater, mro_slots):
-        for at in updater.__slots__:
-            at = f"_Updater{at}" if at.startswith('__') and not at.endswith('__') else at
-            assert getattr(updater, at, 'err') != 'err', f"got extra slot '{at}'"
-        assert len(mro_slots(updater)) == len(set(mro_slots(updater))), "duplicate slot"
-
->>>>>>> 2c44dc0d
     @pytest.fixture(autouse=True)
     def reset(self):
         self.message_count = 0
@@ -151,12 +139,15 @@
         builder_2.token(updater.bot.token)
 
     def test_warn_con_pool(self, bot, recwarn, dp):
-        dp = Dispatcher(bot, Queue(), workers=5)
-        Updater(bot=bot, workers=8)
-        Updater(dispatcher=dp, workers=None)
+        DispatcherBuilder().bot(bot).workers(5).build()
+        UpdaterBuilder().bot(bot).workers(8).build()
+        UpdaterBuilder().bot(bot).workers(2).build()
         assert len(recwarn) == 2
-        for idx, value in enumerate((12, 9)):
-            warning = f'Connection pool of Request object is smaller than optimal value {value}'
+        for idx, value in enumerate((9, 12)):
+            warning = (
+                'The Connection pool of Request object is smaller (8) than the '
+                f'recommended value of {value}.'
+            )
             assert str(recwarn[idx].message) == warning
             assert recwarn[idx].filename == __file__, "wrong stacklevel!"
 
@@ -659,52 +650,4 @@
         # If we get this far, idle() ran through
         sleep(0.5)
         assert updater.running is False
-<<<<<<< HEAD
-        assert temp_var['a'] != 0
-=======
-        assert temp_var['a'] != 0
-
-    def test_create_bot(self):
-        updater = Updater('123:abcd')
-        assert updater.bot is not None
-
-    def test_mutual_exclude_token_bot(self):
-        bot = Bot('123:zyxw')
-        with pytest.raises(ValueError):
-            Updater(token='123:abcd', bot=bot)
-
-    def test_no_token_or_bot_or_dispatcher(self):
-        with pytest.raises(ValueError):
-            Updater()
-
-    def test_mutual_exclude_bot_private_key(self):
-        bot = Bot('123:zyxw')
-        with pytest.raises(ValueError):
-            Updater(bot=bot, private_key=b'key')
-
-    def test_mutual_exclude_bot_dispatcher(self, bot):
-        dispatcher = Dispatcher(bot, None)
-        bot = Bot('123:zyxw')
-        with pytest.raises(ValueError):
-            Updater(bot=bot, dispatcher=dispatcher)
-
-    def test_mutual_exclude_persistence_dispatcher(self, bot):
-        dispatcher = Dispatcher(bot, None)
-        persistence = DictPersistence()
-        with pytest.raises(ValueError):
-            Updater(dispatcher=dispatcher, persistence=persistence)
-
-    def test_mutual_exclude_workers_dispatcher(self, bot):
-        dispatcher = Dispatcher(bot, None)
-        with pytest.raises(ValueError):
-            Updater(dispatcher=dispatcher, workers=8)
-
-    def test_mutual_exclude_custom_context_dispatcher(self):
-        dispatcher = Dispatcher(None, None)
-        with pytest.raises(ValueError):
-            Updater(dispatcher=dispatcher, context_types=True)
-
-    def test_defaults_warning(self, bot):
-        with pytest.warns(PTBDeprecationWarning, match='no effect when a Bot is passed'):
-            Updater(bot=bot, defaults=Defaults())
->>>>>>> 2c44dc0d
+        assert temp_var['a'] != 0