--- conflicted
+++ resolved
@@ -50,13 +50,9 @@
 from telegram.error import Unauthorized, InvalidToken, TimedOut, RetryAfter
 from telegram.ext import (
     Updater,
-    Dispatcher,
-    DictPersistence,
-    Defaults,
     InvalidCallbackData,
     ExtBot,
 )
-from telegram.utils.deprecate import TelegramDeprecationWarning
 from telegram.ext.utils.webhookhandler import WebhookServer
 
 signalskip = pytest.mark.skipif(
@@ -656,52 +652,4 @@
         # If we get this far, idle() ran through
         sleep(0.5)
         assert updater.running is False
-<<<<<<< HEAD
-        assert temp_var['a'] != 0
-=======
-        assert temp_var['a'] != 0
-
-    def test_create_bot(self):
-        updater = Updater('123:abcd')
-        assert updater.bot is not None
-
-    def test_mutual_exclude_token_bot(self):
-        bot = Bot('123:zyxw')
-        with pytest.raises(ValueError):
-            Updater(token='123:abcd', bot=bot)
-
-    def test_no_token_or_bot_or_dispatcher(self):
-        with pytest.raises(ValueError):
-            Updater()
-
-    def test_mutual_exclude_bot_private_key(self):
-        bot = Bot('123:zyxw')
-        with pytest.raises(ValueError):
-            Updater(bot=bot, private_key=b'key')
-
-    def test_mutual_exclude_bot_dispatcher(self, bot):
-        dispatcher = Dispatcher(bot, None)
-        bot = Bot('123:zyxw')
-        with pytest.raises(ValueError):
-            Updater(bot=bot, dispatcher=dispatcher)
-
-    def test_mutual_exclude_persistence_dispatcher(self, bot):
-        dispatcher = Dispatcher(bot, None)
-        persistence = DictPersistence()
-        with pytest.raises(ValueError):
-            Updater(dispatcher=dispatcher, persistence=persistence)
-
-    def test_mutual_exclude_workers_dispatcher(self, bot):
-        dispatcher = Dispatcher(bot, None)
-        with pytest.raises(ValueError):
-            Updater(dispatcher=dispatcher, workers=8)
-
-    def test_mutual_exclude_custom_context_dispatcher(self):
-        dispatcher = Dispatcher(None, None)
-        with pytest.raises(ValueError):
-            Updater(dispatcher=dispatcher, context_types=True)
-
-    def test_defaults_warning(self, bot):
-        with pytest.warns(TelegramDeprecationWarning, match='no effect when a Bot is passed'):
-            Updater(bot=bot, defaults=Defaults())
->>>>>>> 48698ea4
+        assert temp_var['a'] != 0