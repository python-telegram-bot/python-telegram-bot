#!/usr/bin/env python
#
# A library that provides a Python interface to the Telegram Bot API
# Copyright (C) 2015-2021
# Leandro Toledo de Souza <devs@python-telegram-bot.org>
#
# This program is free software: you can redistribute it and/or modify
# it under the terms of the GNU Lesser Public License as published by
# the Free Software Foundation, either version 3 of the License, or
# (at your option) any later version.
#
# This program is distributed in the hope that it will be useful,
# but WITHOUT ANY WARRANTY; without even the implied warranty of
# MERCHANTABILITY or FITNESS FOR A PARTICULAR PURPOSE.  See the
# GNU Lesser Public License for more details.
#
# You should have received a copy of the GNU Lesser Public License
# along with this program.  If not, see [http://www.gnu.org/licenses/].
import asyncio
import logging
import os
import signal
import sys
import threading
from contextlib import contextmanager

from flaky import flaky
from functools import partial
from queue import Queue, Empty
from random import randrange
from threading import Thread, Event
from time import sleep

from urllib.request import Request, urlopen
from urllib.error import HTTPError

import pytest

<<<<<<< HEAD
from telegram import TelegramError, Message, User, Chat, Update, Bot, CallbackQuery
from telegram.error import Unauthorized, InvalidToken, TimedOut, RetryAfter, InvalidCallbackData
from telegram.ext import Updater, Dispatcher, BasePersistence

signalskip = pytest.mark.skipif(sys.platform == 'win32',
                                reason='Can\'t send signals without stopping '
                                       'whole process on windows')


if sys.platform.startswith("win") and sys.version_info >= (3, 8):
    """set default asyncio policy to be compatible with tornado
    Tornado 6 (at least) is not compatible with the default
    asyncio implementation on Windows
    Pick the older SelectorEventLoopPolicy on Windows
    if the known-incompatible default policy is in use.
    do this as early as possible to make it a low priority and overrideable
    ref: https://github.com/tornadoweb/tornado/issues/2608
    TODO: if/when tornado supports the defaults in asyncio,
            remove and bump tornado requirement for py38
    Copied from https://github.com/ipython/ipykernel/pull/456/
    """
    try:
        from asyncio import (
            WindowsProactorEventLoopPolicy,
            WindowsSelectorEventLoopPolicy,
        )
    except ImportError:
        pass
        # not affected
    else:
        if type(asyncio.get_event_loop_policy()) is WindowsProactorEventLoopPolicy:
            # WindowsProactorEventLoopPolicy is not compatible with tornado 6
            # fallback to the pre-3.8 default of Selector
            asyncio.set_event_loop_policy(WindowsSelectorEventLoopPolicy())
=======
from telegram import TelegramError, Message, User, Chat, Update, Bot
from telegram.error import Unauthorized, InvalidToken, TimedOut, RetryAfter
from telegram.ext import Updater, Dispatcher, DictPersistence, Defaults
from telegram.utils.deprecate import TelegramDeprecationWarning
from telegram.utils.webhookhandler import WebhookServer

signalskip = pytest.mark.skipif(
    sys.platform == 'win32',
    reason='Can\'t send signals without stopping ' 'whole process on windows',
)


ASYNCIO_LOCK = threading.Lock()
>>>>>>> 07b6ee69


@contextmanager
def set_asyncio_event_loop(loop):
    with ASYNCIO_LOCK:
        try:
            orig_lop = asyncio.get_event_loop()
        except RuntimeError:
            orig_lop = None
        asyncio.set_event_loop(loop)
        try:
            yield
        finally:
            asyncio.set_event_loop(orig_lop)


class TestUpdater:
    message_count = 0
    received = None
    attempts = 0
    err_handler_called = Event()
    cb_handler_called = Event()
    offset = 0

    @pytest.fixture(autouse=True)
    def reset(self):
        self.message_count = 0
        self.received = None
        self.attempts = 0
        self.err_handler_called.clear()
        self.cb_handler_called.clear()

    def error_handler(self, bot, update, error):
        self.received = error.message
        self.err_handler_called.set()

    def callback(self, bot, update):
        self.received = update.message.text
        self.cb_handler_called.set()

    @pytest.mark.parametrize(
        ('error',),
        argvalues=[(TelegramError('Test Error 2'),), (Unauthorized('Test Unauthorized'),)],
        ids=('TelegramError', 'Unauthorized'),
    )
    def test_get_updates_normal_err(self, monkeypatch, updater, error):
        def test(*args, **kwargs):
            raise error

        monkeypatch.setattr(updater.bot, 'get_updates', test)
        monkeypatch.setattr(updater.bot, 'set_webhook', lambda *args, **kwargs: True)
        updater.dispatcher.add_error_handler(self.error_handler)
        updater.start_polling(0.01)

        # Make sure that the error handler was called
        self.err_handler_called.wait()
        assert self.received == error.message

        # Make sure that Updater polling thread keeps running
        self.err_handler_called.clear()
        self.err_handler_called.wait()

    def test_get_updates_bailout_err(self, monkeypatch, updater, caplog):
        error = InvalidToken()

        def test(*args, **kwargs):
            raise error

        with caplog.at_level(logging.DEBUG):
            monkeypatch.setattr(updater.bot, 'get_updates', test)
            monkeypatch.setattr(updater.bot, 'set_webhook', lambda *args, **kwargs: True)
            updater.dispatcher.add_error_handler(self.error_handler)
            updater.start_polling(0.01)
            assert self.err_handler_called.wait(1) is not True

        sleep(1)
        # NOTE: This test might hit a race condition and fail (though the 1 seconds delay above
        #       should work around it).
        # NOTE: Checking Updater.running is problematic because it is not set to False when there's
        #       an unhandled exception.
        # TODO: We should have a way to poll Updater status and decide if it's running or not.
        import pprint

        pprint.pprint([rec.getMessage() for rec in caplog.get_records('call')])
        assert any(
            f'unhandled exception in Bot:{updater.bot.id}:updater' in rec.getMessage()
            for rec in caplog.get_records('call')
        )

    @pytest.mark.parametrize(
        ('error',), argvalues=[(RetryAfter(0.01),), (TimedOut(),)], ids=('RetryAfter', 'TimedOut')
    )
    def test_get_updates_retries(self, monkeypatch, updater, error):
        event = Event()

        def test(*args, **kwargs):
            event.set()
            raise error

        monkeypatch.setattr(updater.bot, 'get_updates', test)
        monkeypatch.setattr(updater.bot, 'set_webhook', lambda *args, **kwargs: True)
        updater.dispatcher.add_error_handler(self.error_handler)
        updater.start_polling(0.01)

        # Make sure that get_updates was called, but not the error handler
        event.wait()
        assert self.err_handler_called.wait(0.5) is not True
        assert self.received != error.message

        # Make sure that Updater polling thread keeps running
        event.clear()
        event.wait()
        assert self.err_handler_called.wait(0.5) is not True

    def test_get_updates_invalid_callback_data_error(self, monkeypatch, updater):
        error = InvalidCallbackData(update_id=7)
        error.message = 'This should not be passed to the update queue!'

        def test(*args, **kwargs):
            return [error]

        monkeypatch.setattr(updater.bot, 'get_updates', test)
        monkeypatch.setattr(updater.bot, 'set_webhook', lambda *args, **kwargs: True)
        updater.dispatcher.add_error_handler(self.error_handler)
        updater.start_polling(0.01)

        assert self.received != error.message

    def test_webhook(self, monkeypatch, updater):
        q = Queue()
        monkeypatch.setattr(updater.bot, 'set_webhook', lambda *args, **kwargs: True)
        monkeypatch.setattr(updater.bot, 'delete_webhook', lambda *args, **kwargs: True)
        monkeypatch.setattr('telegram.ext.Dispatcher.process_update', lambda _, u: q.put(u))

        ip = '127.0.0.1'
        port = randrange(1024, 49152)  # Select random port
        updater.start_webhook(ip, port, url_path='TOKEN')
        sleep(0.2)
        try:
            # Now, we send an update to the server via urlopen
            update = Update(
                1,
                message=Message(
                    1, None, Chat(1, ''), from_user=User(1, '', False), text='Webhook'
                ),
            )
            self._send_webhook_msg(ip, port, update.to_json(), 'TOKEN')
            sleep(0.2)
            assert q.get(False) == update

            # Returns 404 if path is incorrect
            with pytest.raises(HTTPError) as excinfo:
                self._send_webhook_msg(ip, port, None, 'webookhandler.py')
            assert excinfo.value.code == 404

            with pytest.raises(HTTPError) as excinfo:
                self._send_webhook_msg(
                    ip, port, None, 'webookhandler.py', get_method=lambda: 'HEAD'
                )
            assert excinfo.value.code == 404

            # Test multiple shutdown() calls
            updater.httpd.shutdown()
        finally:
            updater.httpd.shutdown()
            sleep(0.2)
            assert not updater.httpd.is_running
            updater.stop()

<<<<<<< HEAD
    def test_webhook_invalid_callback_data(self, monkeypatch, updater):
        updater.bot.arbitrary_callback_data = True
        q = Queue()
        monkeypatch.setattr(updater.bot, 'set_webhook', lambda *args, **kwargs: True)
        monkeypatch.setattr(updater.bot, 'delete_webhook', lambda *args, **kwargs: True)
        monkeypatch.setattr('telegram.ext.Dispatcher.process_update', lambda _, u: q.put(u))

        ip = '127.0.0.1'
        port = randrange(1024, 49152)  # Select random port
        updater.start_webhook(
            ip,
            port,
            url_path='TOKEN')
        sleep(.2)
        try:
            # Now, we send an update to the server via urlopen
            update = Update(1, callback_query=CallbackQuery(
                id=1, from_user=None, chat_instance=123, data='invalid data', message=Message(
                    1, User(1, '', False), None, Chat(1, ''), text='Webhook')))
            self._send_webhook_msg(ip, port, update.to_json(), 'TOKEN')
            sleep(.2)
            # Make sure the update wasn't accepted and the queue is empty
            with pytest.raises(Empty):
                assert q.get(False)

            # Returns 404 if path is incorrect
            with pytest.raises(HTTPError) as excinfo:
                self._send_webhook_msg(ip, port, None, 'webookhandler.py')
            assert excinfo.value.code == 404

            with pytest.raises(HTTPError) as excinfo:
                self._send_webhook_msg(ip, port, None, 'webookhandler.py',
                                       get_method=lambda: 'HEAD')
            assert excinfo.value.code == 404

            # Test multiple shutdown() calls
            updater.httpd.shutdown()
        finally:
            updater.httpd.shutdown()
            sleep(.2)
            assert not updater.httpd.is_running
            updater.stop()

        # Reset b/c bots scope is session
        updater.bot.arbitrary_callback_data = False

    def test_webhook_ssl(self, monkeypatch, updater):
=======
    def test_start_webhook_no_warning_or_error_logs(self, caplog, updater, monkeypatch):
>>>>>>> 07b6ee69
        monkeypatch.setattr(updater.bot, 'set_webhook', lambda *args, **kwargs: True)
        monkeypatch.setattr(updater.bot, 'delete_webhook', lambda *args, **kwargs: True)
        # prevent api calls from @info decorator when updater.bot.id is used in thread names
        monkeypatch.setattr(updater.bot, 'bot', User(id=123, first_name='bot', is_bot=True))
        monkeypatch.setattr(updater.bot, '_commands', [])

        ip = '127.0.0.1'
        port = randrange(1024, 49152)  # Select random port
        with caplog.at_level(logging.WARNING):
            updater.start_webhook(ip, port)
            updater.stop()
        assert not caplog.records

    @pytest.mark.skipif(
        os.name != 'nt' or sys.version_info < (3, 8),
        reason='Workaround only relevant on windows with py3.8+',
    )
    def test_start_webhook_ensure_event_loop(self, updater, monkeypatch):
        def serve_forever(self, force_event_loop=False, ready=None):
            with self.server_lock:
                self.is_running = True
                self._ensure_event_loop(force_event_loop=force_event_loop)

                if ready is not None:
                    ready.set()

        monkeypatch.setattr(WebhookServer, 'serve_forever', serve_forever)
        monkeypatch.setattr(updater.bot, 'set_webhook', lambda *args, **kwargs: True)
        monkeypatch.setattr(updater.bot, 'delete_webhook', lambda *args, **kwargs: True)

        ip = '127.0.0.1'
        port = randrange(1024, 49152)  # Select random port

        with set_asyncio_event_loop(None):
            updater._start_webhook(
                ip,
                port,
                url_path='TOKEN',
                cert=None,
                key=None,
                bootstrap_retries=0,
                clean=False,
                webhook_url=None,
                allowed_updates=None,
            )

            assert isinstance(asyncio.get_event_loop(), asyncio.SelectorEventLoop)

    @pytest.mark.skipif(
        os.name != 'nt' or sys.version_info < (3, 8),
        reason='Workaround only relevant on windows with py3.8+',
    )
    def test_start_webhook_force_event_loop_false(self, updater, monkeypatch):
        monkeypatch.setattr(updater.bot, 'set_webhook', lambda *args, **kwargs: True)
        monkeypatch.setattr(updater.bot, 'delete_webhook', lambda *args, **kwargs: True)

        ip = '127.0.0.1'
        port = randrange(1024, 49152)  # Select random port

        with set_asyncio_event_loop(asyncio.ProactorEventLoop()):
            with pytest.raises(TypeError, match='`ProactorEventLoop` is incompatible'):
                updater._start_webhook(
                    ip,
                    port,
                    url_path='TOKEN',
                    cert=None,
                    key=None,
                    bootstrap_retries=0,
                    clean=False,
                    webhook_url=None,
                    allowed_updates=None,
                )

    @pytest.mark.skipif(
        os.name != 'nt' or sys.version_info < (3, 8),
        reason='Workaround only relevant on windows with py3.8+',
    )
    def test_start_webhook_force_event_loop_true(self, updater, monkeypatch):
        def serve_forever(self, force_event_loop=False, ready=None):
            with self.server_lock:
                self.is_running = True
                self._ensure_event_loop(force_event_loop=force_event_loop)

                if ready is not None:
                    ready.set()

        monkeypatch.setattr(WebhookServer, 'serve_forever', serve_forever)
        monkeypatch.setattr(updater.bot, 'set_webhook', lambda *args, **kwargs: True)
        monkeypatch.setattr(updater.bot, 'delete_webhook', lambda *args, **kwargs: True)

        ip = '127.0.0.1'
        port = randrange(1024, 49152)  # Select random port

        with set_asyncio_event_loop(asyncio.ProactorEventLoop()):
            updater._start_webhook(
                ip,
                port,
                url_path='TOKEN',
                cert=None,
                key=None,
                bootstrap_retries=0,
                clean=False,
                webhook_url=None,
                allowed_updates=None,
                force_event_loop=True,
            )
            assert isinstance(asyncio.get_event_loop(), asyncio.ProactorEventLoop)

    def test_webhook_ssl(self, monkeypatch, updater):
        monkeypatch.setattr(updater.bot, 'set_webhook', lambda *args, **kwargs: True)
        monkeypatch.setattr(updater.bot, 'delete_webhook', lambda *args, **kwargs: True)
        ip = '127.0.0.1'
        port = randrange(1024, 49152)  # Select random port
        tg_err = False
        try:
            updater._start_webhook(
                ip,
                port,
                url_path='TOKEN',
                cert='./tests/test_updater.py',
                key='./tests/test_updater.py',
                bootstrap_retries=0,
                clean=False,
                webhook_url=None,
                allowed_updates=None,
            )
        except TelegramError:
            tg_err = True
        assert tg_err

    def test_webhook_no_ssl(self, monkeypatch, updater):
        q = Queue()
        monkeypatch.setattr(updater.bot, 'set_webhook', lambda *args, **kwargs: True)
        monkeypatch.setattr(updater.bot, 'delete_webhook', lambda *args, **kwargs: True)
        monkeypatch.setattr('telegram.ext.Dispatcher.process_update', lambda _, u: q.put(u))

        ip = '127.0.0.1'
        port = randrange(1024, 49152)  # Select random port
        updater.start_webhook(ip, port, webhook_url=None)
        sleep(0.2)

        # Now, we send an update to the server via urlopen
        update = Update(
            1,
            message=Message(1, None, Chat(1, ''), from_user=User(1, '', False), text='Webhook 2'),
        )
        self._send_webhook_msg(ip, port, update.to_json())
        sleep(0.2)
        assert q.get(False) == update
        updater.stop()

    @pytest.mark.parametrize(('error',), argvalues=[(TelegramError(''),)], ids=('TelegramError',))
    def test_bootstrap_retries_success(self, monkeypatch, updater, error):
        retries = 2

        def attempt(*args, **kwargs):
            if self.attempts < retries:
                self.attempts += 1
                raise error

        monkeypatch.setattr(updater.bot, 'set_webhook', attempt)

        updater.running = True
        updater._bootstrap(retries, False, 'path', None, bootstrap_interval=0)
        assert self.attempts == retries

    @pytest.mark.parametrize(
        ('error', 'attempts'),
        argvalues=[(TelegramError(''), 2), (Unauthorized(''), 1), (InvalidToken(), 1)],
        ids=('TelegramError', 'Unauthorized', 'InvalidToken'),
    )
    def test_bootstrap_retries_error(self, monkeypatch, updater, error, attempts):
        retries = 1

        def attempt(*args, **kwargs):
            self.attempts += 1
            raise error

        monkeypatch.setattr(updater.bot, 'set_webhook', attempt)

        updater.running = True
        with pytest.raises(type(error)):
            updater._bootstrap(retries, False, 'path', None, bootstrap_interval=0)
        assert self.attempts == attempts

    def test_bootstrap_clean_updates(self, monkeypatch, updater):
        clean = True
        expected_id = 4
        self.offset = 0

        def get_updates(*args, **kwargs):
            # we're hitting this func twice
            # 1. no args, return list of updates
            # 2. with 1 arg, int => if int == expected_id => test successful

            # case 2
            # 2nd call from bootstrap____clean
            # we should be called with offset = 4
            # save value passed in self.offset for assert down below
            if len(args) > 0:
                self.offset = int(args[0])
                return []

            class FakeUpdate:
                def __init__(self, update_id):
                    self.update_id = update_id

            # case 1
            # return list of obj's

            # build list of fake updates
            # returns list of 4 objects with
            # update_id's 0, 1, 2 and 3
            return [FakeUpdate(i) for i in range(0, expected_id)]

        monkeypatch.setattr(updater.bot, 'get_updates', get_updates)

        updater.running = True
        updater._bootstrap(1, clean, None, None, bootstrap_interval=0)
        assert self.offset == expected_id

    @flaky(3, 1)
    def test_webhook_invalid_posts(self, updater):
        ip = '127.0.0.1'
        port = randrange(1024, 49152)  # select random port for travis
        thr = Thread(
            target=updater._start_webhook, args=(ip, port, '', None, None, 0, False, None, None)
        )
        thr.start()

        sleep(0.2)

        try:
            with pytest.raises(HTTPError) as excinfo:
                self._send_webhook_msg(
                    ip, port, '<root><bla>data</bla></root>', content_type='application/xml'
                )
            assert excinfo.value.code == 403

            with pytest.raises(HTTPError) as excinfo:
                self._send_webhook_msg(ip, port, 'dummy-payload', content_len=-2)
            assert excinfo.value.code == 500

            # TODO: prevent urllib or the underlying from adding content-length
            # with pytest.raises(HTTPError) as excinfo:
            #     self._send_webhook_msg(ip, port, 'dummy-payload', content_len=None)
            # assert excinfo.value.code == 411

            with pytest.raises(HTTPError):
                self._send_webhook_msg(ip, port, 'dummy-payload', content_len='not-a-number')
            assert excinfo.value.code == 500

        finally:
            updater.httpd.shutdown()
            thr.join()

    def _send_webhook_msg(
        self,
        ip,
        port,
        payload_str,
        url_path='',
        content_len=-1,
        content_type='application/json',
        get_method=None,
    ):
        headers = {
            'content-type': content_type,
        }

        if not payload_str:
            content_len = None
            payload = None
        else:
            payload = bytes(payload_str, encoding='utf-8')

        if content_len == -1:
            content_len = len(payload)

        if content_len is not None:
            headers['content-length'] = str(content_len)

        url = f'http://{ip}:{port}/{url_path}'

        req = Request(url, data=payload, headers=headers)

        if get_method is not None:
            req.get_method = get_method

        return urlopen(req)

    def signal_sender(self, updater):
        sleep(0.2)
        while not updater.running:
            sleep(0.2)

        os.kill(os.getpid(), signal.SIGTERM)

    @signalskip
    def test_idle(self, updater, caplog):
        updater.start_polling(0.01)
        Thread(target=partial(self.signal_sender, updater=updater)).start()

        with caplog.at_level(logging.INFO):
            updater.idle()

        rec = caplog.records[-2]
        assert rec.getMessage().startswith(f'Received signal {signal.SIGTERM}')
        assert rec.levelname == 'INFO'

        rec = caplog.records[-1]
        assert rec.getMessage().startswith('Scheduler has been shut down')
        assert rec.levelname == 'INFO'

        # If we get this far, idle() ran through
        sleep(0.5)
        assert updater.running is False

    @signalskip
    def test_user_signal(self, updater):
        temp_var = {'a': 0}

        def user_signal_inc(signum, frame):
            temp_var['a'] = 1

        updater.user_sig_handler = user_signal_inc
        updater.start_polling(0.01)
        Thread(target=partial(self.signal_sender, updater=updater)).start()
        updater.idle()
        # If we get this far, idle() ran through
        sleep(0.5)
        assert updater.running is False
        assert temp_var['a'] != 0

    def test_create_bot(self):
        updater = Updater('123:abcd')
        assert updater.bot is not None

    def test_mutual_exclude_token_bot(self):
        bot = Bot('123:zyxw')
        with pytest.raises(ValueError):
            Updater(token='123:abcd', bot=bot)

    def test_no_token_or_bot_or_dispatcher(self):
        with pytest.raises(ValueError):
            Updater()

    def test_mutual_exclude_bot_private_key(self):
        bot = Bot('123:zyxw')
        with pytest.raises(ValueError):
            Updater(bot=bot, private_key=b'key')

    def test_mutual_exclude_bot_dispatcher(self, bot):
        dispatcher = Dispatcher(bot, None)
        bot = Bot('123:zyxw')
        with pytest.raises(ValueError):
            Updater(bot=bot, dispatcher=dispatcher)

<<<<<<< HEAD
    def test_mutual_exclude_persistence_dispatcher(self, bot):
        dispatcher = Dispatcher(bot, None)
        persistence = BasePersistence()
=======
    def test_mutual_exclude_persistence_dispatcher(self):
        dispatcher = Dispatcher(None, None)
        persistence = DictPersistence()
>>>>>>> 07b6ee69
        with pytest.raises(ValueError):
            Updater(dispatcher=dispatcher, persistence=persistence)

    def test_mutual_exclude_workers_dispatcher(self, bot):
        dispatcher = Dispatcher(bot, None)
        with pytest.raises(ValueError):
            Updater(dispatcher=dispatcher, workers=8)

    def test_mutual_exclude_use_context_dispatcher(self, bot):
        dispatcher = Dispatcher(bot, None)
        use_context = not dispatcher.use_context
        with pytest.raises(ValueError):
            Updater(dispatcher=dispatcher, use_context=use_context)

    def test_defaults_warning(self, bot):
        with pytest.warns(TelegramDeprecationWarning, match='no effect when a Bot is passed'):
            Updater(bot=bot, defaults=Defaults())<|MERGE_RESOLUTION|>--- conflicted
+++ resolved
@@ -36,44 +36,8 @@
 
 import pytest
 
-<<<<<<< HEAD
 from telegram import TelegramError, Message, User, Chat, Update, Bot, CallbackQuery
 from telegram.error import Unauthorized, InvalidToken, TimedOut, RetryAfter, InvalidCallbackData
-from telegram.ext import Updater, Dispatcher, BasePersistence
-
-signalskip = pytest.mark.skipif(sys.platform == 'win32',
-                                reason='Can\'t send signals without stopping '
-                                       'whole process on windows')
-
-
-if sys.platform.startswith("win") and sys.version_info >= (3, 8):
-    """set default asyncio policy to be compatible with tornado
-    Tornado 6 (at least) is not compatible with the default
-    asyncio implementation on Windows
-    Pick the older SelectorEventLoopPolicy on Windows
-    if the known-incompatible default policy is in use.
-    do this as early as possible to make it a low priority and overrideable
-    ref: https://github.com/tornadoweb/tornado/issues/2608
-    TODO: if/when tornado supports the defaults in asyncio,
-            remove and bump tornado requirement for py38
-    Copied from https://github.com/ipython/ipykernel/pull/456/
-    """
-    try:
-        from asyncio import (
-            WindowsProactorEventLoopPolicy,
-            WindowsSelectorEventLoopPolicy,
-        )
-    except ImportError:
-        pass
-        # not affected
-    else:
-        if type(asyncio.get_event_loop_policy()) is WindowsProactorEventLoopPolicy:
-            # WindowsProactorEventLoopPolicy is not compatible with tornado 6
-            # fallback to the pre-3.8 default of Selector
-            asyncio.set_event_loop_policy(WindowsSelectorEventLoopPolicy())
-=======
-from telegram import TelegramError, Message, User, Chat, Update, Bot
-from telegram.error import Unauthorized, InvalidToken, TimedOut, RetryAfter
 from telegram.ext import Updater, Dispatcher, DictPersistence, Defaults
 from telegram.utils.deprecate import TelegramDeprecationWarning
 from telegram.utils.webhookhandler import WebhookServer
@@ -85,7 +49,6 @@
 
 
 ASYNCIO_LOCK = threading.Lock()
->>>>>>> 07b6ee69
 
 
 @contextmanager
@@ -255,57 +218,7 @@
             assert not updater.httpd.is_running
             updater.stop()
 
-<<<<<<< HEAD
-    def test_webhook_invalid_callback_data(self, monkeypatch, updater):
-        updater.bot.arbitrary_callback_data = True
-        q = Queue()
-        monkeypatch.setattr(updater.bot, 'set_webhook', lambda *args, **kwargs: True)
-        monkeypatch.setattr(updater.bot, 'delete_webhook', lambda *args, **kwargs: True)
-        monkeypatch.setattr('telegram.ext.Dispatcher.process_update', lambda _, u: q.put(u))
-
-        ip = '127.0.0.1'
-        port = randrange(1024, 49152)  # Select random port
-        updater.start_webhook(
-            ip,
-            port,
-            url_path='TOKEN')
-        sleep(.2)
-        try:
-            # Now, we send an update to the server via urlopen
-            update = Update(1, callback_query=CallbackQuery(
-                id=1, from_user=None, chat_instance=123, data='invalid data', message=Message(
-                    1, User(1, '', False), None, Chat(1, ''), text='Webhook')))
-            self._send_webhook_msg(ip, port, update.to_json(), 'TOKEN')
-            sleep(.2)
-            # Make sure the update wasn't accepted and the queue is empty
-            with pytest.raises(Empty):
-                assert q.get(False)
-
-            # Returns 404 if path is incorrect
-            with pytest.raises(HTTPError) as excinfo:
-                self._send_webhook_msg(ip, port, None, 'webookhandler.py')
-            assert excinfo.value.code == 404
-
-            with pytest.raises(HTTPError) as excinfo:
-                self._send_webhook_msg(ip, port, None, 'webookhandler.py',
-                                       get_method=lambda: 'HEAD')
-            assert excinfo.value.code == 404
-
-            # Test multiple shutdown() calls
-            updater.httpd.shutdown()
-        finally:
-            updater.httpd.shutdown()
-            sleep(.2)
-            assert not updater.httpd.is_running
-            updater.stop()
-
-        # Reset b/c bots scope is session
-        updater.bot.arbitrary_callback_data = False
-
-    def test_webhook_ssl(self, monkeypatch, updater):
-=======
     def test_start_webhook_no_warning_or_error_logs(self, caplog, updater, monkeypatch):
->>>>>>> 07b6ee69
         monkeypatch.setattr(updater.bot, 'set_webhook', lambda *args, **kwargs: True)
         monkeypatch.setattr(updater.bot, 'delete_webhook', lambda *args, **kwargs: True)
         # prevent api calls from @info decorator when updater.bot.id is used in thread names
@@ -413,6 +326,57 @@
                 force_event_loop=True,
             )
             assert isinstance(asyncio.get_event_loop(), asyncio.ProactorEventLoop)
+
+    def test_webhook_invalid_callback_data(self, monkeypatch, updater):
+        updater.bot.arbitrary_callback_data = True
+        q = Queue()
+        monkeypatch.setattr(updater.bot, 'set_webhook', lambda *args, **kwargs: True)
+        monkeypatch.setattr(updater.bot, 'delete_webhook', lambda *args, **kwargs: True)
+        monkeypatch.setattr('telegram.ext.Dispatcher.process_update', lambda _, u: q.put(u))
+
+        ip = '127.0.0.1'
+        port = randrange(1024, 49152)  # Select random port
+        updater.start_webhook(ip, port, url_path='TOKEN')
+        sleep(0.2)
+        try:
+            # Now, we send an update to the server via urlopen
+            update = Update(
+                1,
+                callback_query=CallbackQuery(
+                    id=1,
+                    from_user=None,
+                    chat_instance=123,
+                    data='invalid data',
+                    message=Message(1, User(1, '', False), None, Chat(1, ''), text='Webhook'),
+                ),
+            )
+            self._send_webhook_msg(ip, port, update.to_json(), 'TOKEN')
+            sleep(0.2)
+            # Make sure the update wasn't accepted and the queue is empty
+            with pytest.raises(Empty):
+                assert q.get(False)
+
+            # Returns 404 if path is incorrect
+            with pytest.raises(HTTPError) as excinfo:
+                self._send_webhook_msg(ip, port, None, 'webookhandler.py')
+            assert excinfo.value.code == 404
+
+            with pytest.raises(HTTPError) as excinfo:
+                self._send_webhook_msg(
+                    ip, port, None, 'webookhandler.py', get_method=lambda: 'HEAD'
+                )
+            assert excinfo.value.code == 404
+
+            # Test multiple shutdown() calls
+            updater.httpd.shutdown()
+        finally:
+            updater.httpd.shutdown()
+            sleep(0.2)
+            assert not updater.httpd.is_running
+            updater.stop()
+
+        # Reset b/c bots scope is session
+        updater.bot.arbitrary_callback_data = False
 
     def test_webhook_ssl(self, monkeypatch, updater):
         monkeypatch.setattr(updater.bot, 'set_webhook', lambda *args, **kwargs: True)
@@ -664,15 +628,9 @@
         with pytest.raises(ValueError):
             Updater(bot=bot, dispatcher=dispatcher)
 
-<<<<<<< HEAD
     def test_mutual_exclude_persistence_dispatcher(self, bot):
         dispatcher = Dispatcher(bot, None)
-        persistence = BasePersistence()
-=======
-    def test_mutual_exclude_persistence_dispatcher(self):
-        dispatcher = Dispatcher(None, None)
         persistence = DictPersistence()
->>>>>>> 07b6ee69
         with pytest.raises(ValueError):
             Updater(dispatcher=dispatcher, persistence=persistence)
 
