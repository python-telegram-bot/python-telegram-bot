--- conflicted
+++ resolved
@@ -119,20 +119,8 @@
 
         self._id_attrs = (self.keyboard,)
 
-<<<<<<< HEAD
         self._freeze()
 
-    def to_dict(self, recursive: bool = True) -> JSONDict:
-        """See :meth:`telegram.TelegramObject.to_dict`."""
-        data = super().to_dict(recursive=recursive)
-
-        data["keyboard"] = []
-        for row in self.keyboard:
-            data["keyboard"].append([button.to_dict() for button in row])
-        return data
-
-=======
->>>>>>> b44af136
     @classmethod
     def from_button(
         cls,
