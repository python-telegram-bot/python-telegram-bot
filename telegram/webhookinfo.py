#!/usr/bin/env python
#
# A library that provides a Python interface to the Telegram Bot API
# Copyright (C) 2015-2020
# Leandro Toledo de Souza <devs@python-telegram-bot.org>
#
# This program is free software: you can redistribute it and/or modify
# it under the terms of the GNU Lesser Public License as published by
# the Free Software Foundation, either version 3 of the License, or
# (at your option) any later version.
#
# This program is distributed in the hope that it will be useful,
# but WITHOUT ANY WARRANTY; without even the implied warranty of
# MERCHANTABILITY or FITNESS FOR A PARTICULAR PURPOSE.  See the
# GNU Lesser Public License for more details.
#
# You should have received a copy of the GNU Lesser Public License
# along with this program.  If not, see [http://www.gnu.org/licenses/].
"""This module contains an object that represents a Telegram WebhookInfo."""

from telegram import TelegramObject
from typing import Any, List


class WebhookInfo(TelegramObject):
    """This object represents a Telegram WebhookInfo.

    Contains information about the current status of a webhook.

    Objects of this class are comparable in terms of equality. Two objects of this class are
    considered equal, if their :attr:`url`, :attr:`has_custom_certificate`,
    :attr:`pending_update_count`, :attr:`last_error_date`, :attr:`last_error_message`,
    :attr:`max_connections` and :attr:`allowed_updates` are equal.

    Attributes:
        url (:obj:`str`): Webhook URL.
        has_custom_certificate (:obj:`bool`): If a custom certificate was provided for webhook.
        pending_update_count (:obj:`int`): Number of updates awaiting delivery.
        last_error_date (:obj:`int`): Optional. Unix time for the most recent error that happened.
        last_error_message (:obj:`str`): Optional. Error message in human-readable format.
        max_connections (:obj:`int`): Optional. Maximum allowed number of simultaneous HTTPS
            connections.
        allowed_updates (List[:obj:`str`]): Optional. A list of update types the bot is subscribed
            to.

    Args:
        url (:obj:`str`): Webhook URL, may be empty if webhook is not set up.
        has_custom_certificate (:obj:`bool`): True, if a custom certificate was provided for
            webhook certificate checks.
        pending_update_count (:obj:`int`): Number of updates awaiting delivery.
        last_error_date (:obj:`int`, optional): Unix time for the most recent error that happened
            when trying todeliver an update via webhook.
        last_error_message (:obj:`str`, optional): Error message in human-readable format for the
            most recent error that happened when trying to deliver an update via webhook.
        max_connections (:obj:`int`, optional): Maximum allowed number of simultaneous HTTPS
            connections to the webhook for update delivery.
        allowed_updates (List[:obj:`str`], optional): A list of update types the bot is subscribed
            to. Defaults to all update types.

    """

    def __init__(self,
                 url: str,
                 has_custom_certificate: bool,
                 pending_update_count: int,
                 last_error_date: int = None,
                 last_error_message: str = None,
                 max_connections: int = None,
                 allowed_updates: List[str] = None,
                 **kwargs: Any):
        # Required
        self.url = url
        self.has_custom_certificate = has_custom_certificate
        self.pending_update_count = pending_update_count
        self.last_error_date = last_error_date
        self.last_error_message = last_error_message
        self.max_connections = max_connections
<<<<<<< HEAD
        self.allowed_updates = allowed_updates
=======
        self.allowed_updates = allowed_updates

        self._id_attrs = (
            self.url,
            self.has_custom_certificate,
            self.pending_update_count,
            self.last_error_date,
            self.last_error_message,
            self.max_connections,
            self.allowed_updates,
        )

    @classmethod
    def de_json(cls, data, bot):
        if not data:
            return None

        return cls(**data)
>>>>>>> 1e29c1a7
<|MERGE_RESOLUTION|>--- conflicted
+++ resolved
@@ -75,9 +75,6 @@
         self.last_error_date = last_error_date
         self.last_error_message = last_error_message
         self.max_connections = max_connections
-<<<<<<< HEAD
-        self.allowed_updates = allowed_updates
-=======
         self.allowed_updates = allowed_updates
 
         self._id_attrs = (
@@ -88,12 +85,4 @@
             self.last_error_message,
             self.max_connections,
             self.allowed_updates,
-        )
-
-    @classmethod
-    def de_json(cls, data, bot):
-        if not data:
-            return None
-
-        return cls(**data)
->>>>>>> 1e29c1a7
+        )