--- conflicted
+++ resolved
@@ -835,14 +835,9 @@
             to_link = self.chat.username if self.chat.username else f"c/{str(self.chat.id)[4:]}"
             baselink = f"https://t.me/{to_link}/{self.message_id}"
 
-<<<<<<< HEAD
             # adds the thread for topics and replies
             if (self.is_topic_message and self.message_thread_id) or self.reply_to_message:
-=======
-            if self.is_topic_message and self.message_thread_id:
->>>>>>> e8d6bea1
                 baselink = f"{baselink}?thread={self.message_thread_id}"
-
             return baselink
         return None
 
