--- conflicted
+++ resolved
@@ -418,14 +418,9 @@
 
             .. versionadded:: 20.0
         reply_markup (:class:`telegram.InlineKeyboardMarkup`): Optional. Inline keyboard attached
-<<<<<<< HEAD
-            to the message.
-        is_topic_message (:obj:`bool`): Optional. True, if the message is sent to a forum topic.
-=======
             to the message. :paramref:`~telegram.InlineKeyboardButton.login_url` buttons are
             represented as ordinary url buttons.
-        is_topic_message (:obj:`bool`, optional): True, if the message is sent to a forum topic.
->>>>>>> 897105ca
+        is_topic_message (:obj:`bool`): Optional. True, if the message is sent to a forum topic.
 
             .. versionadded:: 20.0
         message_thread_id (:obj:`int`): Optional. Unique identifier of a message thread to which
