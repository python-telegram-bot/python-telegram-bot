#!/usr/bin/env python
# pylint: disable=too-many-instance-attributes, too-many-arguments
#
# A library that provides a Python interface to the Telegram Bot API
# Copyright (C) 2015-2024
# Leandro Toledo de Souza <devs@python-telegram-bot.org>
#
# This program is free software: you can redistribute it and/or modify
# it under the terms of the GNU Lesser Public License as published by
# the Free Software Foundation, either version 3 of the License, or
# (at your option) any later version.
#
# This program is distributed in the hope that it will be useful,
# but WITHOUT ANY WARRANTY; without even the implied warranty of
# MERCHANTABILITY or FITNESS FOR A PARTICULAR PURPOSE.  See the
# GNU Lesser Public License for more details.
#
# You should have received a copy of the GNU Lesser Public License
# along with this program.  If not, see [http://www.gnu.org/licenses/].
"""This module contains an object that represents a Telegram Message."""

import datetime
import re
from collections.abc import Sequence
from html import escape
from typing import TYPE_CHECKING, Optional, TypedDict, Union

from telegram._chat import Chat
from telegram._chatbackground import ChatBackground
from telegram._chatboost import ChatBoostAdded
from telegram._dice import Dice
from telegram._files.animation import Animation
from telegram._files.audio import Audio
from telegram._files.contact import Contact
from telegram._files.document import Document
from telegram._files.location import Location
from telegram._files.photosize import PhotoSize
from telegram._files.sticker import Sticker
from telegram._files.venue import Venue
from telegram._files.video import Video
from telegram._files.videonote import VideoNote
from telegram._files.voice import Voice
from telegram._forumtopic import (
    ForumTopicClosed,
    ForumTopicCreated,
    ForumTopicEdited,
    ForumTopicReopened,
    GeneralForumTopicHidden,
    GeneralForumTopicUnhidden,
)
from telegram._games.game import Game
from telegram._inline.inlinekeyboardmarkup import InlineKeyboardMarkup
from telegram._linkpreviewoptions import LinkPreviewOptions
from telegram._messageautodeletetimerchanged import MessageAutoDeleteTimerChanged
from telegram._messageentity import MessageEntity
from telegram._paidmedia import PaidMediaInfo
from telegram._passport.passportdata import PassportData
from telegram._payment.invoice import Invoice
from telegram._payment.refundedpayment import RefundedPayment
from telegram._payment.successfulpayment import SuccessfulPayment
from telegram._poll import Poll
from telegram._proximityalerttriggered import ProximityAlertTriggered
from telegram._reply import ReplyParameters
from telegram._shared import ChatShared, UsersShared
from telegram._story import Story
from telegram._telegramobject import TelegramObject
from telegram._user import User
from telegram._utils.argumentparsing import parse_sequence_arg
from telegram._utils.datetime import extract_tzinfo_from_defaults, from_timestamp
from telegram._utils.defaultvalue import DEFAULT_NONE, DefaultValue
from telegram._utils.entities import parse_message_entities, parse_message_entity
from telegram._utils.strings import TextEncoding
from telegram._utils.types import (
    CorrectOptionID,
    FileInput,
    JSONDict,
    MarkdownVersion,
    ODVInput,
    ReplyMarkup,
)
from telegram._utils.warnings import warn
from telegram._videochat import (
    VideoChatEnded,
    VideoChatParticipantsInvited,
    VideoChatScheduled,
    VideoChatStarted,
)
from telegram._webappdata import WebAppData
from telegram._writeaccessallowed import WriteAccessAllowed
from telegram.constants import ZERO_DATE, MessageAttachmentType, ParseMode
from telegram.helpers import escape_markdown
from telegram.warnings import PTBDeprecationWarning

if TYPE_CHECKING:
    from telegram import (
        Bot,
        ExternalReplyInfo,
        GameHighScore,
        Giveaway,
        GiveawayCompleted,
        GiveawayCreated,
        GiveawayWinners,
        InputMedia,
        InputMediaAudio,
        InputMediaDocument,
        InputMediaPhoto,
        InputMediaVideo,
        InputPollOption,
        LabeledPrice,
        MessageId,
        MessageOrigin,
        ReactionType,
        TextQuote,
    )


class _ReplyKwargs(TypedDict):
    __slots__ = ("chat_id", "reply_parameters")  # type: ignore[misc]

    chat_id: Union[str, int]
    reply_parameters: ReplyParameters


class MaybeInaccessibleMessage(TelegramObject):
    """Base class for Telegram Message Objects.

    Currently, that includes :class:`telegram.Message` and :class:`telegram.InaccessibleMessage`.

    Objects of this class are comparable in terms of equality. Two objects of this class are
    considered equal, if their :attr:`message_id` and :attr:`chat` are equal

    .. versionchanged:: 21.0
       ``__bool__`` is no longer overriden and defaults to Pythons standard implementation.

    .. versionadded:: 20.8

    Args:
        message_id (:obj:`int`): Unique message identifier.
        date (:class:`datetime.datetime`): Date the message was sent in Unix time or 0 in Unix
            time. Converted to :class:`datetime.datetime`

            |datetime_localization|
        chat (:class:`telegram.Chat`): Conversation the message belongs to.

    Attributes:
        message_id (:obj:`int`): Unique message identifier.
        date (:class:`datetime.datetime`): Date the message was sent in Unix time or 0 in Unix
            time. Converted to :class:`datetime.datetime`

            |datetime_localization|
        chat (:class:`telegram.Chat`): Conversation the message belongs to.
    """

    __slots__ = ("chat", "date", "message_id")

    def __init__(
        self,
        chat: Chat,
        message_id: int,
        date: datetime.datetime,
        *,
        api_kwargs: Optional[JSONDict] = None,
    ):
        super().__init__(api_kwargs=api_kwargs)
        self.chat: Chat = chat
        self.message_id: int = message_id
        self.date: datetime.datetime = date

        self._id_attrs = (self.message_id, self.chat)

        self._freeze()

    @property
    def is_accessible(self) -> bool:
        """Convenience attribute. :obj:`True`, if the date is not 0 in Unix time.

        .. versionadded:: 20.8
        """
        # Once we drop support for python 3.9, this can be made a TypeGuard function:
        # def is_accessible(self) -> TypeGuard[Message]:
        return self.date != ZERO_DATE

    @classmethod
    def _de_json(
        cls,
        data: Optional[JSONDict],
        bot: Optional["Bot"] = None,
        api_kwargs: Optional[JSONDict] = None,
    ) -> Optional["MaybeInaccessibleMessage"]:
        """See :meth:`telegram.TelegramObject.de_json`."""
        data = cls._parse_data(data)

        if not data:
            return None

        if cls is MaybeInaccessibleMessage:
            if data["date"] == 0:
                return InaccessibleMessage.de_json(data=data, bot=bot)
            return Message.de_json(data=data, bot=bot)

        # Get the local timezone from the bot if it has defaults
        loc_tzinfo = extract_tzinfo_from_defaults(bot)

        # this is to include the Literal from InaccessibleMessage
        if data["date"] == 0:
            data["date"] = ZERO_DATE
        else:
            data["date"] = from_timestamp(data["date"], tzinfo=loc_tzinfo)

        data["chat"] = Chat.de_json(data.get("chat"), bot)
        return super()._de_json(data=data, bot=bot, api_kwargs=api_kwargs)


class InaccessibleMessage(MaybeInaccessibleMessage):
    """This object represents an inaccessible message.

    These are messages that are e.g. deleted.

    Objects of this class are comparable in terms of equality. Two objects of this class are
    considered equal, if their :attr:`message_id` and :attr:`chat` are equal

    .. versionadded:: 20.8

    Args:
        message_id (:obj:`int`): Unique message identifier.
        chat (:class:`telegram.Chat`): Chat the message belongs to.

    Attributes:
        message_id (:obj:`int`): Unique message identifier.
        date (:class:`constants.ZERO_DATE`): Always :tg-const:`telegram.constants.ZERO_DATE`.
            The field can be used to differentiate regular and inaccessible messages.
        chat (:class:`telegram.Chat`): Chat the message belongs to.
    """

    __slots__ = ()

    def __init__(
        self,
        chat: Chat,
        message_id: int,
        *,
        api_kwargs: Optional[JSONDict] = None,
    ):
        super().__init__(chat=chat, message_id=message_id, date=ZERO_DATE, api_kwargs=api_kwargs)
        self._freeze()


class Message(MaybeInaccessibleMessage):
    # fmt: off
    """This object represents a message.

    Objects of this class are comparable in terms of equality. Two objects of this class are
    considered equal, if their :attr:`message_id` and :attr:`chat` are equal.

    Note:
        In Python :keyword:`from` is a reserved word. Use :paramref:`from_user` instead.

    .. versionchanged:: 21.0
       Removed deprecated arguments and attributes ``user_shared``, ``forward_from``,
       ``forward_from_chat``, ``forward_from_message_id``, ``forward_signature``,
       ``forward_sender_name`` and ``forward_date``.

    .. versionchanged:: 20.8
        * This class is now a subclass of :class:`telegram.MaybeInaccessibleMessage`.
        * The :paramref:`pinned_message` now can be either :class:`telegram.Message` or
          :class:`telegram.InaccessibleMessage`.

    .. versionchanged:: 20.0

        * The arguments and attributes ``voice_chat_scheduled``, ``voice_chat_started`` and
          ``voice_chat_ended``, ``voice_chat_participants_invited`` were renamed to
          :paramref:`video_chat_scheduled`/:attr:`video_chat_scheduled`,
          :paramref:`video_chat_started`/:attr:`video_chat_started`,
          :paramref:`video_chat_ended`/:attr:`video_chat_ended` and
          :paramref:`video_chat_participants_invited`/:attr:`video_chat_participants_invited`,
          respectively, in accordance to Bot API 6.0.
        * The following are now keyword-only arguments in Bot methods:
          ``{read, write, connect, pool}_timeout``, ``api_kwargs``, ``contact``, ``quote``,
          ``filename``, ``loaction``, ``venue``. Use a named argument for those,
          and notice that some positional arguments changed position as a result.

    Args:
        message_id (:obj:`int`): Unique message identifier inside this chat.
        from_user (:class:`telegram.User`, optional): Sender of the message; may be empty for
            messages sent to channels. For backward compatibility, if the message was sent on
            behalf of a chat, the field contains a fake sender user in non-channel chats.
        sender_chat (:class:`telegram.Chat`, optional): Sender of the message when sent on behalf
            of a chat. For example, the supergroup itself for messages sent by its anonymous
            administrators or a linked channel for messages automatically forwarded to the
            channel's discussion group. For backward compatibility, if the message was sent on
            behalf of a chat, the field from contains a fake sender user in non-channel chats.
        date (:class:`datetime.datetime`): Date the message was sent in Unix time. Converted to
            :class:`datetime.datetime`.

            .. versionchanged:: 20.3
                |datetime_localization|
        chat (:class:`telegram.Chat`): Conversation the message belongs to.
        is_automatic_forward (:obj:`bool`, optional): :obj:`True`, if the message is a channel
            post that was automatically forwarded to the connected discussion group.

            .. versionadded:: 13.9
        reply_to_message (:class:`telegram.Message`, optional): For replies, the original message.
            Note that the Message object in this field will not contain further
            ``reply_to_message`` fields even if it itself is a reply.
        edit_date (:class:`datetime.datetime`, optional): Date the message was last edited in Unix
            time. Converted to :class:`datetime.datetime`.

            .. versionchanged:: 20.3
                |datetime_localization|
        has_protected_content (:obj:`bool`, optional): :obj:`True`, if the message can't be
            forwarded.

            .. versionadded:: 13.9
        is_from_offline (:obj:`bool`, optional): :obj:`True`, if the message was sent
            by an implicit action, for example, as an away or a greeting business message,
            or as a scheduled message.

            .. versionadded:: 21.1
        media_group_id (:obj:`str`, optional): The unique identifier of a media message group this
            message belongs to.
        text (:obj:`str`, optional): For text messages, the actual UTF-8 text of the message,
            0-:tg-const:`telegram.constants.MessageLimit.MAX_TEXT_LENGTH` characters.
        entities (Sequence[:class:`telegram.MessageEntity`], optional): For text messages, special
            entities like usernames, URLs, bot commands, etc. that appear in the text. See
            :attr:`parse_entity` and :attr:`parse_entities` methods for how to use properly.
            This list is empty if the message does not contain entities.

            .. versionchanged:: 20.0
                |sequenceclassargs|

        link_preview_options (:class:`telegram.LinkPreviewOptions`, optional): Options used for
            link preview generation for the message, if it is a text message and link preview
            options were changed.

            .. versionadded:: 20.8

        effect_id (:obj:`str`, optional): Unique identifier of the message effect added to the
            message.

            .. versionadded:: 21.3

        caption_entities (Sequence[:class:`telegram.MessageEntity`], optional): For messages with a
            Caption. Special entities like usernames, URLs, bot commands, etc. that appear in the
            caption. See :attr:`Message.parse_caption_entity` and :attr:`parse_caption_entities`
            methods for how to use properly. This list is empty if the message does not contain
            caption entities.

            .. versionchanged:: 20.0
                |sequenceclassargs|

        show_caption_above_media (:obj:`bool`, optional): |show_cap_above_med|

            .. versionadded:: 21.3
        audio (:class:`telegram.Audio`, optional): Message is an audio file, information
            about the file.
        document (:class:`telegram.Document`, optional): Message is a general file, information
            about the file.
        animation (:class:`telegram.Animation`, optional): Message is an animation, information
            about the animation. For backward compatibility, when this field is set, the document
            field will also be set.
        game (:class:`telegram.Game`, optional): Message is a game, information about the game.
            :ref:`More about games >> <games-tree>`.
        photo (Sequence[:class:`telegram.PhotoSize`], optional): Message is a photo, available
            sizes of the photo. This list is empty if the message does not contain a photo.

            .. versionchanged:: 20.0
                |sequenceclassargs|

        sticker (:class:`telegram.Sticker`, optional): Message is a sticker, information
            about the sticker.
        story (:class:`telegram.Story`, optional): Message is a forwarded story.

            .. versionadded:: 20.5
        video (:class:`telegram.Video`, optional): Message is a video, information about the
            video.
        voice (:class:`telegram.Voice`, optional): Message is a voice message, information about
            the file.
        video_note (:class:`telegram.VideoNote`, optional): Message is a
            `video note <https://telegram.org/blog/video-messages-and-telescope>`_, information
            about the video message.
        new_chat_members (Sequence[:class:`telegram.User`], optional): New members that were added
            to the group or supergroup and information about them (the bot itself may be one of
            these members). This list is empty if the message does not contain new chat members.

            .. versionchanged:: 20.0
                |sequenceclassargs|

        caption (:obj:`str`, optional): Caption for the animation, audio, document, paid media,
            photo, video
            or voice, 0-:tg-const:`telegram.constants.MessageLimit.CAPTION_LENGTH` characters.
        contact (:class:`telegram.Contact`, optional): Message is a shared contact, information
            about the contact.
        location (:class:`telegram.Location`, optional): Message is a shared location, information
            about the location.
        venue (:class:`telegram.Venue`, optional): Message is a venue, information about the
            venue. For backward compatibility, when this field is set, the location field will
            also be set.
        left_chat_member (:class:`telegram.User`, optional): A member was removed from the group,
            information about them (this member may be the bot itself).
        new_chat_title (:obj:`str`, optional): A chat title was changed to this value.
        new_chat_photo (Sequence[:class:`telegram.PhotoSize`], optional): A chat photo was changed
            to this value. This list is empty if the message does not contain a new chat photo.

            .. versionchanged:: 20.0
                |sequenceclassargs|

        delete_chat_photo (:obj:`bool`, optional): Service message: The chat photo was deleted.
        group_chat_created (:obj:`bool`, optional): Service message: The group has been created.
        supergroup_chat_created (:obj:`bool`, optional): Service message: The supergroup has been
            created. This field can't be received in a message coming through updates, because bot
            can't be a member of a supergroup when it is created. It can only be found in
            :attr:`reply_to_message` if someone replies to a very first message in a directly
            created supergroup.
        channel_chat_created (:obj:`bool`, optional): Service message: The channel has been
            created. This field can't be received in a message coming through updates, because bot
            can't be a member of a channel when it is created. It can only be found in
            :attr:`reply_to_message` if someone replies to a very first message in a channel.
        message_auto_delete_timer_changed (:class:`telegram.MessageAutoDeleteTimerChanged`, \
            optional): Service message: auto-delete timer settings changed in the chat.

            .. versionadded:: 13.4
        migrate_to_chat_id (:obj:`int`, optional): The group has been migrated to a supergroup
            with the specified identifier.
        migrate_from_chat_id (:obj:`int`, optional): The supergroup has been migrated from a group
            with the specified identifier.
        pinned_message (:class:`telegram.MaybeInaccessibleMessage`, optional): Specified message
            was pinned. Note that the Message object in this field will not contain further
            :attr:`reply_to_message` fields even if it is itself a reply.

            .. versionchanged:: 20.8
                This attribute now is either :class:`telegram.Message` or
                :class:`telegram.InaccessibleMessage`.
        invoice (:class:`telegram.Invoice`, optional): Message is an invoice for a payment,
            information about the invoice.
            :ref:`More about payments >> <payments-tree>`.
        successful_payment (:class:`telegram.SuccessfulPayment`, optional): Message is a service
            message about a successful payment, information about the payment.
            :ref:`More about payments >> <payments-tree>`.
        connected_website (:obj:`str`, optional): The domain name of the website on which the user
            has logged in.
            `More about Telegram Login >> <https://core.telegram.org/widgets/login>`_.
        author_signature (:obj:`str`, optional): Signature of the post author for messages in
            channels, or the custom title of an anonymous group administrator.
        passport_data (:class:`telegram.PassportData`, optional): Telegram Passport data.
        poll (:class:`telegram.Poll`, optional): Message is a native poll,
            information about the poll.
        dice (:class:`telegram.Dice`, optional): Message is a dice with random value.
        via_bot (:class:`telegram.User`, optional): Bot through which message was sent.
        proximity_alert_triggered (:class:`telegram.ProximityAlertTriggered`, optional): Service
            message. A user in the chat triggered another user's proximity alert while sharing
            Live Location.
        video_chat_scheduled (:class:`telegram.VideoChatScheduled`, optional): Service message:
            video chat scheduled.

            .. versionadded:: 20.0
        video_chat_started (:class:`telegram.VideoChatStarted`, optional): Service message: video
            chat started.

            .. versionadded:: 20.0
        video_chat_ended (:class:`telegram.VideoChatEnded`, optional): Service message: video chat
            ended.

            .. versionadded:: 20.0
        video_chat_participants_invited (:class:`telegram.VideoChatParticipantsInvited` optional):
            Service message: new participants invited to a video chat.

            .. versionadded:: 20.0
        web_app_data (:class:`telegram.WebAppData`, optional): Service message: data sent by a Web
            App.

            .. versionadded:: 20.0
        reply_markup (:class:`telegram.InlineKeyboardMarkup`, optional): Inline keyboard attached
            to the message. :paramref:`~telegram.InlineKeyboardButton.login_url` buttons are
            represented as ordinary url buttons.
        is_topic_message (:obj:`bool`, optional): :obj:`True`, if the message is sent to a forum
            topic.

            .. versionadded:: 20.0
        message_thread_id (:obj:`int`, optional): Unique identifier of a message thread to which
            the message belongs; for supergroups only.

            .. versionadded:: 20.0
        forum_topic_created (:class:`telegram.ForumTopicCreated`, optional): Service message:
            forum topic created.

            .. versionadded:: 20.0
        forum_topic_closed (:class:`telegram.ForumTopicClosed`, optional): Service message:
            forum topic closed.

            .. versionadded:: 20.0
        forum_topic_reopened (:class:`telegram.ForumTopicReopened`, optional): Service message:
            forum topic reopened.

            .. versionadded:: 20.0
        forum_topic_edited (:class:`telegram.ForumTopicEdited`, optional): Service message:
            forum topic edited.

            .. versionadded:: 20.0
        general_forum_topic_hidden (:class:`telegram.GeneralForumTopicHidden`, optional):
            Service message: General forum topic hidden.

            .. versionadded:: 20.0
        general_forum_topic_unhidden (:class:`telegram.GeneralForumTopicUnhidden`, optional):
            Service message: General forum topic unhidden.

            .. versionadded:: 20.0
        write_access_allowed (:class:`telegram.WriteAccessAllowed`, optional): Service message:
            the user allowed the bot to write messages after adding it to the attachment or side
            menu, launching a Web App from a link, or accepting an explicit request from a Web App
            sent by the method
            `requestWriteAccess <https://core.telegram.org/bots/webapps#initializing-mini-apps>`_.

            .. versionadded:: 20.0
        has_media_spoiler (:obj:`bool`, optional): :obj:`True`, if the message media is covered
            by a spoiler animation.

            .. versionadded:: 20.0
        users_shared (:class:`telegram.UsersShared`, optional): Service message: users were shared
            with the bot

            .. versionadded:: 20.8
        chat_shared (:class:`telegram.ChatShared`, optional):Service message: a chat was shared
            with the bot.

            .. versionadded:: 20.1
        giveaway_created (:class:`telegram.GiveawayCreated`, optional): Service message: a
            scheduled giveaway was created

            .. versionadded:: 20.8
        giveaway (:class:`telegram.Giveaway`, optional): The message is a scheduled giveaway
            message

            .. versionadded:: 20.8
        giveaway_winners (:class:`telegram.GiveawayWinners`, optional): A giveaway with public
            winners was completed

            .. versionadded:: 20.8
        giveaway_completed (:class:`telegram.GiveawayCompleted`, optional): Service message: a
            giveaway without public winners was completed

            .. versionadded:: 20.8
        external_reply (:class:`telegram.ExternalReplyInfo`, optional): Information about the
            message that is being replied to, which may come from another chat or forum topic.

            .. versionadded:: 20.8
        quote (:class:`telegram.TextQuote`, optional): For replies that quote part of the original
            message, the quoted part of the message.

            .. versionadded:: 20.8
        forward_origin (:class:`telegram.MessageOrigin`, optional): Information about the original
            message for forwarded messages

            .. versionadded:: 20.8
        reply_to_story (:class:`telegram.Story`, optional): For replies to a story, the original
            story.

            .. versionadded:: 21.0
        boost_added (:class:`telegram.ChatBoostAdded`, optional): Service message: user boosted
            the chat.

            .. versionadded:: 21.0
        sender_boost_count (:obj:`int`, optional): If the sender of the
            message boosted the chat, the number of boosts added by the user.

            .. versionadded:: 21.0
        business_connection_id (:obj:`str`, optional): Unique identifier of the business connection
            from which the message was received. If non-empty, the message belongs to a chat of the
            corresponding business account that is independent from any potential bot chat which
            might share the same identifier.

            .. versionadded:: 21.1

        sender_business_bot (:class:`telegram.User`, optional): The bot that actually sent the
            message on behalf of the business account. Available only for outgoing messages sent
            on behalf of the connected business account.

            .. versionadded:: 21.1

        chat_background_set  (:class:`telegram.ChatBackground`, optional): Service message: chat
            background set.

            .. versionadded:: 21.2
        paid_media (:class:`telegram.PaidMediaInfo`, optional): Message contains paid media;
            information about the paid media.

            .. versionadded:: 21.4
        refunded_payment (:class:`telegram.RefundedPayment`, optional): Message is a service
            message about a refunded payment, information about the payment.

            .. versionadded:: 21.4

    Attributes:
        message_id (:obj:`int`): Unique message identifier inside this chat.
        from_user (:class:`telegram.User`): Optional. Sender of the message; may be empty for
            messages sent to channels. For backward compatibility, if the message was sent on
            behalf of a chat, the field contains a fake sender user in non-channel chats.
        sender_chat (:class:`telegram.Chat`): Optional. Sender of the message when sent on behalf
            of a chat. For example, the supergroup itself for messages sent by its anonymous
            administrators or a linked channel for messages automatically forwarded to the
            channel's discussion group. For backward compatibility, if the message was sent on
            behalf of a chat, the field from contains a fake sender user in non-channel chats.
        date (:class:`datetime.datetime`): Date the message was sent in Unix time. Converted to
            :class:`datetime.datetime`.

            .. versionchanged:: 20.3
                |datetime_localization|
        chat (:class:`telegram.Chat`): Conversation the message belongs to.
        is_automatic_forward (:obj:`bool`): Optional. :obj:`True`, if the message is a channel
            post that was automatically forwarded to the connected discussion group.

            .. versionadded:: 13.9
        reply_to_message (:class:`telegram.Message`): Optional. For replies, the original message.
            Note that the Message object in this field will not contain further
            ``reply_to_message`` fields even if it itself is a reply.
        edit_date (:class:`datetime.datetime`): Optional. Date the message was last edited in Unix
            time. Converted to :class:`datetime.datetime`.

            .. versionchanged:: 20.3
                |datetime_localization|
        has_protected_content (:obj:`bool`): Optional. :obj:`True`, if the message can't be
            forwarded.

            .. versionadded:: 13.9
        is_from_offline (:obj:`bool`): Optional. :obj:`True`, if the message was sent
            by an implicit action, for example, as an away or a greeting business message,
            or as a scheduled message.

            .. versionadded:: 21.1
        media_group_id (:obj:`str`): Optional. The unique identifier of a media message group this
            message belongs to.
        text (:obj:`str`): Optional. For text messages, the actual UTF-8 text of the message,
            0-:tg-const:`telegram.constants.MessageLimit.MAX_TEXT_LENGTH` characters.
        entities (tuple[:class:`telegram.MessageEntity`]): Optional. For text messages, special
            entities like usernames, URLs, bot commands, etc. that appear in the text. See
            :attr:`parse_entity` and :attr:`parse_entities` methods for how to use properly.
            This list is empty if the message does not contain entities.

            .. versionchanged:: 20.0
                |tupleclassattrs|

        link_preview_options (:class:`telegram.LinkPreviewOptions`): Optional. Options used for
            link preview generation for the message, if it is a text message and link preview
            options were changed.

            .. versionadded:: 20.8

        effect_id (:obj:`str`): Optional. Unique identifier of the message effect added to the
            message.

            ..versionadded:: 21.3

        caption_entities (tuple[:class:`telegram.MessageEntity`]): Optional. For messages with a
            Caption. Special entities like usernames, URLs, bot commands, etc. that appear in the
            caption. See :attr:`Message.parse_caption_entity` and :attr:`parse_caption_entities`
            methods for how to use properly. This list is empty if the message does not contain
            caption entities.

            .. versionchanged:: 20.0
                |tupleclassattrs|

        show_caption_above_media (:obj:`bool`): Optional. |show_cap_above_med|

            .. versionadded:: 21.3
        audio (:class:`telegram.Audio`): Optional. Message is an audio file, information
            about the file.

            .. seealso:: :wiki:`Working with Files and Media <Working-with-Files-and-Media>`
        document (:class:`telegram.Document`): Optional. Message is a general file, information
            about the file.

            .. seealso:: :wiki:`Working with Files and Media <Working-with-Files-and-Media>`
        animation (:class:`telegram.Animation`): Optional. Message is an animation, information
            about the animation. For backward compatibility, when this field is set, the document
            field will also be set.

            .. seealso:: :wiki:`Working with Files and Media <Working-with-Files-and-Media>`
        game (:class:`telegram.Game`): Optional. Message is a game, information about the game.
<<<<<<< HEAD
            `More about games >> <https://core.telegram.org/bots/api#games>`_.
        photo (tuple[:class:`telegram.PhotoSize`]): Optional. Message is a photo, available
=======
            :ref:`More about games >> <games-tree>`.
        photo (Tuple[:class:`telegram.PhotoSize`]): Optional. Message is a photo, available
>>>>>>> 06854633
            sizes of the photo. This list is empty if the message does not contain a photo.

            .. seealso:: :wiki:`Working with Files and Media <Working-with-Files-and-Media>`

            .. versionchanged:: 20.0
                |tupleclassattrs|

        sticker (:class:`telegram.Sticker`): Optional. Message is a sticker, information
            about the sticker.

            .. seealso:: :wiki:`Working with Files and Media <Working-with-Files-and-Media>`
        story (:class:`telegram.Story`): Optional. Message is a forwarded story.

            .. versionadded:: 20.5
        video (:class:`telegram.Video`): Optional. Message is a video, information about the
            video.

            .. seealso:: :wiki:`Working with Files and Media <Working-with-Files-and-Media>`
        voice (:class:`telegram.Voice`): Optional. Message is a voice message, information about
            the file.

            .. seealso:: :wiki:`Working with Files and Media <Working-with-Files-and-Media>`
        video_note (:class:`telegram.VideoNote`): Optional. Message is a
            `video note <https://telegram.org/blog/video-messages-and-telescope>`_, information
            about the video message.

            .. seealso:: :wiki:`Working with Files and Media <Working-with-Files-and-Media>`
        new_chat_members (tuple[:class:`telegram.User`]): Optional. New members that were added
            to the group or supergroup and information about them (the bot itself may be one of
            these members). This list is empty if the message does not contain new chat members.

            .. versionchanged:: 20.0
                |tupleclassattrs|
        caption (:obj:`str`): Optional. Caption for the animation, audio, document, paid media,
            photo, video
            or voice, 0-:tg-const:`telegram.constants.MessageLimit.CAPTION_LENGTH` characters.
        contact (:class:`telegram.Contact`): Optional. Message is a shared contact, information
            about the contact.
        location (:class:`telegram.Location`): Optional. Message is a shared location, information
            about the location.
        venue (:class:`telegram.Venue`): Optional. Message is a venue, information about the
            venue. For backward compatibility, when this field is set, the location field will
            also be set.
        left_chat_member (:class:`telegram.User`): Optional. A member was removed from the group,
            information about them (this member may be the bot itself).
        new_chat_title (:obj:`str`): Optional. A chat title was changed to this value.
        new_chat_photo (tuple[:class:`telegram.PhotoSize`]): A chat photo was changed to
            this value. This list is empty if the message does not contain a new chat photo.

            .. versionchanged:: 20.0
                |tupleclassattrs|

        delete_chat_photo (:obj:`bool`): Optional. Service message: The chat photo was deleted.
        group_chat_created (:obj:`bool`): Optional. Service message: The group has been created.
        supergroup_chat_created (:obj:`bool`): Optional. Service message: The supergroup has been
            created. This field can't be received in a message coming through updates, because bot
            can't be a member of a supergroup when it is created. It can only be found in
            :attr:`reply_to_message` if someone replies to a very first message in a directly
            created supergroup.
        channel_chat_created (:obj:`bool`): Optional. Service message: The channel has been
            created. This field can't be received in a message coming through updates, because bot
            can't be a member of a channel when it is created. It can only be found in
            :attr:`reply_to_message` if someone replies to a very first message in a channel.
        message_auto_delete_timer_changed (:class:`telegram.MessageAutoDeleteTimerChanged`):
            Optional. Service message: auto-delete timer settings changed in the chat.

            .. versionadded:: 13.4
        migrate_to_chat_id (:obj:`int`): Optional. The group has been migrated to a supergroup
            with the specified identifier.
        migrate_from_chat_id (:obj:`int`): Optional. The supergroup has been migrated from a group
            with the specified identifier.
        pinned_message (:class:`telegram.MaybeInaccessibleMessage`): Optional. Specified message
            was pinned. Note that the Message object in this field will not contain further
            :attr:`reply_to_message` fields even if it is itself a reply.

            .. versionchanged:: 20.8
                This attribute now is either :class:`telegram.Message` or
                :class:`telegram.InaccessibleMessage`.
        invoice (:class:`telegram.Invoice`): Optional. Message is an invoice for a payment,
            information about the invoice.
            :ref:`More about payments >> <payments-tree>`.
        successful_payment (:class:`telegram.SuccessfulPayment`): Optional. Message is a service
            message about a successful payment, information about the payment.
            :ref:`More about payments >> <payments-tree>`.
        connected_website (:obj:`str`): Optional. The domain name of the website on which the user
            has logged in.
            `More about Telegram Login >> <https://core.telegram.org/widgets/login>`_.
        author_signature (:obj:`str`): Optional. Signature of the post author for messages in
            channels, or the custom title of an anonymous group administrator.
        passport_data (:class:`telegram.PassportData`): Optional. Telegram Passport data.

            Examples:
                :any:`Passport Bot <examples.passportbot>`
        poll (:class:`telegram.Poll`): Optional. Message is a native poll,
            information about the poll.
        dice (:class:`telegram.Dice`): Optional. Message is a dice with random value.
        via_bot (:class:`telegram.User`): Optional. Bot through which message was sent.
        proximity_alert_triggered (:class:`telegram.ProximityAlertTriggered`): Optional. Service
            message. A user in the chat triggered another user's proximity alert while sharing
            Live Location.
        video_chat_scheduled (:class:`telegram.VideoChatScheduled`): Optional. Service message:
            video chat scheduled.

            .. versionadded:: 20.0
        video_chat_started (:class:`telegram.VideoChatStarted`): Optional. Service message: video
            chat started.

            .. versionadded:: 20.0
        video_chat_ended (:class:`telegram.VideoChatEnded`): Optional. Service message: video chat
            ended.

            .. versionadded:: 20.0
        video_chat_participants_invited (:class:`telegram.VideoChatParticipantsInvited`): Optional.
            Service message: new participants invited to a video chat.

            .. versionadded:: 20.0
        web_app_data (:class:`telegram.WebAppData`): Optional. Service message: data sent by a Web
            App.

            .. versionadded:: 20.0
        reply_markup (:class:`telegram.InlineKeyboardMarkup`): Optional. Inline keyboard attached
            to the message. :paramref:`~telegram.InlineKeyboardButton.login_url` buttons are
            represented as ordinary url buttons.
        is_topic_message (:obj:`bool`): Optional. :obj:`True`, if the message is sent to a forum
            topic.

            .. versionadded:: 20.0
        message_thread_id (:obj:`int`): Optional. Unique identifier of a message thread to which
            the message belongs; for supergroups only.

            .. versionadded:: 20.0
        forum_topic_created (:class:`telegram.ForumTopicCreated`): Optional. Service message:
            forum topic created.

            .. versionadded:: 20.0
        forum_topic_closed (:class:`telegram.ForumTopicClosed`): Optional. Service message:
            forum topic closed.

            .. versionadded:: 20.0
        forum_topic_reopened (:class:`telegram.ForumTopicReopened`): Optional. Service message:
            forum topic reopened.

            .. versionadded:: 20.0
        forum_topic_edited (:class:`telegram.ForumTopicEdited`): Optional. Service message:
            forum topic edited.

            .. versionadded:: 20.0
        general_forum_topic_hidden (:class:`telegram.GeneralForumTopicHidden`): Optional.
            Service message: General forum topic hidden.

            .. versionadded:: 20.0
        general_forum_topic_unhidden (:class:`telegram.GeneralForumTopicUnhidden`): Optional.
            Service message: General forum topic unhidden.

            .. versionadded:: 20.0
        write_access_allowed (:class:`telegram.WriteAccessAllowed`): Optional. Service message:
            the user allowed the bot added to the attachment menu to write messages.

            .. versionadded:: 20.0
        has_media_spoiler (:obj:`bool`): Optional. :obj:`True`, if the message media is covered
            by a spoiler animation.

            .. versionadded:: 20.0
        users_shared (:class:`telegram.UsersShared`): Optional. Service message: users were shared
            with the bot

            .. versionadded:: 20.8
        chat_shared (:class:`telegram.ChatShared`): Optional. Service message: a chat was shared
            with the bot.

            .. versionadded:: 20.1
        giveaway_created (:class:`telegram.GiveawayCreated`): Optional. Service message: a
            scheduled giveaway was created

            .. versionadded:: 20.8
        giveaway (:class:`telegram.Giveaway`): Optional. The message is a scheduled giveaway
            message

            .. versionadded:: 20.8
        giveaway_winners (:class:`telegram.GiveawayWinners`): Optional. A giveaway with public
            winners was completed

            .. versionadded:: 20.8
        giveaway_completed (:class:`telegram.GiveawayCompleted`): Optional. Service message: a
            giveaway without public winners was completed

            .. versionadded:: 20.8
        external_reply (:class:`telegram.ExternalReplyInfo`): Optional. Information about the
            message that is being replied to, which may come from another chat or forum topic.

            .. versionadded:: 20.8
        quote (:class:`telegram.TextQuote`): Optional. For replies that quote part of the original
            message, the quoted part of the message.

            .. versionadded:: 20.8
        forward_origin (:class:`telegram.MessageOrigin`): Optional. Information about the original
            message for forwarded messages

            .. versionadded:: 20.8
        reply_to_story (:class:`telegram.Story`): Optional. For replies to a story, the original
            story.

            .. versionadded:: 21.0
        boost_added (:class:`telegram.ChatBoostAdded`): Optional. Service message: user boosted
            the chat.

            .. versionadded:: 21.0
        sender_boost_count (:obj:`int`): Optional. If the sender of the
            message boosted the chat, the number of boosts added by the user.

            .. versionadded:: 21.0

        business_connection_id (:obj:`str`): Optional. Unique identifier of the business connection
            from which the message was received. If non-empty, the message belongs to a chat of the
            corresponding business account that is independent from any potential bot chat which
            might share the same identifier.

            .. versionadded:: 21.1

        sender_business_bot (:class:`telegram.User`): Optional. The bot that actually sent the
            message on behalf of the business account. Available only for outgoing messages sent
            on behalf of the connected business account.

            .. versionadded:: 21.1

        chat_background_set (:class:`telegram.ChatBackground`): Optional. Service message: chat
            background set

            .. versionadded:: 21.2
        paid_media (:class:`telegram.PaidMediaInfo`): Optional. Message contains paid media;
            information about the paid media.

            .. versionadded:: 21.4
        refunded_payment (:class:`telegram.RefundedPayment`): Optional. Message is a service
            message about a refunded payment, information about the payment.

            .. versionadded:: 21.4

    .. |custom_emoji_no_md1_support| replace:: Since custom emoji entities are not supported by
       :attr:`~telegram.constants.ParseMode.MARKDOWN`, this method now raises a
       :exc:`ValueError` when encountering a custom emoji.

    .. |blockquote_no_md1_support| replace:: Since block quotation entities are not supported
       by :attr:`~telegram.constants.ParseMode.MARKDOWN`, this method now raises a
       :exc:`ValueError` when encountering a block quotation.

    .. |reply_same_thread| replace:: If :paramref:`message_thread_id` is not provided,
       this will reply to the same thread (topic) of the original message.
    """

    # fmt: on
    __slots__ = (
        "_effective_attachment",
        "animation",
        "audio",
        "author_signature",
        "boost_added",
        "business_connection_id",
        "caption",
        "caption_entities",
        "channel_chat_created",
        "chat_background_set",
        "chat_shared",
        "connected_website",
        "contact",
        "delete_chat_photo",
        "dice",
        "document",
        "edit_date",
        "effect_id",
        "entities",
        "external_reply",
        "forum_topic_closed",
        "forum_topic_created",
        "forum_topic_edited",
        "forum_topic_reopened",
        "forward_origin",
        "from_user",
        "game",
        "general_forum_topic_hidden",
        "general_forum_topic_unhidden",
        "giveaway",
        "giveaway_completed",
        "giveaway_created",
        "giveaway_winners",
        "group_chat_created",
        "has_media_spoiler",
        "has_protected_content",
        "invoice",
        "is_automatic_forward",
        "is_from_offline",
        "is_topic_message",
        "left_chat_member",
        "link_preview_options",
        "location",
        "media_group_id",
        "message_auto_delete_timer_changed",
        "message_thread_id",
        "migrate_from_chat_id",
        "migrate_to_chat_id",
        "new_chat_members",
        "new_chat_photo",
        "new_chat_title",
        "paid_media",
        "passport_data",
        "photo",
        "pinned_message",
        "poll",
        "proximity_alert_triggered",
        "quote",
        "refunded_payment",
        "reply_markup",
        "reply_to_message",
        "reply_to_story",
        "sender_boost_count",
        "sender_business_bot",
        "sender_chat",
        "show_caption_above_media",
        "sticker",
        "story",
        "successful_payment",
        "supergroup_chat_created",
        "text",
        "users_shared",
        "venue",
        "via_bot",
        "video",
        "video_chat_ended",
        "video_chat_participants_invited",
        "video_chat_scheduled",
        "video_chat_started",
        "video_note",
        "voice",
        "web_app_data",
        "write_access_allowed",
    )

    def __init__(
        self,
        message_id: int,
        date: datetime.datetime,
        chat: Chat,
        from_user: Optional[User] = None,
        reply_to_message: Optional["Message"] = None,
        edit_date: Optional[datetime.datetime] = None,
        text: Optional[str] = None,
        entities: Optional[Sequence["MessageEntity"]] = None,
        caption_entities: Optional[Sequence["MessageEntity"]] = None,
        audio: Optional[Audio] = None,
        document: Optional[Document] = None,
        game: Optional[Game] = None,
        photo: Optional[Sequence[PhotoSize]] = None,
        sticker: Optional[Sticker] = None,
        video: Optional[Video] = None,
        voice: Optional[Voice] = None,
        video_note: Optional[VideoNote] = None,
        new_chat_members: Optional[Sequence[User]] = None,
        caption: Optional[str] = None,
        contact: Optional[Contact] = None,
        location: Optional[Location] = None,
        venue: Optional[Venue] = None,
        left_chat_member: Optional[User] = None,
        new_chat_title: Optional[str] = None,
        new_chat_photo: Optional[Sequence[PhotoSize]] = None,
        delete_chat_photo: Optional[bool] = None,
        group_chat_created: Optional[bool] = None,
        supergroup_chat_created: Optional[bool] = None,
        channel_chat_created: Optional[bool] = None,
        migrate_to_chat_id: Optional[int] = None,
        migrate_from_chat_id: Optional[int] = None,
        pinned_message: Optional[MaybeInaccessibleMessage] = None,
        invoice: Optional[Invoice] = None,
        successful_payment: Optional[SuccessfulPayment] = None,
        author_signature: Optional[str] = None,
        media_group_id: Optional[str] = None,
        connected_website: Optional[str] = None,
        animation: Optional[Animation] = None,
        passport_data: Optional[PassportData] = None,
        poll: Optional[Poll] = None,
        reply_markup: Optional[InlineKeyboardMarkup] = None,
        dice: Optional[Dice] = None,
        via_bot: Optional[User] = None,
        proximity_alert_triggered: Optional[ProximityAlertTriggered] = None,
        sender_chat: Optional[Chat] = None,
        video_chat_started: Optional[VideoChatStarted] = None,
        video_chat_ended: Optional[VideoChatEnded] = None,
        video_chat_participants_invited: Optional[VideoChatParticipantsInvited] = None,
        message_auto_delete_timer_changed: Optional[MessageAutoDeleteTimerChanged] = None,
        video_chat_scheduled: Optional[VideoChatScheduled] = None,
        is_automatic_forward: Optional[bool] = None,
        has_protected_content: Optional[bool] = None,
        web_app_data: Optional[WebAppData] = None,
        is_topic_message: Optional[bool] = None,
        message_thread_id: Optional[int] = None,
        forum_topic_created: Optional[ForumTopicCreated] = None,
        forum_topic_closed: Optional[ForumTopicClosed] = None,
        forum_topic_reopened: Optional[ForumTopicReopened] = None,
        forum_topic_edited: Optional[ForumTopicEdited] = None,
        general_forum_topic_hidden: Optional[GeneralForumTopicHidden] = None,
        general_forum_topic_unhidden: Optional[GeneralForumTopicUnhidden] = None,
        write_access_allowed: Optional[WriteAccessAllowed] = None,
        has_media_spoiler: Optional[bool] = None,
        chat_shared: Optional[ChatShared] = None,
        story: Optional[Story] = None,
        giveaway: Optional["Giveaway"] = None,
        giveaway_completed: Optional["GiveawayCompleted"] = None,
        giveaway_created: Optional["GiveawayCreated"] = None,
        giveaway_winners: Optional["GiveawayWinners"] = None,
        users_shared: Optional[UsersShared] = None,
        link_preview_options: Optional[LinkPreviewOptions] = None,
        external_reply: Optional["ExternalReplyInfo"] = None,
        quote: Optional["TextQuote"] = None,
        forward_origin: Optional["MessageOrigin"] = None,
        reply_to_story: Optional[Story] = None,
        boost_added: Optional[ChatBoostAdded] = None,
        sender_boost_count: Optional[int] = None,
        business_connection_id: Optional[str] = None,
        sender_business_bot: Optional[User] = None,
        is_from_offline: Optional[bool] = None,
        chat_background_set: Optional[ChatBackground] = None,
        effect_id: Optional[str] = None,
        show_caption_above_media: Optional[bool] = None,
        paid_media: Optional[PaidMediaInfo] = None,
        refunded_payment: Optional[RefundedPayment] = None,
        *,
        api_kwargs: Optional[JSONDict] = None,
    ):
        super().__init__(chat=chat, message_id=message_id, date=date, api_kwargs=api_kwargs)

        with self._unfrozen():
            # Required
            self.message_id: int = message_id
            # Optionals
            self.from_user: Optional[User] = from_user
            self.sender_chat: Optional[Chat] = sender_chat
            self.date: datetime.datetime = date
            self.chat: Chat = chat
            self.is_automatic_forward: Optional[bool] = is_automatic_forward
            self.reply_to_message: Optional[Message] = reply_to_message
            self.edit_date: Optional[datetime.datetime] = edit_date
            self.has_protected_content: Optional[bool] = has_protected_content
            self.text: Optional[str] = text
            self.entities: tuple[MessageEntity, ...] = parse_sequence_arg(entities)
            self.caption_entities: tuple[MessageEntity, ...] = parse_sequence_arg(caption_entities)
            self.audio: Optional[Audio] = audio
            self.game: Optional[Game] = game
            self.document: Optional[Document] = document
            self.photo: tuple[PhotoSize, ...] = parse_sequence_arg(photo)
            self.sticker: Optional[Sticker] = sticker
            self.video: Optional[Video] = video
            self.voice: Optional[Voice] = voice
            self.video_note: Optional[VideoNote] = video_note
            self.caption: Optional[str] = caption
            self.contact: Optional[Contact] = contact
            self.location: Optional[Location] = location
            self.venue: Optional[Venue] = venue
            self.new_chat_members: tuple[User, ...] = parse_sequence_arg(new_chat_members)
            self.left_chat_member: Optional[User] = left_chat_member
            self.new_chat_title: Optional[str] = new_chat_title
            self.new_chat_photo: tuple[PhotoSize, ...] = parse_sequence_arg(new_chat_photo)
            self.delete_chat_photo: Optional[bool] = bool(delete_chat_photo)
            self.group_chat_created: Optional[bool] = bool(group_chat_created)
            self.supergroup_chat_created: Optional[bool] = bool(supergroup_chat_created)
            self.migrate_to_chat_id: Optional[int] = migrate_to_chat_id
            self.migrate_from_chat_id: Optional[int] = migrate_from_chat_id
            self.channel_chat_created: Optional[bool] = bool(channel_chat_created)
            self.message_auto_delete_timer_changed: Optional[MessageAutoDeleteTimerChanged] = (
                message_auto_delete_timer_changed
            )
            self.pinned_message: Optional[MaybeInaccessibleMessage] = pinned_message
            self.invoice: Optional[Invoice] = invoice
            self.successful_payment: Optional[SuccessfulPayment] = successful_payment
            self.connected_website: Optional[str] = connected_website
            self.author_signature: Optional[str] = author_signature
            self.media_group_id: Optional[str] = media_group_id
            self.animation: Optional[Animation] = animation
            self.passport_data: Optional[PassportData] = passport_data
            self.poll: Optional[Poll] = poll
            self.dice: Optional[Dice] = dice
            self.via_bot: Optional[User] = via_bot
            self.proximity_alert_triggered: Optional[ProximityAlertTriggered] = (
                proximity_alert_triggered
            )
            self.video_chat_scheduled: Optional[VideoChatScheduled] = video_chat_scheduled
            self.video_chat_started: Optional[VideoChatStarted] = video_chat_started
            self.video_chat_ended: Optional[VideoChatEnded] = video_chat_ended
            self.video_chat_participants_invited: Optional[VideoChatParticipantsInvited] = (
                video_chat_participants_invited
            )
            self.reply_markup: Optional[InlineKeyboardMarkup] = reply_markup
            self.web_app_data: Optional[WebAppData] = web_app_data
            self.is_topic_message: Optional[bool] = is_topic_message
            self.message_thread_id: Optional[int] = message_thread_id
            self.forum_topic_created: Optional[ForumTopicCreated] = forum_topic_created
            self.forum_topic_closed: Optional[ForumTopicClosed] = forum_topic_closed
            self.forum_topic_reopened: Optional[ForumTopicReopened] = forum_topic_reopened
            self.forum_topic_edited: Optional[ForumTopicEdited] = forum_topic_edited
            self.general_forum_topic_hidden: Optional[GeneralForumTopicHidden] = (
                general_forum_topic_hidden
            )
            self.general_forum_topic_unhidden: Optional[GeneralForumTopicUnhidden] = (
                general_forum_topic_unhidden
            )
            self.write_access_allowed: Optional[WriteAccessAllowed] = write_access_allowed
            self.has_media_spoiler: Optional[bool] = has_media_spoiler
            self.users_shared: Optional[UsersShared] = users_shared
            self.chat_shared: Optional[ChatShared] = chat_shared
            self.story: Optional[Story] = story
            self.giveaway: Optional[Giveaway] = giveaway
            self.giveaway_completed: Optional[GiveawayCompleted] = giveaway_completed
            self.giveaway_created: Optional[GiveawayCreated] = giveaway_created
            self.giveaway_winners: Optional[GiveawayWinners] = giveaway_winners
            self.link_preview_options: Optional[LinkPreviewOptions] = link_preview_options
            self.external_reply: Optional[ExternalReplyInfo] = external_reply
            self.quote: Optional[TextQuote] = quote
            self.forward_origin: Optional[MessageOrigin] = forward_origin
            self.reply_to_story: Optional[Story] = reply_to_story
            self.boost_added: Optional[ChatBoostAdded] = boost_added
            self.sender_boost_count: Optional[int] = sender_boost_count
            self.business_connection_id: Optional[str] = business_connection_id
            self.sender_business_bot: Optional[User] = sender_business_bot
            self.is_from_offline: Optional[bool] = is_from_offline
            self.chat_background_set: Optional[ChatBackground] = chat_background_set
            self.effect_id: Optional[str] = effect_id
            self.show_caption_above_media: Optional[bool] = show_caption_above_media
            self.paid_media: Optional[PaidMediaInfo] = paid_media
            self.refunded_payment: Optional[RefundedPayment] = refunded_payment

            self._effective_attachment = DEFAULT_NONE

            self._id_attrs = (self.message_id, self.chat)

    @property
    def chat_id(self) -> int:
        """:obj:`int`: Shortcut for :attr:`telegram.Chat.id` for :attr:`chat`."""
        return self.chat.id

    @property
    def id(self) -> int:
        """
        :obj:`int`: Shortcut for :attr:`message_id`.

            .. versionadded:: 20.0
        """
        return self.message_id

    @property
    def link(self) -> Optional[str]:
        """:obj:`str`: Convenience property. If the chat of the message is not
        a private chat or normal group, returns a t.me link of the message.

            .. versionchanged:: 20.3
                For messages that are replies or part of a forum topic, the link now points
                to the corresponding thread view.
        """
        if self.chat.type not in [Chat.PRIVATE, Chat.GROUP]:
            # the else block gets rid of leading -100 for supergroups:
            to_link = self.chat.username if self.chat.username else f"c/{str(self.chat.id)[4:]}"
            baselink = f"https://t.me/{to_link}/{self.message_id}"

            # adds the thread for topics and replies
            if (self.is_topic_message and self.message_thread_id) or self.reply_to_message:
                baselink = f"{baselink}?thread={self.message_thread_id}"
            return baselink
        return None

    @classmethod
    def de_json(cls, data: Optional[JSONDict], bot: Optional["Bot"] = None) -> Optional["Message"]:
        """See :meth:`telegram.TelegramObject.de_json`."""
        data = cls._parse_data(data)

        if not data:
            return None

        # Get the local timezone from the bot if it has defaults
        loc_tzinfo = extract_tzinfo_from_defaults(bot)

        data["from_user"] = User.de_json(data.pop("from", None), bot)
        data["sender_chat"] = Chat.de_json(data.get("sender_chat"), bot)
        data["entities"] = MessageEntity.de_list(data.get("entities"), bot)
        data["caption_entities"] = MessageEntity.de_list(data.get("caption_entities"), bot)
        data["reply_to_message"] = Message.de_json(data.get("reply_to_message"), bot)
        data["edit_date"] = from_timestamp(data.get("edit_date"), tzinfo=loc_tzinfo)
        data["audio"] = Audio.de_json(data.get("audio"), bot)
        data["document"] = Document.de_json(data.get("document"), bot)
        data["animation"] = Animation.de_json(data.get("animation"), bot)
        data["game"] = Game.de_json(data.get("game"), bot)
        data["photo"] = PhotoSize.de_list(data.get("photo"), bot)
        data["sticker"] = Sticker.de_json(data.get("sticker"), bot)
        data["story"] = Story.de_json(data.get("story"), bot)
        data["video"] = Video.de_json(data.get("video"), bot)
        data["voice"] = Voice.de_json(data.get("voice"), bot)
        data["video_note"] = VideoNote.de_json(data.get("video_note"), bot)
        data["contact"] = Contact.de_json(data.get("contact"), bot)
        data["location"] = Location.de_json(data.get("location"), bot)
        data["venue"] = Venue.de_json(data.get("venue"), bot)
        data["new_chat_members"] = User.de_list(data.get("new_chat_members"), bot)
        data["left_chat_member"] = User.de_json(data.get("left_chat_member"), bot)
        data["new_chat_photo"] = PhotoSize.de_list(data.get("new_chat_photo"), bot)
        data["message_auto_delete_timer_changed"] = MessageAutoDeleteTimerChanged.de_json(
            data.get("message_auto_delete_timer_changed"), bot
        )
        data["pinned_message"] = MaybeInaccessibleMessage.de_json(data.get("pinned_message"), bot)
        data["invoice"] = Invoice.de_json(data.get("invoice"), bot)
        data["successful_payment"] = SuccessfulPayment.de_json(data.get("successful_payment"), bot)
        data["passport_data"] = PassportData.de_json(data.get("passport_data"), bot)
        data["poll"] = Poll.de_json(data.get("poll"), bot)
        data["dice"] = Dice.de_json(data.get("dice"), bot)
        data["via_bot"] = User.de_json(data.get("via_bot"), bot)
        data["proximity_alert_triggered"] = ProximityAlertTriggered.de_json(
            data.get("proximity_alert_triggered"), bot
        )
        data["reply_markup"] = InlineKeyboardMarkup.de_json(data.get("reply_markup"), bot)
        data["video_chat_scheduled"] = VideoChatScheduled.de_json(
            data.get("video_chat_scheduled"), bot
        )
        data["video_chat_started"] = VideoChatStarted.de_json(data.get("video_chat_started"), bot)
        data["video_chat_ended"] = VideoChatEnded.de_json(data.get("video_chat_ended"), bot)
        data["video_chat_participants_invited"] = VideoChatParticipantsInvited.de_json(
            data.get("video_chat_participants_invited"), bot
        )
        data["web_app_data"] = WebAppData.de_json(data.get("web_app_data"), bot)
        data["forum_topic_closed"] = ForumTopicClosed.de_json(data.get("forum_topic_closed"), bot)
        data["forum_topic_created"] = ForumTopicCreated.de_json(
            data.get("forum_topic_created"), bot
        )
        data["forum_topic_reopened"] = ForumTopicReopened.de_json(
            data.get("forum_topic_reopened"), bot
        )
        data["forum_topic_edited"] = ForumTopicEdited.de_json(data.get("forum_topic_edited"), bot)
        data["general_forum_topic_hidden"] = GeneralForumTopicHidden.de_json(
            data.get("general_forum_topic_hidden"), bot
        )
        data["general_forum_topic_unhidden"] = GeneralForumTopicUnhidden.de_json(
            data.get("general_forum_topic_unhidden"), bot
        )
        data["write_access_allowed"] = WriteAccessAllowed.de_json(
            data.get("write_access_allowed"), bot
        )
        data["users_shared"] = UsersShared.de_json(data.get("users_shared"), bot)
        data["chat_shared"] = ChatShared.de_json(data.get("chat_shared"), bot)
        data["chat_background_set"] = ChatBackground.de_json(data.get("chat_background_set"), bot)
        data["paid_media"] = PaidMediaInfo.de_json(data.get("paid_media"), bot)
        data["refunded_payment"] = RefundedPayment.de_json(data.get("refunded_payment"), bot)

        # Unfortunately, this needs to be here due to cyclic imports
        from telegram._giveaway import (  # pylint: disable=import-outside-toplevel
            Giveaway,
            GiveawayCompleted,
            GiveawayCreated,
            GiveawayWinners,
        )
        from telegram._messageorigin import (  # pylint: disable=import-outside-toplevel
            MessageOrigin,
        )
        from telegram._reply import (  # pylint: disable=import-outside-toplevel
            ExternalReplyInfo,
            TextQuote,
        )

        data["giveaway"] = Giveaway.de_json(data.get("giveaway"), bot)
        data["giveaway_completed"] = GiveawayCompleted.de_json(data.get("giveaway_completed"), bot)
        data["giveaway_created"] = GiveawayCreated.de_json(data.get("giveaway_created"), bot)
        data["giveaway_winners"] = GiveawayWinners.de_json(data.get("giveaway_winners"), bot)
        data["link_preview_options"] = LinkPreviewOptions.de_json(
            data.get("link_preview_options"), bot
        )
        data["external_reply"] = ExternalReplyInfo.de_json(data.get("external_reply"), bot)
        data["quote"] = TextQuote.de_json(data.get("quote"), bot)
        data["forward_origin"] = MessageOrigin.de_json(data.get("forward_origin"), bot)
        data["reply_to_story"] = Story.de_json(data.get("reply_to_story"), bot)
        data["boost_added"] = ChatBoostAdded.de_json(data.get("boost_added"), bot)
        data["sender_business_bot"] = User.de_json(data.get("sender_business_bot"), bot)

        api_kwargs = {}
        # This is a deprecated field that TG still returns for backwards compatibility
        # Let's filter it out to speed up the de-json process
        for key in (
            "user_shared",
            "forward_from",
            "forward_from_chat",
            "forward_from_message_id",
            "forward_signature",
            "forward_sender_name",
            "forward_date",
        ):
            if entry := data.get(key):
                api_kwargs = {key: entry}

        return super()._de_json(  # type: ignore[return-value]
            data=data, bot=bot, api_kwargs=api_kwargs
        )

    @property
    def effective_attachment(
        self,
    ) -> Union[
        Animation,
        Audio,
        Contact,
        Dice,
        Document,
        Game,
        Invoice,
        Location,
        PassportData,
        Sequence[PhotoSize],
        PaidMediaInfo,
        Poll,
        Sticker,
        Story,
        SuccessfulPayment,
        Venue,
        Video,
        VideoNote,
        Voice,
        None,
    ]:
        """If the message is a user generated content which is not a plain text message, this
        property is set to this content. It may be one of

        * :class:`telegram.Audio`
        * :class:`telegram.Dice`
        * :class:`telegram.Contact`
        * :class:`telegram.Document`
        * :class:`telegram.Animation`
        * :class:`telegram.Game`
        * :class:`telegram.Invoice`
        * :class:`telegram.Location`
        * :class:`telegram.PassportData`
        * list[:class:`telegram.PhotoSize`]
        * :class:`telegram.PaidMediaInfo`
        * :class:`telegram.Poll`
        * :class:`telegram.Sticker`
        * :class:`telegram.Story`
        * :class:`telegram.SuccessfulPayment`
        * :class:`telegram.Venue`
        * :class:`telegram.Video`
        * :class:`telegram.VideoNote`
        * :class:`telegram.Voice`

        Otherwise :obj:`None` is returned.

        .. seealso:: :wiki:`Working with Files and Media <Working-with-Files-and-Media>`

        .. versionchanged:: 20.0
            :attr:`dice`, :attr:`passport_data` and :attr:`poll` are now also considered to be an
            attachment.

        .. versionchanged:: 21.4
            :attr:`paid_media` is now also considered to be an attachment.

        .. deprecated:: 21.4
            :attr:`successful_payment` will be removed in future major versions.

        """
        if not isinstance(self._effective_attachment, DefaultValue):
            return self._effective_attachment

        for attachment_type in MessageAttachmentType:
            if self[attachment_type]:
                self._effective_attachment = self[attachment_type]  # type: ignore[assignment]
                if attachment_type == MessageAttachmentType.SUCCESSFUL_PAYMENT:
                    warn(
                        PTBDeprecationWarning(
                            "21.4",
                            "successful_payment will no longer be considered an attachment in"
                            " future major versions",
                        ),
                        stacklevel=2,
                    )
                break
        else:
            self._effective_attachment = None

        return self._effective_attachment  # type: ignore[return-value]

    def _quote(
        self, quote: Optional[bool], reply_to_message_id: Optional[int] = None
    ) -> Optional[ReplyParameters]:
        """Modify kwargs for replying with or without quoting."""
        if reply_to_message_id is not None:
            return ReplyParameters(reply_to_message_id)

        if quote is not None:
            if quote:
                return ReplyParameters(self.message_id)

        else:
            # Unfortunately we need some ExtBot logic here because it's hard to move shortcut
            # logic into ExtBot
            if hasattr(self.get_bot(), "defaults") and self.get_bot().defaults:  # type: ignore
                default_quote = self.get_bot().defaults.quote  # type: ignore[attr-defined]
            else:
                default_quote = None
            if (default_quote is None and self.chat.type != Chat.PRIVATE) or default_quote:
                return ReplyParameters(self.message_id)

        return None

    def compute_quote_position_and_entities(
        self, quote: str, index: Optional[int] = None
    ) -> tuple[int, Optional[tuple[MessageEntity, ...]]]:
        """
        Use this function to compute position and entities of a quote in the message text or
        caption. Useful for filling the parameters
        :paramref:`~telegram.ReplyParameters.quote_position` and
        :paramref:`~telegram.ReplyParameters.quote_entities` of :class:`telegram.ReplyParameters`
        when replying to a message.

        Example:

            Given a message with the text ``"Hello, world! Hello, world!"``, the following code
            will return the position and entities of the second occurrence of ``"Hello, world!"``.

            .. code-block:: python

                message.compute_quote_position_and_entities("Hello, world!", 1)

        .. versionadded:: 20.8

        Args:
            quote (:obj:`str`): Part of the message which is to be quoted. This is
                expected to have plain text without formatting entities.
            index (:obj:`int`, optional): 0-based index of the occurrence of the quote in the
                message. If not specified, the first occurrence is used.

        Returns:
            tuple[:obj:`int`, :obj:`None` | tuple[:class:`~telegram.MessageEntity`, ...]]: On
            success, a tuple containing information about quote position and entities is returned.

        Raises:
            RuntimeError: If the message has neither :attr:`text` nor :attr:`caption`.
            ValueError: If the requested index of quote doesn't exist in the message.
        """
        if not (text := (self.text or self.caption)):
            raise RuntimeError("This message has neither text nor caption.")

        # Telegram wants the position in UTF-16 code units, so we have to calculate in that space
        utf16_text = text.encode(TextEncoding.UTF_16_LE)
        utf16_quote = quote.encode(TextEncoding.UTF_16_LE)
        effective_index = index or 0

        matches = list(re.finditer(re.escape(utf16_quote), utf16_text))
        if (length := len(matches)) < effective_index + 1:
            raise ValueError(
                f"You requested the {index}-th occurrence of '{quote}', but this text appears "
                f"only {length} times."
            )

        position = len(utf16_text[: matches[effective_index].start()]) // 2
        length = len(utf16_quote) // 2
        end_position = position + length

        entities = []
        for entity in self.entities or self.caption_entities:
            if position <= entity.offset + entity.length and entity.offset <= end_position:
                # shift the offset by the position of the quote
                offset = max(0, entity.offset - position)
                # trim the entity length to the length of the overlap with the quote
                e_length = min(end_position, entity.offset + entity.length) - max(
                    position, entity.offset
                )
                if e_length <= 0:
                    continue

                # create a new entity with the correct offset and length
                # looping over slots rather manually accessing the attributes
                # is more future-proof
                kwargs = {attr: getattr(entity, attr) for attr in entity.__slots__}
                kwargs["offset"] = offset
                kwargs["length"] = e_length
                entities.append(MessageEntity(**kwargs))

        return position, tuple(entities) or None

    def build_reply_arguments(
        self,
        quote: Optional[str] = None,
        quote_index: Optional[int] = None,
        target_chat_id: Optional[Union[int, str]] = None,
        allow_sending_without_reply: ODVInput[bool] = DEFAULT_NONE,
        message_thread_id: ODVInput[int] = DEFAULT_NONE,
    ) -> _ReplyKwargs:
        """
        Builds a dictionary with the keys ``chat_id`` and ``reply_parameters``. This dictionary can
        be used to reply to a message with the given quote and target chat.

        Examples:

            Usage with :meth:`telegram.Bot.send_message`:

            .. code-block:: python

                await bot.send_message(
                    text="This is a reply",
                    **message.build_reply_arguments(quote="Quoted Text")
                )

            Usage with :meth:`reply_text`, replying in the same chat:

            .. code-block:: python

                await message.reply_text(
                    "This is a reply",
                    do_quote=message.build_reply_arguments(quote="Quoted Text")
                )

            Usage with :meth:`reply_text`, replying in a different chat:

            .. code-block:: python

                await message.reply_text(
                    "This is a reply",
                    do_quote=message.build_reply_arguments(
                        quote="Quoted Text",
                        target_chat_id=-100123456789
                    )
                )

        .. versionadded:: 20.8

        Args:
            quote (:obj:`str`, optional): Passed in :meth:`compute_quote_position_and_entities`
                as parameter :paramref:`~compute_quote_position_and_entities.quote` to compute
                quote entities. Defaults to :obj:`None`.
            quote_index (:obj:`int`, optional): Passed in
                :meth:`compute_quote_position_and_entities` as parameter
                :paramref:`~compute_quote_position_and_entities.quote_index` to compute quote
                position. Defaults to :obj:`None`.
            target_chat_id (:obj:`int` | :obj:`str`, optional): |chat_id_channel|
                Defaults to :attr:`chat_id`.
            allow_sending_without_reply (:obj:`bool`, optional): |allow_sending_without_reply|
                Will be applied only if the reply happens in the same chat and forum topic.
            message_thread_id (:obj:`int`, optional): |message_thread_id|

        Returns:
            :obj:`dict`:
        """
        target_chat_is_self = target_chat_id in (None, self.chat_id, f"@{self.chat.username}")

        if target_chat_is_self and message_thread_id in (
            None,
            self.message_thread_id,
        ):
            # defaults handling will take place in `Bot._insert_defaults`
            effective_aswr: ODVInput[bool] = allow_sending_without_reply
        else:
            effective_aswr = None

        quote_position, quote_entities = (
            self.compute_quote_position_and_entities(quote, quote_index) if quote else (None, None)
        )
        return {  # type: ignore[typeddict-item]
            "reply_parameters": ReplyParameters(
                chat_id=None if target_chat_is_self else self.chat_id,
                message_id=self.message_id,
                quote=quote,
                quote_position=quote_position,
                quote_entities=quote_entities,
                allow_sending_without_reply=effective_aswr,
            ),
            "chat_id": target_chat_id or self.chat_id,
        }

    async def _parse_quote_arguments(
        self,
        do_quote: Optional[Union[bool, _ReplyKwargs]],
        quote: Optional[bool],
        reply_to_message_id: Optional[int],
        reply_parameters: Optional["ReplyParameters"],
    ) -> tuple[Union[str, int], ReplyParameters]:
        if quote and do_quote:
            raise ValueError("The arguments `quote` and `do_quote` are mutually exclusive")

        if reply_to_message_id is not None and reply_parameters is not None:
            raise ValueError(
                "`reply_to_message_id` and `reply_parameters` are mutually exclusive."
            )

        if quote is not None:
            warn(
                PTBDeprecationWarning(
                    "20.8",
                    "The `quote` parameter is deprecated in favor of the `do_quote` parameter. "
                    "Please update your code to use `do_quote` instead.",
                ),
                stacklevel=2,
            )

        effective_do_quote = quote or do_quote
        chat_id: Union[str, int] = self.chat_id

        # reply_parameters and reply_to_message_id overrule the do_quote parameter
        if reply_parameters is not None:
            effective_reply_parameters = reply_parameters
        elif reply_to_message_id is not None:
            effective_reply_parameters = ReplyParameters(message_id=reply_to_message_id)
        elif isinstance(effective_do_quote, dict):
            effective_reply_parameters = effective_do_quote["reply_parameters"]
            chat_id = effective_do_quote["chat_id"]
        else:
            effective_reply_parameters = self._quote(effective_do_quote)

        return chat_id, effective_reply_parameters

    def _parse_message_thread_id(
        self,
        chat_id: Union[str, int],
        message_thread_id: ODVInput[int] = DEFAULT_NONE,
    ) -> Optional[int]:
        # values set by user have the highest priority
        if not isinstance(message_thread_id, DefaultValue):
            return message_thread_id

        # self.message_thread_id can be used for send_*.param.message_thread_id only if the
        # thread is a forum topic. It does not work if the thread is a chain of replies to a
        # message in a normal group. In that case, self.message_thread_id is just the message_id
        # of the first message in the chain.
        if not self.is_topic_message:
            return None

        # Setting message_thread_id=self.message_thread_id only makes sense if we're replying in
        # the same chat.
        return self.message_thread_id if chat_id in {self.chat_id, self.chat.username} else None

    async def reply_text(
        self,
        text: str,
        parse_mode: ODVInput[str] = DEFAULT_NONE,
        disable_notification: ODVInput[bool] = DEFAULT_NONE,
        reply_markup: Optional[ReplyMarkup] = None,
        entities: Optional[Sequence["MessageEntity"]] = None,
        protect_content: ODVInput[bool] = DEFAULT_NONE,
        message_thread_id: ODVInput[int] = DEFAULT_NONE,
        link_preview_options: ODVInput["LinkPreviewOptions"] = DEFAULT_NONE,
        reply_parameters: Optional["ReplyParameters"] = None,
        message_effect_id: Optional[str] = None,
        *,
        reply_to_message_id: Optional[int] = None,
        allow_sending_without_reply: ODVInput[bool] = DEFAULT_NONE,
        disable_web_page_preview: Optional[bool] = None,
        quote: Optional[bool] = None,
        do_quote: Optional[Union[bool, _ReplyKwargs]] = None,
        read_timeout: ODVInput[float] = DEFAULT_NONE,
        write_timeout: ODVInput[float] = DEFAULT_NONE,
        connect_timeout: ODVInput[float] = DEFAULT_NONE,
        pool_timeout: ODVInput[float] = DEFAULT_NONE,
        api_kwargs: Optional[JSONDict] = None,
    ) -> "Message":
        """Shortcut for::

             await bot.send_message(
                 update.effective_message.chat_id,
                 message_thread_id=update.effective_message.message_thread_id,
                 business_connection_id=self.business_connection_id,
                 *args,
                 **kwargs,
             )

        For the documentation of the arguments, please see :meth:`telegram.Bot.send_message`.

        .. versionchanged:: 21.1
                |reply_same_thread|

        Keyword Args:
            quote (:obj:`bool`, optional): |reply_quote|

                .. deprecated:: 20.8
                    This argument is deprecated in favor of :paramref:`do_quote`
            do_quote (:obj:`bool` | :obj:`dict`, optional): |do_quote|
                Mutually exclusive with :paramref:`quote`.

                .. versionadded:: 20.8

        Returns:
            :class:`telegram.Message`: On success, instance representing the message posted.

        """
        chat_id, effective_reply_parameters = await self._parse_quote_arguments(
            do_quote, quote, reply_to_message_id, reply_parameters
        )
        message_thread_id = self._parse_message_thread_id(chat_id, message_thread_id)
        return await self.get_bot().send_message(
            chat_id=chat_id,
            text=text,
            parse_mode=parse_mode,
            disable_web_page_preview=disable_web_page_preview,
            link_preview_options=link_preview_options,
            disable_notification=disable_notification,
            reply_parameters=effective_reply_parameters,
            reply_markup=reply_markup,
            allow_sending_without_reply=allow_sending_without_reply,
            entities=entities,
            protect_content=protect_content,
            message_thread_id=message_thread_id,
            read_timeout=read_timeout,
            write_timeout=write_timeout,
            connect_timeout=connect_timeout,
            pool_timeout=pool_timeout,
            api_kwargs=api_kwargs,
            business_connection_id=self.business_connection_id,
            message_effect_id=message_effect_id,
        )

    async def reply_markdown(
        self,
        text: str,
        disable_notification: ODVInput[bool] = DEFAULT_NONE,
        reply_markup: Optional[ReplyMarkup] = None,
        entities: Optional[Sequence["MessageEntity"]] = None,
        protect_content: ODVInput[bool] = DEFAULT_NONE,
        message_thread_id: ODVInput[int] = DEFAULT_NONE,
        link_preview_options: ODVInput["LinkPreviewOptions"] = DEFAULT_NONE,
        reply_parameters: Optional["ReplyParameters"] = None,
        message_effect_id: Optional[str] = None,
        *,
        reply_to_message_id: Optional[int] = None,
        allow_sending_without_reply: ODVInput[bool] = DEFAULT_NONE,
        disable_web_page_preview: Optional[bool] = None,
        quote: Optional[bool] = None,
        do_quote: Optional[Union[bool, _ReplyKwargs]] = None,
        read_timeout: ODVInput[float] = DEFAULT_NONE,
        write_timeout: ODVInput[float] = DEFAULT_NONE,
        connect_timeout: ODVInput[float] = DEFAULT_NONE,
        pool_timeout: ODVInput[float] = DEFAULT_NONE,
        api_kwargs: Optional[JSONDict] = None,
    ) -> "Message":
        """Shortcut for::

            await bot.send_message(
                update.effective_message.chat_id,
                message_thread_id=update.effective_message.message_thread_id,
                parse_mode=ParseMode.MARKDOWN,
                business_connection_id=self.business_connection_id,
                *args,
                **kwargs,
            )

        Sends a message with Markdown version 1 formatting.

        For the documentation of the arguments, please see :meth:`telegram.Bot.send_message`.

        .. versionchanged:: 21.1
                |reply_same_thread|

        Note:
            :tg-const:`telegram.constants.ParseMode.MARKDOWN` is a legacy mode, retained by
            Telegram for backward compatibility. You should use :meth:`reply_markdown_v2` instead.

        Keyword Args:
            quote (:obj:`bool`, optional): |reply_quote|

                .. deprecated:: 20.8
                    This argument is deprecated in favor of :paramref:`do_quote`
            do_quote (:obj:`bool` | :obj:`dict`, optional): |do_quote|
                Mutually exclusive with :paramref:`quote`.

                .. versionadded:: 20.8

        Returns:
            :class:`telegram.Message`: On success, instance representing the message posted.
        """
        chat_id, effective_reply_parameters = await self._parse_quote_arguments(
            do_quote, quote, reply_to_message_id, reply_parameters
        )
        message_thread_id = self._parse_message_thread_id(chat_id, message_thread_id)
        return await self.get_bot().send_message(
            chat_id=chat_id,
            text=text,
            parse_mode=ParseMode.MARKDOWN,
            disable_web_page_preview=disable_web_page_preview,
            link_preview_options=link_preview_options,
            disable_notification=disable_notification,
            reply_parameters=effective_reply_parameters,
            reply_markup=reply_markup,
            allow_sending_without_reply=allow_sending_without_reply,
            entities=entities,
            protect_content=protect_content,
            message_thread_id=message_thread_id,
            read_timeout=read_timeout,
            write_timeout=write_timeout,
            connect_timeout=connect_timeout,
            pool_timeout=pool_timeout,
            api_kwargs=api_kwargs,
            business_connection_id=self.business_connection_id,
            message_effect_id=message_effect_id,
        )

    async def reply_markdown_v2(
        self,
        text: str,
        disable_notification: ODVInput[bool] = DEFAULT_NONE,
        reply_markup: Optional[ReplyMarkup] = None,
        entities: Optional[Sequence["MessageEntity"]] = None,
        protect_content: ODVInput[bool] = DEFAULT_NONE,
        message_thread_id: ODVInput[int] = DEFAULT_NONE,
        link_preview_options: ODVInput["LinkPreviewOptions"] = DEFAULT_NONE,
        reply_parameters: Optional["ReplyParameters"] = None,
        message_effect_id: Optional[str] = None,
        *,
        reply_to_message_id: Optional[int] = None,
        allow_sending_without_reply: ODVInput[bool] = DEFAULT_NONE,
        disable_web_page_preview: Optional[bool] = None,
        quote: Optional[bool] = None,
        do_quote: Optional[Union[bool, _ReplyKwargs]] = None,
        read_timeout: ODVInput[float] = DEFAULT_NONE,
        write_timeout: ODVInput[float] = DEFAULT_NONE,
        connect_timeout: ODVInput[float] = DEFAULT_NONE,
        pool_timeout: ODVInput[float] = DEFAULT_NONE,
        api_kwargs: Optional[JSONDict] = None,
    ) -> "Message":
        """Shortcut for::

            await bot.send_message(
                update.effective_message.chat_id,
                message_thread_id=update.effective_message.message_thread_id,
                parse_mode=ParseMode.MARKDOWN_V2,
                business_connection_id=self.business_connection_id,
                *args,
                **kwargs,
            )

        Sends a message with markdown version 2 formatting.

        For the documentation of the arguments, please see :meth:`telegram.Bot.send_message`.

        .. versionchanged:: 21.1
                |reply_same_thread|

        Keyword Args:
            quote (:obj:`bool`, optional): |reply_quote|

                .. deprecated:: 20.8
                    This argument is deprecated in favor of :paramref:`do_quote`
            do_quote (:obj:`bool` | :obj:`dict`, optional): |do_quote|
                Mutually exclusive with :paramref:`quote`.

                .. versionadded:: 20.8

        Returns:
            :class:`telegram.Message`: On success, instance representing the message posted.
        """
        chat_id, effective_reply_parameters = await self._parse_quote_arguments(
            do_quote, quote, reply_to_message_id, reply_parameters
        )
        message_thread_id = self._parse_message_thread_id(chat_id, message_thread_id)
        return await self.get_bot().send_message(
            chat_id=chat_id,
            text=text,
            parse_mode=ParseMode.MARKDOWN_V2,
            disable_web_page_preview=disable_web_page_preview,
            link_preview_options=link_preview_options,
            disable_notification=disable_notification,
            reply_parameters=effective_reply_parameters,
            reply_markup=reply_markup,
            allow_sending_without_reply=allow_sending_without_reply,
            entities=entities,
            protect_content=protect_content,
            message_thread_id=message_thread_id,
            read_timeout=read_timeout,
            write_timeout=write_timeout,
            connect_timeout=connect_timeout,
            pool_timeout=pool_timeout,
            api_kwargs=api_kwargs,
            business_connection_id=self.business_connection_id,
            message_effect_id=message_effect_id,
        )

    async def reply_html(
        self,
        text: str,
        disable_notification: ODVInput[bool] = DEFAULT_NONE,
        reply_markup: Optional[ReplyMarkup] = None,
        entities: Optional[Sequence["MessageEntity"]] = None,
        protect_content: ODVInput[bool] = DEFAULT_NONE,
        message_thread_id: ODVInput[int] = DEFAULT_NONE,
        link_preview_options: ODVInput["LinkPreviewOptions"] = DEFAULT_NONE,
        reply_parameters: Optional["ReplyParameters"] = None,
        message_effect_id: Optional[str] = None,
        *,
        reply_to_message_id: Optional[int] = None,
        allow_sending_without_reply: ODVInput[bool] = DEFAULT_NONE,
        disable_web_page_preview: Optional[bool] = None,
        quote: Optional[bool] = None,
        do_quote: Optional[Union[bool, _ReplyKwargs]] = None,
        read_timeout: ODVInput[float] = DEFAULT_NONE,
        write_timeout: ODVInput[float] = DEFAULT_NONE,
        connect_timeout: ODVInput[float] = DEFAULT_NONE,
        pool_timeout: ODVInput[float] = DEFAULT_NONE,
        api_kwargs: Optional[JSONDict] = None,
    ) -> "Message":
        """Shortcut for::

            await bot.send_message(
                update.effective_message.chat_id,
                message_thread_id=update.effective_message.message_thread_id,
                parse_mode=ParseMode.HTML,
                business_connection_id=self.business_connection_id,
                *args,
                **kwargs,
            )

        Sends a message with HTML formatting.

        For the documentation of the arguments, please see :meth:`telegram.Bot.send_message`.

        .. versionchanged:: 21.1
                |reply_same_thread|

        Keyword Args:
            quote (:obj:`bool`, optional): |reply_quote|

                .. deprecated:: 20.8
                    This argument is deprecated in favor of :paramref:`do_quote`
            do_quote (:obj:`bool` | :obj:`dict`, optional): |do_quote|
                Mutually exclusive with :paramref:`quote`.

                .. versionadded:: 20.8

        Returns:
            :class:`telegram.Message`: On success, instance representing the message posted.
        """
        chat_id, effective_reply_parameters = await self._parse_quote_arguments(
            do_quote, quote, reply_to_message_id, reply_parameters
        )
        message_thread_id = self._parse_message_thread_id(chat_id, message_thread_id)
        return await self.get_bot().send_message(
            chat_id=chat_id,
            text=text,
            parse_mode=ParseMode.HTML,
            disable_web_page_preview=disable_web_page_preview,
            link_preview_options=link_preview_options,
            disable_notification=disable_notification,
            reply_parameters=effective_reply_parameters,
            reply_markup=reply_markup,
            allow_sending_without_reply=allow_sending_without_reply,
            entities=entities,
            protect_content=protect_content,
            message_thread_id=message_thread_id,
            read_timeout=read_timeout,
            write_timeout=write_timeout,
            connect_timeout=connect_timeout,
            pool_timeout=pool_timeout,
            api_kwargs=api_kwargs,
            business_connection_id=self.business_connection_id,
            message_effect_id=message_effect_id,
        )

    async def reply_media_group(
        self,
        media: Sequence[
            Union["InputMediaAudio", "InputMediaDocument", "InputMediaPhoto", "InputMediaVideo"]
        ],
        disable_notification: ODVInput[bool] = DEFAULT_NONE,
        protect_content: ODVInput[bool] = DEFAULT_NONE,
        message_thread_id: ODVInput[int] = DEFAULT_NONE,
        reply_parameters: Optional["ReplyParameters"] = None,
        message_effect_id: Optional[str] = None,
        *,
        reply_to_message_id: Optional[int] = None,
        allow_sending_without_reply: ODVInput[bool] = DEFAULT_NONE,
        quote: Optional[bool] = None,
        do_quote: Optional[Union[bool, _ReplyKwargs]] = None,
        read_timeout: ODVInput[float] = DEFAULT_NONE,
        write_timeout: ODVInput[float] = DEFAULT_NONE,
        connect_timeout: ODVInput[float] = DEFAULT_NONE,
        pool_timeout: ODVInput[float] = DEFAULT_NONE,
        api_kwargs: Optional[JSONDict] = None,
        caption: Optional[str] = None,
        parse_mode: ODVInput[str] = DEFAULT_NONE,
        caption_entities: Optional[Sequence["MessageEntity"]] = None,
    ) -> tuple["Message", ...]:
        """Shortcut for::

             await bot.send_media_group(
                 update.effective_message.chat_id,
                 message_thread_id=update.effective_message.message_thread_id,
                 business_connection_id=self.business_connection_id,
                 *args,
                 **kwargs,
             )

        For the documentation of the arguments, please see :meth:`telegram.Bot.send_media_group`.

        .. versionchanged:: 21.1
                |reply_same_thread|

        Keyword Args:
            quote (:obj:`bool`, optional): |reply_quote|

                .. deprecated:: 20.8
                    This argument is deprecated in favor of :paramref:`do_quote`
            do_quote (:obj:`bool` | :obj:`dict`, optional): |do_quote|
                Mutually exclusive with :paramref:`quote`.

                .. versionadded:: 20.8

        Returns:
            tuple[:class:`telegram.Message`]: An array of the sent Messages.

        Raises:
            :class:`telegram.error.TelegramError`
        """
        chat_id, effective_reply_parameters = await self._parse_quote_arguments(
            do_quote, quote, reply_to_message_id, reply_parameters
        )
        message_thread_id = self._parse_message_thread_id(chat_id, message_thread_id)
        return await self.get_bot().send_media_group(
            chat_id=chat_id,
            media=media,
            disable_notification=disable_notification,
            reply_parameters=effective_reply_parameters,
            read_timeout=read_timeout,
            write_timeout=write_timeout,
            connect_timeout=connect_timeout,
            pool_timeout=pool_timeout,
            api_kwargs=api_kwargs,
            allow_sending_without_reply=allow_sending_without_reply,
            protect_content=protect_content,
            message_thread_id=message_thread_id,
            caption=caption,
            parse_mode=parse_mode,
            caption_entities=caption_entities,
            business_connection_id=self.business_connection_id,
            message_effect_id=message_effect_id,
        )

    async def reply_photo(
        self,
        photo: Union[FileInput, "PhotoSize"],
        caption: Optional[str] = None,
        disable_notification: ODVInput[bool] = DEFAULT_NONE,
        reply_markup: Optional[ReplyMarkup] = None,
        parse_mode: ODVInput[str] = DEFAULT_NONE,
        caption_entities: Optional[Sequence["MessageEntity"]] = None,
        protect_content: ODVInput[bool] = DEFAULT_NONE,
        message_thread_id: ODVInput[int] = DEFAULT_NONE,
        has_spoiler: Optional[bool] = None,
        reply_parameters: Optional["ReplyParameters"] = None,
        message_effect_id: Optional[str] = None,
        show_caption_above_media: Optional[bool] = None,
        *,
        reply_to_message_id: Optional[int] = None,
        allow_sending_without_reply: ODVInput[bool] = DEFAULT_NONE,
        filename: Optional[str] = None,
        quote: Optional[bool] = None,
        do_quote: Optional[Union[bool, _ReplyKwargs]] = None,
        read_timeout: ODVInput[float] = DEFAULT_NONE,
        write_timeout: ODVInput[float] = DEFAULT_NONE,
        connect_timeout: ODVInput[float] = DEFAULT_NONE,
        pool_timeout: ODVInput[float] = DEFAULT_NONE,
        api_kwargs: Optional[JSONDict] = None,
    ) -> "Message":
        """Shortcut for::

             await bot.send_photo(
                 update.effective_message.chat_id,
                 message_thread_id=update.effective_message.message_thread_id,
                 business_connection_id=self.business_connection_id,
                 *args,
                 **kwargs,
             )

        For the documentation of the arguments, please see :meth:`telegram.Bot.send_photo`.

        .. versionchanged:: 21.1
                |reply_same_thread|

        Keyword Args:
            quote (:obj:`bool`, optional): |reply_quote|

                .. deprecated:: 20.8
                    This argument is deprecated in favor of :paramref:`do_quote`
            do_quote (:obj:`bool` | :obj:`dict`, optional): |do_quote|
                Mutually exclusive with :paramref:`quote`.

                .. versionadded:: 20.8

        Returns:
            :class:`telegram.Message`: On success, instance representing the message posted.

        """
        chat_id, effective_reply_parameters = await self._parse_quote_arguments(
            do_quote, quote, reply_to_message_id, reply_parameters
        )
        message_thread_id = self._parse_message_thread_id(chat_id, message_thread_id)
        return await self.get_bot().send_photo(
            chat_id=chat_id,
            photo=photo,
            caption=caption,
            disable_notification=disable_notification,
            reply_parameters=effective_reply_parameters,
            reply_markup=reply_markup,
            parse_mode=parse_mode,
            allow_sending_without_reply=allow_sending_without_reply,
            caption_entities=caption_entities,
            filename=filename,
            protect_content=protect_content,
            message_thread_id=message_thread_id,
            read_timeout=read_timeout,
            write_timeout=write_timeout,
            connect_timeout=connect_timeout,
            pool_timeout=pool_timeout,
            api_kwargs=api_kwargs,
            has_spoiler=has_spoiler,
            business_connection_id=self.business_connection_id,
            message_effect_id=message_effect_id,
            show_caption_above_media=show_caption_above_media,
        )

    async def reply_audio(
        self,
        audio: Union[FileInput, "Audio"],
        duration: Optional[int] = None,
        performer: Optional[str] = None,
        title: Optional[str] = None,
        caption: Optional[str] = None,
        disable_notification: ODVInput[bool] = DEFAULT_NONE,
        reply_markup: Optional[ReplyMarkup] = None,
        parse_mode: ODVInput[str] = DEFAULT_NONE,
        caption_entities: Optional[Sequence["MessageEntity"]] = None,
        protect_content: ODVInput[bool] = DEFAULT_NONE,
        message_thread_id: ODVInput[int] = DEFAULT_NONE,
        thumbnail: Optional[FileInput] = None,
        reply_parameters: Optional["ReplyParameters"] = None,
        message_effect_id: Optional[str] = None,
        *,
        reply_to_message_id: Optional[int] = None,
        allow_sending_without_reply: ODVInput[bool] = DEFAULT_NONE,
        filename: Optional[str] = None,
        quote: Optional[bool] = None,
        do_quote: Optional[Union[bool, _ReplyKwargs]] = None,
        read_timeout: ODVInput[float] = DEFAULT_NONE,
        write_timeout: ODVInput[float] = DEFAULT_NONE,
        connect_timeout: ODVInput[float] = DEFAULT_NONE,
        pool_timeout: ODVInput[float] = DEFAULT_NONE,
        api_kwargs: Optional[JSONDict] = None,
    ) -> "Message":
        """Shortcut for::

             await bot.send_audio(
                 update.effective_message.chat_id,
                 message_thread_id=update.effective_message.message_thread_id,
                 business_connection_id=self.business_connection_id,
                 *args,
                 **kwargs,
             )

        For the documentation of the arguments, please see :meth:`telegram.Bot.send_audio`.

        .. versionchanged:: 21.1
                |reply_same_thread|

        Keyword Args:
            quote (:obj:`bool`, optional): |reply_quote|

                .. deprecated:: 20.8
                    This argument is deprecated in favor of :paramref:`do_quote`
            do_quote (:obj:`bool` | :obj:`dict`, optional): |do_quote|
                Mutually exclusive with :paramref:`quote`.

                .. versionadded:: 20.8

        Returns:
            :class:`telegram.Message`: On success, instance representing the message posted.

        """
        chat_id, effective_reply_parameters = await self._parse_quote_arguments(
            do_quote, quote, reply_to_message_id, reply_parameters
        )
        message_thread_id = self._parse_message_thread_id(chat_id, message_thread_id)
        return await self.get_bot().send_audio(
            chat_id=chat_id,
            audio=audio,
            duration=duration,
            performer=performer,
            title=title,
            caption=caption,
            disable_notification=disable_notification,
            reply_parameters=effective_reply_parameters,
            reply_markup=reply_markup,
            parse_mode=parse_mode,
            allow_sending_without_reply=allow_sending_without_reply,
            caption_entities=caption_entities,
            filename=filename,
            protect_content=protect_content,
            message_thread_id=message_thread_id,
            read_timeout=read_timeout,
            write_timeout=write_timeout,
            connect_timeout=connect_timeout,
            pool_timeout=pool_timeout,
            api_kwargs=api_kwargs,
            thumbnail=thumbnail,
            business_connection_id=self.business_connection_id,
            message_effect_id=message_effect_id,
        )

    async def reply_document(
        self,
        document: Union[FileInput, "Document"],
        caption: Optional[str] = None,
        disable_notification: ODVInput[bool] = DEFAULT_NONE,
        reply_markup: Optional[ReplyMarkup] = None,
        parse_mode: ODVInput[str] = DEFAULT_NONE,
        disable_content_type_detection: Optional[bool] = None,
        caption_entities: Optional[Sequence["MessageEntity"]] = None,
        protect_content: ODVInput[bool] = DEFAULT_NONE,
        message_thread_id: ODVInput[int] = DEFAULT_NONE,
        thumbnail: Optional[FileInput] = None,
        reply_parameters: Optional["ReplyParameters"] = None,
        message_effect_id: Optional[str] = None,
        *,
        reply_to_message_id: Optional[int] = None,
        allow_sending_without_reply: ODVInput[bool] = DEFAULT_NONE,
        filename: Optional[str] = None,
        quote: Optional[bool] = None,
        do_quote: Optional[Union[bool, _ReplyKwargs]] = None,
        read_timeout: ODVInput[float] = DEFAULT_NONE,
        write_timeout: ODVInput[float] = DEFAULT_NONE,
        connect_timeout: ODVInput[float] = DEFAULT_NONE,
        pool_timeout: ODVInput[float] = DEFAULT_NONE,
        api_kwargs: Optional[JSONDict] = None,
    ) -> "Message":
        """Shortcut for::

             await bot.send_document(
                 update.effective_message.chat_id,
                 message_thread_id=update.effective_message.message_thread_id,
                 business_connection_id=self.business_connection_id,
                 *args,
                 **kwargs,
             )

        For the documentation of the arguments, please see :meth:`telegram.Bot.send_document`.

        .. versionchanged:: 21.1
                |reply_same_thread|

        Keyword Args:
            quote (:obj:`bool`, optional): |reply_quote|

                .. deprecated:: 20.8
                    This argument is deprecated in favor of :paramref:`do_quote`
            do_quote (:obj:`bool` | :obj:`dict`, optional): |do_quote|
                Mutually exclusive with :paramref:`quote`.

                .. versionadded:: 20.8

        Returns:
            :class:`telegram.Message`: On success, instance representing the message posted.

        """
        chat_id, effective_reply_parameters = await self._parse_quote_arguments(
            do_quote, quote, reply_to_message_id, reply_parameters
        )
        message_thread_id = self._parse_message_thread_id(chat_id, message_thread_id)
        return await self.get_bot().send_document(
            chat_id=chat_id,
            document=document,
            filename=filename,
            caption=caption,
            disable_notification=disable_notification,
            reply_parameters=effective_reply_parameters,
            reply_markup=reply_markup,
            read_timeout=read_timeout,
            write_timeout=write_timeout,
            connect_timeout=connect_timeout,
            pool_timeout=pool_timeout,
            parse_mode=parse_mode,
            api_kwargs=api_kwargs,
            disable_content_type_detection=disable_content_type_detection,
            allow_sending_without_reply=allow_sending_without_reply,
            caption_entities=caption_entities,
            protect_content=protect_content,
            message_thread_id=message_thread_id,
            thumbnail=thumbnail,
            business_connection_id=self.business_connection_id,
            message_effect_id=message_effect_id,
        )

    async def reply_animation(
        self,
        animation: Union[FileInput, "Animation"],
        duration: Optional[int] = None,
        width: Optional[int] = None,
        height: Optional[int] = None,
        caption: Optional[str] = None,
        parse_mode: ODVInput[str] = DEFAULT_NONE,
        disable_notification: ODVInput[bool] = DEFAULT_NONE,
        reply_markup: Optional[ReplyMarkup] = None,
        caption_entities: Optional[Sequence["MessageEntity"]] = None,
        protect_content: ODVInput[bool] = DEFAULT_NONE,
        message_thread_id: ODVInput[int] = DEFAULT_NONE,
        has_spoiler: Optional[bool] = None,
        thumbnail: Optional[FileInput] = None,
        reply_parameters: Optional["ReplyParameters"] = None,
        message_effect_id: Optional[str] = None,
        show_caption_above_media: Optional[bool] = None,
        *,
        reply_to_message_id: Optional[int] = None,
        allow_sending_without_reply: ODVInput[bool] = DEFAULT_NONE,
        filename: Optional[str] = None,
        quote: Optional[bool] = None,
        do_quote: Optional[Union[bool, _ReplyKwargs]] = None,
        read_timeout: ODVInput[float] = DEFAULT_NONE,
        write_timeout: ODVInput[float] = DEFAULT_NONE,
        connect_timeout: ODVInput[float] = DEFAULT_NONE,
        pool_timeout: ODVInput[float] = DEFAULT_NONE,
        api_kwargs: Optional[JSONDict] = None,
    ) -> "Message":
        """Shortcut for::

             await bot.send_animation(
                 update.effective_message.chat_id,
                 message_thread_id=update.effective_message.message_thread_id,
                 business_connection_id=self.business_connection_id,
                 *args,
                 **kwargs,
             )

        For the documentation of the arguments, please see :meth:`telegram.Bot.send_animation`.

        .. versionchanged:: 21.1
                |reply_same_thread|

        Keyword Args:
            quote (:obj:`bool`, optional): |reply_quote|

                .. deprecated:: 20.8
                    This argument is deprecated in favor of :paramref:`do_quote`
            do_quote (:obj:`bool` | :obj:`dict`, optional): |do_quote|
                Mutually exclusive with :paramref:`quote`.

                .. versionadded:: 20.8

        Returns:
            :class:`telegram.Message`: On success, instance representing the message posted.

        """
        chat_id, effective_reply_parameters = await self._parse_quote_arguments(
            do_quote, quote, reply_to_message_id, reply_parameters
        )
        message_thread_id = self._parse_message_thread_id(chat_id, message_thread_id)
        return await self.get_bot().send_animation(
            chat_id=chat_id,
            animation=animation,
            duration=duration,
            width=width,
            height=height,
            caption=caption,
            parse_mode=parse_mode,
            disable_notification=disable_notification,
            reply_parameters=effective_reply_parameters,
            reply_markup=reply_markup,
            read_timeout=read_timeout,
            write_timeout=write_timeout,
            connect_timeout=connect_timeout,
            pool_timeout=pool_timeout,
            api_kwargs=api_kwargs,
            allow_sending_without_reply=allow_sending_without_reply,
            caption_entities=caption_entities,
            filename=filename,
            protect_content=protect_content,
            message_thread_id=message_thread_id,
            has_spoiler=has_spoiler,
            thumbnail=thumbnail,
            business_connection_id=self.business_connection_id,
            message_effect_id=message_effect_id,
            show_caption_above_media=show_caption_above_media,
        )

    async def reply_sticker(
        self,
        sticker: Union[FileInput, "Sticker"],
        disable_notification: ODVInput[bool] = DEFAULT_NONE,
        reply_markup: Optional[ReplyMarkup] = None,
        protect_content: ODVInput[bool] = DEFAULT_NONE,
        message_thread_id: ODVInput[int] = DEFAULT_NONE,
        emoji: Optional[str] = None,
        reply_parameters: Optional["ReplyParameters"] = None,
        message_effect_id: Optional[str] = None,
        *,
        reply_to_message_id: Optional[int] = None,
        allow_sending_without_reply: ODVInput[bool] = DEFAULT_NONE,
        quote: Optional[bool] = None,
        do_quote: Optional[Union[bool, _ReplyKwargs]] = None,
        read_timeout: ODVInput[float] = DEFAULT_NONE,
        write_timeout: ODVInput[float] = DEFAULT_NONE,
        connect_timeout: ODVInput[float] = DEFAULT_NONE,
        pool_timeout: ODVInput[float] = DEFAULT_NONE,
        api_kwargs: Optional[JSONDict] = None,
    ) -> "Message":
        """Shortcut for::

             await bot.send_sticker(
                 update.effective_message.chat_id,
                 message_thread_id=update.effective_message.message_thread_id,
                 business_connection_id=self.business_connection_id,
                 *args,
                 **kwargs,
             )

        For the documentation of the arguments, please see :meth:`telegram.Bot.send_sticker`.

        .. versionchanged:: 21.1
                |reply_same_thread|

        Keyword Args:
            quote (:obj:`bool`, optional): |reply_quote|

                .. deprecated:: 20.8
                    This argument is deprecated in favor of :paramref:`do_quote`
            do_quote (:obj:`bool` | :obj:`dict`, optional): |do_quote|
                Mutually exclusive with :paramref:`quote`.

                .. versionadded:: 20.8

        Returns:
            :class:`telegram.Message`: On success, instance representing the message posted.

        """
        chat_id, effective_reply_parameters = await self._parse_quote_arguments(
            do_quote, quote, reply_to_message_id, reply_parameters
        )
        message_thread_id = self._parse_message_thread_id(chat_id, message_thread_id)
        return await self.get_bot().send_sticker(
            chat_id=chat_id,
            sticker=sticker,
            disable_notification=disable_notification,
            reply_parameters=effective_reply_parameters,
            reply_markup=reply_markup,
            read_timeout=read_timeout,
            write_timeout=write_timeout,
            connect_timeout=connect_timeout,
            pool_timeout=pool_timeout,
            api_kwargs=api_kwargs,
            allow_sending_without_reply=allow_sending_without_reply,
            protect_content=protect_content,
            message_thread_id=message_thread_id,
            emoji=emoji,
            business_connection_id=self.business_connection_id,
            message_effect_id=message_effect_id,
        )

    async def reply_video(
        self,
        video: Union[FileInput, "Video"],
        duration: Optional[int] = None,
        caption: Optional[str] = None,
        disable_notification: ODVInput[bool] = DEFAULT_NONE,
        reply_markup: Optional[ReplyMarkup] = None,
        width: Optional[int] = None,
        height: Optional[int] = None,
        parse_mode: ODVInput[str] = DEFAULT_NONE,
        supports_streaming: Optional[bool] = None,
        caption_entities: Optional[Sequence["MessageEntity"]] = None,
        protect_content: ODVInput[bool] = DEFAULT_NONE,
        message_thread_id: ODVInput[int] = DEFAULT_NONE,
        has_spoiler: Optional[bool] = None,
        thumbnail: Optional[FileInput] = None,
        reply_parameters: Optional["ReplyParameters"] = None,
        message_effect_id: Optional[str] = None,
        show_caption_above_media: Optional[bool] = None,
        *,
        reply_to_message_id: Optional[int] = None,
        allow_sending_without_reply: ODVInput[bool] = DEFAULT_NONE,
        filename: Optional[str] = None,
        quote: Optional[bool] = None,
        do_quote: Optional[Union[bool, _ReplyKwargs]] = None,
        read_timeout: ODVInput[float] = DEFAULT_NONE,
        write_timeout: ODVInput[float] = DEFAULT_NONE,
        connect_timeout: ODVInput[float] = DEFAULT_NONE,
        pool_timeout: ODVInput[float] = DEFAULT_NONE,
        api_kwargs: Optional[JSONDict] = None,
    ) -> "Message":
        """Shortcut for::

             await bot.send_video(
                 update.effective_message.chat_id,
                 message_thread_id=update.effective_message.message_thread_id,
                 business_connection_id=self.business_connection_id,
                 *args,
                 **kwargs,
             )

        For the documentation of the arguments, please see :meth:`telegram.Bot.send_video`.

        .. versionchanged:: 21.1
                |reply_same_thread|

        Keyword Args:
            quote (:obj:`bool`, optional): |reply_quote|

                .. deprecated:: 20.8
                    This argument is deprecated in favor of :paramref:`do_quote`
            do_quote (:obj:`bool` | :obj:`dict`, optional): |do_quote|
                Mutually exclusive with :paramref:`quote`.

                .. versionadded:: 20.8

        Returns:
            :class:`telegram.Message`: On success, instance representing the message posted.

        """
        chat_id, effective_reply_parameters = await self._parse_quote_arguments(
            do_quote, quote, reply_to_message_id, reply_parameters
        )
        message_thread_id = self._parse_message_thread_id(chat_id, message_thread_id)
        return await self.get_bot().send_video(
            chat_id=chat_id,
            video=video,
            duration=duration,
            caption=caption,
            disable_notification=disable_notification,
            reply_parameters=effective_reply_parameters,
            reply_markup=reply_markup,
            read_timeout=read_timeout,
            write_timeout=write_timeout,
            connect_timeout=connect_timeout,
            pool_timeout=pool_timeout,
            width=width,
            height=height,
            parse_mode=parse_mode,
            supports_streaming=supports_streaming,
            api_kwargs=api_kwargs,
            allow_sending_without_reply=allow_sending_without_reply,
            caption_entities=caption_entities,
            filename=filename,
            protect_content=protect_content,
            message_thread_id=message_thread_id,
            has_spoiler=has_spoiler,
            thumbnail=thumbnail,
            business_connection_id=self.business_connection_id,
            message_effect_id=message_effect_id,
            show_caption_above_media=show_caption_above_media,
        )

    async def reply_video_note(
        self,
        video_note: Union[FileInput, "VideoNote"],
        duration: Optional[int] = None,
        length: Optional[int] = None,
        disable_notification: ODVInput[bool] = DEFAULT_NONE,
        reply_markup: Optional[ReplyMarkup] = None,
        protect_content: ODVInput[bool] = DEFAULT_NONE,
        message_thread_id: ODVInput[int] = DEFAULT_NONE,
        thumbnail: Optional[FileInput] = None,
        reply_parameters: Optional["ReplyParameters"] = None,
        message_effect_id: Optional[str] = None,
        *,
        reply_to_message_id: Optional[int] = None,
        allow_sending_without_reply: ODVInput[bool] = DEFAULT_NONE,
        filename: Optional[str] = None,
        quote: Optional[bool] = None,
        do_quote: Optional[Union[bool, _ReplyKwargs]] = None,
        read_timeout: ODVInput[float] = DEFAULT_NONE,
        write_timeout: ODVInput[float] = DEFAULT_NONE,
        connect_timeout: ODVInput[float] = DEFAULT_NONE,
        pool_timeout: ODVInput[float] = DEFAULT_NONE,
        api_kwargs: Optional[JSONDict] = None,
    ) -> "Message":
        """Shortcut for::

             await bot.send_video_note(
                 update.effective_message.chat_id,
                 message_thread_id=update.effective_message.message_thread_id,
                 business_connection_id=self.business_connection_id,
                 *args,
                 **kwargs,
             )

        For the documentation of the arguments, please see :meth:`telegram.Bot.send_video_note`.

        .. versionchanged:: 21.1
                |reply_same_thread|

        Keyword Args:
            quote (:obj:`bool`, optional): |reply_quote|

                .. deprecated:: 20.8
                    This argument is deprecated in favor of :paramref:`do_quote`
            do_quote (:obj:`bool` | :obj:`dict`, optional): |do_quote|
                Mutually exclusive with :paramref:`quote`.

                .. versionadded:: 20.8

        Returns:
            :class:`telegram.Message`: On success, instance representing the message posted.

        """
        chat_id, effective_reply_parameters = await self._parse_quote_arguments(
            do_quote, quote, reply_to_message_id, reply_parameters
        )
        message_thread_id = self._parse_message_thread_id(chat_id, message_thread_id)
        return await self.get_bot().send_video_note(
            chat_id=chat_id,
            video_note=video_note,
            duration=duration,
            length=length,
            disable_notification=disable_notification,
            reply_parameters=effective_reply_parameters,
            reply_markup=reply_markup,
            read_timeout=read_timeout,
            write_timeout=write_timeout,
            connect_timeout=connect_timeout,
            pool_timeout=pool_timeout,
            api_kwargs=api_kwargs,
            allow_sending_without_reply=allow_sending_without_reply,
            filename=filename,
            protect_content=protect_content,
            message_thread_id=message_thread_id,
            thumbnail=thumbnail,
            business_connection_id=self.business_connection_id,
            message_effect_id=message_effect_id,
        )

    async def reply_voice(
        self,
        voice: Union[FileInput, "Voice"],
        duration: Optional[int] = None,
        caption: Optional[str] = None,
        disable_notification: ODVInput[bool] = DEFAULT_NONE,
        reply_markup: Optional[ReplyMarkup] = None,
        parse_mode: ODVInput[str] = DEFAULT_NONE,
        caption_entities: Optional[Sequence["MessageEntity"]] = None,
        protect_content: ODVInput[bool] = DEFAULT_NONE,
        message_thread_id: ODVInput[int] = DEFAULT_NONE,
        reply_parameters: Optional["ReplyParameters"] = None,
        message_effect_id: Optional[str] = None,
        *,
        reply_to_message_id: Optional[int] = None,
        allow_sending_without_reply: ODVInput[bool] = DEFAULT_NONE,
        filename: Optional[str] = None,
        quote: Optional[bool] = None,
        do_quote: Optional[Union[bool, _ReplyKwargs]] = None,
        read_timeout: ODVInput[float] = DEFAULT_NONE,
        write_timeout: ODVInput[float] = DEFAULT_NONE,
        connect_timeout: ODVInput[float] = DEFAULT_NONE,
        pool_timeout: ODVInput[float] = DEFAULT_NONE,
        api_kwargs: Optional[JSONDict] = None,
    ) -> "Message":
        """Shortcut for::

             await bot.send_voice(
                 update.effective_message.chat_id,
                 message_thread_id=update.effective_message.message_thread_id,
                 business_connection_id=self.business_connection_id,
                 *args,
                 **kwargs,
             )

        For the documentation of the arguments, please see :meth:`telegram.Bot.send_voice`.

        .. versionchanged:: 21.1
                |reply_same_thread|

        Keyword Args:
            quote (:obj:`bool`, optional): |reply_quote|

                .. deprecated:: 20.8
                    This argument is deprecated in favor of :paramref:`do_quote`
            do_quote (:obj:`bool` | :obj:`dict`, optional): |do_quote|
                Mutually exclusive with :paramref:`quote`.

                .. versionadded:: 20.8

        Returns:
            :class:`telegram.Message`: On success, instance representing the message posted.

        """
        chat_id, effective_reply_parameters = await self._parse_quote_arguments(
            do_quote, quote, reply_to_message_id, reply_parameters
        )
        message_thread_id = self._parse_message_thread_id(chat_id, message_thread_id)
        return await self.get_bot().send_voice(
            chat_id=chat_id,
            voice=voice,
            duration=duration,
            caption=caption,
            disable_notification=disable_notification,
            reply_parameters=effective_reply_parameters,
            reply_markup=reply_markup,
            read_timeout=read_timeout,
            write_timeout=write_timeout,
            connect_timeout=connect_timeout,
            pool_timeout=pool_timeout,
            parse_mode=parse_mode,
            api_kwargs=api_kwargs,
            allow_sending_without_reply=allow_sending_without_reply,
            caption_entities=caption_entities,
            filename=filename,
            protect_content=protect_content,
            message_thread_id=message_thread_id,
            business_connection_id=self.business_connection_id,
            message_effect_id=message_effect_id,
        )

    async def reply_location(
        self,
        latitude: Optional[float] = None,
        longitude: Optional[float] = None,
        disable_notification: ODVInput[bool] = DEFAULT_NONE,
        reply_markup: Optional[ReplyMarkup] = None,
        live_period: Optional[int] = None,
        horizontal_accuracy: Optional[float] = None,
        heading: Optional[int] = None,
        proximity_alert_radius: Optional[int] = None,
        protect_content: ODVInput[bool] = DEFAULT_NONE,
        message_thread_id: ODVInput[int] = DEFAULT_NONE,
        reply_parameters: Optional["ReplyParameters"] = None,
        message_effect_id: Optional[str] = None,
        *,
        reply_to_message_id: Optional[int] = None,
        allow_sending_without_reply: ODVInput[bool] = DEFAULT_NONE,
        location: Optional[Location] = None,
        quote: Optional[bool] = None,
        do_quote: Optional[Union[bool, _ReplyKwargs]] = None,
        read_timeout: ODVInput[float] = DEFAULT_NONE,
        write_timeout: ODVInput[float] = DEFAULT_NONE,
        connect_timeout: ODVInput[float] = DEFAULT_NONE,
        pool_timeout: ODVInput[float] = DEFAULT_NONE,
        api_kwargs: Optional[JSONDict] = None,
    ) -> "Message":
        """Shortcut for::

             await bot.send_location(
                 update.effective_message.chat_id,
                 message_thread_id=update.effective_message.message_thread_id,
                 business_connection_id=self.business_connection_id,
                 *args,
                 **kwargs,
             )

        For the documentation of the arguments, please see :meth:`telegram.Bot.send_location`.

        .. versionchanged:: 21.1
                |reply_same_thread|

        Keyword Args:
            quote (:obj:`bool`, optional): |reply_quote|

                .. deprecated:: 20.8
                    This argument is deprecated in favor of :paramref:`do_quote`
            do_quote (:obj:`bool` | :obj:`dict`, optional): |do_quote|
                Mutually exclusive with :paramref:`quote`.

                .. versionadded:: 20.8

        Returns:
            :class:`telegram.Message`: On success, instance representing the message posted.

        """
        chat_id, effective_reply_parameters = await self._parse_quote_arguments(
            do_quote, quote, reply_to_message_id, reply_parameters
        )
        message_thread_id = self._parse_message_thread_id(chat_id, message_thread_id)
        return await self.get_bot().send_location(
            chat_id=chat_id,
            latitude=latitude,
            longitude=longitude,
            disable_notification=disable_notification,
            reply_parameters=effective_reply_parameters,
            reply_markup=reply_markup,
            read_timeout=read_timeout,
            write_timeout=write_timeout,
            connect_timeout=connect_timeout,
            pool_timeout=pool_timeout,
            location=location,
            live_period=live_period,
            api_kwargs=api_kwargs,
            horizontal_accuracy=horizontal_accuracy,
            heading=heading,
            proximity_alert_radius=proximity_alert_radius,
            allow_sending_without_reply=allow_sending_without_reply,
            protect_content=protect_content,
            message_thread_id=message_thread_id,
            business_connection_id=self.business_connection_id,
            message_effect_id=message_effect_id,
        )

    async def reply_venue(
        self,
        latitude: Optional[float] = None,
        longitude: Optional[float] = None,
        title: Optional[str] = None,
        address: Optional[str] = None,
        foursquare_id: Optional[str] = None,
        disable_notification: ODVInput[bool] = DEFAULT_NONE,
        reply_markup: Optional[ReplyMarkup] = None,
        foursquare_type: Optional[str] = None,
        google_place_id: Optional[str] = None,
        google_place_type: Optional[str] = None,
        protect_content: ODVInput[bool] = DEFAULT_NONE,
        message_thread_id: ODVInput[int] = DEFAULT_NONE,
        reply_parameters: Optional["ReplyParameters"] = None,
        message_effect_id: Optional[str] = None,
        *,
        reply_to_message_id: Optional[int] = None,
        allow_sending_without_reply: ODVInput[bool] = DEFAULT_NONE,
        venue: Optional[Venue] = None,
        quote: Optional[bool] = None,
        do_quote: Optional[Union[bool, _ReplyKwargs]] = None,
        read_timeout: ODVInput[float] = DEFAULT_NONE,
        write_timeout: ODVInput[float] = DEFAULT_NONE,
        connect_timeout: ODVInput[float] = DEFAULT_NONE,
        pool_timeout: ODVInput[float] = DEFAULT_NONE,
        api_kwargs: Optional[JSONDict] = None,
    ) -> "Message":
        """Shortcut for::

             await bot.send_venue(
                 update.effective_message.chat_id,
                 message_thread_id=update.effective_message.message_thread_id,
                 business_connection_id=self.business_connection_id,
                 *args,
                 **kwargs,
             )

        For the documentation of the arguments, please see :meth:`telegram.Bot.send_venue`.

        .. versionchanged:: 21.1
                |reply_same_thread|

        Keyword Args:
            quote (:obj:`bool`, optional): |reply_quote|

                .. deprecated:: 20.8
                    This argument is deprecated in favor of :paramref:`do_quote`
            do_quote (:obj:`bool` | :obj:`dict`, optional): |do_quote|
                Mutually exclusive with :paramref:`quote`.

                .. versionadded:: 20.8

        Returns:
            :class:`telegram.Message`: On success, instance representing the message posted.

        """
        chat_id, effective_reply_parameters = await self._parse_quote_arguments(
            do_quote, quote, reply_to_message_id, reply_parameters
        )
        message_thread_id = self._parse_message_thread_id(chat_id, message_thread_id)
        return await self.get_bot().send_venue(
            chat_id=chat_id,
            latitude=latitude,
            longitude=longitude,
            title=title,
            address=address,
            foursquare_id=foursquare_id,
            disable_notification=disable_notification,
            reply_parameters=effective_reply_parameters,
            reply_markup=reply_markup,
            read_timeout=read_timeout,
            write_timeout=write_timeout,
            connect_timeout=connect_timeout,
            pool_timeout=pool_timeout,
            venue=venue,
            foursquare_type=foursquare_type,
            api_kwargs=api_kwargs,
            google_place_id=google_place_id,
            google_place_type=google_place_type,
            allow_sending_without_reply=allow_sending_without_reply,
            protect_content=protect_content,
            message_thread_id=message_thread_id,
            business_connection_id=self.business_connection_id,
            message_effect_id=message_effect_id,
        )

    async def reply_contact(
        self,
        phone_number: Optional[str] = None,
        first_name: Optional[str] = None,
        last_name: Optional[str] = None,
        disable_notification: ODVInput[bool] = DEFAULT_NONE,
        reply_markup: Optional[ReplyMarkup] = None,
        vcard: Optional[str] = None,
        protect_content: ODVInput[bool] = DEFAULT_NONE,
        message_thread_id: ODVInput[int] = DEFAULT_NONE,
        reply_parameters: Optional["ReplyParameters"] = None,
        message_effect_id: Optional[str] = None,
        *,
        reply_to_message_id: Optional[int] = None,
        allow_sending_without_reply: ODVInput[bool] = DEFAULT_NONE,
        contact: Optional[Contact] = None,
        quote: Optional[bool] = None,
        do_quote: Optional[Union[bool, _ReplyKwargs]] = None,
        read_timeout: ODVInput[float] = DEFAULT_NONE,
        write_timeout: ODVInput[float] = DEFAULT_NONE,
        connect_timeout: ODVInput[float] = DEFAULT_NONE,
        pool_timeout: ODVInput[float] = DEFAULT_NONE,
        api_kwargs: Optional[JSONDict] = None,
    ) -> "Message":
        """Shortcut for::

             await bot.send_contact(
                 update.effective_message.chat_id,
                 message_thread_id=update.effective_message.message_thread_id,
                 business_connection_id=self.business_connection_id,
                 *args,
                 **kwargs,
             )

        For the documentation of the arguments, please see :meth:`telegram.Bot.send_contact`.

        .. versionchanged:: 21.1
                |reply_same_thread|

        Keyword Args:
            quote (:obj:`bool`, optional): |reply_quote|

                .. deprecated:: 20.8
                    This argument is deprecated in favor of :paramref:`do_quote`
            do_quote (:obj:`bool` | :obj:`dict`, optional): |do_quote|
                Mutually exclusive with :paramref:`quote`.

                .. versionadded:: 20.8

        Returns:
            :class:`telegram.Message`: On success, instance representing the message posted.

        """
        chat_id, effective_reply_parameters = await self._parse_quote_arguments(
            do_quote, quote, reply_to_message_id, reply_parameters
        )
        message_thread_id = self._parse_message_thread_id(chat_id, message_thread_id)
        return await self.get_bot().send_contact(
            chat_id=chat_id,
            phone_number=phone_number,
            first_name=first_name,
            last_name=last_name,
            disable_notification=disable_notification,
            reply_parameters=effective_reply_parameters,
            reply_markup=reply_markup,
            read_timeout=read_timeout,
            write_timeout=write_timeout,
            connect_timeout=connect_timeout,
            pool_timeout=pool_timeout,
            contact=contact,
            vcard=vcard,
            api_kwargs=api_kwargs,
            allow_sending_without_reply=allow_sending_without_reply,
            protect_content=protect_content,
            message_thread_id=message_thread_id,
            business_connection_id=self.business_connection_id,
            message_effect_id=message_effect_id,
        )

    async def reply_poll(
        self,
        question: str,
        options: Sequence[Union[str, "InputPollOption"]],
        is_anonymous: Optional[bool] = None,
        type: Optional[str] = None,  # pylint: disable=redefined-builtin
        allows_multiple_answers: Optional[bool] = None,
        correct_option_id: Optional[CorrectOptionID] = None,
        is_closed: Optional[bool] = None,
        disable_notification: ODVInput[bool] = DEFAULT_NONE,
        reply_markup: Optional[ReplyMarkup] = None,
        explanation: Optional[str] = None,
        explanation_parse_mode: ODVInput[str] = DEFAULT_NONE,
        open_period: Optional[int] = None,
        close_date: Optional[Union[int, datetime.datetime]] = None,
        explanation_entities: Optional[Sequence["MessageEntity"]] = None,
        protect_content: ODVInput[bool] = DEFAULT_NONE,
        message_thread_id: ODVInput[int] = DEFAULT_NONE,
        reply_parameters: Optional["ReplyParameters"] = None,
        question_parse_mode: ODVInput[str] = DEFAULT_NONE,
        question_entities: Optional[Sequence["MessageEntity"]] = None,
        message_effect_id: Optional[str] = None,
        *,
        reply_to_message_id: Optional[int] = None,
        allow_sending_without_reply: ODVInput[bool] = DEFAULT_NONE,
        quote: Optional[bool] = None,
        do_quote: Optional[Union[bool, _ReplyKwargs]] = None,
        read_timeout: ODVInput[float] = DEFAULT_NONE,
        write_timeout: ODVInput[float] = DEFAULT_NONE,
        connect_timeout: ODVInput[float] = DEFAULT_NONE,
        pool_timeout: ODVInput[float] = DEFAULT_NONE,
        api_kwargs: Optional[JSONDict] = None,
    ) -> "Message":
        """Shortcut for::

             await bot.send_poll(
                 update.effective_message.chat_id,
                 message_thread_id=update.effective_message.message_thread_id,
                 business_connection_id=self.business_connection_id,
                 *args,
                 **kwargs,
             )

        For the documentation of the arguments, please see :meth:`telegram.Bot.send_poll`.

        .. versionchanged:: 21.1
                |reply_same_thread|

        Keyword Args:
            quote (:obj:`bool`, optional): |reply_quote|

                .. deprecated:: 20.8
                    This argument is deprecated in favor of :paramref:`do_quote`
            do_quote (:obj:`bool` | :obj:`dict`, optional): |do_quote|
                Mutually exclusive with :paramref:`quote`.

                .. versionadded:: 20.8

        Returns:
            :class:`telegram.Message`: On success, instance representing the message posted.

        """
        chat_id, effective_reply_parameters = await self._parse_quote_arguments(
            do_quote, quote, reply_to_message_id, reply_parameters
        )
        message_thread_id = self._parse_message_thread_id(chat_id, message_thread_id)
        return await self.get_bot().send_poll(
            chat_id=chat_id,
            question=question,
            options=options,
            is_anonymous=is_anonymous,
            type=type,
            allows_multiple_answers=allows_multiple_answers,
            correct_option_id=correct_option_id,
            is_closed=is_closed,
            disable_notification=disable_notification,
            reply_parameters=effective_reply_parameters,
            reply_markup=reply_markup,
            read_timeout=read_timeout,
            write_timeout=write_timeout,
            connect_timeout=connect_timeout,
            pool_timeout=pool_timeout,
            explanation=explanation,
            explanation_parse_mode=explanation_parse_mode,
            open_period=open_period,
            close_date=close_date,
            api_kwargs=api_kwargs,
            allow_sending_without_reply=allow_sending_without_reply,
            explanation_entities=explanation_entities,
            protect_content=protect_content,
            message_thread_id=message_thread_id,
            business_connection_id=self.business_connection_id,
            question_parse_mode=question_parse_mode,
            question_entities=question_entities,
            message_effect_id=message_effect_id,
        )

    async def reply_dice(
        self,
        disable_notification: ODVInput[bool] = DEFAULT_NONE,
        reply_markup: Optional[ReplyMarkup] = None,
        emoji: Optional[str] = None,
        protect_content: ODVInput[bool] = DEFAULT_NONE,
        message_thread_id: ODVInput[int] = DEFAULT_NONE,
        reply_parameters: Optional["ReplyParameters"] = None,
        message_effect_id: Optional[str] = None,
        *,
        reply_to_message_id: Optional[int] = None,
        allow_sending_without_reply: ODVInput[bool] = DEFAULT_NONE,
        quote: Optional[bool] = None,
        do_quote: Optional[Union[bool, _ReplyKwargs]] = None,
        read_timeout: ODVInput[float] = DEFAULT_NONE,
        write_timeout: ODVInput[float] = DEFAULT_NONE,
        connect_timeout: ODVInput[float] = DEFAULT_NONE,
        pool_timeout: ODVInput[float] = DEFAULT_NONE,
        api_kwargs: Optional[JSONDict] = None,
    ) -> "Message":
        """Shortcut for::

             await bot.send_dice(
                 update.effective_message.chat_id,
                 message_thread_id=update.effective_message.message_thread_id,
                 business_connection_id=self.business_connection_id,
                 *args,
                 **kwargs,
             )

        For the documentation of the arguments, please see :meth:`telegram.Bot.send_dice`.

        .. versionchanged:: 21.1
                |reply_same_thread|

        Keyword Args:
            quote (:obj:`bool`, optional): |reply_quote|

                .. deprecated:: 20.8
                    This argument is deprecated in favor of :paramref:`do_quote`
            do_quote (:obj:`bool` | :obj:`dict`, optional): |do_quote|
                Mutually exclusive with :paramref:`quote`.

                .. versionadded:: 20.8

        Returns:
            :class:`telegram.Message`: On success, instance representing the message posted.

        """
        chat_id, effective_reply_parameters = await self._parse_quote_arguments(
            do_quote, quote, reply_to_message_id, reply_parameters
        )
        message_thread_id = self._parse_message_thread_id(chat_id, message_thread_id)
        return await self.get_bot().send_dice(
            chat_id=chat_id,
            disable_notification=disable_notification,
            reply_parameters=effective_reply_parameters,
            reply_markup=reply_markup,
            read_timeout=read_timeout,
            write_timeout=write_timeout,
            connect_timeout=connect_timeout,
            pool_timeout=pool_timeout,
            emoji=emoji,
            api_kwargs=api_kwargs,
            allow_sending_without_reply=allow_sending_without_reply,
            protect_content=protect_content,
            message_thread_id=message_thread_id,
            business_connection_id=self.business_connection_id,
            message_effect_id=message_effect_id,
        )

    async def reply_chat_action(
        self,
        action: str,
        message_thread_id: ODVInput[int] = DEFAULT_NONE,
        *,
        read_timeout: ODVInput[float] = DEFAULT_NONE,
        write_timeout: ODVInput[float] = DEFAULT_NONE,
        connect_timeout: ODVInput[float] = DEFAULT_NONE,
        pool_timeout: ODVInput[float] = DEFAULT_NONE,
        api_kwargs: Optional[JSONDict] = None,
    ) -> bool:
        """Shortcut for::

             await bot.send_chat_action(
                 update.effective_message.chat_id,
                 message_thread_id=update.effective_message.message_thread_id,
                 business_connection_id=self.business_connection_id,
                 *args,
                 **kwargs,
             )

        For the documentation of the arguments, please see :meth:`telegram.Bot.send_chat_action`.

        .. versionchanged:: 21.1
                |reply_same_thread|

        .. versionadded:: 13.2

        Returns:
            :obj:`bool`: On success, :obj:`True` is returned.

        """
        return await self.get_bot().send_chat_action(
            chat_id=self.chat_id,
            message_thread_id=self._parse_message_thread_id(self.chat_id, message_thread_id),
            action=action,
            read_timeout=read_timeout,
            write_timeout=write_timeout,
            connect_timeout=connect_timeout,
            pool_timeout=pool_timeout,
            api_kwargs=api_kwargs,
            business_connection_id=self.business_connection_id,
        )

    async def reply_game(
        self,
        game_short_name: str,
        disable_notification: ODVInput[bool] = DEFAULT_NONE,
        reply_markup: Optional["InlineKeyboardMarkup"] = None,
        protect_content: ODVInput[bool] = DEFAULT_NONE,
        message_thread_id: ODVInput[int] = DEFAULT_NONE,
        reply_parameters: Optional["ReplyParameters"] = None,
        message_effect_id: Optional[str] = None,
        *,
        reply_to_message_id: Optional[int] = None,
        allow_sending_without_reply: ODVInput[bool] = DEFAULT_NONE,
        quote: Optional[bool] = None,
        do_quote: Optional[Union[bool, _ReplyKwargs]] = None,
        read_timeout: ODVInput[float] = DEFAULT_NONE,
        write_timeout: ODVInput[float] = DEFAULT_NONE,
        connect_timeout: ODVInput[float] = DEFAULT_NONE,
        pool_timeout: ODVInput[float] = DEFAULT_NONE,
        api_kwargs: Optional[JSONDict] = None,
    ) -> "Message":
        """Shortcut for::

             await bot.send_game(
                 update.effective_message.chat_id,
                 message_thread_id=update.effective_message.message_thread_id,
                 business_connection_id=self.business_connection_id,
                 *args,
                 **kwargs,
             )

        For the documentation of the arguments, please see :meth:`telegram.Bot.send_game`.

        .. versionchanged:: 21.1
                |reply_same_thread|

        Keyword Args:
            quote (:obj:`bool`, optional): |reply_quote|

                .. deprecated:: 20.8
                    This argument is deprecated in favor of :paramref:`do_quote`
            do_quote (:obj:`bool` | :obj:`dict`, optional): |do_quote|
                Mutually exclusive with :paramref:`quote`.

                .. versionadded:: 20.8

        .. versionadded:: 13.2

        Returns:
            :class:`telegram.Message`: On success, instance representing the message posted.

        """
        chat_id, effective_reply_parameters = await self._parse_quote_arguments(
            do_quote, quote, reply_to_message_id, reply_parameters
        )
        message_thread_id = self._parse_message_thread_id(chat_id, message_thread_id)
        return await self.get_bot().send_game(
            chat_id=chat_id,  # type: ignore[arg-type]
            game_short_name=game_short_name,
            disable_notification=disable_notification,
            reply_parameters=effective_reply_parameters,
            reply_markup=reply_markup,
            read_timeout=read_timeout,
            write_timeout=write_timeout,
            connect_timeout=connect_timeout,
            pool_timeout=pool_timeout,
            api_kwargs=api_kwargs,
            allow_sending_without_reply=allow_sending_without_reply,
            protect_content=protect_content,
            message_thread_id=message_thread_id,
            business_connection_id=self.business_connection_id,
            message_effect_id=message_effect_id,
        )

    async def reply_invoice(
        self,
        title: str,
        description: str,
        payload: str,
        provider_token: Optional[str],
        currency: str,
        prices: Sequence["LabeledPrice"],
        start_parameter: Optional[str] = None,
        photo_url: Optional[str] = None,
        photo_size: Optional[int] = None,
        photo_width: Optional[int] = None,
        photo_height: Optional[int] = None,
        need_name: Optional[bool] = None,
        need_phone_number: Optional[bool] = None,
        need_email: Optional[bool] = None,
        need_shipping_address: Optional[bool] = None,
        is_flexible: Optional[bool] = None,
        disable_notification: ODVInput[bool] = DEFAULT_NONE,
        reply_markup: Optional["InlineKeyboardMarkup"] = None,
        provider_data: Optional[Union[str, object]] = None,
        send_phone_number_to_provider: Optional[bool] = None,
        send_email_to_provider: Optional[bool] = None,
        max_tip_amount: Optional[int] = None,
        suggested_tip_amounts: Optional[Sequence[int]] = None,
        protect_content: ODVInput[bool] = DEFAULT_NONE,
        message_thread_id: ODVInput[int] = DEFAULT_NONE,
        reply_parameters: Optional["ReplyParameters"] = None,
        message_effect_id: Optional[str] = None,
        *,
        reply_to_message_id: Optional[int] = None,
        allow_sending_without_reply: ODVInput[bool] = DEFAULT_NONE,
        quote: Optional[bool] = None,
        do_quote: Optional[Union[bool, _ReplyKwargs]] = None,
        read_timeout: ODVInput[float] = DEFAULT_NONE,
        write_timeout: ODVInput[float] = DEFAULT_NONE,
        connect_timeout: ODVInput[float] = DEFAULT_NONE,
        pool_timeout: ODVInput[float] = DEFAULT_NONE,
        api_kwargs: Optional[JSONDict] = None,
    ) -> "Message":
        """Shortcut for::

             await bot.send_invoice(
                 update.effective_message.chat_id,
                 message_thread_id=update.effective_message.message_thread_id,
                 *args,
                 **kwargs,
             )

        For the documentation of the arguments, please see :meth:`telegram.Bot.send_invoice`.

        .. versionchanged:: 21.1
                |reply_same_thread|

        Warning:
            As of API 5.2 :paramref:`start_parameter <telegram.Bot.send_invoice.start_parameter>`
            is an optional argument and therefore the
            order of the arguments had to be changed. Use keyword arguments to make sure that the
            arguments are passed correctly.

        .. versionadded:: 13.2

        .. versionchanged:: 13.5
            As of Bot API 5.2, the parameter
            :paramref:`start_parameter <telegram.Bot.send_invoice.start_parameter>` is optional.

        Keyword Args:
            quote (:obj:`bool`, optional): |reply_quote|

                .. deprecated:: 20.8
                    This argument is deprecated in favor of :paramref:`do_quote`
            do_quote (:obj:`bool` | :obj:`dict`, optional): |do_quote|
                Mutually exclusive with :paramref:`quote`.

                .. versionadded:: 20.8

        Returns:
            :class:`telegram.Message`: On success, instance representing the message posted.

        """
        chat_id, effective_reply_parameters = await self._parse_quote_arguments(
            do_quote, quote, reply_to_message_id, reply_parameters
        )
        message_thread_id = self._parse_message_thread_id(chat_id, message_thread_id)
        return await self.get_bot().send_invoice(
            chat_id=chat_id,
            title=title,
            description=description,
            payload=payload,
            provider_token=provider_token,
            currency=currency,
            prices=prices,
            start_parameter=start_parameter,
            photo_url=photo_url,
            photo_size=photo_size,
            photo_width=photo_width,
            photo_height=photo_height,
            need_name=need_name,
            need_phone_number=need_phone_number,
            need_email=need_email,
            need_shipping_address=need_shipping_address,
            is_flexible=is_flexible,
            disable_notification=disable_notification,
            reply_parameters=effective_reply_parameters,
            reply_markup=reply_markup,
            provider_data=provider_data,
            send_phone_number_to_provider=send_phone_number_to_provider,
            send_email_to_provider=send_email_to_provider,
            read_timeout=read_timeout,
            write_timeout=write_timeout,
            connect_timeout=connect_timeout,
            pool_timeout=pool_timeout,
            api_kwargs=api_kwargs,
            allow_sending_without_reply=allow_sending_without_reply,
            max_tip_amount=max_tip_amount,
            suggested_tip_amounts=suggested_tip_amounts,
            protect_content=protect_content,
            message_thread_id=message_thread_id,
            message_effect_id=message_effect_id,
        )

    async def forward(
        self,
        chat_id: Union[int, str],
        disable_notification: ODVInput[bool] = DEFAULT_NONE,
        protect_content: ODVInput[bool] = DEFAULT_NONE,
        message_thread_id: Optional[int] = None,
        *,
        read_timeout: ODVInput[float] = DEFAULT_NONE,
        write_timeout: ODVInput[float] = DEFAULT_NONE,
        connect_timeout: ODVInput[float] = DEFAULT_NONE,
        pool_timeout: ODVInput[float] = DEFAULT_NONE,
        api_kwargs: Optional[JSONDict] = None,
    ) -> "Message":
        """Shortcut for::

             await bot.forward_message(
                 from_chat_id=update.effective_message.chat_id,
                 message_id=update.effective_message.message_id,
                 *args,
                 **kwargs
             )

        For the documentation of the arguments, please see :meth:`telegram.Bot.forward_message`.

        Note:
            Since the release of Bot API 5.5 it can be impossible to forward messages from
            some chats. Use the attributes :attr:`telegram.Message.has_protected_content` and
            :attr:`telegram.ChatFullInfo.has_protected_content` to check this.

            As a workaround, it is still possible to use :meth:`copy`. However, this
            behaviour is undocumented and might be changed by Telegram.

        Returns:
            :class:`telegram.Message`: On success, instance representing the message forwarded.

        """
        return await self.get_bot().forward_message(
            chat_id=chat_id,
            from_chat_id=self.chat_id,
            message_id=self.message_id,
            disable_notification=disable_notification,
            protect_content=protect_content,
            message_thread_id=message_thread_id,
            read_timeout=read_timeout,
            write_timeout=write_timeout,
            connect_timeout=connect_timeout,
            pool_timeout=pool_timeout,
            api_kwargs=api_kwargs,
        )

    async def copy(
        self,
        chat_id: Union[int, str],
        caption: Optional[str] = None,
        parse_mode: ODVInput[str] = DEFAULT_NONE,
        caption_entities: Optional[Sequence["MessageEntity"]] = None,
        disable_notification: ODVInput[bool] = DEFAULT_NONE,
        reply_markup: Optional[ReplyMarkup] = None,
        protect_content: ODVInput[bool] = DEFAULT_NONE,
        message_thread_id: Optional[int] = None,
        reply_parameters: Optional["ReplyParameters"] = None,
        show_caption_above_media: Optional[bool] = None,
        *,
        reply_to_message_id: Optional[int] = None,
        allow_sending_without_reply: ODVInput[bool] = DEFAULT_NONE,
        read_timeout: ODVInput[float] = DEFAULT_NONE,
        write_timeout: ODVInput[float] = DEFAULT_NONE,
        connect_timeout: ODVInput[float] = DEFAULT_NONE,
        pool_timeout: ODVInput[float] = DEFAULT_NONE,
        api_kwargs: Optional[JSONDict] = None,
    ) -> "MessageId":
        """Shortcut for::

             await bot.copy_message(
                 chat_id=chat_id,
                 from_chat_id=update.effective_message.chat_id,
                 message_id=update.effective_message.message_id,
                 *args,
                 **kwargs
             )

        For the documentation of the arguments, please see :meth:`telegram.Bot.copy_message`.

        Returns:
            :class:`telegram.MessageId`: On success, returns the MessageId of the sent message.

        """
        return await self.get_bot().copy_message(
            chat_id=chat_id,
            from_chat_id=self.chat_id,
            message_id=self.message_id,
            caption=caption,
            parse_mode=parse_mode,
            caption_entities=caption_entities,
            disable_notification=disable_notification,
            reply_to_message_id=reply_to_message_id,
            reply_parameters=reply_parameters,
            allow_sending_without_reply=allow_sending_without_reply,
            reply_markup=reply_markup,
            read_timeout=read_timeout,
            write_timeout=write_timeout,
            connect_timeout=connect_timeout,
            pool_timeout=pool_timeout,
            api_kwargs=api_kwargs,
            protect_content=protect_content,
            message_thread_id=message_thread_id,
            show_caption_above_media=show_caption_above_media,
        )

    async def reply_copy(
        self,
        from_chat_id: Union[str, int],
        message_id: int,
        caption: Optional[str] = None,
        parse_mode: ODVInput[str] = DEFAULT_NONE,
        caption_entities: Optional[Sequence["MessageEntity"]] = None,
        disable_notification: ODVInput[bool] = DEFAULT_NONE,
        reply_markup: Optional[ReplyMarkup] = None,
        protect_content: ODVInput[bool] = DEFAULT_NONE,
        message_thread_id: ODVInput[int] = DEFAULT_NONE,
        reply_parameters: Optional["ReplyParameters"] = None,
        show_caption_above_media: Optional[bool] = None,
        *,
        reply_to_message_id: Optional[int] = None,
        allow_sending_without_reply: ODVInput[bool] = DEFAULT_NONE,
        quote: Optional[bool] = None,
        do_quote: Optional[Union[bool, _ReplyKwargs]] = None,
        read_timeout: ODVInput[float] = DEFAULT_NONE,
        write_timeout: ODVInput[float] = DEFAULT_NONE,
        connect_timeout: ODVInput[float] = DEFAULT_NONE,
        pool_timeout: ODVInput[float] = DEFAULT_NONE,
        api_kwargs: Optional[JSONDict] = None,
    ) -> "MessageId":
        """Shortcut for::

             await bot.copy_message(
                 chat_id=message.chat.id,
                 message_thread_id=update.effective_message.message_thread_id,
                 message_id=message_id,
                 *args,
                 **kwargs
             )

        For the documentation of the arguments, please see :meth:`telegram.Bot.copy_message`.

        .. versionchanged:: 21.1
                |reply_same_thread|

        Keyword Args:
            quote (:obj:`bool`, optional): |reply_quote|

                .. versionadded:: 13.1
                .. deprecated:: 20.8
                    This argument is deprecated in favor of :paramref:`do_quote`
            do_quote (:obj:`bool` | :obj:`dict`, optional): |do_quote|
                Mutually exclusive with :paramref:`quote`.

                .. versionadded:: 20.8

        Returns:
            :class:`telegram.MessageId`: On success, returns the MessageId of the sent message.

        """
        chat_id, effective_reply_parameters = await self._parse_quote_arguments(
            do_quote, quote, reply_to_message_id, reply_parameters
        )
        message_thread_id = self._parse_message_thread_id(chat_id, message_thread_id)
        return await self.get_bot().copy_message(
            chat_id=chat_id,
            from_chat_id=from_chat_id,
            message_id=message_id,
            caption=caption,
            parse_mode=parse_mode,
            caption_entities=caption_entities,
            disable_notification=disable_notification,
            reply_parameters=effective_reply_parameters,
            allow_sending_without_reply=allow_sending_without_reply,
            reply_markup=reply_markup,
            read_timeout=read_timeout,
            write_timeout=write_timeout,
            connect_timeout=connect_timeout,
            pool_timeout=pool_timeout,
            api_kwargs=api_kwargs,
            protect_content=protect_content,
            message_thread_id=message_thread_id,
            show_caption_above_media=show_caption_above_media,
        )

    async def edit_text(
        self,
        text: str,
        parse_mode: ODVInput[str] = DEFAULT_NONE,
        reply_markup: Optional["InlineKeyboardMarkup"] = None,
        entities: Optional[Sequence["MessageEntity"]] = None,
        link_preview_options: ODVInput["LinkPreviewOptions"] = DEFAULT_NONE,
        *,
        disable_web_page_preview: Optional[bool] = None,
        read_timeout: ODVInput[float] = DEFAULT_NONE,
        write_timeout: ODVInput[float] = DEFAULT_NONE,
        connect_timeout: ODVInput[float] = DEFAULT_NONE,
        pool_timeout: ODVInput[float] = DEFAULT_NONE,
        api_kwargs: Optional[JSONDict] = None,
    ) -> Union["Message", bool]:
        """Shortcut for::

             await bot.edit_message_text(
                 chat_id=message.chat_id,
                 message_id=message.message_id,
                 business_connection_id=message.business_connection_id,
                 *args, **kwargs
             )

        For the documentation of the arguments, please see :meth:`telegram.Bot.edit_message_text`.

        Note:
            You can only edit messages that the bot sent itself (i.e. of the ``bot.send_*`` family
            of methods) or channel posts, if the bot is an admin in that channel. However, this
            behaviour is undocumented and might be changed by Telegram.

        .. versionchanged:: 21.4
           Now also passes :attr:`business_connection_id`.

        Returns:
            :class:`telegram.Message`: On success, if edited message is sent by the bot, the
            edited Message is returned, otherwise ``True`` is returned.

        """
        return await self.get_bot().edit_message_text(
            chat_id=self.chat_id,
            message_id=self.message_id,
            text=text,
            parse_mode=parse_mode,
            disable_web_page_preview=disable_web_page_preview,
            link_preview_options=link_preview_options,
            reply_markup=reply_markup,
            read_timeout=read_timeout,
            write_timeout=write_timeout,
            connect_timeout=connect_timeout,
            pool_timeout=pool_timeout,
            api_kwargs=api_kwargs,
            entities=entities,
            inline_message_id=None,
            business_connection_id=self.business_connection_id,
        )

    async def edit_caption(
        self,
        caption: Optional[str] = None,
        reply_markup: Optional["InlineKeyboardMarkup"] = None,
        parse_mode: ODVInput[str] = DEFAULT_NONE,
        caption_entities: Optional[Sequence["MessageEntity"]] = None,
        show_caption_above_media: Optional[bool] = None,
        *,
        read_timeout: ODVInput[float] = DEFAULT_NONE,
        write_timeout: ODVInput[float] = DEFAULT_NONE,
        connect_timeout: ODVInput[float] = DEFAULT_NONE,
        pool_timeout: ODVInput[float] = DEFAULT_NONE,
        api_kwargs: Optional[JSONDict] = None,
    ) -> Union["Message", bool]:
        """Shortcut for::

             await bot.edit_message_caption(
                 chat_id=message.chat_id,
                 message_id=message.message_id,
                 business_connection_id=message.business_connection_id,
                 *args, **kwargs
             )

        For the documentation of the arguments, please see
        :meth:`telegram.Bot.edit_message_caption`.

        Note:
            You can only edit messages that the bot sent itself (i.e. of the ``bot.send_*`` family
            of methods) or channel posts, if the bot is an admin in that channel. However, this
            behaviour is undocumented and might be changed by Telegram.

        .. versionchanged:: 21.4
           Now also passes :attr:`business_connection_id`.

        Returns:
            :class:`telegram.Message`: On success, if edited message is sent by the bot, the
            edited Message is returned, otherwise ``True`` is returned.

        """
        return await self.get_bot().edit_message_caption(
            chat_id=self.chat_id,
            message_id=self.message_id,
            caption=caption,
            reply_markup=reply_markup,
            read_timeout=read_timeout,
            write_timeout=write_timeout,
            connect_timeout=connect_timeout,
            pool_timeout=pool_timeout,
            parse_mode=parse_mode,
            api_kwargs=api_kwargs,
            caption_entities=caption_entities,
            inline_message_id=None,
            show_caption_above_media=show_caption_above_media,
            business_connection_id=self.business_connection_id,
        )

    async def edit_media(
        self,
        media: "InputMedia",
        reply_markup: Optional["InlineKeyboardMarkup"] = None,
        *,
        read_timeout: ODVInput[float] = DEFAULT_NONE,
        write_timeout: ODVInput[float] = DEFAULT_NONE,
        connect_timeout: ODVInput[float] = DEFAULT_NONE,
        pool_timeout: ODVInput[float] = DEFAULT_NONE,
        api_kwargs: Optional[JSONDict] = None,
    ) -> Union["Message", bool]:
        """Shortcut for::

             await bot.edit_message_media(
                 chat_id=message.chat_id,
                 message_id=message.message_id,
                 business_connection_id=message.business_connection_id,
                 *args, **kwargs
             )

        For the documentation of the arguments, please see
        :meth:`telegram.Bot.edit_message_media`.

        Note:
            You can only edit messages that the bot sent itself(i.e. of the ``bot.send_*`` family
            of methods) or channel posts, if the bot is an admin in that channel. However, this
            behaviour is undocumented and might be changed by Telegram.

        .. versionchanged:: 21.4
           Now also passes :attr:`business_connection_id`.

        Returns:
            :class:`telegram.Message`: On success, if edited message is not an inline message, the
            edited Message is returned, otherwise ``True`` is returned.

        """
        return await self.get_bot().edit_message_media(
            media=media,
            chat_id=self.chat_id,
            message_id=self.message_id,
            reply_markup=reply_markup,
            read_timeout=read_timeout,
            write_timeout=write_timeout,
            connect_timeout=connect_timeout,
            pool_timeout=pool_timeout,
            api_kwargs=api_kwargs,
            inline_message_id=None,
            business_connection_id=self.business_connection_id,
        )

    async def edit_reply_markup(
        self,
        reply_markup: Optional["InlineKeyboardMarkup"] = None,
        *,
        read_timeout: ODVInput[float] = DEFAULT_NONE,
        write_timeout: ODVInput[float] = DEFAULT_NONE,
        connect_timeout: ODVInput[float] = DEFAULT_NONE,
        pool_timeout: ODVInput[float] = DEFAULT_NONE,
        api_kwargs: Optional[JSONDict] = None,
    ) -> Union["Message", bool]:
        """Shortcut for::

             await bot.edit_message_reply_markup(
                 chat_id=message.chat_id,
                 message_id=message.message_id,
                 business_connection_id=message.business_connection_id,
                 *args, **kwargs
             )

        For the documentation of the arguments, please see
        :meth:`telegram.Bot.edit_message_reply_markup`.

        Note:
            You can only edit messages that the bot sent itself (i.e. of the ``bot.send_*`` family
            of methods) or channel posts, if the bot is an admin in that channel. However, this
            behaviour is undocumented and might be changed by Telegram.

        .. versionchanged:: 21.4
           Now also passes :attr:`business_connection_id`.

        Returns:
            :class:`telegram.Message`: On success, if edited message is sent by the bot, the
            edited Message is returned, otherwise ``True`` is returned.
        """
        return await self.get_bot().edit_message_reply_markup(
            chat_id=self.chat_id,
            message_id=self.message_id,
            reply_markup=reply_markup,
            read_timeout=read_timeout,
            write_timeout=write_timeout,
            connect_timeout=connect_timeout,
            pool_timeout=pool_timeout,
            api_kwargs=api_kwargs,
            inline_message_id=None,
            business_connection_id=self.business_connection_id,
        )

    async def edit_live_location(
        self,
        latitude: Optional[float] = None,
        longitude: Optional[float] = None,
        reply_markup: Optional["InlineKeyboardMarkup"] = None,
        horizontal_accuracy: Optional[float] = None,
        heading: Optional[int] = None,
        proximity_alert_radius: Optional[int] = None,
        live_period: Optional[int] = None,
        *,
        location: Optional[Location] = None,
        read_timeout: ODVInput[float] = DEFAULT_NONE,
        write_timeout: ODVInput[float] = DEFAULT_NONE,
        connect_timeout: ODVInput[float] = DEFAULT_NONE,
        pool_timeout: ODVInput[float] = DEFAULT_NONE,
        api_kwargs: Optional[JSONDict] = None,
    ) -> Union["Message", bool]:
        """Shortcut for::

             await bot.edit_message_live_location(
                 chat_id=message.chat_id,
                 message_id=message.message_id,
                 business_connection_id=message.business_connection_id,
                 *args, **kwargs
             )

        For the documentation of the arguments, please see
        :meth:`telegram.Bot.edit_message_live_location`.

        Note:
            You can only edit messages that the bot sent itself (i.e. of the ``bot.send_*`` family
            of methods) or channel posts, if the bot is an admin in that channel. However, this
            behaviour is undocumented and might be changed by Telegram.

        .. versionchanged:: 21.4
           Now also passes :attr:`business_connection_id`.

        Returns:
            :class:`telegram.Message`: On success, if edited message is sent by the bot, the
            edited Message is returned, otherwise :obj:`True` is returned.
        """
        return await self.get_bot().edit_message_live_location(
            chat_id=self.chat_id,
            message_id=self.message_id,
            latitude=latitude,
            longitude=longitude,
            location=location,
            reply_markup=reply_markup,
            read_timeout=read_timeout,
            write_timeout=write_timeout,
            connect_timeout=connect_timeout,
            pool_timeout=pool_timeout,
            api_kwargs=api_kwargs,
            horizontal_accuracy=horizontal_accuracy,
            heading=heading,
            proximity_alert_radius=proximity_alert_radius,
            live_period=live_period,
            inline_message_id=None,
            business_connection_id=self.business_connection_id,
        )

    async def stop_live_location(
        self,
        reply_markup: Optional["InlineKeyboardMarkup"] = None,
        *,
        read_timeout: ODVInput[float] = DEFAULT_NONE,
        write_timeout: ODVInput[float] = DEFAULT_NONE,
        connect_timeout: ODVInput[float] = DEFAULT_NONE,
        pool_timeout: ODVInput[float] = DEFAULT_NONE,
        api_kwargs: Optional[JSONDict] = None,
    ) -> Union["Message", bool]:
        """Shortcut for::

             await bot.stop_message_live_location(
                 chat_id=message.chat_id,
                 message_id=message.message_id,
                 business_connection_id=message.business_connection_id,
                 *args, **kwargs
             )

        For the documentation of the arguments, please see
        :meth:`telegram.Bot.stop_message_live_location`.

        Note:
            You can only edit messages that the bot sent itself (i.e. of the ``bot.send_*`` family
            of methods) or channel posts, if the bot is an admin in that channel. However, this
            behaviour is undocumented and might be changed by Telegram.

        .. versionchanged:: 21.4
           Now also passes :attr:`business_connection_id`.

        Returns:
            :class:`telegram.Message`: On success, if edited message is sent by the bot, the
            edited Message is returned, otherwise :obj:`True` is returned.
        """
        return await self.get_bot().stop_message_live_location(
            chat_id=self.chat_id,
            message_id=self.message_id,
            reply_markup=reply_markup,
            read_timeout=read_timeout,
            write_timeout=write_timeout,
            connect_timeout=connect_timeout,
            pool_timeout=pool_timeout,
            api_kwargs=api_kwargs,
            inline_message_id=None,
            business_connection_id=self.business_connection_id,
        )

    async def set_game_score(
        self,
        user_id: int,
        score: int,
        force: Optional[bool] = None,
        disable_edit_message: Optional[bool] = None,
        *,
        read_timeout: ODVInput[float] = DEFAULT_NONE,
        write_timeout: ODVInput[float] = DEFAULT_NONE,
        connect_timeout: ODVInput[float] = DEFAULT_NONE,
        pool_timeout: ODVInput[float] = DEFAULT_NONE,
        api_kwargs: Optional[JSONDict] = None,
    ) -> Union["Message", bool]:
        """Shortcut for::

             await bot.set_game_score(
                 chat_id=message.chat_id, message_id=message.message_id, *args, **kwargs
             )

        For the documentation of the arguments, please see :meth:`telegram.Bot.set_game_score`.

        Note:
            You can only edit messages that the bot sent itself (i.e. of the ``bot.send_*`` family
            of methods) or channel posts, if the bot is an admin in that channel. However, this
            behaviour is undocumented and might be changed by Telegram.

        Returns:
            :class:`telegram.Message`: On success, if edited message is sent by the bot, the
            edited Message is returned, otherwise :obj:`True` is returned.
        """
        return await self.get_bot().set_game_score(
            chat_id=self.chat_id,
            message_id=self.message_id,
            user_id=user_id,
            score=score,
            force=force,
            disable_edit_message=disable_edit_message,
            read_timeout=read_timeout,
            write_timeout=write_timeout,
            connect_timeout=connect_timeout,
            pool_timeout=pool_timeout,
            api_kwargs=api_kwargs,
            inline_message_id=None,
        )

    async def get_game_high_scores(
        self,
        user_id: int,
        *,
        read_timeout: ODVInput[float] = DEFAULT_NONE,
        write_timeout: ODVInput[float] = DEFAULT_NONE,
        connect_timeout: ODVInput[float] = DEFAULT_NONE,
        pool_timeout: ODVInput[float] = DEFAULT_NONE,
        api_kwargs: Optional[JSONDict] = None,
    ) -> tuple["GameHighScore", ...]:
        """Shortcut for::

             await bot.get_game_high_scores(
                 chat_id=message.chat_id, message_id=message.message_id, *args, **kwargs
             )

        For the documentation of the arguments, please see
        :meth:`telegram.Bot.get_game_high_scores`.

        Note:
            You can only edit messages that the bot sent itself (i.e. of the ``bot.send_*`` family
            of methods) or channel posts, if the bot is an admin in that channel. However, this
            behaviour is undocumented and might be changed by Telegram.

        Returns:
            tuple[:class:`telegram.GameHighScore`]
        """
        return await self.get_bot().get_game_high_scores(
            chat_id=self.chat_id,
            message_id=self.message_id,
            user_id=user_id,
            read_timeout=read_timeout,
            write_timeout=write_timeout,
            connect_timeout=connect_timeout,
            pool_timeout=pool_timeout,
            api_kwargs=api_kwargs,
            inline_message_id=None,
        )

    async def delete(
        self,
        *,
        read_timeout: ODVInput[float] = DEFAULT_NONE,
        write_timeout: ODVInput[float] = DEFAULT_NONE,
        connect_timeout: ODVInput[float] = DEFAULT_NONE,
        pool_timeout: ODVInput[float] = DEFAULT_NONE,
        api_kwargs: Optional[JSONDict] = None,
    ) -> bool:
        """Shortcut for::

              await bot.delete_message(
                  chat_id=message.chat_id, message_id=message.message_id, *args, **kwargs
              )

        For the documentation of the arguments, please see :meth:`telegram.Bot.delete_message`.

        Returns:
            :obj:`bool`: On success, :obj:`True` is returned.

        """
        return await self.get_bot().delete_message(
            chat_id=self.chat_id,
            message_id=self.message_id,
            read_timeout=read_timeout,
            write_timeout=write_timeout,
            connect_timeout=connect_timeout,
            pool_timeout=pool_timeout,
            api_kwargs=api_kwargs,
        )

    async def stop_poll(
        self,
        reply_markup: Optional["InlineKeyboardMarkup"] = None,
        *,
        read_timeout: ODVInput[float] = DEFAULT_NONE,
        write_timeout: ODVInput[float] = DEFAULT_NONE,
        connect_timeout: ODVInput[float] = DEFAULT_NONE,
        pool_timeout: ODVInput[float] = DEFAULT_NONE,
        api_kwargs: Optional[JSONDict] = None,
    ) -> Poll:
        """Shortcut for::

              await bot.stop_poll(
                  chat_id=message.chat_id,
                  message_id=message.message_id,
                  business_connection_id=message.business_connection_id,
                  *args, **kwargs
              )

        For the documentation of the arguments, please see :meth:`telegram.Bot.stop_poll`.

        .. versionchanged:: 21.4
           Now also passes :attr:`business_connection_id`.

        Returns:
            :class:`telegram.Poll`: On success, the stopped Poll with the final results is
            returned.

        """
        return await self.get_bot().stop_poll(
            chat_id=self.chat_id,
            message_id=self.message_id,
            reply_markup=reply_markup,
            read_timeout=read_timeout,
            write_timeout=write_timeout,
            connect_timeout=connect_timeout,
            pool_timeout=pool_timeout,
            api_kwargs=api_kwargs,
            business_connection_id=self.business_connection_id,
        )

    async def pin(
        self,
        disable_notification: ODVInput[bool] = DEFAULT_NONE,
        *,
        read_timeout: ODVInput[float] = DEFAULT_NONE,
        write_timeout: ODVInput[float] = DEFAULT_NONE,
        connect_timeout: ODVInput[float] = DEFAULT_NONE,
        pool_timeout: ODVInput[float] = DEFAULT_NONE,
        api_kwargs: Optional[JSONDict] = None,
    ) -> bool:
        """Shortcut for::

              await bot.pin_chat_message(
                  chat_id=message.chat_id,
                  message_id=message.message_id,
                  business_connection_id=message.business_connection_id,
                  *args, **kwargs
              )

        For the documentation of the arguments, please see :meth:`telegram.Bot.pin_chat_message`.

        .. versionchanged:: 21.5
            Now also passes :attr:`business_connection_id` to
            :meth:`telegram.Bot.pin_chat_message`.

        Returns:
            :obj:`bool`: On success, :obj:`True` is returned.

        """
        return await self.get_bot().pin_chat_message(
            chat_id=self.chat_id,
            message_id=self.message_id,
            business_connection_id=self.business_connection_id,
            disable_notification=disable_notification,
            read_timeout=read_timeout,
            write_timeout=write_timeout,
            connect_timeout=connect_timeout,
            pool_timeout=pool_timeout,
            api_kwargs=api_kwargs,
        )

    async def unpin(
        self,
        *,
        read_timeout: ODVInput[float] = DEFAULT_NONE,
        write_timeout: ODVInput[float] = DEFAULT_NONE,
        connect_timeout: ODVInput[float] = DEFAULT_NONE,
        pool_timeout: ODVInput[float] = DEFAULT_NONE,
        api_kwargs: Optional[JSONDict] = None,
    ) -> bool:
        """Shortcut for::

              await bot.unpin_chat_message(
                  chat_id=message.chat_id,
                  message_id=message.message_id,
                  business_connection_id=message.business_connection_id,
                  *args, **kwargs
              )

        For the documentation of the arguments, please see :meth:`telegram.Bot.unpin_chat_message`.

        .. versionchanged:: 21.5
            Now also passes :attr:`business_connection_id` to
            :meth:`telegram.Bot.pin_chat_message`.

        Returns:
            :obj:`bool`: On success, :obj:`True` is returned.

        """
        return await self.get_bot().unpin_chat_message(
            chat_id=self.chat_id,
            message_id=self.message_id,
            business_connection_id=self.business_connection_id,
            read_timeout=read_timeout,
            write_timeout=write_timeout,
            connect_timeout=connect_timeout,
            pool_timeout=pool_timeout,
            api_kwargs=api_kwargs,
        )

    async def edit_forum_topic(
        self,
        name: Optional[str] = None,
        icon_custom_emoji_id: Optional[str] = None,
        *,
        read_timeout: ODVInput[float] = DEFAULT_NONE,
        write_timeout: ODVInput[float] = DEFAULT_NONE,
        connect_timeout: ODVInput[float] = DEFAULT_NONE,
        pool_timeout: ODVInput[float] = DEFAULT_NONE,
        api_kwargs: Optional[JSONDict] = None,
    ) -> bool:
        """Shortcut for::

             await bot.edit_forum_topic(
                chat_id=message.chat_id, message_thread_id=message.message_thread_id, *args,
                **kwargs
             )

        For the documentation of the arguments, please see
        :meth:`telegram.Bot.edit_forum_topic`.

        .. versionadded:: 20.0

        Returns:
            :obj:`bool`: On success, :obj:`True` is returned.
        """
        return await self.get_bot().edit_forum_topic(
            chat_id=self.chat_id,
            message_thread_id=self.message_thread_id,
            name=name,
            icon_custom_emoji_id=icon_custom_emoji_id,
            read_timeout=read_timeout,
            write_timeout=write_timeout,
            connect_timeout=connect_timeout,
            pool_timeout=pool_timeout,
            api_kwargs=api_kwargs,
        )

    async def close_forum_topic(
        self,
        *,
        read_timeout: ODVInput[float] = DEFAULT_NONE,
        write_timeout: ODVInput[float] = DEFAULT_NONE,
        connect_timeout: ODVInput[float] = DEFAULT_NONE,
        pool_timeout: ODVInput[float] = DEFAULT_NONE,
        api_kwargs: Optional[JSONDict] = None,
    ) -> bool:
        """Shortcut for::

             await bot.close_forum_topic(
                chat_id=message.chat_id, message_thread_id=message.message_thread_id, *args,
                **kwargs
             )

        For the documentation of the arguments, please see
        :meth:`telegram.Bot.close_forum_topic`.

        .. versionadded:: 20.0

        Returns:
            :obj:`bool`: On success, :obj:`True` is returned.
        """
        return await self.get_bot().close_forum_topic(
            chat_id=self.chat_id,
            message_thread_id=self.message_thread_id,
            read_timeout=read_timeout,
            write_timeout=write_timeout,
            connect_timeout=connect_timeout,
            pool_timeout=pool_timeout,
            api_kwargs=api_kwargs,
        )

    async def reopen_forum_topic(
        self,
        *,
        read_timeout: ODVInput[float] = DEFAULT_NONE,
        write_timeout: ODVInput[float] = DEFAULT_NONE,
        connect_timeout: ODVInput[float] = DEFAULT_NONE,
        pool_timeout: ODVInput[float] = DEFAULT_NONE,
        api_kwargs: Optional[JSONDict] = None,
    ) -> bool:
        """Shortcut for::

            await bot.reopen_forum_topic(
                chat_id=message.chat_id, message_thread_id=message.message_thread_id, *args,
                **kwargs
             )

        For the documentation of the arguments, please see
        :meth:`telegram.Bot.reopen_forum_topic`.

        .. versionadded:: 20.0

        Returns:
            :obj:`bool`: On success, :obj:`True` is returned.
        """
        return await self.get_bot().reopen_forum_topic(
            chat_id=self.chat_id,
            message_thread_id=self.message_thread_id,
            read_timeout=read_timeout,
            write_timeout=write_timeout,
            connect_timeout=connect_timeout,
            pool_timeout=pool_timeout,
            api_kwargs=api_kwargs,
        )

    async def delete_forum_topic(
        self,
        *,
        read_timeout: ODVInput[float] = DEFAULT_NONE,
        write_timeout: ODVInput[float] = DEFAULT_NONE,
        connect_timeout: ODVInput[float] = DEFAULT_NONE,
        pool_timeout: ODVInput[float] = DEFAULT_NONE,
        api_kwargs: Optional[JSONDict] = None,
    ) -> bool:
        """Shortcut for::

             await bot.delete_forum_topic(
                chat_id=message.chat_id, message_thread_id=message.message_thread_id, *args,
                **kwargs
             )

        For the documentation of the arguments, please see
        :meth:`telegram.Bot.delete_forum_topic`.

        .. versionadded:: 20.0

        Returns:
            :obj:`bool`: On success, :obj:`True` is returned.
        """
        return await self.get_bot().delete_forum_topic(
            chat_id=self.chat_id,
            message_thread_id=self.message_thread_id,
            read_timeout=read_timeout,
            write_timeout=write_timeout,
            connect_timeout=connect_timeout,
            pool_timeout=pool_timeout,
            api_kwargs=api_kwargs,
        )

    async def unpin_all_forum_topic_messages(
        self,
        *,
        read_timeout: ODVInput[float] = DEFAULT_NONE,
        write_timeout: ODVInput[float] = DEFAULT_NONE,
        connect_timeout: ODVInput[float] = DEFAULT_NONE,
        pool_timeout: ODVInput[float] = DEFAULT_NONE,
        api_kwargs: Optional[JSONDict] = None,
    ) -> bool:
        """Shortcut for::

             await bot.unpin_all_forum_topic_messages(
                chat_id=message.chat_id, message_thread_id=message.message_thread_id, *args,
                **kwargs
             )

        For the documentation of the arguments, please see
        :meth:`telegram.Bot.unpin_all_forum_topic_messages`.

        .. versionadded:: 20.0

        Returns:
            :obj:`bool`: On success, :obj:`True` is returned.
        """
        return await self.get_bot().unpin_all_forum_topic_messages(
            chat_id=self.chat_id,
            message_thread_id=self.message_thread_id,
            read_timeout=read_timeout,
            write_timeout=write_timeout,
            connect_timeout=connect_timeout,
            pool_timeout=pool_timeout,
            api_kwargs=api_kwargs,
        )

    async def set_reaction(
        self,
        reaction: Optional[
            Union[Sequence["ReactionType"], "ReactionType", Sequence[str], str]
        ] = None,
        is_big: Optional[bool] = None,
        *,
        read_timeout: ODVInput[float] = DEFAULT_NONE,
        write_timeout: ODVInput[float] = DEFAULT_NONE,
        connect_timeout: ODVInput[float] = DEFAULT_NONE,
        pool_timeout: ODVInput[float] = DEFAULT_NONE,
        api_kwargs: Optional[JSONDict] = None,
    ) -> bool:
        """Shortcut for::

             await bot.set_message_reaction(chat_id=message.chat_id, message_id=message.message_id,
                *args, **kwargs)

        For the documentation of the arguments, please see
        :meth:`telegram.Bot.set_message_reaction`.

        .. versionadded:: 20.8

        Returns:
            :obj:`bool` On success, :obj:`True` is returned.
        """
        return await self.get_bot().set_message_reaction(
            chat_id=self.chat_id,
            message_id=self.message_id,
            reaction=reaction,
            is_big=is_big,
            read_timeout=read_timeout,
            write_timeout=write_timeout,
            connect_timeout=connect_timeout,
            pool_timeout=pool_timeout,
            api_kwargs=api_kwargs,
        )

    def parse_entity(self, entity: MessageEntity) -> str:
        """Returns the text from a given :class:`telegram.MessageEntity`.

        Note:
            This method is present because Telegram calculates the offset and length in
            UTF-16 codepoint pairs, which some versions of Python don't handle automatically.
            (That is, you can't just slice ``Message.text`` with the offset and length.)

        Args:
            entity (:class:`telegram.MessageEntity`): The entity to extract the text from. It must
                be an entity that belongs to this message.

        Returns:
            :obj:`str`: The text of the given entity.

        Raises:
            RuntimeError: If the message has no text.

        """
        if not self.text:
            raise RuntimeError("This Message has no 'text'.")

        return parse_message_entity(self.text, entity)

    def parse_caption_entity(self, entity: MessageEntity) -> str:
        """Returns the text from a given :class:`telegram.MessageEntity`.

        Note:
            This method is present because Telegram calculates the offset and length in
            UTF-16 codepoint pairs, which some versions of Python don't handle automatically.
            (That is, you can't just slice ``Message.caption`` with the offset and length.)

        Args:
            entity (:class:`telegram.MessageEntity`): The entity to extract the text from. It must
                be an entity that belongs to this message.

        Returns:
            :obj:`str`: The text of the given entity.

        Raises:
            RuntimeError: If the message has no caption.

        """
        if not self.caption:
            raise RuntimeError("This Message has no 'caption'.")

        return parse_message_entity(self.caption, entity)

    def parse_entities(self, types: Optional[list[str]] = None) -> dict[MessageEntity, str]:
        """
        Returns a :obj:`dict` that maps :class:`telegram.MessageEntity` to :obj:`str`.
        It contains entities from this message filtered by their
        :attr:`telegram.MessageEntity.type` attribute as the key, and the text that each entity
        belongs to as the value of the :obj:`dict`.

        Note:
            This method should always be used instead of the :attr:`entities` attribute, since it
            calculates the correct substring from the message text based on UTF-16 codepoints.
            See :attr:`parse_entity` for more info.

        Args:
            types (list[:obj:`str`], optional): List of :class:`telegram.MessageEntity` types as
                strings. If the ``type`` attribute of an entity is contained in this list, it will
                be returned. Defaults to a list of all types. All types can be found as constants
                in :class:`telegram.MessageEntity`.

        Returns:
            dict[:class:`telegram.MessageEntity`, :obj:`str`]: A dictionary of entities mapped to
            the text that belongs to them, calculated based on UTF-16 codepoints.

        """
        return parse_message_entities(self.text, self.entities, types=types)

    def parse_caption_entities(
        self, types: Optional[list[str]] = None
    ) -> dict[MessageEntity, str]:
        """
        Returns a :obj:`dict` that maps :class:`telegram.MessageEntity` to :obj:`str`.
        It contains entities from this message's caption filtered by their
        :attr:`telegram.MessageEntity.type` attribute as the key, and the text that each entity
        belongs to as the value of the :obj:`dict`.

        Note:
            This method should always be used instead of the :attr:`caption_entities` attribute,
            since it calculates the correct substring from the message text based on UTF-16
            codepoints. See :attr:`parse_entity` for more info.

        Args:
            types (list[:obj:`str`], optional): List of :class:`telegram.MessageEntity` types as
                strings. If the ``type`` attribute of an entity is contained in this list, it will
                be returned. Defaults to a list of all types. All types can be found as constants
                in :class:`telegram.MessageEntity`.

        Returns:
            dict[:class:`telegram.MessageEntity`, :obj:`str`]: A dictionary of entities mapped to
            the text that belongs to them, calculated based on UTF-16 codepoints.

        """
        return parse_message_entities(self.caption, self.caption_entities, types=types)

    @classmethod
    def _parse_html(
        cls,
        message_text: Optional[str],
        entities: dict[MessageEntity, str],
        urled: bool = False,
        offset: int = 0,
    ) -> Optional[str]:
        if message_text is None:
            return None

        utf_16_text = message_text.encode(TextEncoding.UTF_16_LE)
        html_text = ""
        last_offset = 0

        sorted_entities = sorted(entities.items(), key=lambda item: item[0].offset)
        parsed_entities = []

        for entity, text in sorted_entities:
            if entity in parsed_entities:
                continue

            nested_entities = {
                e: t
                for (e, t) in sorted_entities
                if e.offset >= entity.offset
                and e.offset + e.length <= entity.offset + entity.length
                and e != entity
            }
            parsed_entities.extend(list(nested_entities.keys()))

            if nested_entities:
                escaped_text = cls._parse_html(
                    text, nested_entities, urled=urled, offset=entity.offset
                )
            else:
                escaped_text = escape(text)

            if entity.type == MessageEntity.TEXT_LINK:
                insert = f'<a href="{entity.url}">{escaped_text}</a>'
            elif entity.type == MessageEntity.TEXT_MENTION and entity.user:
                insert = f'<a href="tg://user?id={entity.user.id}">{escaped_text}</a>'
            elif entity.type == MessageEntity.URL and urled:
                insert = f'<a href="{escaped_text}">{escaped_text}</a>'
            elif entity.type == MessageEntity.BLOCKQUOTE:
                insert = f"<blockquote>{escaped_text}</blockquote>"
            elif entity.type == MessageEntity.EXPANDABLE_BLOCKQUOTE:
                insert = f"<blockquote expandable>{escaped_text}</blockquote>"
            elif entity.type == MessageEntity.BOLD:
                insert = f"<b>{escaped_text}</b>"
            elif entity.type == MessageEntity.ITALIC:
                insert = f"<i>{escaped_text}</i>"
            elif entity.type == MessageEntity.CODE:
                insert = f"<code>{escaped_text}</code>"
            elif entity.type == MessageEntity.PRE:
                if entity.language:
                    insert = f'<pre><code class="{entity.language}">{escaped_text}</code></pre>'
                else:
                    insert = f"<pre>{escaped_text}</pre>"
            elif entity.type == MessageEntity.UNDERLINE:
                insert = f"<u>{escaped_text}</u>"
            elif entity.type == MessageEntity.STRIKETHROUGH:
                insert = f"<s>{escaped_text}</s>"
            elif entity.type == MessageEntity.SPOILER:
                insert = f'<span class="tg-spoiler">{escaped_text}</span>'
            elif entity.type == MessageEntity.CUSTOM_EMOJI:
                insert = f'<tg-emoji emoji-id="{entity.custom_emoji_id}">{escaped_text}</tg-emoji>'
            else:
                insert = escaped_text

            # Make sure to escape the text that is not part of the entity
            # if we're in a nested entity, this is still required, since in that case this
            # text is part of the parent entity
            html_text += (
                escape(
                    utf_16_text[last_offset * 2 : (entity.offset - offset) * 2].decode(
                        TextEncoding.UTF_16_LE
                    )
                )
                + insert
            )

            last_offset = entity.offset - offset + entity.length

        # see comment above
        html_text += escape(utf_16_text[last_offset * 2 :].decode(TextEncoding.UTF_16_LE))

        return html_text

    @property
    def text_html(self) -> str:
        """Creates an HTML-formatted string from the markup entities found in the message.

        Use this if you want to retrieve the message text with the entities formatted as HTML in
        the same way the original message was formatted.

        Warning:
            |text_html|

        .. versionchanged:: 13.10
           Spoiler entities are now formatted as HTML.

        .. versionchanged:: 20.3
           Custom emoji entities are now supported.

        .. versionchanged:: 20.8
           Blockquote entities are now supported.

        Returns:
            :obj:`str`: Message text with entities formatted as HTML.

        """
        return self._parse_html(self.text, self.parse_entities(), urled=False)

    @property
    def text_html_urled(self) -> str:
        """Creates an HTML-formatted string from the markup entities found in the message.

        Use this if you want to retrieve the message text with the entities formatted as HTML.
        This also formats :attr:`telegram.MessageEntity.URL` as a hyperlink.

        Warning:
            |text_html|

        .. versionchanged:: 13.10
           Spoiler entities are now formatted as HTML.

        .. versionchanged:: 20.3
           Custom emoji entities are now supported.

        .. versionchanged:: 20.8
           Blockquote entities are now supported.

        Returns:
            :obj:`str`: Message text with entities formatted as HTML.

        """
        return self._parse_html(self.text, self.parse_entities(), urled=True)

    @property
    def caption_html(self) -> str:
        """Creates an HTML-formatted string from the markup entities found in the message's
        caption.

        Use this if you want to retrieve the message caption with the caption entities formatted as
        HTML in the same way the original message was formatted.

        Warning:
            |text_html|

        .. versionchanged:: 13.10
           Spoiler entities are now formatted as HTML.

        .. versionchanged:: 20.3
           Custom emoji entities are now supported.

        .. versionchanged:: 20.8
           Blockquote entities are now supported.

        Returns:
            :obj:`str`: Message caption with caption entities formatted as HTML.
        """
        return self._parse_html(self.caption, self.parse_caption_entities(), urled=False)

    @property
    def caption_html_urled(self) -> str:
        """Creates an HTML-formatted string from the markup entities found in the message's
        caption.

        Use this if you want to retrieve the message caption with the caption entities formatted as
        HTML. This also formats :attr:`telegram.MessageEntity.URL` as a hyperlink.

        Warning:
            |text_html|

        .. versionchanged:: 13.10
           Spoiler entities are now formatted as HTML.

        .. versionchanged:: 20.3
           Custom emoji entities are now supported.

        .. versionchanged:: 20.8
           Blockquote entities are now supported.

        Returns:
            :obj:`str`: Message caption with caption entities formatted as HTML.
        """
        return self._parse_html(self.caption, self.parse_caption_entities(), urled=True)

    @classmethod
    def _parse_markdown(
        cls,
        message_text: Optional[str],
        entities: dict[MessageEntity, str],
        urled: bool = False,
        version: MarkdownVersion = 1,
        offset: int = 0,
    ) -> Optional[str]:
        if version == 1:
            for entity_type in (
                MessageEntity.EXPANDABLE_BLOCKQUOTE,
                MessageEntity.BLOCKQUOTE,
                MessageEntity.CUSTOM_EMOJI,
                MessageEntity.SPOILER,
                MessageEntity.STRIKETHROUGH,
                MessageEntity.UNDERLINE,
            ):
                if any(entity.type == entity_type for entity in entities):
                    name = entity_type.name.title().replace("_", " ")  # type:ignore[attr-defined]
                    raise ValueError(f"{name} entities are not supported for Markdown version 1")

        if message_text is None:
            return None

        utf_16_text = message_text.encode(TextEncoding.UTF_16_LE)
        markdown_text = ""
        last_offset = 0

        sorted_entities = sorted(entities.items(), key=lambda item: item[0].offset)
        parsed_entities = []

        for entity, text in sorted_entities:
            if entity in parsed_entities:
                continue

            nested_entities = {
                e: t
                for (e, t) in sorted_entities
                if e.offset >= entity.offset
                and e.offset + e.length <= entity.offset + entity.length
                and e != entity
            }
            parsed_entities.extend(list(nested_entities.keys()))

            if nested_entities:
                if version < 2:
                    raise ValueError("Nested entities are not supported for Markdown version 1")

                escaped_text = cls._parse_markdown(
                    text,
                    nested_entities,
                    urled=urled,
                    offset=entity.offset,
                    version=version,
                )
            else:
                escaped_text = escape_markdown(text, version=version)

            if entity.type == MessageEntity.TEXT_LINK:
                if version == 1:
                    url = entity.url
                else:
                    # Links need special escaping. Also can't have entities nested within
                    url = escape_markdown(
                        entity.url, version=version, entity_type=MessageEntity.TEXT_LINK
                    )
                insert = f"[{escaped_text}]({url})"
            elif entity.type == MessageEntity.TEXT_MENTION and entity.user:
                insert = f"[{escaped_text}](tg://user?id={entity.user.id})"
            elif entity.type == MessageEntity.URL and urled:
                link = text if version == 1 else escaped_text
                insert = f"[{link}]({text})"
            elif entity.type == MessageEntity.BOLD:
                insert = f"*{escaped_text}*"
            elif entity.type == MessageEntity.ITALIC:
                insert = f"_{escaped_text}_"
            elif entity.type == MessageEntity.CODE:
                # Monospace needs special escaping. Also can't have entities nested within
                insert = f"`{escape_markdown(text, version, MessageEntity.CODE)}`"
            elif entity.type == MessageEntity.PRE:
                # Monospace needs special escaping. Also can't have entities nested within
                code = escape_markdown(text, version=version, entity_type=MessageEntity.PRE)
                if entity.language:
                    prefix = f"```{entity.language}\n"
                elif code.startswith("\\"):
                    prefix = "```"
                else:
                    prefix = "```\n"
                insert = f"{prefix}{code}```"
            elif entity.type == MessageEntity.UNDERLINE:
                insert = f"__{escaped_text}__"
            elif entity.type == MessageEntity.STRIKETHROUGH:
                insert = f"~{escaped_text}~"
            elif entity.type == MessageEntity.SPOILER:
                insert = f"||{escaped_text}||"
            elif entity.type in (MessageEntity.BLOCKQUOTE, MessageEntity.EXPANDABLE_BLOCKQUOTE):
                insert = ">" + "\n>".join(escaped_text.splitlines())
                if entity.type == MessageEntity.EXPANDABLE_BLOCKQUOTE:
                    insert = f"{insert}||"
            elif entity.type == MessageEntity.CUSTOM_EMOJI:
                # This should never be needed because ids are numeric but the documentation
                # specifically mentions it so here we are
                custom_emoji_id = escape_markdown(
                    entity.custom_emoji_id,
                    version=version,
                    entity_type=MessageEntity.CUSTOM_EMOJI,
                )
                insert = f"![{escaped_text}](tg://emoji?id={custom_emoji_id})"
            else:
                insert = escaped_text

            # Make sure to escape the text that is not part of the entity
            # if we're in a nested entity, this is still required, since in that case this
            # text is part of the parent entity
            markdown_text += (
                escape_markdown(
                    utf_16_text[last_offset * 2 : (entity.offset - offset) * 2].decode(
                        TextEncoding.UTF_16_LE
                    ),
                    version=version,
                )
                + insert
            )

            last_offset = entity.offset - offset + entity.length

        # see comment above
        markdown_text += escape_markdown(
            utf_16_text[last_offset * 2 :].decode(TextEncoding.UTF_16_LE),
            version=version,
        )

        return markdown_text

    @property
    def text_markdown(self) -> str:
        """Creates an Markdown-formatted string from the markup entities found in the message
        using :class:`telegram.constants.ParseMode.MARKDOWN`.

        Use this if you want to retrieve the message text with the entities formatted as Markdown
        in the same way the original message was formatted.

        Warning:
            |text_markdown|

        Note:
            :tg-const:`telegram.constants.ParseMode.MARKDOWN` is a legacy mode, retained by
            Telegram for backward compatibility. You should use :meth:`text_markdown_v2` instead.

        .. versionchanged:: 20.5
            |custom_emoji_no_md1_support|

        .. versionchanged:: 20.8
            |blockquote_no_md1_support|

        Returns:
            :obj:`str`: Message text with entities formatted as Markdown.

        Raises:
            :exc:`ValueError`: If the message contains underline, strikethrough, spoiler,
                blockquote or nested entities.

        """
        return self._parse_markdown(self.text, self.parse_entities(), urled=False)

    @property
    def text_markdown_v2(self) -> str:
        """Creates an Markdown-formatted string from the markup entities found in the message
        using :class:`telegram.constants.ParseMode.MARKDOWN_V2`.

        Use this if you want to retrieve the message text with the entities formatted as Markdown
        in the same way the original message was formatted.

        Warning:
            |text_markdown|

        .. versionchanged:: 13.10
           Spoiler entities are now formatted as Markdown V2.

        .. versionchanged:: 20.3
           Custom emoji entities are now supported.

        .. versionchanged:: 20.8
           Blockquote entities are now supported.

        Returns:
            :obj:`str`: Message text with entities formatted as Markdown.
        """
        return self._parse_markdown(self.text, self.parse_entities(), urled=False, version=2)

    @property
    def text_markdown_urled(self) -> str:
        """Creates an Markdown-formatted string from the markup entities found in the message
        using :class:`telegram.constants.ParseMode.MARKDOWN`.

        Use this if you want to retrieve the message text with the entities formatted as Markdown.
        This also formats :attr:`telegram.MessageEntity.URL` as a hyperlink.

        Warning:
            |text_markdown|

        Note:
            :tg-const:`telegram.constants.ParseMode.MARKDOWN` is a legacy mode, retained by
            Telegram for backward compatibility. You should use :meth:`text_markdown_v2_urled`
            instead.

        .. versionchanged:: 20.5
            |custom_emoji_no_md1_support|

        .. versionchanged:: 20.8
            |blockquote_no_md1_support|

        Returns:
            :obj:`str`: Message text with entities formatted as Markdown.

        Raises:
            :exc:`ValueError`: If the message contains underline, strikethrough, spoiler,
                blockquote or nested entities.

        """
        return self._parse_markdown(self.text, self.parse_entities(), urled=True)

    @property
    def text_markdown_v2_urled(self) -> str:
        """Creates an Markdown-formatted string from the markup entities found in the message
        using :class:`telegram.constants.ParseMode.MARKDOWN_V2`.

        Use this if you want to retrieve the message text with the entities formatted as Markdown.
        This also formats :attr:`telegram.MessageEntity.URL` as a hyperlink.

        Warning:
            |text_markdown|

        .. versionchanged:: 13.10
           Spoiler entities are now formatted as Markdown V2.

        .. versionchanged:: 20.3
           Custom emoji entities are now supported.

        .. versionchanged:: 20.8
           Blockquote entities are now supported.

        Returns:
            :obj:`str`: Message text with entities formatted as Markdown.
        """
        return self._parse_markdown(self.text, self.parse_entities(), urled=True, version=2)

    @property
    def caption_markdown(self) -> str:
        """Creates an Markdown-formatted string from the markup entities found in the message's
        caption using :class:`telegram.constants.ParseMode.MARKDOWN`.

        Use this if you want to retrieve the message caption with the caption entities formatted as
        Markdown in the same way the original message was formatted.

        Warning:
            |text_markdown|

        Note:
            :tg-const:`telegram.constants.ParseMode.MARKDOWN` is a legacy mode, retained by
            Telegram for backward compatibility. You should use :meth:`caption_markdown_v2`
        .. versionchanged:: 20.5
            |custom_emoji_no_md1_support|

        .. versionchanged:: 20.8
            |blockquote_no_md1_support|

        Returns:
            :obj:`str`: Message caption with caption entities formatted as Markdown.

        Raises:
            :exc:`ValueError`: If the message contains underline, strikethrough, spoiler,
                blockquote or nested entities.

        """
        return self._parse_markdown(self.caption, self.parse_caption_entities(), urled=False)

    @property
    def caption_markdown_v2(self) -> str:
        """Creates an Markdown-formatted string from the markup entities found in the message's
        caption using :class:`telegram.constants.ParseMode.MARKDOWN_V2`.

        Use this if you want to retrieve the message caption with the caption entities formatted as
        Markdown in the same way the original message was formatted.

        Warning:
            |text_markdown|

        .. versionchanged:: 13.10
           Spoiler entities are now formatted as Markdown V2.

        .. versionchanged:: 20.3
           Custom emoji entities are now supported.

        .. versionchanged:: 20.8
           Blockquote entities are now supported.

        Returns:
            :obj:`str`: Message caption with caption entities formatted as Markdown.
        """
        return self._parse_markdown(
            self.caption, self.parse_caption_entities(), urled=False, version=2
        )

    @property
    def caption_markdown_urled(self) -> str:
        """Creates an Markdown-formatted string from the markup entities found in the message's
        caption using :class:`telegram.constants.ParseMode.MARKDOWN`.

        Use this if you want to retrieve the message caption with the caption entities formatted as
        Markdown. This also formats :attr:`telegram.MessageEntity.URL` as a hyperlink.

        Warning:
            |text_markdown|

        Note:
            :tg-const:`telegram.constants.ParseMode.MARKDOWN` is a legacy mode, retained by
            Telegram for backward compatibility. You should use
            :meth:`caption_markdown_v2_urled` instead.

        .. versionchanged:: 20.5
            |custom_emoji_no_md1_support|

        .. versionchanged:: 20.8
            |blockquote_no_md1_support|

        Returns:
            :obj:`str`: Message caption with caption entities formatted as Markdown.

        Raises:
            :exc:`ValueError`: If the message contains underline, strikethrough, spoiler,
                blockquote or nested entities.

        """
        return self._parse_markdown(self.caption, self.parse_caption_entities(), urled=True)

    @property
    def caption_markdown_v2_urled(self) -> str:
        """Creates an Markdown-formatted string from the markup entities found in the message's
        caption using :class:`telegram.constants.ParseMode.MARKDOWN_V2`.

        Use this if you want to retrieve the message caption with the caption entities formatted as
        Markdown. This also formats :attr:`telegram.MessageEntity.URL` as a hyperlink.

        Warning:
            |text_markdown|

        .. versionchanged:: 13.10
           Spoiler entities are now formatted as Markdown V2.

        .. versionchanged:: 20.3
           Custom emoji entities are now supported.

        .. versionchanged:: 20.8
           Blockquote entities are now supported.

        Returns:
            :obj:`str`: Message caption with caption entities formatted as Markdown.
        """
        return self._parse_markdown(
            self.caption, self.parse_caption_entities(), urled=True, version=2
        )<|MERGE_RESOLUTION|>--- conflicted
+++ resolved
@@ -675,13 +675,8 @@
 
             .. seealso:: :wiki:`Working with Files and Media <Working-with-Files-and-Media>`
         game (:class:`telegram.Game`): Optional. Message is a game, information about the game.
-<<<<<<< HEAD
-            `More about games >> <https://core.telegram.org/bots/api#games>`_.
+            :ref:`More about games >> <games-tree>`.
         photo (tuple[:class:`telegram.PhotoSize`]): Optional. Message is a photo, available
-=======
-            :ref:`More about games >> <games-tree>`.
-        photo (Tuple[:class:`telegram.PhotoSize`]): Optional. Message is a photo, available
->>>>>>> 06854633
             sizes of the photo. This list is empty if the message does not contain a photo.
 
             .. seealso:: :wiki:`Working with Files and Media <Working-with-Files-and-Media>`
