--- conflicted
+++ resolved
@@ -143,7 +143,7 @@
         chat (:class:`telegram.Chat`): Conversation the message belongs to.
     """
 
-    __slots__ = ("chat", "message_id", "date")
+    __slots__ = ("chat", "date", "message_id")
 
     def __init__(
         self,
@@ -888,7 +888,6 @@
     # fmt: on
     __slots__ = (
         "_effective_attachment",
-<<<<<<< HEAD
         "_forward_date",
         "_forward_from",
         "_forward_from_chat",
@@ -896,59 +895,34 @@
         "_forward_sender_name",
         "_forward_signature",
         "_user_shared",
-=======
->>>>>>> c23eb8ec
         "animation",
         "audio",
         "author_signature",
         "caption",
         "caption_entities",
         "channel_chat_created",
-<<<<<<< HEAD
         "chat_shared",
         "connected_website",
         "contact",
-=======
-        "chat",
-        "chat_shared",
-        "connected_website",
-        "contact",
-        "date",
->>>>>>> c23eb8ec
         "delete_chat_photo",
         "dice",
         "document",
         "edit_date",
         "entities",
-<<<<<<< HEAD
         "external_reply",
-=======
->>>>>>> c23eb8ec
         "forum_topic_closed",
         "forum_topic_created",
         "forum_topic_edited",
         "forum_topic_reopened",
-<<<<<<< HEAD
         "forward_origin",
-=======
-        "forward_date",
-        "forward_from",
-        "forward_from_chat",
-        "forward_from_message_id",
-        "forward_sender_name",
-        "forward_signature",
->>>>>>> c23eb8ec
         "from_user",
         "game",
         "general_forum_topic_hidden",
         "general_forum_topic_unhidden",
-<<<<<<< HEAD
         "giveaway",
         "giveaway_completed",
         "giveaway_created",
         "giveaway_winners",
-=======
->>>>>>> c23eb8ec
         "group_chat_created",
         "has_media_spoiler",
         "has_protected_content",
@@ -956,17 +930,10 @@
         "is_automatic_forward",
         "is_topic_message",
         "left_chat_member",
-<<<<<<< HEAD
         "link_preview_options",
         "location",
         "media_group_id",
         "message_auto_delete_timer_changed",
-=======
-        "location",
-        "media_group_id",
-        "message_auto_delete_timer_changed",
-        "message_id",
->>>>>>> c23eb8ec
         "message_thread_id",
         "migrate_from_chat_id",
         "migrate_to_chat_id",
@@ -978,10 +945,7 @@
         "pinned_message",
         "poll",
         "proximity_alert_triggered",
-<<<<<<< HEAD
         "quote",
-=======
->>>>>>> c23eb8ec
         "reply_markup",
         "reply_to_message",
         "sender_chat",
@@ -990,11 +954,7 @@
         "successful_payment",
         "supergroup_chat_created",
         "text",
-<<<<<<< HEAD
         "users_shared",
-=======
-        "user_shared",
->>>>>>> c23eb8ec
         "venue",
         "via_bot",
         "video",
@@ -1108,7 +1068,6 @@
                 stacklevel=2,
             )
 
-<<<<<<< HEAD
         if any(
             (
                 forward_from,
@@ -1139,94 +1098,6 @@
                 PTBDeprecationWarning,
                 stacklevel=2,
             )
-=======
-        # Required
-        self.message_id: int = message_id
-        # Optionals
-        self.from_user: Optional[User] = from_user
-        self.sender_chat: Optional[Chat] = sender_chat
-        self.date: datetime.datetime = date
-        self.chat: Chat = chat
-        self.forward_from: Optional[User] = forward_from
-        self.forward_from_chat: Optional[Chat] = forward_from_chat
-        self.forward_date: Optional[datetime.datetime] = forward_date
-        self.is_automatic_forward: Optional[bool] = is_automatic_forward
-        self.reply_to_message: Optional[Message] = reply_to_message
-        self.edit_date: Optional[datetime.datetime] = edit_date
-        self.has_protected_content: Optional[bool] = has_protected_content
-        self.text: Optional[str] = text
-        self.entities: Tuple[MessageEntity, ...] = parse_sequence_arg(entities)
-        self.caption_entities: Tuple[MessageEntity, ...] = parse_sequence_arg(caption_entities)
-        self.audio: Optional[Audio] = audio
-        self.game: Optional[Game] = game
-        self.document: Optional[Document] = document
-        self.photo: Tuple[PhotoSize, ...] = parse_sequence_arg(photo)
-        self.sticker: Optional[Sticker] = sticker
-        self.video: Optional[Video] = video
-        self.voice: Optional[Voice] = voice
-        self.video_note: Optional[VideoNote] = video_note
-        self.caption: Optional[str] = caption
-        self.contact: Optional[Contact] = contact
-        self.location: Optional[Location] = location
-        self.venue: Optional[Venue] = venue
-        self.new_chat_members: Tuple[User, ...] = parse_sequence_arg(new_chat_members)
-        self.left_chat_member: Optional[User] = left_chat_member
-        self.new_chat_title: Optional[str] = new_chat_title
-        self.new_chat_photo: Tuple[PhotoSize, ...] = parse_sequence_arg(new_chat_photo)
-        self.delete_chat_photo: Optional[bool] = bool(delete_chat_photo)
-        self.group_chat_created: Optional[bool] = bool(group_chat_created)
-        self.supergroup_chat_created: Optional[bool] = bool(supergroup_chat_created)
-        self.migrate_to_chat_id: Optional[int] = migrate_to_chat_id
-        self.migrate_from_chat_id: Optional[int] = migrate_from_chat_id
-        self.channel_chat_created: Optional[bool] = bool(channel_chat_created)
-        self.message_auto_delete_timer_changed: Optional[MessageAutoDeleteTimerChanged] = (
-            message_auto_delete_timer_changed
-        )
-        self.pinned_message: Optional[Message] = pinned_message
-        self.forward_from_message_id: Optional[int] = forward_from_message_id
-        self.invoice: Optional[Invoice] = invoice
-        self.successful_payment: Optional[SuccessfulPayment] = successful_payment
-        self.connected_website: Optional[str] = connected_website
-        self.forward_signature: Optional[str] = forward_signature
-        self.forward_sender_name: Optional[str] = forward_sender_name
-        self.author_signature: Optional[str] = author_signature
-        self.media_group_id: Optional[str] = media_group_id
-        self.animation: Optional[Animation] = animation
-        self.passport_data: Optional[PassportData] = passport_data
-        self.poll: Optional[Poll] = poll
-        self.dice: Optional[Dice] = dice
-        self.via_bot: Optional[User] = via_bot
-        self.proximity_alert_triggered: Optional[ProximityAlertTriggered] = (
-            proximity_alert_triggered
-        )
-        self.video_chat_scheduled: Optional[VideoChatScheduled] = video_chat_scheduled
-        self.video_chat_started: Optional[VideoChatStarted] = video_chat_started
-        self.video_chat_ended: Optional[VideoChatEnded] = video_chat_ended
-        self.video_chat_participants_invited: Optional[VideoChatParticipantsInvited] = (
-            video_chat_participants_invited
-        )
-        self.reply_markup: Optional[InlineKeyboardMarkup] = reply_markup
-        self.web_app_data: Optional[WebAppData] = web_app_data
-        self.is_topic_message: Optional[bool] = is_topic_message
-        self.message_thread_id: Optional[int] = message_thread_id
-        self.forum_topic_created: Optional[ForumTopicCreated] = forum_topic_created
-        self.forum_topic_closed: Optional[ForumTopicClosed] = forum_topic_closed
-        self.forum_topic_reopened: Optional[ForumTopicReopened] = forum_topic_reopened
-        self.forum_topic_edited: Optional[ForumTopicEdited] = forum_topic_edited
-        self.general_forum_topic_hidden: Optional[GeneralForumTopicHidden] = (
-            general_forum_topic_hidden
-        )
-        self.general_forum_topic_unhidden: Optional[GeneralForumTopicUnhidden] = (
-            general_forum_topic_unhidden
-        )
-        self.write_access_allowed: Optional[WriteAccessAllowed] = write_access_allowed
-        self.has_media_spoiler: Optional[bool] = has_media_spoiler
-        self.user_shared: Optional[UserShared] = user_shared
-        self.chat_shared: Optional[ChatShared] = chat_shared
-        self.story: Optional[Story] = story
-
-        self._effective_attachment = DEFAULT_NONE
->>>>>>> c23eb8ec
 
         with self._unfrozen():
             # Required
@@ -1268,9 +1139,9 @@
             self.migrate_to_chat_id: Optional[int] = migrate_to_chat_id
             self.migrate_from_chat_id: Optional[int] = migrate_from_chat_id
             self.channel_chat_created: Optional[bool] = bool(channel_chat_created)
-            self.message_auto_delete_timer_changed: Optional[
-                MessageAutoDeleteTimerChanged
-            ] = message_auto_delete_timer_changed
+            self.message_auto_delete_timer_changed: Optional[MessageAutoDeleteTimerChanged] = (
+                message_auto_delete_timer_changed
+            )
             self.pinned_message: Optional[MaybeInaccessibleMessage] = pinned_message
             self._forward_from_message_id: Optional[int] = forward_from_message_id
             self.invoice: Optional[Invoice] = invoice
@@ -1285,15 +1156,15 @@
             self.poll: Optional[Poll] = poll
             self.dice: Optional[Dice] = dice
             self.via_bot: Optional[User] = via_bot
-            self.proximity_alert_triggered: Optional[
-                ProximityAlertTriggered
-            ] = proximity_alert_triggered
+            self.proximity_alert_triggered: Optional[ProximityAlertTriggered] = (
+                proximity_alert_triggered
+            )
             self.video_chat_scheduled: Optional[VideoChatScheduled] = video_chat_scheduled
             self.video_chat_started: Optional[VideoChatStarted] = video_chat_started
             self.video_chat_ended: Optional[VideoChatEnded] = video_chat_ended
-            self.video_chat_participants_invited: Optional[
-                VideoChatParticipantsInvited
-            ] = video_chat_participants_invited
+            self.video_chat_participants_invited: Optional[VideoChatParticipantsInvited] = (
+                video_chat_participants_invited
+            )
             self.reply_markup: Optional[InlineKeyboardMarkup] = reply_markup
             self.web_app_data: Optional[WebAppData] = web_app_data
             self.is_topic_message: Optional[bool] = is_topic_message
@@ -1302,12 +1173,12 @@
             self.forum_topic_closed: Optional[ForumTopicClosed] = forum_topic_closed
             self.forum_topic_reopened: Optional[ForumTopicReopened] = forum_topic_reopened
             self.forum_topic_edited: Optional[ForumTopicEdited] = forum_topic_edited
-            self.general_forum_topic_hidden: Optional[
-                GeneralForumTopicHidden
-            ] = general_forum_topic_hidden
-            self.general_forum_topic_unhidden: Optional[
-                GeneralForumTopicUnhidden
-            ] = general_forum_topic_unhidden
+            self.general_forum_topic_hidden: Optional[GeneralForumTopicHidden] = (
+                general_forum_topic_hidden
+            )
+            self.general_forum_topic_unhidden: Optional[GeneralForumTopicUnhidden] = (
+                general_forum_topic_unhidden
+            )
             self.write_access_allowed: Optional[WriteAccessAllowed] = write_access_allowed
             self.has_media_spoiler: Optional[bool] = has_media_spoiler
             self._user_shared: Optional[UserShared] = user_shared
