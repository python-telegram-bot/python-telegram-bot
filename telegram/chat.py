#!/usr/bin/env python
# pylint: disable=C0103,W0622
#
# A library that provides a Python interface to the Telegram Bot API
# Copyright (C) 2015-2020
# Leandro Toledo de Souza <devs@python-telegram-bot.org>
#
# This program is free software: you can redistribute it and/or modify
# it under the terms of the GNU Lesser Public License as published by
# the Free Software Foundation, either version 3 of the License, or
# (at your option) any later version.
#
# This program is distributed in the hope that it will be useful,
# but WITHOUT ANY WARRANTY; without even the implied warranty of
# MERCHANTABILITY or FITNESS FOR A PARTICULAR PURPOSE.  See the
# GNU Lesser Public License for more details.
#
# You should have received a copy of the GNU Lesser Public License
# along with this program.  If not, see [http://www.gnu.org/licenses/].
"""This module contains an object that represents a Telegram Chat."""

from telegram import TelegramObject, ChatPhoto
from .chatpermissions import ChatPermissions

from telegram.utils.types import JSONDict
from typing import Any, Optional, List, TYPE_CHECKING
if TYPE_CHECKING:
    from telegram import Bot, Message, ChatMember


class Chat(TelegramObject):
    """This object represents a chat.

    Objects of this class are comparable in terms of equality. Two objects of this class are
    considered equal, if their :attr:`id` is equal.

    Attributes:
        id (:obj:`int`): Unique identifier for this chat.
        type (:obj:`str`): Type of chat.
        title (:obj:`str`): Optional. Title, for supergroups, channels and group chats.
        username (:obj:`str`): Optional. Username.
        first_name (:obj:`str`): Optional. First name of the other party in a private chat.
        last_name (:obj:`str`): Optional. Last name of the other party in a private chat.
        photo (:class:`telegram.ChatPhoto`): Optional. Chat photo.
        description (:obj:`str`): Optional. Description, for groups, supergroups and channel chats.
        invite_link (:obj:`str`): Optional. Chat invite link, for supergroups and channel chats.
        pinned_message (:class:`telegram.Message`): Optional. Pinned message, for supergroups.
<<<<<<< HEAD
            Returned only in get_chat.
        permissions (:class:`telegram.ChatPermissions`): Optional. Default chat member permissions,
            for groups and supergroups. Returned only in getChat.
=======
            Returned only in :meth:`telegram.Bot.get_chat`.
        permissions (:class:`telegram.ChatPermission`): Optional. Default chat member permissions,
            for groups and supergroups. Returned only in :meth:`telegram.Bot.get_chat`.
>>>>>>> 85c68318
        slow_mode_delay (:obj:`int`): Optional. For supergroups, the minimum allowed delay between
            consecutive messages sent by each unprivileged user. Returned only in
            :meth:`telegram.Bot.get_chat`.
        sticker_set_name (:obj:`str`): Optional. For supergroups, name of Group sticker set.
        can_set_sticker_set (:obj:`bool`): Optional. :obj:`True`, if the bot can change group the
            sticker set.

    Args:
        id (:obj:`int`): Unique identifier for this chat. This number may be greater than 32 bits
            and some programming languages may have difficulty/silent defects in interpreting it.
            But it is smaller than 52 bits, so a signed 64 bit integer or double-precision float
            type are safe for storing this identifier.
        type (:obj:`str`): Type of chat, can be either 'private', 'group', 'supergroup' or
            'channel'.
        title (:obj:`str`, optional): Title, for supergroups, channels and group chats.
        username(:obj:`str`, optional): Username, for private chats, supergroups and channels if
            available.
        first_name(:obj:`str`, optional): First name of the other party in a private chat.
        last_name(:obj:`str`, optional): Last name of the other party in a private chat.
        photo (:class:`telegram.ChatPhoto`, optional): Chat photo.
            Returned only in :meth:`telegram.Bot.get_chat`.
        description (:obj:`str`, optional): Description, for groups, supergroups and channel chats.
<<<<<<< HEAD
            Returned only in get_chat.
        invite_link (:obj:`str`, optional): Chat invite link, for supergroups and channel chats.
            Returned only in get_chat.
        pinned_message (:class:`telegram.Message`, optional): Pinned message, for supergroups.
            Returned only in get_chat.
        permissions (:class:`telegram.ChatPermissions`): Optional. Default chat member permissions,
            for groups and supergroups. Returned only in getChat.
=======
            Returned only in :meth:`telegram.Bot.get_chat`.
        invite_link (:obj:`str`, optional): Chat invite link, for groups, supergroups and channel
            chats. Each administrator in a chat generates their own invite links, so the bot must
            first generate the link using ``export_chat_invite_link()``. Returned only
            in :meth:`telegram.Bot.get_chat`.
        pinned_message (:class:`telegram.Message`, optional): Pinned message, for groups,
            supergroups and channels. Returned only in :meth:`telegram.Bot.get_chat`.
        permissions (:class:`telegram.ChatPermission`): Optional. Default chat member permissions,
            for groups and supergroups. Returned only in :meth:`telegram.Bot.get_chat`.
>>>>>>> 85c68318
        slow_mode_delay (:obj:`int`, optional): For supergroups, the minimum allowed delay between
            consecutive messages sent by each unprivileged user.
            Returned only in :meth:`telegram.Bot.get_chat`.
        bot (:class:`telegram.Bot`, optional): The Bot to use for instance methods.
        sticker_set_name (:obj:`str`, optional): For supergroups, name of group sticker set.
            Returned only in :meth:`telegram.Bot.get_chat`.
        can_set_sticker_set (:obj:`bool`, optional): :obj:`True`, if the bot can change group the
            sticker set. Returned only in :meth:`telegram.Bot.get_chat`.
        **kwargs (:obj:`dict`): Arbitrary keyword arguments.

    """

    PRIVATE: str = 'private'
    """:obj:`str`: 'private'"""
    GROUP: str = 'group'
    """:obj:`str`: 'group'"""
    SUPERGROUP: str = 'supergroup'
    """:obj:`str`: 'supergroup'"""
    CHANNEL: str = 'channel'
    """:obj:`str`: 'channel'"""

    def __init__(self,
                 id: int,
                 type: str,
                 title: str = None,
                 username: str = None,
                 first_name: str = None,
                 last_name: str = None,
                 bot: 'Bot' = None,
                 photo: ChatPhoto = None,
                 description: str = None,
                 invite_link: str = None,
                 pinned_message: 'Message' = None,
                 permissions: ChatPermissions = None,
                 sticker_set_name: str = None,
                 can_set_sticker_set: bool = None,
                 slow_mode_delay: int = None,
                 **kwargs: Any):
        # Required
        self.id = int(id)
        self.type = type
        # Optionals
        self.title = title
        self.username = username
        self.first_name = first_name
        self.last_name = last_name
        # TODO: Remove (also from tests), when Telegram drops this completely
        self.all_members_are_administrators = kwargs.get('all_members_are_administrators')
        self.photo = photo
        self.description = description
        self.invite_link = invite_link
        self.pinned_message = pinned_message
        self.permissions = permissions
        self.slow_mode_delay = slow_mode_delay
        self.sticker_set_name = sticker_set_name
        self.can_set_sticker_set = can_set_sticker_set

        self.bot = bot
        self._id_attrs = (self.id,)

    @property
    def link(self) -> Optional[str]:
        """:obj:`str`: Convenience property. If the chat has a :attr:`username`, returns a t.me
        link of the chat."""
        if self.username:
            return "https://t.me/{}".format(self.username)
        return None

    @classmethod
    def de_json(cls, data: JSONDict, bot: 'Bot') -> Optional['Chat']:
        data = cls.parse_data(data)

        if not data:
            return None

        data['photo'] = ChatPhoto.de_json(data.get('photo'), bot)
        from telegram import Message
        data['pinned_message'] = Message.de_json(data.get('pinned_message'), bot)
        data['permissions'] = ChatPermissions.de_json(data.get('permissions'), bot)

        return cls(bot=bot, **data)

    def leave(self, *args: Any, **kwargs: Any) -> bool:
        """Shortcut for::

            bot.leave_chat(update.effective_chat.id, *args, **kwargs)

        Returns:
            :obj:`bool` If the action was sent successfully.

        """
        return self.bot.leave_chat(self.id, *args, **kwargs)

    def get_administrators(self, *args: Any, **kwargs: Any) -> List['ChatMember']:
        """Shortcut for::

            bot.get_chat_administrators(update.effective_chat.id, *args, **kwargs)

        Returns:
            List[:class:`telegram.ChatMember`]: A list of administrators in a chat. An Array of
            :class:`telegram.ChatMember` objects that contains information about all
            chat administrators except other bots. If the chat is a group or a supergroup
            and no administrators were appointed, only the creator will be returned.

        """
        return self.bot.get_chat_administrators(self.id, *args, **kwargs)

    def get_members_count(self, *args: Any, **kwargs: Any) -> int:
        """Shortcut for::

            bot.get_chat_members_count(update.effective_chat.id, *args, **kwargs)

        Returns:
            :obj:`int`

        """
        return self.bot.get_chat_members_count(self.id, *args, **kwargs)

    def get_member(self, *args: Any, **kwargs: Any) -> 'ChatMember':
        """Shortcut for::

            bot.get_chat_member(update.effective_chat.id, *args, **kwargs)

        Returns:
            :class:`telegram.ChatMember`

        """
        return self.bot.get_chat_member(self.id, *args, **kwargs)

    def kick_member(self, *args: Any, **kwargs: Any) -> bool:
        """Shortcut for::

                bot.kick_chat_member(update.effective_chat.id, *args, **kwargs)

        Returns:
            :obj:`bool`: If the action was sent successfully.

        Note:
            This method will only work if the `All Members Are Admins` setting is off in the
            target group. Otherwise members may only be removed by the group's creator or by the
            member that added them.

        """
        return self.bot.kick_chat_member(self.id, *args, **kwargs)

    def unban_member(self, *args: Any, **kwargs: Any) -> bool:
        """Shortcut for::

                bot.unban_chat_member(update.effective_chat.id, *args, **kwargs)

        Returns:
            :obj:`bool`: If the action was sent successfully.

        """
        return self.bot.unban_chat_member(self.id, *args, **kwargs)

    def set_permissions(self, *args: Any, **kwargs: Any) -> bool:
        """Shortcut for::

                bot.set_chat_permissions(update.effective_chat.id, *args, **kwargs)

        Returns:
            :obj:`bool`: If the action was sent successfully.

    """
        return self.bot.set_chat_permissions(self.id, *args, **kwargs)

    def set_administrator_custom_title(self, *args: Any, **kwargs: Any) -> bool:
        """Shortcut for::

                bot.set_chat_administrator_custom_title(update.effective_chat.id, *args, **kwargs)

        Returns:
        :obj:`bool`: If the action was sent successfully.

    """
        return self.bot.set_chat_administrator_custom_title(self.id, *args, **kwargs)

    def send_message(self, *args: Any, **kwargs: Any) -> 'Message':
        """Shortcut for::

            bot.send_message(update.effective_chat.id, *args, **kwargs)

        Returns:
            :class:`telegram.Message`: On success, instance representing the message posted.

        """
        return self.bot.send_message(self.id, *args, **kwargs)

    def send_media_group(self, *args: Any, **kwargs: Any) -> List['Message']:
        """Shortcut for::

            bot.send_media_group(update.effective_chat.id, *args, **kwargs)

        Returns:
            List[:class:`telegram.Message`:] On success, instance representing the message posted.

        """
        return self.bot.send_media_group(self.id, *args, **kwargs)

    def send_chat_action(self, *args: Any, **kwargs: Any) -> bool:
        """Shortcut for::

            bot.send_chat_action(update.effective_chat.id, *args, **kwargs)

        Returns:
            :obj:`True`: On success.

        """
        return self.bot.send_chat_action(self.id, *args, **kwargs)

    send_action = send_chat_action
    """Alias for :attr:`send_chat_action`"""

    def send_photo(self, *args: Any, **kwargs: Any) -> 'Message':
        """Shortcut for::

            bot.send_photo(update.effective_chat.id, *args, **kwargs)

        Returns:
            :class:`telegram.Message`: On success, instance representing the message posted.

        """
        return self.bot.send_photo(self.id, *args, **kwargs)

    def send_contact(self, *args: Any, **kwargs: Any) -> 'Message':
        """Shortcut for::

            bot.send_contact(update.effective_chat.id, *args, **kwargs)

        Returns:
            :class:`telegram.Message`: On success, instance representing the message posted.

        """
        return self.bot.send_contact(self.id, *args, **kwargs)

    def send_audio(self, *args: Any, **kwargs: Any) -> 'Message':
        """Shortcut for::

            bot.send_audio(update.effective_chat.id, *args, **kwargs)

        Returns:
            :class:`telegram.Message`: On success, instance representing the message posted.

        """
        return self.bot.send_audio(self.id, *args, **kwargs)

    def send_document(self, *args: Any, **kwargs: Any) -> 'Message':
        """Shortcut for::

            bot.send_document(update.effective_chat.id, *args, **kwargs)

        Returns:
            :class:`telegram.Message`: On success, instance representing the message posted.

        """
        return self.bot.send_document(self.id, *args, **kwargs)

    def send_dice(self, *args: Any, **kwargs: Any) -> 'Message':
        """Shortcut for::

            bot.send_dice(update.effective_chat.id, *args, **kwargs)

        Returns:
            :class:`telegram.Message`: On success, instance representing the message posted.

        """
        return self.bot.send_dice(self.id, *args, **kwargs)

    def send_game(self, *args: Any, **kwargs: Any) -> 'Message':
        """Shortcut for::

            bot.send_game(update.effective_chat.id, *args, **kwargs)

        Returns:
            :class:`telegram.Message`: On success, instance representing the message posted.

        """
        return self.bot.send_game(self.id, *args, **kwargs)

    def send_invoice(self, *args: Any, **kwargs: Any) -> 'Message':
        """Shortcut for::

            bot.send_invoice(update.effective_chat.id, *args, **kwargs)

        Returns:
            :class:`telegram.Message`: On success, instance representing the message posted.

        """
        return self.bot.send_invoice(self.id, *args, **kwargs)

    def send_location(self, *args: Any, **kwargs: Any) -> 'Message':
        """Shortcut for::

            bot.send_location(update.effective_chat.id, *args, **kwargs)

        Returns:
            :class:`telegram.Message`: On success, instance representing the message posted.

        """
        return self.bot.send_location(self.id, *args, **kwargs)

    def send_animation(self, *args: Any, **kwargs: Any) -> 'Message':
        """Shortcut for::

            bot.send_animation(update.effective_chat.id, *args, **kwargs)

        Returns:
            :class:`telegram.Message`: On success, instance representing the message posted.

        """
        return self.bot.send_animation(self.id, *args, **kwargs)

    def send_sticker(self, *args: Any, **kwargs: Any) -> 'Message':
        """Shortcut for::

            bot.send_sticker(update.effective_chat.id, *args, **kwargs)

        Returns:
            :class:`telegram.Message`: On success, instance representing the message posted.

        """
        return self.bot.send_sticker(self.id, *args, **kwargs)

    def send_venue(self, *args: Any, **kwargs: Any) -> 'Message':
        """Shortcut for::

            bot.send_venue(update.effective_chat.id, *args, **kwargs)

        Returns:
            :class:`telegram.Message`: On success, instance representing the message posted.

        """
        return self.bot.send_venue(self.id, *args, **kwargs)

    def send_video(self, *args: Any, **kwargs: Any) -> 'Message':
        """Shortcut for::

            bot.send_video(update.effective_chat.id, *args, **kwargs)

        Returns:
            :class:`telegram.Message`: On success, instance representing the message posted.

        """
        return self.bot.send_video(self.id, *args, **kwargs)

    def send_video_note(self, *args: Any, **kwargs: Any) -> 'Message':
        """Shortcut for::

            bot.send_video_note(update.effective_chat.id, *args, **kwargs)

        Returns:
            :class:`telegram.Message`: On success, instance representing the message posted.

        """
        return self.bot.send_video_note(self.id, *args, **kwargs)

    def send_voice(self, *args: Any, **kwargs: Any) -> 'Message':
        """Shortcut for::

            bot.send_voice(update.effective_chat.id, *args, **kwargs)

        Returns:
            :class:`telegram.Message`: On success, instance representing the message posted.

        """
        return self.bot.send_voice(self.id, *args, **kwargs)

    def send_poll(self, *args: Any, **kwargs: Any) -> 'Message':
        """Shortcut for::

            bot.send_poll(update.effective_chat.id, *args, **kwargs)

        Returns:
            :class:`telegram.Message`: On success, instance representing the message posted.

        """
        return self.bot.send_poll(self.id, *args, **kwargs)<|MERGE_RESOLUTION|>--- conflicted
+++ resolved
@@ -45,15 +45,9 @@
         description (:obj:`str`): Optional. Description, for groups, supergroups and channel chats.
         invite_link (:obj:`str`): Optional. Chat invite link, for supergroups and channel chats.
         pinned_message (:class:`telegram.Message`): Optional. Pinned message, for supergroups.
-<<<<<<< HEAD
-            Returned only in get_chat.
+            Returned only in :meth:`telegram.Bot.get_chat`.
         permissions (:class:`telegram.ChatPermissions`): Optional. Default chat member permissions,
-            for groups and supergroups. Returned only in getChat.
-=======
-            Returned only in :meth:`telegram.Bot.get_chat`.
-        permissions (:class:`telegram.ChatPermission`): Optional. Default chat member permissions,
             for groups and supergroups. Returned only in :meth:`telegram.Bot.get_chat`.
->>>>>>> 85c68318
         slow_mode_delay (:obj:`int`): Optional. For supergroups, the minimum allowed delay between
             consecutive messages sent by each unprivileged user. Returned only in
             :meth:`telegram.Bot.get_chat`.
@@ -76,15 +70,6 @@
         photo (:class:`telegram.ChatPhoto`, optional): Chat photo.
             Returned only in :meth:`telegram.Bot.get_chat`.
         description (:obj:`str`, optional): Description, for groups, supergroups and channel chats.
-<<<<<<< HEAD
-            Returned only in get_chat.
-        invite_link (:obj:`str`, optional): Chat invite link, for supergroups and channel chats.
-            Returned only in get_chat.
-        pinned_message (:class:`telegram.Message`, optional): Pinned message, for supergroups.
-            Returned only in get_chat.
-        permissions (:class:`telegram.ChatPermissions`): Optional. Default chat member permissions,
-            for groups and supergroups. Returned only in getChat.
-=======
             Returned only in :meth:`telegram.Bot.get_chat`.
         invite_link (:obj:`str`, optional): Chat invite link, for groups, supergroups and channel
             chats. Each administrator in a chat generates their own invite links, so the bot must
@@ -92,9 +77,8 @@
             in :meth:`telegram.Bot.get_chat`.
         pinned_message (:class:`telegram.Message`, optional): Pinned message, for groups,
             supergroups and channels. Returned only in :meth:`telegram.Bot.get_chat`.
-        permissions (:class:`telegram.ChatPermission`): Optional. Default chat member permissions,
+        permissions (:class:`telegram.ChatPermissions`): Optional. Default chat member permissions,
             for groups and supergroups. Returned only in :meth:`telegram.Bot.get_chat`.
->>>>>>> 85c68318
         slow_mode_delay (:obj:`int`, optional): For supergroups, the minimum allowed delay between
             consecutive messages sent by each unprivileged user.
             Returned only in :meth:`telegram.Bot.get_chat`.
