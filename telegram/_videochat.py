#!/usr/bin/env python
#
# A library that provides a Python interface to the Telegram Bot API
# Copyright (C) 2015-2022
# Leandro Toledo de Souza <devs@python-telegram-bot.org>
#
# This program is free software: you can redistribute it and/or modify
# it under the terms of the GNU Lesser Public License as published by
# the Free Software Foundation, either version 3 of the License, or
# (at your option) any later version.
#
# This program is distributed in the hope that it will be useful,
# but WITHOUT ANY WARRANTY; without even the implied warranty of
# MERCHANTABILITY or FITNESS FOR A PARTICULAR PURPOSE.  See the
# GNU Lesser Public License for more details.
#
# You should have received a copy of the GNU Lesser Public License
# along with this program.  If not, see [http://www.gnu.org/licenses/].
"""This module contains objects related to Telegram video chats."""

import datetime as dtm
from typing import TYPE_CHECKING, List, Optional

from telegram._telegramobject import TelegramObject
from telegram._user import User
from telegram._utils.datetime import from_timestamp, to_timestamp
from telegram._utils.types import JSONDict

if TYPE_CHECKING:
    from telegram import Bot


class VideoChatStarted(TelegramObject):
    """
    This object represents a service message about a video
    chat started in the chat. Currently holds no information.

    .. versionadded:: 13.4
    .. versionchanged:: 20.0
        This class was renamed from ``VoiceChatStarted`` in accordance to Bot API 6.0.
    """

    __slots__ = ()

<<<<<<< HEAD
    def __init__(
        self,
        api_kwargs: JSONDict = None,
    ):  # skipcq: PTC-W0049
        super().__init__(api_kwargs=api_kwargs)

        self._freeze()

=======
>>>>>>> 70318078

class VideoChatEnded(TelegramObject):
    """
    This object represents a service message about a
    video chat ended in the chat.

    Objects of this class are comparable in terms of equality.
    Two objects of this class are considered equal, if their
    :attr:`duration` are equal.

    .. versionadded:: 13.4
    .. versionchanged:: 20.0
        This class was renamed from ``VoiceChatEnded`` in accordance to Bot API 6.0.

    Args:
        duration (:obj:`int`): Voice chat duration in seconds.

    Attributes:
        duration (:obj:`int`): Voice chat duration in seconds.

    """

    __slots__ = ("duration",)

    def __init__(
        self,
        duration: int,
        *,
        api_kwargs: JSONDict = None,
    ) -> None:
        super().__init__(api_kwargs=api_kwargs)
        self.duration = duration
        self._id_attrs = (self.duration,)

        self._freeze()


class VideoChatParticipantsInvited(TelegramObject):
    """
    This object represents a service message about new members invited to a video chat.

    Objects of this class are comparable in terms of equality.
    Two objects of this class are considered equal, if their :attr:`users` are equal.

    .. versionadded:: 13.4
    .. versionchanged:: 20.0
        This class was renamed from ``VoiceChatParticipantsInvited`` in accordance to Bot API 6.0.

    Args:
        users (List[:class:`telegram.User`]): New members that were invited to the video chat.

    Attributes:
        users (List[:class:`telegram.User`]): New members that were invited to the video chat.

    """

    __slots__ = ("users",)

    def __init__(
        self,
        users: List[User],
        *,
        api_kwargs: JSONDict = None,
    ) -> None:
        super().__init__(api_kwargs=api_kwargs)
        self.users = users
        self._id_attrs = (self.users,)

        self._freeze()

    @classmethod
    def de_json(
        cls, data: Optional[JSONDict], bot: "Bot"
    ) -> Optional["VideoChatParticipantsInvited"]:
        """See :meth:`telegram.TelegramObject.de_json`."""
        data = cls._parse_data(data)

        if not data:
            return None

        data["users"] = User.de_list(data.get("users", []), bot)
        return super().de_json(data=data, bot=bot)

    def to_dict(self) -> JSONDict:
        """See :meth:`telegram.TelegramObject.to_dict`."""
        data = super().to_dict()

        if self.users is not None:
            data["users"] = [u.to_dict() for u in self.users]
        return data

    def __hash__(self) -> int:
        return hash(None) if self.users is None else hash(tuple(self.users))


class VideoChatScheduled(TelegramObject):
    """This object represents a service message about a video chat scheduled in the chat.

    Objects of this class are comparable in terms of equality. Two objects of this class are
    considered equal, if their :attr:`start_date` are equal.

    .. versionchanged:: 20.0
        This class was renamed from ``VoiceChatScheduled`` in accordance to Bot API 6.0.

    Args:
        start_date (:obj:`datetime.datetime`): Point in time (Unix timestamp) when the video
            chat is supposed to be started by a chat administrator
    Attributes:
        start_date (:obj:`datetime.datetime`): Point in time (Unix timestamp) when the video
            chat is supposed to be started by a chat administrator

    """

    __slots__ = ("start_date",)

    def __init__(
        self,
        start_date: dtm.datetime,
        *,
        api_kwargs: JSONDict = None,
    ) -> None:
        super().__init__(api_kwargs=api_kwargs)
        self.start_date = start_date

        self._id_attrs = (self.start_date,)

        self._freeze()

    @classmethod
    def de_json(cls, data: Optional[JSONDict], bot: "Bot") -> Optional["VideoChatScheduled"]:
        """See :meth:`telegram.TelegramObject.de_json`."""
        data = cls._parse_data(data)

        if not data:
            return None

        data["start_date"] = from_timestamp(data["start_date"])

        return super().de_json(data=data, bot=bot)

    def to_dict(self) -> JSONDict:
        """See :meth:`telegram.TelegramObject.to_dict`."""
        data = super().to_dict()

        # Required
        data["start_date"] = to_timestamp(self.start_date)

        return data<|MERGE_RESOLUTION|>--- conflicted
+++ resolved
@@ -42,17 +42,6 @@
 
     __slots__ = ()
 
-<<<<<<< HEAD
-    def __init__(
-        self,
-        api_kwargs: JSONDict = None,
-    ):  # skipcq: PTC-W0049
-        super().__init__(api_kwargs=api_kwargs)
-
-        self._freeze()
-
-=======
->>>>>>> 70318078
 
 class VideoChatEnded(TelegramObject):
     """
