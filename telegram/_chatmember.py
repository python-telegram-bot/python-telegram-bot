--- conflicted
+++ resolved
@@ -44,12 +44,8 @@
     Objects of this class are comparable in terms of equality. Two objects of this class are
     considered equal, if their :attr:`user` and :attr:`status` are equal.
 
-<<<<<<< HEAD
-    .. seealso:: :any:`Chat Member Bot Example <examples.chatmemberbot>`
-=======
     Examples:
          :any:`Chat Member Bot <examples.chatmemberbot>`
->>>>>>> 7c179aee
 
     .. versionchanged:: 20.0
 
