--- conflicted
+++ resolved
@@ -1818,21 +1818,10 @@
                 Identifier of the sent message.
             inline_message_id (:obj:`str`, optional): Required if chat_id and message_id are not
                 specified. Identifier of the inline message.
-<<<<<<< HEAD
-            timeout (:obj:`int` | :obj:`float`, optional): If this value is specified, use it as
-                the read timeout from the server (instead of the one specified during creation of
-                the connection pool).
-            **kwargs (:obj:`dict`): Arbitrary keyword arguments.
-=======
-            force (Optional[bool]): Pass True, if the high score is allowed to decrease. This can
-                be useful when fixing mistakes or banning cheaters.
-            disable_edit_message (Optional[bool]): Pass True, if the game message should not be
-                automatically edited to include the current scoreboard.
-            timeout (Optional[int|float]): If this value is specified, use it as the read timeout
-                from the server (instead of the one specified during creation of the connection
-                pool).
-            **kwargs (dict): Arbitrary keyword arguments.
->>>>>>> 19ce9e45
+            timeout (:obj:`int` | :obj:`float`, optional): If this value is specified, use it as
+                the read timeout from the server (instead of the one specified during creation of
+                the connection pool).
+            **kwargs (:obj:`dict`): Arbitrary keyword arguments.
 
         Returns:
             :class:`telegram.Message`: The edited message, or if the message wasn't sent by the bot
