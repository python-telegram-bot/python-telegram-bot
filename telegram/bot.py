--- conflicted
+++ resolved
@@ -5161,17 +5161,13 @@
     setChatAdministratorCustomTitle = set_chat_administrator_custom_title
     """Alias for :meth:`set_chat_administrator_custom_title`"""
     exportChatInviteLink = export_chat_invite_link
-<<<<<<< HEAD
     """Alias for :meth:`export_chat_invite_link`"""
-=======
-    """Alias for :attr:`export_chat_invite_link`"""
     createChatInviteLink = create_chat_invite_link
     """Alias for :attr:`create_chat_invite_link`"""
     editChatInviteLink = edit_chat_invite_link
     """Alias for :attr:`edit_chat_invite_link`"""
     revokeChatInviteLink = revoke_chat_invite_link
     """Alias for :attr:`revoke_chat_invite_link`"""
->>>>>>> 7015f8de
     setChatPhoto = set_chat_photo
     """Alias for :meth:`set_chat_photo`"""
     deleteChatPhoto = delete_chat_photo
