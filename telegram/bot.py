--- conflicted
+++ resolved
@@ -111,12 +111,8 @@
 ) -> Callable[..., RT]:
     logger = logging.getLogger(func.__module__)
 
-<<<<<<< HEAD
     @functools.wraps(func)
-    def decorator(*args: Any, **kwargs: Any) -> RT:  # pylint: disable=W0613
-=======
-    def decorator(self: 'Bot', *args: object, **kwargs: object) -> RT:  # pylint: disable=W0613
->>>>>>> 70aba136
+    def decorator(*args: object, **kwargs: object) -> RT:  # pylint: disable=W0613
         logger.debug('Entering: %s', func.__name__)
         result = func(*args, **kwargs)
         logger.debug(result)
