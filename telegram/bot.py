#!/usr/bin/env python
# -*- coding: utf-8 -*-
# pylint: disable=E0611,E0213,E1102,C0103,E1101,R0913,R0904
#
# A library that provides a Python interface to the Telegram Bot API
# Copyright (C) 2015-2020
# Leandro Toledo de Souza <devs@python-telegram-bot.org>
#
# This program is free software: you can redistribute it and/or modify
# it under the terms of the GNU Lesser Public License as published by
# the Free Software Foundation, either version 3 of the License, or
# (at your option) any later version.
#
# This program is distributed in the hope that it will be useful,
# but WITHOUT ANY WARRANTY; without even the implied warranty of
# MERCHANTABILITY or FITNESS FOR A PARTICULAR PURPOSE.  See the
# GNU Lesser Public License for more details.
#
# You should have received a copy of the GNU Lesser Public License
# along with this program.  If not, see [http://www.gnu.org/licenses/].
# pylint: disable=E0401
"""This module contains an object that represents a Telegram Bot."""

import functools
import inspect
import logging
from datetime import datetime

from typing import (
    IO,
    TYPE_CHECKING,
    Any,
    Callable,
    List,
    Optional,
    Tuple,
    TypeVar,
    Union,
    cast,
    no_type_check,
)

from decorator import decorate

try:
    import ujson as json
except ImportError:
    import json  # type: ignore[no-redef]  # noqa: F723

from cryptography.hazmat.backends import default_backend
from cryptography.hazmat.primitives import serialization

from telegram import (
    Animation,
    Audio,
    BotCommand,
    Chat,
    ChatMember,
    ChatPermissions,
    ChatPhoto,
    Contact,
    Document,
    File,
    GameHighScore,
    InlineQueryResult,
    InputFile,
    InputMedia,
    LabeledPrice,
    Location,
    MaskPosition,
    Message,
    MessageEntity,
    MessageId,
    PassportElementError,
    PhotoSize,
    Poll,
    ReplyMarkup,
    ShippingOption,
    Sticker,
    StickerSet,
    TelegramObject,
    Update,
    User,
    UserProfilePhotos,
    Venue,
    Video,
    VideoNote,
    Voice,
    WebhookInfo,
    InputMediaAudio,
    InputMediaDocument,
    InputMediaPhoto,
    InputMediaVideo,
    MessageEntity,
)
from telegram.constants import MAX_INLINE_QUERY_RESULTS
from telegram.error import InvalidToken, TelegramError
from telegram.utils.helpers import DEFAULT_NONE, DefaultValue, to_timestamp
from telegram.utils.request import Request
from telegram.utils.types import FileLike, JSONDict

if TYPE_CHECKING:
    from telegram.ext import Defaults

RT = TypeVar('RT')


def info(func: Callable[..., RT]) -> Callable[..., RT]:
    # pylint: disable=W0212
    @functools.wraps(func)
    def decorator(self: 'Bot', *args: Any, **kwargs: Any) -> RT:
        if not self.bot:
            self.get_me()

        if self._commands is None:
            self.get_my_commands()

        result = func(self, *args, **kwargs)
        return result

    return decorator


def log(
    func: Callable[..., RT], *args: Any, **kwargs: Any  # pylint: disable=W0613
) -> Callable[..., RT]:
    logger = logging.getLogger(func.__module__)

    def decorator(self: 'Bot', *args: Any, **kwargs: Any) -> RT:  # pylint: disable=W0613
        logger.debug('Entering: %s', func.__name__)
        result = func(*args, **kwargs)
        logger.debug(result)
        logger.debug('Exiting: %s', func.__name__)
        return result

    return decorate(func, decorator)


class Bot(TelegramObject):
    """This object represents a Telegram Bot.

    Args:
        token (:obj:`str`): Bot's unique authentication.
        base_url (:obj:`str`, optional): Telegram Bot API service URL.
        base_file_url (:obj:`str`, optional): Telegram Bot API file URL.
        request (:obj:`telegram.utils.request.Request`, optional): Pre initialized
            :obj:`telegram.utils.request.Request`.
        private_key (:obj:`bytes`, optional): Private key for decryption of telegram passport data.
        private_key_password (:obj:`bytes`, optional): Password for above private key.
        defaults (:class:`telegram.ext.Defaults`, optional): An object containing default values to
            be used if not set explicitly in the bot methods.

    Note:
        Most bot methods have the argument ``api_kwargs`` which allows to pass arbitrary keywords
        to the Telegram API. This can be used to access new features of the API before they were
        incorporated into PTB. However, this is not guaranteed to work, i.e. it will fail for
        passing files.

    """

    def __new__(cls, *args: Any, **kwargs: Any) -> 'Bot':  # pylint: disable=W0613
        # Get default values from kwargs
        defaults = kwargs.get('defaults')

        # Make an instance of the class
        instance = super().__new__(cls)

        if not defaults:
            return instance

        # For each method ...
        for method_name, method in inspect.getmembers(instance, predicate=inspect.ismethod):
            # ... get kwargs
            argspec = inspect.getfullargspec(method)
            kwarg_names = argspec.args[-len(argspec.defaults or []) :]
            # ... check if Defaults has a attribute that matches the kwarg name
            needs_default = [
                kwarg_name for kwarg_name in kwarg_names if hasattr(defaults, kwarg_name)
            ]
            # ... make a dict of kwarg name and the default value
            default_kwargs = {
                kwarg_name: getattr(defaults, kwarg_name)
                for kwarg_name in needs_default
                if (getattr(defaults, kwarg_name) is not DEFAULT_NONE)
            }
            # ... apply the defaults using a partial
            if default_kwargs:
                setattr(instance, method_name, functools.partial(method, **default_kwargs))

        return instance

    def __init__(
        self,
        token: str,
        base_url: str = None,
        base_file_url: str = None,
        request: 'Request' = None,
        private_key: bytes = None,
        private_key_password: bytes = None,
        defaults: 'Defaults' = None,
    ):
        self.token = self._validate_token(token)

        # Gather default
        self.defaults = defaults

        if base_url is None:
            base_url = 'https://api.telegram.org/bot'

        if base_file_url is None:
            base_file_url = 'https://api.telegram.org/file/bot'

        self.base_url = str(base_url) + str(self.token)
        self.base_file_url = str(base_file_url) + str(self.token)
        self.bot: Optional[User] = None
        self._commands: Optional[List[BotCommand]] = None
        self._request = request or Request()
        self.logger = logging.getLogger(__name__)

        if private_key:
            self.private_key = serialization.load_pem_private_key(
                private_key, password=private_key_password, backend=default_backend()
            )

    def _post(
        self,
        endpoint: str,
        data: JSONDict = None,
        timeout: float = None,
        api_kwargs: JSONDict = None,
    ) -> Union[bool, JSONDict, None]:
        if data is None:
            data = {}

        if api_kwargs:
            if data:
                data.update(api_kwargs)
            else:
                data = api_kwargs

        return self.request.post(
            '{}/{}'.format(self.base_url, endpoint), data=data, timeout=timeout
        )

    def _message(
        self,
        endpoint: str,
        data: JSONDict,
        reply_to_message_id: Union[str, int] = None,
        disable_notification: bool = None,
        reply_markup: ReplyMarkup = None,
        allow_sending_without_reply: bool = None,
        timeout: float = None,
        api_kwargs: JSONDict = None,
    ) -> Union[bool, Message, None]:
        if reply_to_message_id is not None:
            data['reply_to_message_id'] = reply_to_message_id

        if disable_notification is not None:
            data['disable_notification'] = disable_notification

        if allow_sending_without_reply is not None:
            data['allow_sending_without_reply'] = allow_sending_without_reply

        if reply_markup is not None:
            if isinstance(reply_markup, ReplyMarkup):
                # We need to_json() instead of to_dict() here, because reply_markups may be
                # attached to media messages, which aren't json dumped by utils.request
                data['reply_markup'] = reply_markup.to_json()
            else:
                data['reply_markup'] = reply_markup

        if data.get('media') and (data['media'].parse_mode == DEFAULT_NONE):
            if self.defaults:
                data['media'].parse_mode = self.defaults.parse_mode
            else:
                data['media'].parse_mode = None

        result = self._post(endpoint, data, timeout=timeout, api_kwargs=api_kwargs)

        if result is True:
            return result

        return Message.de_json(result, self)  # type: ignore[arg-type]

    @property
    def request(self) -> Request:
        return self._request

    @staticmethod
    def _validate_token(token: str) -> str:
        """A very basic validation on token."""
        if any(x.isspace() for x in token):
            raise InvalidToken()

        left, sep, _right = token.partition(':')
        if (not sep) or (not left.isdigit()) or (len(left) < 3):
            raise InvalidToken()

        return token

    @property  # type: ignore
    @info
    def id(self) -> int:
        """:obj:`int`: Unique identifier for this bot."""

        return self.bot.id  # type: ignore

    @property  # type: ignore
    @info
    def first_name(self) -> str:
        """:obj:`str`: Bot's first name."""

        return self.bot.first_name  # type: ignore

    @property  # type: ignore
    @info
    def last_name(self) -> str:
        """:obj:`str`: Optional. Bot's last name."""

        return self.bot.last_name  # type: ignore

    @property  # type: ignore
    @info
    def username(self) -> str:
        """:obj:`str`: Bot's username."""

        return self.bot.username  # type: ignore

    @property  # type: ignore
    @info
    def link(self) -> str:
        """:obj:`str`: Convenience property. Returns the t.me link of the bot."""

        return "https://t.me/{}".format(self.username)

    @property  # type: ignore
    @info
    def can_join_groups(self) -> bool:
        """:obj:`bool`: Bot's can_join_groups attribute."""

        return self.bot.can_join_groups  # type: ignore

    @property  # type: ignore
    @info
    def can_read_all_group_messages(self) -> bool:
        """:obj:`bool`: Bot's can_read_all_group_messages attribute."""

        return self.bot.can_read_all_group_messages  # type: ignore

    @property  # type: ignore
    @info
    def supports_inline_queries(self) -> bool:
        """:obj:`bool`: Bot's supports_inline_queries attribute."""

        return self.bot.supports_inline_queries  # type: ignore

    @property  # type: ignore
    @info
    def commands(self) -> List[BotCommand]:
        """List[:class:`BotCommand`]: Bot's commands."""

        return self._commands or []

    @property
    def name(self) -> str:
        """:obj:`str`: Bot's @username."""

        return '@{}'.format(self.username)

    @log
    def get_me(self, timeout: int = None, api_kwargs: JSONDict = None) -> Optional[User]:
        """A simple method for testing your bot's auth token. Requires no parameters.

        Args:
            timeout (:obj:`int` | :obj:`float`, optional): If this value is specified, use it as
                the read timeout from the server (instead of the one specified during creation of
                the connection pool).
            api_kwargs (:obj:`dict`, optional): Arbitrary keyword arguments to be passed to the
                Telegram API.

        Returns:
            :class:`telegram.User`: A :class:`telegram.User` instance representing that bot if the
            credentials are valid, :obj:`None` otherwise.

        Raises:
            :class:`telegram.TelegramError`

        """
        result = self._post('getMe', timeout=timeout, api_kwargs=api_kwargs)

        self.bot = User.de_json(result, self)  # type: ignore

        return self.bot

    @log
    def send_message(
        self,
        chat_id: Union[int, str],
        text: str,
        parse_mode: str = None,
        disable_web_page_preview: bool = None,
        disable_notification: bool = False,
        reply_to_message_id: Union[int, str] = None,
        reply_markup: ReplyMarkup = None,
        timeout: float = None,
        api_kwargs: JSONDict = None,
<<<<<<< HEAD
        entities: Union[List[MessageEntity], Tuple[MessageEntity, ...]] = None,
=======
        allow_sending_without_reply: bool = None,
>>>>>>> b8ebcacc
    ) -> Optional[Message]:
        """Use this method to send text messages.

        Args:
            chat_id (:obj:`int` | :obj:`str`): Unique identifier for the target chat or username
                of the target channel (in the format @channelusername).
            text (:obj:`str`): Text of the message to be sent. Max 4096 characters after entities
                parsing. Also found as :attr:`telegram.constants.MAX_MESSAGE_LENGTH`.
            parse_mode (:obj:`str`): Send Markdown or HTML, if you want Telegram apps to show bold,
                italic, fixed-width text or inline URLs in your bot's message. See the constants in
                :class:`telegram.ParseMode` for the available modes.
            entities (List[:class:`telegram.MessageEntity`], optional): List of special entities
                that appear in message text, which can be specified instead of :attr:`parse_mode`.
            disable_web_page_preview (:obj:`bool`, optional): Disables link previews for links in
                this message.
            disable_notification (:obj:`bool`, optional): Sends the message silently. Users will
                receive a notification with no sound.
            reply_to_message_id (:obj:`int`, optional): If the message is a reply, ID of the
                original message.
            allow_sending_without_reply (:obj:`bool`, optional): Pass :obj:`True`, if the message
                should be sent even if the specified replied-to message is not found.
            reply_markup (:class:`telegram.ReplyMarkup`, optional): Additional interface options.
                A JSON-serialized object for an inline keyboard, custom reply keyboard,
                instructions to remove reply keyboard or to force a reply from the user.
            timeout (:obj:`int` | :obj:`float`, optional): If this value is specified, use it as
                the read timeout from the server (instead of the one specified during creation of
                the connection pool).
            api_kwargs (:obj:`dict`, optional): Arbitrary keyword arguments to be passed to the
                Telegram API.

        Returns:
            :class:`telegram.Message`: On success, the sent message is returned.

        Raises:
            :class:`telegram.TelegramError`

        """
        data: JSONDict = {'chat_id': chat_id, 'text': text}

        if parse_mode:
            data['parse_mode'] = parse_mode
        if entities:
            data['entities'] = [me.to_dict() for me in entities]
        if disable_web_page_preview:
            data['disable_web_page_preview'] = disable_web_page_preview

        return self._message(  # type: ignore[return-value]
            'sendMessage',
            data,
            disable_notification=disable_notification,
            reply_to_message_id=reply_to_message_id,
            reply_markup=reply_markup,
            allow_sending_without_reply=allow_sending_without_reply,
            timeout=timeout,
            api_kwargs=api_kwargs,
        )

    @log
    def delete_message(
        self,
        chat_id: Union[str, int],
        message_id: Union[str, int],
        timeout: float = None,
        api_kwargs: JSONDict = None,
    ) -> bool:
        """
        Use this method to delete a message, including service messages, with the following
        limitations:

            - A message can only be deleted if it was sent less than 48 hours ago.
            - A dice message in a private chat can only be deleted if it was sent more than 24
              hours ago.
            - Bots can delete outgoing messages in private chats, groups, and supergroups.
            - Bots can delete incoming messages in private chats.
            - Bots granted can_post_messages permissions can delete outgoing messages in channels.
            - If the bot is an administrator of a group, it can delete any message there.
            - If the bot has can_delete_messages permission in a supergroup or a channel, it can
              delete any message there.

        Args:
            chat_id (:obj:`int` | :obj:`str`): Unique identifier for the target chat or username
                of the target channel (in the format @channelusername).
            message_id (:obj:`int`): Identifier of the message to delete.
            timeout (:obj:`int` | :obj:`float`, optional): If this value is specified, use it as
                the read timeout from the server (instead of the one specified during creation of
                the connection pool).
            api_kwargs (:obj:`dict`, optional): Arbitrary keyword arguments to be passed to the
                Telegram API.

        Returns:
            :obj:`bool`: On success, :obj:`True` is returned.

        Raises:
            :class:`telegram.TelegramError`

        """
        data: JSONDict = {'chat_id': chat_id, 'message_id': message_id}

        result = self._post('deleteMessage', data, timeout=timeout, api_kwargs=api_kwargs)

        return result  # type: ignore[return-value]

    @log
    def forward_message(
        self,
        chat_id: Union[int, str],
        from_chat_id: Union[str, int],
        message_id: Union[str, int],
        disable_notification: bool = False,
        timeout: float = None,
        api_kwargs: JSONDict = None,
    ) -> Optional[Message]:
        """Use this method to forward messages of any kind.

        Args:
            chat_id (:obj:`int` | :obj:`str`): Unique identifier for the target chat or username
                of the target channel (in the format @channelusername).
            from_chat_id (:obj:`int` | :obj:`str`): Unique identifier for the chat where the
                original message was sent (or channel username in the format @channelusername).
            disable_notification (:obj:`bool`, optional): Sends the message silently. Users will
                receive a notification with no sound.
            message_id (:obj:`int`): Message identifier in the chat specified in from_chat_id.
            timeout (:obj:`int` | :obj:`float`, optional): If this value is specified, use it as
                the read timeout from the server (instead of the one specified during creation of
                the connection pool).
            api_kwargs (:obj:`dict`, optional): Arbitrary keyword arguments to be passed to the
                Telegram API.

        Returns:
            :class:`telegram.Message`: On success, the sent Message is returned.

        Raises:
            :class:`telegram.TelegramError`

        """
        data: JSONDict = {}

        if chat_id:
            data['chat_id'] = chat_id
        if from_chat_id:
            data['from_chat_id'] = from_chat_id
        if message_id:
            data['message_id'] = message_id

        return self._message(  # type: ignore[return-value]
            'forwardMessage',
            data,
            disable_notification=disable_notification,
            timeout=timeout,
            api_kwargs=api_kwargs,
        )

    @log
    def send_photo(
        self,
        chat_id: int,
        photo: Union[str, PhotoSize, IO],
        caption: str = None,
        disable_notification: bool = False,
        reply_to_message_id: Union[int, str] = None,
        reply_markup: ReplyMarkup = None,
        timeout: float = 20,
        parse_mode: str = None,
        api_kwargs: JSONDict = None,
<<<<<<< HEAD
        caption_entities: Union[List[MessageEntity], Tuple[MessageEntity, ...]] = None,
=======
        allow_sending_without_reply: bool = None,
>>>>>>> b8ebcacc
    ) -> Optional[Message]:
        """Use this method to send photos.

        Note:
            The photo argument can be either a file_id, an URL or a file from disk
            ``open(filename, 'rb')``

        Args:
            chat_id (:obj:`int` | :obj:`str`): Unique identifier for the target chat or username
                of the target channel (in the format @channelusername).
            photo (:obj:`str` | `filelike object` | :class:`telegram.PhotoSize`): Photo to send.
                Pass a file_id as String to send a photo that exists on the Telegram servers
                (recommended), pass an HTTP URL as a String for Telegram to get a photo from the
                Internet, or upload a new photo using multipart/form-data. Lastly you can pass
                an existing :class:`telegram.PhotoSize` object to send.
            caption (:obj:`str`, optional): Photo caption (may also be used when resending photos
                by file_id), 0-1024 characters after entities parsing.
            parse_mode (:obj:`str`, optional): Send Markdown or HTML, if you want Telegram apps to
                show bold, italic, fixed-width text or inline URLs in the media caption. See the
                constants in :class:`telegram.ParseMode` for the available modes.
            caption_entities (List[:class:`telegram.MessageEntity`], optional): List of special
                entities that appear in message text, which can be specified instead of
                :attr:`parse_mode`.
            disable_notification (:obj:`bool`, optional): Sends the message silently. Users will
                receive a notification with no sound.
            reply_to_message_id (:obj:`int`, optional): If the message is a reply, ID of the
                original message.
            allow_sending_without_reply (:obj:`bool`, optional): Pass :obj:`True`, if the message
                should be sent even if the specified replied-to message is not found.
            reply_markup (:class:`telegram.ReplyMarkup`, optional): Additional interface options. A
                JSON-serialized object for an inline keyboard, custom reply keyboard, instructions
                to remove reply keyboard or to force a reply from the user.
            timeout (:obj:`int` | :obj:`float`, optional): Send file timeout (default: 20 seconds).
            api_kwargs (:obj:`dict`, optional): Arbitrary keyword arguments to be passed to the
                Telegram API.

        Returns:
            :class:`telegram.Message`: On success, the sent Message is returned.

        Raises:
            :class:`telegram.TelegramError`

        """
        if isinstance(photo, PhotoSize):
            photo = photo.file_id
        elif InputFile.is_file(photo):
            photo = cast(IO, photo)
            photo = InputFile(photo)  # type: ignore[assignment]

        data: JSONDict = {'chat_id': chat_id, 'photo': photo}

        if caption:
            data['caption'] = caption
        if parse_mode:
            data['parse_mode'] = parse_mode
        if caption_entities:
            data['caption_entities'] = [me.to_dict() for me in caption_entities]

        return self._message(  # type: ignore[return-value]
            'sendPhoto',
            data,
            timeout=timeout,
            disable_notification=disable_notification,
            reply_to_message_id=reply_to_message_id,
            reply_markup=reply_markup,
            allow_sending_without_reply=allow_sending_without_reply,
            api_kwargs=api_kwargs,
        )

    @log
    def send_audio(
        self,
        chat_id: Union[int, str],
        audio: Union[str, Audio, FileLike],
        duration: int = None,
        performer: str = None,
        title: str = None,
        caption: str = None,
        disable_notification: bool = False,
        reply_to_message_id: Union[int, str] = None,
        reply_markup: ReplyMarkup = None,
        timeout: float = 20,
        parse_mode: str = None,
        thumb: FileLike = None,
        api_kwargs: JSONDict = None,
<<<<<<< HEAD
        caption_entities: Union[List[MessageEntity], Tuple[MessageEntity, ...]] = None,
=======
        allow_sending_without_reply: bool = None,
>>>>>>> b8ebcacc
    ) -> Optional[Message]:
        """
        Use this method to send audio files, if you want Telegram clients to display them in the
        music player. Your audio must be in the .mp3 or .m4a format.

        Bots can currently send audio files of up to 50 MB in size, this limit may be changed in
        the future.

        For sending voice messages, use the sendVoice method instead.

        Note:
            The audio argument can be either a file_id, an URL or a file from disk
            ``open(filename, 'rb')``

        Args:
            chat_id (:obj:`int` | :obj:`str`): Unique identifier for the target chat or username
                of the target channel (in the format @channelusername).
            audio (:obj:`str` | `filelike object` | :class:`telegram.Audio`): Audio file to send.
                Pass a file_id as String to send an audio file that exists on the Telegram servers
                (recommended), pass an HTTP URL as a String for Telegram to get an audio file from
                the Internet, or upload a new one using multipart/form-data. Lastly you can pass
                an existing :class:`telegram.Audio` object to send.
            caption (:obj:`str`, optional): Audio caption, 0-1024 characters after entities
                parsing.
            parse_mode (:obj:`str`, optional): Send Markdown or HTML, if you want Telegram apps to
                show bold, italic, fixed-width text or inline URLs in the media caption. See the
                constants in :class:`telegram.ParseMode` for the available modes.
            caption_entities (List[:class:`telegram.MessageEntity`], optional): List of special
                entities that appear in message text, which can be specified instead of
                :attr:`parse_mode`.
            duration (:obj:`int`, optional): Duration of sent audio in seconds.
            performer (:obj:`str`, optional): Performer.
            title (:obj:`str`, optional): Track name.
            disable_notification (:obj:`bool`, optional): Sends the message silently. Users will
                receive a notification with no sound.
            reply_to_message_id (:obj:`int`, optional): If the message is a reply, ID of the
                original message.
            allow_sending_without_reply (:obj:`bool`, optional): Pass :obj:`True`, if the message
                should be sent even if the specified replied-to message is not found.
            reply_markup (:class:`telegram.ReplyMarkup`, optional): Additional interface options. A
                JSON-serialized object for an inline keyboard, custom reply keyboard, instructions
                to remove reply keyboard or to force a reply from the user.
            thumb (`filelike object`, optional): Thumbnail of the file sent; can be ignored if
                thumbnail generation for the file is supported server-side. The thumbnail should be
                in JPEG format and less than 200 kB in size. A thumbnail's width and height should
                not exceed 320. Ignored if the file is not uploaded using multipart/form-data.
                Thumbnails can't be reused and can be only uploaded as a new file.
            timeout (:obj:`int` | :obj:`float`, optional): Send file timeout (default: 20 seconds).
            api_kwargs (:obj:`dict`, optional): Arbitrary keyword arguments to be passed to the
                Telegram API.

        Returns:
            :class:`telegram.Message`: On success, the sent Message is returned.

        Raises:
            :class:`telegram.TelegramError`

        """
        if isinstance(audio, Audio):
            audio = audio.file_id
        elif InputFile.is_file(audio):
            audio = cast(IO, audio)
            audio = InputFile(audio)

        data: JSONDict = {'chat_id': chat_id, 'audio': audio}

        if duration:
            data['duration'] = duration
        if performer:
            data['performer'] = performer
        if title:
            data['title'] = title
        if caption:
            data['caption'] = caption
        if parse_mode:
            data['parse_mode'] = parse_mode
        if caption_entities:
            data['caption_entities'] = [me.to_dict() for me in caption_entities]
        if thumb:
            if InputFile.is_file(thumb):
                thumb = cast(IO, thumb)
                thumb = InputFile(thumb, attach=True)
            data['thumb'] = thumb

        return self._message(  # type: ignore[return-value]
            'sendAudio',
            data,
            timeout=timeout,
            disable_notification=disable_notification,
            reply_to_message_id=reply_to_message_id,
            reply_markup=reply_markup,
            allow_sending_without_reply=allow_sending_without_reply,
            api_kwargs=api_kwargs,
        )

    @log
    def send_document(
        self,
        chat_id: Union[int, str],
        document: Union[str, Document, FileLike],
        filename: str = None,
        caption: str = None,
        disable_notification: bool = False,
        reply_to_message_id: Union[int, str] = None,
        reply_markup: ReplyMarkup = None,
        timeout: float = 20,
        parse_mode: str = None,
        thumb: FileLike = None,
        api_kwargs: JSONDict = None,
        disable_content_type_detection: bool = None,
<<<<<<< HEAD
        caption_entities: Union[List[MessageEntity], Tuple[MessageEntity, ...]] = None,
=======
        allow_sending_without_reply: bool = None,
>>>>>>> b8ebcacc
    ) -> Optional[Message]:
        """
        Use this method to send general files.

        Bots can currently send files of any type of up to 50 MB in size, this limit may be
        changed in the future.

        Note:
            The document argument can be either a file_id, an URL or a file from disk
            ``open(filename, 'rb')``

        Args:
            chat_id (:obj:`int` | :obj:`str`): Unique identifier for the target chat or username
                of the target channel (in the format @channelusername).
            document (:obj:`str` | `filelike object` | :class:`telegram.Document`): File to send.
                Pass a file_id as String to send a file that exists on the Telegram servers
                (recommended), pass an HTTP URL as a String for Telegram to get a file from the
                Internet, or upload a new one using multipart/form-data. Lastly you can pass
                an existing :class:`telegram.Document` object to send.
            filename (:obj:`str`, optional): File name that shows in telegram message (it is useful
                when you send file generated by temp module, for example). Undocumented.
            caption (:obj:`str`, optional): Document caption (may also be used when resending
                documents by file_id), 0-1024 characters after entities parsing.
            disable_content_type_detection (:obj:`bool`, optional): Disables automatic server-side
                content type detection for files uploaded using multipart/form-data.
            parse_mode (:obj:`str`, optional): Send Markdown or HTML, if you want Telegram apps to
                show bold, italic, fixed-width text or inline URLs in the media caption. See the
                constants in :class:`telegram.ParseMode` for the available modes.
            caption_entities (List[:class:`telegram.MessageEntity`], optional): List of special
                entities that appear in message text, which can be specified instead of
                :attr:`parse_mode`.
            disable_notification (:obj:`bool`, optional): Sends the message silently. Users will
                receive a notification with no sound.
            reply_to_message_id (:obj:`int`, optional): If the message is a reply, ID of the
                original message.
            allow_sending_without_reply (:obj:`bool`, optional): Pass :obj:`True`, if the message
                should be sent even if the specified replied-to message is not found.
            reply_markup (:class:`telegram.ReplyMarkup`, optional): Additional interface options. A
                JSON-serialized object for an inline keyboard, custom reply keyboard, instructions
                to remove reply keyboard or to force a reply from the user.
            thumb (`filelike object`, optional): Thumbnail of the file sent; can be ignored if
                thumbnail generation for the file is supported server-side. The thumbnail should be
                in JPEG format and less than 200 kB in size. A thumbnail's width and height should
                not exceed 320. Ignored if the file is not uploaded using multipart/form-data.
                Thumbnails can't be reused and can be only uploaded as a new file.
            timeout (:obj:`int` | :obj:`float`, optional): Send file timeout (default: 20 seconds).
            api_kwargs (:obj:`dict`, optional): Arbitrary keyword arguments to be passed to the
                Telegram API.

        Returns:
            :class:`telegram.Message`: On success, the sent Message is returned.

        Raises:
            :class:`telegram.TelegramError`

        """
        if isinstance(document, Document):
            document = document.file_id
        elif InputFile.is_file(document):
            document = cast(IO, document)
            document = InputFile(document, filename=filename)

        data: JSONDict = {'chat_id': chat_id, 'document': document}

        if caption:
            data['caption'] = caption
        if parse_mode:
            data['parse_mode'] = parse_mode
        if caption_entities:
            data['caption_entities'] = [me.to_dict() for me in caption_entities]
        if disable_content_type_detection is not None:
            data['disable_content_type_detection'] = disable_content_type_detection
        if thumb:
            if InputFile.is_file(thumb):
                thumb = cast(IO, thumb)
                thumb = InputFile(thumb, attach=True)
            data['thumb'] = thumb

        return self._message(  # type: ignore[return-value]
            'sendDocument',
            data,
            timeout=timeout,
            disable_notification=disable_notification,
            reply_to_message_id=reply_to_message_id,
            reply_markup=reply_markup,
            allow_sending_without_reply=allow_sending_without_reply,
            api_kwargs=api_kwargs,
        )

    @log
    def send_sticker(
        self,
        chat_id: Union[int, str],
        sticker: Union[str, Sticker, FileLike],
        disable_notification: bool = False,
        reply_to_message_id: Union[int, str] = None,
        reply_markup: ReplyMarkup = None,
        timeout: float = 20,
        api_kwargs: JSONDict = None,
        allow_sending_without_reply: bool = None,
    ) -> Optional[Message]:
        """
        Use this method to send static .WEBP or animated .TGS stickers.

        Note:
            The sticker argument can be either a file_id, an URL or a file from disk
            ``open(filename, 'rb')``

        Args:
            chat_id (:obj:`int` | :obj:`str`): Unique identifier for the target chat or username
                of the target channel (in the format @channelusername).
            sticker (:obj:`str` | `filelike object` :class:`telegram.Sticker`): Sticker to send.
                Pass a file_id as String to send a file that exists on the Telegram servers
                (recommended), pass an HTTP URL as a String for Telegram to get a .webp file from
                the Internet, or upload a new one using multipart/form-data. Lastly you can pass
                an existing :class:`telegram.Sticker` object to send.
            disable_notification (:obj:`bool`, optional): Sends the message silently. Users will
                receive a notification with no sound.
            reply_to_message_id (:obj:`int`, optional): If the message is a reply, ID of the
                original message.
            allow_sending_without_reply (:obj:`bool`, optional): Pass :obj:`True`, if the message
                should be sent even if the specified replied-to message is not found.
            reply_markup (:class:`telegram.ReplyMarkup`, optional): Additional interface options. A
                JSON-serialized object for an inline keyboard, custom reply keyboard, instructions
                to remove reply keyboard or to force a reply from the user.
            timeout (:obj:`int` | :obj:`float`, optional): Send file timeout (default: 20 seconds).
            api_kwargs (:obj:`dict`, optional): Arbitrary keyword arguments to be passed to the
                Telegram API.

        Returns:
            :class:`telegram.Message`: On success, the sent Message is returned.

        Raises:
            :class:`telegram.TelegramError`

        """
        if isinstance(sticker, Sticker):
            sticker = sticker.file_id
        elif InputFile.is_file(sticker):
            sticker = cast(IO, sticker)
            sticker = InputFile(sticker)

        data: JSONDict = {'chat_id': chat_id, 'sticker': sticker}

        return self._message(  # type: ignore[return-value]
            'sendSticker',
            data,
            timeout=timeout,
            disable_notification=disable_notification,
            reply_to_message_id=reply_to_message_id,
            reply_markup=reply_markup,
            allow_sending_without_reply=allow_sending_without_reply,
            api_kwargs=api_kwargs,
        )

    @log
    def send_video(
        self,
        chat_id: Union[int, str],
        video: Union[str, Video, FileLike],
        duration: int = None,
        caption: str = None,
        disable_notification: bool = False,
        reply_to_message_id: Union[int, str] = None,
        reply_markup: ReplyMarkup = None,
        timeout: float = 20,
        width: int = None,
        height: int = None,
        parse_mode: str = None,
        supports_streaming: bool = None,
        thumb: FileLike = None,
        api_kwargs: JSONDict = None,
<<<<<<< HEAD
        caption_entities: Union[List[MessageEntity], Tuple[MessageEntity, ...]] = None,
=======
        allow_sending_without_reply: bool = None,
>>>>>>> b8ebcacc
    ) -> Optional[Message]:
        """
        Use this method to send video files, Telegram clients support mp4 videos
        (other formats may be sent as Document).

        Bots can currently send video files of up to 50 MB in size, this limit may be changed in
        the future.

        Note:
            * The video argument can be either a file_id, an URL or a file from disk
              ``open(filename, 'rb')``
            * ``thumb`` will be ignored for small video files, for which Telegram can easily
              generate thumb nails. However, this behaviour is undocumented and might be changed
              by Telegram.

        Args:
            chat_id (:obj:`int` | :obj:`str`): Unique identifier for the target chat or username
                of the target channel (in the format @channelusername).
            video (:obj:`str` | `filelike object` | :class:`telegram.Video`): Video file to send.
                Pass a file_id as String to send an video file that exists on the Telegram servers
                (recommended), pass an HTTP URL as a String for Telegram to get an video file from
                the Internet, or upload a new one using multipart/form-data. Lastly you can pass
                an existing :class:`telegram.Video` object to send.
            duration (:obj:`int`, optional): Duration of sent video in seconds.
            width (:obj:`int`, optional): Video width.
            height (:obj:`int`, optional): Video height.
            caption (:obj:`str`, optional): Video caption (may also be used when resending videos
                by file_id), 0-1024 characters after entities parsing.
            parse_mode (:obj:`str`, optional): Send Markdown or HTML, if you want Telegram apps to
                show bold, italic, fixed-width text or inline URLs in the media caption. See the
                constants in :class:`telegram.ParseMode` for the available modes.
            caption_entities (List[:class:`telegram.MessageEntity`], optional): List of special
                entities that appear in message text, which can be specified instead of
                :attr:`parse_mode`.
            supports_streaming (:obj:`bool`, optional): Pass :obj:`True`, if the uploaded video is
                suitable for streaming.
            disable_notification (:obj:`bool`, optional): Sends the message silently. Users will
                receive a notification with no sound.
            reply_to_message_id (:obj:`int`, optional): If the message is a reply, ID of the
                original message.
            allow_sending_without_reply (:obj:`bool`, optional): Pass :obj:`True`, if the message
                should be sent even if the specified replied-to message is not found.
            reply_markup (:class:`telegram.ReplyMarkup`, optional): Additional interface options. A
                JSON-serialized object for an inline keyboard, custom reply keyboard, instructions
                to remove reply keyboard or to force a reply from the user.
            thumb (`filelike object`, optional): Thumbnail of the file sent; can be ignored if
                thumbnail generation for the file is supported server-side. The thumbnail should be
                in JPEG format and less than 200 kB in size. A thumbnail's width and height should
                not exceed 320. Ignored if the file is not uploaded using multipart/form-data.
                Thumbnails can't be reused and can be only uploaded as a new file.
            timeout (:obj:`int` | :obj:`float`, optional): Send file timeout (default: 20 seconds).
            api_kwargs (:obj:`dict`, optional): Arbitrary keyword arguments to be passed to the
                Telegram API.

        Returns:
            :class:`telegram.Message`: On success, the sent Message is returned.

        Raises:
            :class:`telegram.TelegramError`

        """
        if isinstance(video, Video):
            video = video.file_id
        elif InputFile.is_file(video):
            video = cast(IO, video)
            video = InputFile(video)

        data: JSONDict = {'chat_id': chat_id, 'video': video}

        if duration:
            data['duration'] = duration
        if caption:
            data['caption'] = caption
        if parse_mode:
            data['parse_mode'] = parse_mode
        if caption_entities:
            data['caption_entities'] = [me.to_dict() for me in caption_entities]
        if supports_streaming:
            data['supports_streaming'] = supports_streaming
        if width:
            data['width'] = width
        if height:
            data['height'] = height
        if thumb:
            if InputFile.is_file(thumb):
                thumb = cast(IO, thumb)
                thumb = InputFile(thumb, attach=True)
            data['thumb'] = thumb

        return self._message(  # type: ignore[return-value]
            'sendVideo',
            data,
            timeout=timeout,
            disable_notification=disable_notification,
            reply_to_message_id=reply_to_message_id,
            reply_markup=reply_markup,
            allow_sending_without_reply=allow_sending_without_reply,
            api_kwargs=api_kwargs,
        )

    @log
    def send_video_note(
        self,
        chat_id: Union[int, str],
        video_note: Union[str, FileLike, VideoNote],
        duration: int = None,
        length: int = None,
        disable_notification: bool = False,
        reply_to_message_id: Union[int, str] = None,
        reply_markup: ReplyMarkup = None,
        timeout: float = 20,
        thumb: FileLike = None,
        api_kwargs: JSONDict = None,
        allow_sending_without_reply: bool = None,
    ) -> Optional[Message]:
        """
        As of v.4.0, Telegram clients support rounded square mp4 videos of up to 1 minute long.
        Use this method to send video messages.

        Note:
            * The video_note argument can be either a file_id or a file from disk
              ``open(filename, 'rb')``
            * ``thumb`` will be ignored for small video files, for which Telegram can easily
              generate thumb nails. However, this behaviour is undocumented and might be changed
              by Telegram.

        Args:
            chat_id (:obj:`int` | :obj:`str`): Unique identifier for the target chat or username
                of the target channel (in the format @channelusername).
            video_note (:obj:`str` | `filelike object` | :class:`telegram.VideoNote`): Video note
                to send. Pass a file_id as String to send a video note that exists on the Telegram
                servers (recommended) or upload a new video using multipart/form-data. Or you can
                pass an existing :class:`telegram.VideoNote` object to send. Sending video notes by
                a URL is currently unsupported.
            duration (:obj:`int`, optional): Duration of sent video in seconds.
            length (:obj:`int`, optional): Video width and height, i.e. diameter of the video
                message.
            disable_notification (:obj:`bool`, optional): Sends the message silently. Users will
                receive a notification with no sound.
            reply_to_message_id (:obj:`int`, optional): If the message is a reply, ID of the
                original message.
            allow_sending_without_reply (:obj:`bool`, optional): Pass :obj:`True`, if the message
                should be sent even if the specified replied-to message is not found.
            reply_markup (:class:`telegram.ReplyMarkup`, optional): Additional interface options. A
                JSON-serialized object for an inline keyboard, custom reply keyboard,
                instructions to remove reply keyboard or to force a reply from the user.
            thumb (`filelike object`, optional): Thumbnail of the file sent; can be ignored if
                thumbnail generation for the file is supported server-side. The thumbnail should be
                in JPEG format and less than 200 kB in size. A thumbnail's width and height should
                not exceed 320. Ignored if the file is not uploaded using multipart/form-data.
                Thumbnails can't be reused and can be only uploaded as a new file.
            timeout (:obj:`int` | :obj:`float`, optional): Send file timeout (default: 20 seconds).
            api_kwargs (:obj:`dict`, optional): Arbitrary keyword arguments to be passed to the
                Telegram API.

        Returns:
            :class:`telegram.Message`: On success, the sent Message is returned.

        Raises:
            :class:`telegram.TelegramError`

        """
        if isinstance(video_note, VideoNote):
            video_note = video_note.file_id
        elif InputFile.is_file(video_note):
            video_note = cast(IO, video_note)
            video_note = InputFile(video_note)

        data: JSONDict = {'chat_id': chat_id, 'video_note': video_note}

        if duration is not None:
            data['duration'] = duration
        if length is not None:
            data['length'] = length
        if thumb:
            if InputFile.is_file(thumb):
                thumb = cast(IO, thumb)
                thumb = InputFile(thumb, attach=True)
            data['thumb'] = thumb

        return self._message(  # type: ignore[return-value]
            'sendVideoNote',
            data,
            timeout=timeout,
            disable_notification=disable_notification,
            reply_to_message_id=reply_to_message_id,
            reply_markup=reply_markup,
            allow_sending_without_reply=allow_sending_without_reply,
            api_kwargs=api_kwargs,
        )

    @log
    def send_animation(
        self,
        chat_id: Union[int, str],
        animation: Union[str, FileLike, Animation],
        duration: int = None,
        width: int = None,
        height: int = None,
        thumb: FileLike = None,
        caption: str = None,
        parse_mode: str = None,
        disable_notification: bool = False,
        reply_to_message_id: Union[int, str] = None,
        reply_markup: ReplyMarkup = None,
        timeout: float = 20,
        api_kwargs: JSONDict = None,
<<<<<<< HEAD
        caption_entities: Union[List[MessageEntity], Tuple[MessageEntity, ...]] = None,
=======
        allow_sending_without_reply: bool = None,
>>>>>>> b8ebcacc
    ) -> Optional[Message]:
        """
        Use this method to send animation files (GIF or H.264/MPEG-4 AVC video without sound).
        Bots can currently send animation files of up to 50 MB in size, this limit may be changed
        in the future.

        Note:
            ``thumb`` will be ignored for small files, for which Telegram can easily
            generate thumb nails. However, this behaviour is undocumented and might be changed
            by Telegram.

        Args:
            chat_id (:obj:`int` | :obj:`str`): Unique identifier for the target chat or username
                of the target channel (in the format @channelusername).
            animation (:obj:`str` | `filelike object` | :class:`telegram.Animation`): Animation to
                send. Pass a file_id as String to send an animation that exists on the Telegram
                servers (recommended), pass an HTTP URL as a String for Telegram to get an
                animation from the Internet, or upload a new animation using multipart/form-data.
                Lastly you can pass an existing :class:`telegram.Animation` object to send.
            duration (:obj:`int`, optional): Duration of sent animation in seconds.
            width (:obj:`int`, optional): Animation width.
            height (:obj:`int`, optional): Animation height.
            thumb (`filelike object`, optional): Thumbnail of the file sent; can be ignored if
                thumbnail generation for the file is supported server-side. The thumbnail should be
                in JPEG format and less than 200 kB in size. A thumbnail's width and height should
                not exceed 320. Ignored if the file is not uploaded using multipart/form-data.
                Thumbnails can't be reused and can be only uploaded as a new file.
            caption (:obj:`str`, optional): Animation caption (may also be used when resending
                animations by file_id), 0-1024 characters after entities parsing.
            parse_mode (:obj:`str`, optional): Send Markdown or HTML, if you want Telegram apps to
                show bold, italic, fixed-width text or inline URLs in the media caption. See the
                constants in :class:`telegram.ParseMode` for the available modes.
            caption_entities (List[:class:`telegram.MessageEntity`], optional): List of special
                entities that appear in message text, which can be specified instead of
                :attr:`parse_mode`.
            disable_notification (:obj:`bool`, optional): Sends the message silently. Users will
                receive a notification with no sound.
            reply_to_message_id (:obj:`int`, optional): If the message is a reply, ID of the
                original message.
            allow_sending_without_reply (:obj:`bool`, optional): Pass :obj:`True`, if the message
                should be sent even if the specified replied-to message is not found.
            reply_markup (:class:`telegram.ReplyMarkup`, optional): Additional interface options. A
                JSON-serialized object for an inline keyboard, custom reply keyboard, instructions
                to remove reply keyboard or to force a reply from the user.
            timeout (:obj:`int` | :obj:`float`, optional): Send file timeout (default: 20 seconds).
            api_kwargs (:obj:`dict`, optional): Arbitrary keyword arguments to be passed to the
                Telegram API.

        Returns:
            :class:`telegram.Message`: On success, the sent Message is returned.

        Raises:
            :class:`telegram.TelegramError`

        """
        if isinstance(animation, Animation):
            animation = animation.file_id
        elif InputFile.is_file(animation):
            animation = cast(IO, animation)
            animation = InputFile(animation)

        data: JSONDict = {'chat_id': chat_id, 'animation': animation}

        if duration:
            data['duration'] = duration
        if width:
            data['width'] = width
        if height:
            data['height'] = height
        if thumb:
            if InputFile.is_file(thumb):
                thumb = cast(IO, thumb)
                thumb = InputFile(thumb, attach=True)
            data['thumb'] = thumb
        if caption:
            data['caption'] = caption
        if parse_mode:
            data['parse_mode'] = parse_mode
        if caption_entities:
            data['caption_entities'] = [me.to_dict() for me in caption_entities]

        return self._message(  # type: ignore[return-value]
            'sendAnimation',
            data,
            timeout=timeout,
            disable_notification=disable_notification,
            reply_to_message_id=reply_to_message_id,
            reply_markup=reply_markup,
            allow_sending_without_reply=allow_sending_without_reply,
            api_kwargs=api_kwargs,
        )

    @log
    def send_voice(
        self,
        chat_id: Union[int, str],
        voice: Union[str, FileLike, Voice],
        duration: int = None,
        caption: str = None,
        disable_notification: bool = False,
        reply_to_message_id: Union[int, str] = None,
        reply_markup: ReplyMarkup = None,
        timeout: float = 20,
        parse_mode: str = None,
        api_kwargs: JSONDict = None,
<<<<<<< HEAD
        caption_entities: Union[List[MessageEntity], Tuple[MessageEntity, ...]] = None,
=======
        allow_sending_without_reply: bool = None,
>>>>>>> b8ebcacc
    ) -> Optional[Message]:
        """
        Use this method to send audio files, if you want Telegram clients to display the file
        as a playable voice message. For this to work, your audio must be in an .ogg file
        encoded with OPUS (other formats may be sent as Audio or Document). Bots can currently
        send voice messages of up to 50 MB in size, this limit may be changed in the future.

        Note:
            The voice argument can be either a file_id, an URL or a file from disk
            ``open(filename, 'rb')``

        Args:
            chat_id (:obj:`int` | :obj:`str`): Unique identifier for the target chat or username
                of the target channel (in the format @channelusername).
            voice (:obj:`str` | `filelike object` | :class:`telegram.Voice`): Voice file to send.
                Pass a file_id as String to send an voice file that exists on the Telegram servers
                (recommended), pass an HTTP URL as a String for Telegram to get an voice file from
                the Internet, or upload a new one using multipart/form-data. Lastly you can pass
                an existing :class:`telegram.Voice` object to send.
            caption (:obj:`str`, optional): Voice message caption, 0-1024 characters after entities
                parsing.
            parse_mode (:obj:`str`, optional): Send Markdown or HTML, if you want Telegram apps to
                show bold, italic, fixed-width text or inline URLs in the media caption. See the
                constants in :class:`telegram.ParseMode` for the available modes.
            caption_entities (List[:class:`telegram.MessageEntity`], optional): List of special
                entities that appear in message text, which can be specified instead of
                :attr:`parse_mode`.
            duration (:obj:`int`, optional): Duration of the voice message in seconds.
            disable_notification (:obj:`bool`, optional): Sends the message silently. Users will
                receive a notification with no sound.
            reply_to_message_id (:obj:`int`, optional): If the message is a reply, ID of the
                original message.
            allow_sending_without_reply (:obj:`bool`, optional): Pass :obj:`True`, if the message
                should be sent even if the specified replied-to message is not found.
            reply_markup (:class:`telegram.ReplyMarkup`, optional): Additional interface options. A
                JSON-serialized object for an inline keyboard, custom reply keyboard,
                instructions to remove reply keyboard or to force a reply from the user.
            timeout (:obj:`int` | :obj:`float`, optional): Send file timeout (default: 20 seconds).
            api_kwargs (:obj:`dict`, optional): Arbitrary keyword arguments to be passed to the
                Telegram API.

        Returns:
            :class:`telegram.Message`: On success, the sent Message is returned.

        Raises:
            :class:`telegram.TelegramError`

        """
        if isinstance(voice, Voice):
            voice = voice.file_id
        elif InputFile.is_file(voice):
            voice = cast(IO, voice)
            voice = InputFile(voice)

        data: JSONDict = {'chat_id': chat_id, 'voice': voice}

        if duration:
            data['duration'] = duration
        if caption:
            data['caption'] = caption
        if parse_mode:
            data['parse_mode'] = parse_mode
        if caption_entities:
            data['caption_entities'] = [me.to_dict() for me in caption_entities]

        return self._message(  # type: ignore[return-value]
            'sendVoice',
            data,
            timeout=timeout,
            disable_notification=disable_notification,
            reply_to_message_id=reply_to_message_id,
            reply_markup=reply_markup,
            allow_sending_without_reply=allow_sending_without_reply,
            api_kwargs=api_kwargs,
        )

    @log
    def send_media_group(
        self,
        chat_id: Union[int, str],
        media: List[Union[InputMediaAudio, InputMediaDocument, InputMediaPhoto, InputMediaVideo]],
        disable_notification: bool = None,
        reply_to_message_id: Union[int, str] = None,
        timeout: float = 20,
        api_kwargs: JSONDict = None,
        allow_sending_without_reply: bool = None,
    ) -> List[Optional[Message]]:
        """Use this method to send a group of photos or videos as an album.

        Args:
            chat_id (:obj:`int` | :obj:`str`): Unique identifier for the target chat or username
                of the target channel (in the format @channelusername).
            media (List[:class:`telegram.InputMediaAudio`, :class:`telegram.InputMediaDocument`, \
                :class:`telegram.InputMediaPhoto`, :class:`telegram.InputMediaVideo`]): An array
                describing messages to be sent, must include 2–10 items.
            disable_notification (:obj:`bool`, optional): Sends the message silently. Users will
                receive a notification with no sound.
            reply_to_message_id (:obj:`int`, optional): If the message is a reply, ID of the
                original message.
            allow_sending_without_reply (:obj:`bool`, optional): Pass :obj:`True`, if the message
                should be sent even if the specified replied-to message is not found.
            timeout (:obj:`int` | :obj:`float`, optional): Send file timeout (default: 20 seconds).
            api_kwargs (:obj:`dict`, optional): Arbitrary keyword arguments to be passed to the
                Telegram API.

        Returns:
            List[:class:`telegram.Message`]: An array of the sent Messages.

        Raises:
            :class:`telegram.TelegramError`
        """
        data: JSONDict = {'chat_id': chat_id, 'media': media}

        for m in data['media']:
            if m.parse_mode == DEFAULT_NONE:
                if self.defaults:
                    m.parse_mode = self.defaults.parse_mode
                else:
                    m.parse_mode = None

        if reply_to_message_id:
            data['reply_to_message_id'] = reply_to_message_id
        if disable_notification:
            data['disable_notification'] = disable_notification
        if allow_sending_without_reply is not None:
            data['allow_sending_without_reply'] = allow_sending_without_reply

        result = self._post('sendMediaGroup', data, timeout=timeout, api_kwargs=api_kwargs)

        if self.defaults:
            for res in result:  # type: ignore
                res['default_quote'] = self.defaults.quote  # type: ignore

        return [Message.de_json(res, self) for res in result]  # type: ignore

    @log
    def send_location(
        self,
        chat_id: Union[int, str],
        latitude: float = None,
        longitude: float = None,
        disable_notification: bool = False,
        reply_to_message_id: Union[int, str] = None,
        reply_markup: ReplyMarkup = None,
        timeout: float = None,
        location: Location = None,
        live_period: int = None,
        api_kwargs: JSONDict = None,
        horizontal_accuracy: float = None,
        heading: int = None,
        proximity_alert_radius: int = None,
        allow_sending_without_reply: bool = None,
    ) -> Optional[Message]:
        """Use this method to send point on the map.

        Note:
            You can either supply a :obj:`latitude` and :obj:`longitude` or a :obj:`location`.

        Args:
            chat_id (:obj:`int` | :obj:`str`): Unique identifier for the target chat or username
                of the target channel (in the format @channelusername).
            latitude (:obj:`float`, optional): Latitude of location.
            longitude (:obj:`float`, optional): Longitude of location.
            location (:class:`telegram.Location`, optional): The location to send.
            horizontal_accuracy (:obj:`int`, optional): The radius of uncertainty for the location,
                measured in meters; 0-1500.
            live_period (:obj:`int`, optional): Period in seconds for which the location will be
                updated, should be between 60 and 86400.
            heading (:obj:`int`, optional): For live locations, a direction in which the user is
                moving, in degrees. Must be between 1 and 360 if specified.
            proximity_alert_radius (:obj:`int`, optional): For live locations, a maximum distance
                for proximity alerts about approaching another chat member, in meters. Must be
                between 1 and 100000 if specified.
            disable_notification (:obj:`bool`, optional): Sends the message silently. Users will
                receive a notification with no sound.
            reply_to_message_id (:obj:`int`, optional): If the message is a reply, ID of the
                    original message.
            allow_sending_without_reply (:obj:`bool`, optional): Pass :obj:`True`, if the message
                should be sent even if the specified replied-to message is not found.
            reply_markup (:class:`telegram.ReplyMarkup`, optional): Additional interface options. A
                JSON-serialized object for an inline keyboard, custom reply keyboard,
                instructions to remove reply keyboard or to force a reply from the user.
            timeout (:obj:`int` | :obj:`float`, optional): If this value is specified, use it as
                the read timeout from the server (instead of the one specified during creation of
                the connection pool).
            api_kwargs (:obj:`dict`, optional): Arbitrary keyword arguments to be passed to the
                Telegram API.

        Returns:
            :class:`telegram.Message`: On success, the sent Message is returned.

        Raises:
            :class:`telegram.TelegramError`

        """
        if not ((latitude is not None and longitude is not None) or location):
            raise ValueError(
                "Either location or latitude and longitude must be passed as" "argument."
            )

        if not (latitude is not None or longitude is not None) ^ bool(location):
            raise ValueError(
                "Either location or latitude and longitude must be passed as" "argument. Not both."
            )

        if isinstance(location, Location):
            latitude = location.latitude
            longitude = location.longitude

        data: JSONDict = {'chat_id': chat_id, 'latitude': latitude, 'longitude': longitude}

        if live_period:
            data['live_period'] = live_period
        if horizontal_accuracy:
            data['horizontal_accuracy'] = horizontal_accuracy
        if heading:
            data['heading'] = heading
        if proximity_alert_radius:
            data['proximity_alert_radius'] = proximity_alert_radius

        return self._message(  # type: ignore[return-value]
            'sendLocation',
            data,
            timeout=timeout,
            disable_notification=disable_notification,
            reply_to_message_id=reply_to_message_id,
            reply_markup=reply_markup,
            allow_sending_without_reply=allow_sending_without_reply,
            api_kwargs=api_kwargs,
        )

    @log
    def edit_message_live_location(
        self,
        chat_id: Union[str, int] = None,
        message_id: Union[str, int] = None,
        inline_message_id: Union[str, int] = None,
        latitude: float = None,
        longitude: float = None,
        location: Location = None,
        reply_markup: ReplyMarkup = None,
        timeout: float = None,
        api_kwargs: JSONDict = None,
        horizontal_accuracy: float = None,
        heading: int = None,
        proximity_alert_radius: int = None,
    ) -> Union[Optional[Message], bool]:
        """Use this method to edit live location messages sent by the bot or via the bot
        (for inline bots). A location can be edited until its :attr:`live_period` expires or
        editing is explicitly disabled by a call to :attr:`stop_message_live_location`.

        Note:
            You can either supply a :obj:`latitude` and :obj:`longitude` or a :obj:`location`.

        Args:
            chat_id (:obj:`int` | :obj:`str`, optional): Required if inline_message_id is not
                specified. Unique identifier for the target chat or username of the target channel
                (in the format @channelusername).
            message_id (:obj:`int`, optional): Required if inline_message_id is not specified.
                Identifier of the message to edit.
            inline_message_id (:obj:`str`, optional): Required if chat_id and message_id are not
                specified. Identifier of the inline message.
            latitude (:obj:`float`, optional): Latitude of location.
            longitude (:obj:`float`, optional): Longitude of location.
            location (:class:`telegram.Location`, optional): The location to send.
            horizontal_accuracy (:obj:`float`, optional): The radius of uncertainty for the
                location, measured in meters; 0-1500.
            heading (:obj:`int`, optional): Direction in which the user is moving, in degrees. Must
                be between 1 and 360 if specified.
            proximity_alert_radius (:obj:`int`, optional): Maximum distance for proximity alerts
                about approaching another chat member, in meters. Must be between 1 and 100000 if
                specified.
            reply_markup (:class:`telegram.InlineKeyboardMarkup`, optional): A JSON-serialized
                object for a new inline keyboard.
            timeout (:obj:`int` | :obj:`float`, optional): If this value is specified, use it as
                the read timeout from the server (instead of the one specified during creation of
                the connection pool).
            api_kwargs (:obj:`dict`, optional): Arbitrary keyword arguments to be passed to the
                Telegram API.

        Returns:
            :class:`telegram.Message`: On success, if edited message is not an inline message, the
            edited message is returned, otherwise :obj:`True` is returned.
        """
        if not (all([latitude, longitude]) or location):
            raise ValueError(
                "Either location or latitude and longitude must be passed as" "argument."
            )
        if not (latitude is not None or longitude is not None) ^ bool(location):
            raise ValueError(
                "Either location or latitude and longitude must be passed as" "argument. Not both."
            )

        if isinstance(location, Location):
            latitude = location.latitude
            longitude = location.longitude

        data: JSONDict = {'latitude': latitude, 'longitude': longitude}

        if chat_id:
            data['chat_id'] = chat_id
        if message_id:
            data['message_id'] = message_id
        if inline_message_id:
            data['inline_message_id'] = inline_message_id
        if horizontal_accuracy:
            data['horizontal_accuracy'] = horizontal_accuracy
        if heading:
            data['heading'] = heading
        if proximity_alert_radius:
            data['proximity_alert_radius'] = proximity_alert_radius

        return self._message(
            'editMessageLiveLocation',
            data,
            timeout=timeout,
            reply_markup=reply_markup,
            api_kwargs=api_kwargs,
        )

    @log
    def stop_message_live_location(
        self,
        chat_id: Union[str, int] = None,
        message_id: Union[str, int] = None,
        inline_message_id: Union[str, int] = None,
        reply_markup: ReplyMarkup = None,
        timeout: float = None,
        api_kwargs: JSONDict = None,
    ) -> Union[Optional[Message], bool]:
        """Use this method to stop updating a live location message sent by the bot or via the bot
        (for inline bots) before live_period expires.

        Args:
            chat_id (:obj:`int` | :obj:`str`): Required if inline_message_id is not specified.
                Unique identifier for the target chat or username of the target channel
                (in the format @channelusername).
            message_id (:obj:`int`, optional): Required if inline_message_id is not specified.
                Identifier of the sent message with live location to stop.
            inline_message_id (:obj:`str`, optional): Required if chat_id and message_id are not
                specified. Identifier of the inline message.
            reply_markup (:class:`telegram.InlineKeyboardMarkup`, optional): A JSON-serialized
                object for a new inline keyboard.
            timeout (:obj:`int` | :obj:`float`, optional): If this value is specified, use it as
                the read timeout from the server (instead of the one specified during creation of
                the connection pool).
            api_kwargs (:obj:`dict`, optional): Arbitrary keyword arguments to be passed to the
                Telegram API.

        Returns:
            :class:`telegram.Message`: On success, if edited message is sent by the bot, the
            sent Message is returned, otherwise :obj:`True` is returned.
        """
        data: JSONDict = {}

        if chat_id:
            data['chat_id'] = chat_id
        if message_id:
            data['message_id'] = message_id
        if inline_message_id:
            data['inline_message_id'] = inline_message_id

        return self._message(
            'stopMessageLiveLocation',
            data,
            timeout=timeout,
            reply_markup=reply_markup,
            api_kwargs=api_kwargs,
        )

    @log
    def send_venue(
        self,
        chat_id: Union[int, str],
        latitude: float = None,
        longitude: float = None,
        title: str = None,
        address: str = None,
        foursquare_id: str = None,
        disable_notification: bool = False,
        reply_to_message_id: Union[int, str] = None,
        reply_markup: ReplyMarkup = None,
        timeout: float = None,
        venue: Venue = None,
        foursquare_type: str = None,
        api_kwargs: JSONDict = None,
        allow_sending_without_reply: bool = None,
    ) -> Optional[Message]:
        """Use this method to send information about a venue.

        Note:
            You can either supply :obj:`venue`, or :obj:`latitude`, :obj:`longitude`,
            :obj:`title` and :obj:`address` and optionally :obj:`foursquare_id` and optionally
            :obj:`foursquare_type`.

        Args:
            chat_id (:obj:`int` | :obj:`str`): Unique identifier for the target chat or username
                of the target channel (in the format @channelusername).
            latitude (:obj:`float`, optional): Latitude of venue.
            longitude (:obj:`float`, optional): Longitude of venue.
            title (:obj:`str`, optional): Name of the venue.
            address (:obj:`str`, optional): Address of the venue.
            foursquare_id (:obj:`str`, optional): Foursquare identifier of the venue.
            foursquare_type (:obj:`str`, optional): Foursquare type of the venue, if known.
                (For example, "arts_entertainment/default", "arts_entertainment/aquarium" or
                "food/icecream".)
            venue (:class:`telegram.Venue`, optional): The venue to send.
            disable_notification (:obj:`bool`, optional): Sends the message silently. Users will
                receive a notification with no sound.
            reply_to_message_id (:obj:`int`, optional): If the message is a reply, ID of the
                original message.
            allow_sending_without_reply (:obj:`bool`, optional): Pass :obj:`True`, if the message
                should be sent even if the specified replied-to message is not found.
            reply_markup (:class:`telegram.ReplyMarkup`, optional): Additional interface options. A
                JSON-serialized object for an inline keyboard, custom reply keyboard, instructions
                to remove reply keyboard or to force a reply from the user.
            timeout (:obj:`int` | :obj:`float`, optional): If this value is specified, use it as
                the read timeout from the server (instead of the one specified during creation of
                the connection pool).
            api_kwargs (:obj:`dict`, optional): Arbitrary keyword arguments to be passed to the
                Telegram API.

        Returns:
            :class:`telegram.Message`: On success, the sent Message is returned.

        Raises:
            :class:`telegram.TelegramError`

        """
        if not (venue or all([latitude, longitude, address, title])):
            raise ValueError(
                "Either venue or latitude, longitude, address and title must be"
                "passed as arguments."
            )

        if isinstance(venue, Venue):
            latitude = venue.location.latitude
            longitude = venue.location.longitude
            address = venue.address
            title = venue.title
            foursquare_id = venue.foursquare_id
            foursquare_type = venue.foursquare_type

        data: JSONDict = {
            'chat_id': chat_id,
            'latitude': latitude,
            'longitude': longitude,
            'address': address,
            'title': title,
        }

        if foursquare_id:
            data['foursquare_id'] = foursquare_id
        if foursquare_type:
            data['foursquare_type'] = foursquare_type

        return self._message(  # type: ignore[return-value]
            'sendVenue',
            data,
            timeout=timeout,
            disable_notification=disable_notification,
            reply_to_message_id=reply_to_message_id,
            reply_markup=reply_markup,
            allow_sending_without_reply=allow_sending_without_reply,
            api_kwargs=api_kwargs,
        )

    @log
    def send_contact(
        self,
        chat_id: Union[int, str],
        phone_number: str = None,
        first_name: str = None,
        last_name: str = None,
        disable_notification: bool = False,
        reply_to_message_id: Union[int, str] = None,
        reply_markup: ReplyMarkup = None,
        timeout: float = None,
        contact: Contact = None,
        vcard: str = None,
        api_kwargs: JSONDict = None,
        allow_sending_without_reply: bool = None,
    ) -> Optional[Message]:
        """Use this method to send phone contacts.

        Note:
            You can either supply :obj:`contact` or :obj:`phone_number` and :obj:`first_name`
            with optionally :obj:`last_name` and optionally :obj:`vcard`.

        Args:
            chat_id (:obj:`int` | :obj:`str`): Unique identifier for the target chat or username
                of the target channel (in the format @channelusername).
            phone_number (:obj:`str`, optional): Contact's phone number.
            first_name (:obj:`str`, optional): Contact's first name.
            last_name (:obj:`str`, optional): Contact's last name.
            vcard (:obj:`str`, optional): Additional data about the contact in the form of a vCard,
                0-2048 bytes.
            contact (:class:`telegram.Contact`, optional): The contact to send.
            disable_notification (:obj:`bool`, optional): Sends the message silently. Users will
                receive a notification with no sound.
            reply_to_message_id (:obj:`int`, optional): If the message is a reply, ID of the
                original message.
            allow_sending_without_reply (:obj:`bool`, optional): Pass :obj:`True`, if the message
                should be sent even if the specified replied-to message is not found.
            reply_markup (:class:`telegram.ReplyMarkup`, optional): Additional interface options. A
                JSON-serialized object for an inline keyboard, custom reply keyboard, instructions
                to remove reply keyboard or to force a reply from the user.
            timeout (:obj:`int` | :obj:`float`, optional): If this value is specified, use it as
                the read timeout from the server (instead of the one specified during creation of
                the connection pool).
            api_kwargs (:obj:`dict`, optional): Arbitrary keyword arguments to be passed to the
                Telegram API.

        Returns:
            :class:`telegram.Message`: On success, the sent Message is returned.

        Raises:
            :class:`telegram.TelegramError`

        """
        if (not contact) and (not all([phone_number, first_name])):
            raise ValueError(
                "Either contact or phone_number and first_name must be passed as" "arguments."
            )

        if isinstance(contact, Contact):
            phone_number = contact.phone_number
            first_name = contact.first_name
            last_name = contact.last_name
            vcard = contact.vcard

        data: JSONDict = {
            'chat_id': chat_id,
            'phone_number': phone_number,
            'first_name': first_name,
        }

        if last_name:
            data['last_name'] = last_name
        if vcard:
            data['vcard'] = vcard

        return self._message(  # type: ignore[return-value]
            'sendContact',
            data,
            timeout=timeout,
            disable_notification=disable_notification,
            reply_to_message_id=reply_to_message_id,
            reply_markup=reply_markup,
            allow_sending_without_reply=allow_sending_without_reply,
            api_kwargs=api_kwargs,
        )

    @log
    def send_game(
        self,
        chat_id: Union[int, str],
        game_short_name: str,
        disable_notification: bool = False,
        reply_to_message_id: Union[int, str] = None,
        reply_markup: ReplyMarkup = None,
        timeout: float = None,
        api_kwargs: JSONDict = None,
        allow_sending_without_reply: bool = None,
    ) -> Optional[Message]:
        """Use this method to send a game.

        Args:
            chat_id (:obj:`int` | :obj:`str`): Unique identifier for the target chat or username
                of the target channel (in the format @channelusername).
            game_short_name (:obj:`str`): Short name of the game, serves as the unique identifier
                for the game. Set up your games via `@BotFather <https://t.me/BotFather>`_.
            disable_notification (:obj:`bool`, optional): Sends the message silently. Users will
                receive a notification with no sound.
            reply_to_message_id (:obj:`int`, optional): If the message is a reply, ID of the
                original message.
            allow_sending_without_reply (:obj:`bool`, optional): Pass :obj:`True`, if the message
                should be sent even if the specified replied-to message is not found.
            reply_markup (:class:`telegram.InlineKeyboardMarkup`, optional): A JSON-serialized
                object for a new inline keyboard. If empty, one ‘Play game_title’ button will be
                shown. If not empty, the first button must launch the game.
            timeout (:obj:`int` | :obj:`float`, optional): If this value is specified, use it as
                the read timeout from the server (instead of the one specified during creation of
                the connection pool).
            api_kwargs (:obj:`dict`, optional): Arbitrary keyword arguments to be passed to the
                Telegram API.

        Returns:
            :class:`telegram.Message`: On success, the sent Message is returned.

        Raises:
            :class:`telegram.TelegramError`

        """
        data: JSONDict = {'chat_id': chat_id, 'game_short_name': game_short_name}

        return self._message(  # type: ignore[return-value]
            'sendGame',
            data,
            timeout=timeout,
            disable_notification=disable_notification,
            reply_to_message_id=reply_to_message_id,
            reply_markup=reply_markup,
            allow_sending_without_reply=allow_sending_without_reply,
            api_kwargs=api_kwargs,
        )

    @log
    def send_chat_action(
        self,
        chat_id: Union[str, int],
        action: str,
        timeout: float = None,
        api_kwargs: JSONDict = None,
    ) -> bool:
        """
        Use this method when you need to tell the user that something is happening on the bot's
        side. The status is set for 5 seconds or less (when a message arrives from your bot,
        Telegram clients clear its typing status). Telegram only recommends using this method when
        a response from the bot will take a noticeable amount of time to arrive.

        Args:
            chat_id (:obj:`int` | :obj:`str`): Unique identifier for the target chat or username
                of the target channel (in the format @channelusername).
            action(:class:`telegram.ChatAction` | :obj:`str`): Type of action to broadcast. Choose
                one, depending on what the user is about to receive. For convenience look at the
                constants in :class:`telegram.ChatAction`
            timeout (:obj:`int` | :obj:`float`, optional): If this value is specified, use it as
                the read timeout from the server (instead of the one specified during creation of
                the connection pool).
            api_kwargs (:obj:`dict`, optional): Arbitrary keyword arguments to be passed to the
                Telegram API.

        Returns:
            :obj:`bool`:  On success, :obj:`True` is returned.

        Raises:
            :class:`telegram.TelegramError`

        """
        data: JSONDict = {'chat_id': chat_id, 'action': action}

        result = self._post('sendChatAction', data, timeout=timeout, api_kwargs=api_kwargs)

        return result  # type: ignore[return-value]

    @log
    def answer_inline_query(
        self,
        inline_query_id: str,
        results: List[InlineQueryResult],
        cache_time: int = 300,
        is_personal: bool = None,
        next_offset: str = None,
        switch_pm_text: str = None,
        switch_pm_parameter: str = None,
        timeout: float = None,
        current_offset: str = None,
        api_kwargs: JSONDict = None,
    ) -> bool:
        """
        Use this method to send answers to an inline query. No more than 50 results per query are
        allowed.

        Warning:
            In most use cases :attr:`current_offset` should not be passed manually. Instead of
            calling this method directly, use the shortcut :meth:`telegram.InlineQuery.answer` with
            ``auto_pagination=True``, which will take care of passing the correct value.

        Args:
            inline_query_id (:obj:`str`): Unique identifier for the answered query.
            results (List[:class:`telegram.InlineQueryResult`] | Callable): A list of results for
                the inline query. In case :attr:`current_offset` is passed, ``results`` may also be
                a callable accepts the current page index starting from 0. It must return either a
                list of :class:`telegram.InlineResult` instances or :obj:`None` if there are no
                more results.
            cache_time (:obj:`int`, optional): The maximum amount of time in seconds that the
                result of the inline query may be cached on the server. Defaults to 300.
            is_personal (:obj:`bool`, optional): Pass :obj:`True`, if results may be cached on
                the server side only for the user that sent the query. By default,
                results may be returned to any user who sends the same query.
            next_offset (:obj:`str`, optional): Pass the offset that a client should send in the
                next query with the same text to receive more results. Pass an empty string if
                there are no more results or if you don't support pagination. Offset length can't
                exceed 64 bytes.
            switch_pm_text (:obj:`str`, optional): If passed, clients will display a button with
                specified text that switches the user to a private chat with the bot and sends the
                bot a start message with the parameter switch_pm_parameter.
            switch_pm_parameter (:obj:`str`, optional): Deep-linking parameter for the /start
                message sent to the bot when user presses the switch button. 1-64 characters,
                only A-Z, a-z, 0-9, _ and - are allowed.
            current_offset (:obj:`str`, optional): The :attr:`telegram.InlineQuery.offset` of
                the inline query to answer. If passed, PTB will automatically take care of
                the pagination for you, i.e. pass the correct ``next_offset`` and truncate the
                results list/get the results from the callable you passed.
            timeout (:obj:`int` | :obj:`float`, optional): If this value is specified, use it as
                the read timeout from the server (instead of the one specified during creation of
                the connection pool).
            api_kwargs (:obj:`dict`, optional): Arbitrary keyword arguments to be passed to the
                Telegram API.

        Example:
            An inline bot that sends YouTube videos can ask the user to connect the bot to their
            YouTube account to adapt search results accordingly. To do this, it displays a
            'Connect your YouTube account' button above the results, or even before showing any.
            The user presses the button, switches to a private chat with the bot and, in doing so,
            passes a start parameter that instructs the bot to return an oauth link. Once done, the
            bot can offer a switch_inline button so that the user can easily return to the chat
            where they wanted to use the bot's inline capabilities.

        Returns:
            :obj:`bool`: On success, :obj:`True` is returned.

        Raises:
            :class:`telegram.TelegramError`

        """

        @no_type_check
        def _set_defaults(res):
            # pylint: disable=W0212
            if res._has_parse_mode and res.parse_mode == DEFAULT_NONE:
                if self.defaults:
                    res.parse_mode = self.defaults.parse_mode
                else:
                    res.parse_mode = None
            if res._has_input_message_content and res.input_message_content:
                if (
                    res.input_message_content._has_parse_mode
                    and res.input_message_content.parse_mode == DEFAULT_NONE
                ):
                    if self.defaults:
                        res.input_message_content.parse_mode = self.defaults.parse_mode
                    else:
                        res.input_message_content.parse_mode = None
                if (
                    res.input_message_content._has_disable_web_page_preview
                    and res.input_message_content.disable_web_page_preview == DEFAULT_NONE
                ):
                    if self.defaults:
                        res.input_message_content.disable_web_page_preview = (
                            self.defaults.disable_web_page_preview
                        )
                    else:
                        res.input_message_content.disable_web_page_preview = None

        if current_offset is not None and next_offset is not None:
            raise ValueError('`current_offset` and `next_offset` are mutually exclusive!')

        if current_offset is not None:
            if current_offset == '':
                current_offset_int = 0
            else:
                current_offset_int = int(current_offset)

            next_offset = ''

            if callable(results):
                effective_results = results(current_offset_int)
                if not effective_results:
                    effective_results = []
                else:
                    next_offset = str(current_offset_int + 1)
            else:
                if len(results) > (current_offset_int + 1) * MAX_INLINE_QUERY_RESULTS:
                    next_offset_int = current_offset_int + 1
                    next_offset = str(next_offset_int)
                    effective_results = results[
                        current_offset_int
                        * MAX_INLINE_QUERY_RESULTS : next_offset_int
                        * MAX_INLINE_QUERY_RESULTS
                    ]
                else:
                    effective_results = results[current_offset_int * MAX_INLINE_QUERY_RESULTS :]
        else:
            effective_results = results

        for result in effective_results:
            _set_defaults(result)

        results_dicts = [res.to_dict() for res in effective_results]

        data: JSONDict = {'inline_query_id': inline_query_id, 'results': results_dicts}

        if cache_time or cache_time == 0:
            data['cache_time'] = cache_time
        if is_personal:
            data['is_personal'] = is_personal
        if next_offset is not None:
            data['next_offset'] = next_offset
        if switch_pm_text:
            data['switch_pm_text'] = switch_pm_text
        if switch_pm_parameter:
            data['switch_pm_parameter'] = switch_pm_parameter

        return self._post(  # type: ignore[return-value]
            'answerInlineQuery',
            data,
            timeout=timeout,
            api_kwargs=api_kwargs,
        )

    @log
    def get_user_profile_photos(
        self,
        user_id: Union[str, int],
        offset: int = None,
        limit: int = 100,
        timeout: float = None,
        api_kwargs: JSONDict = None,
    ) -> Optional[UserProfilePhotos]:
        """Use this method to get a list of profile pictures for a user.

        Args:
            user_id (:obj:`int`): Unique identifier of the target user.
            offset (:obj:`int`, optional): Sequential number of the first photo to be returned.
                By default, all photos are returned.
            limit (:obj:`int`, optional): Limits the number of photos to be retrieved. Values
                between 1-100 are accepted. Defaults to 100.
            timeout (:obj:`int` | :obj:`float`, optional): If this value is specified, use it as
                the read timeout from the server (instead of the one specified during creation of
                the connection pool).
            api_kwargs (:obj:`dict`, optional): Arbitrary keyword arguments to be passed to the
                Telegram API.

        Returns:
            :class:`telegram.UserProfilePhotos`

        Raises:
            :class:`telegram.TelegramError`

        """
        data: JSONDict = {'user_id': user_id}

        if offset is not None:
            data['offset'] = offset
        if limit:
            data['limit'] = limit

        result = self._post('getUserProfilePhotos', data, timeout=timeout, api_kwargs=api_kwargs)

        return UserProfilePhotos.de_json(result, self)  # type: ignore

    @log
    def get_file(
        self,
        file_id: Union[
            str, Animation, Audio, ChatPhoto, Document, PhotoSize, Sticker, Video, VideoNote, Voice
        ],
        timeout: float = None,
        api_kwargs: JSONDict = None,
    ) -> File:
        """
        Use this method to get basic info about a file and prepare it for downloading. For the
        moment, bots can download files of up to 20MB in size. The file can then be downloaded
        with :attr:`telegram.File.download`. It is guaranteed that the link will be
        valid for at least 1 hour. When the link expires, a new one can be requested by
        calling get_file again.

        Note:
             This function may not preserve the original file name and MIME type.
             You should save the file's MIME type and name (if available) when the File object
             is received.

        Args:
            file_id (:obj:`str` | :class:`telegram.Animation` | :class:`telegram.Audio` |         \
                     :class:`telegram.ChatPhoto` | :class:`telegram.Document` |                   \
                     :class:`telegram.PhotoSize` | :class:`telegram.Sticker` |                    \
                     :class:`telegram.Video` | :class:`telegram.VideoNote` |                      \
                     :class:`telegram.Voice`):
                Either the file identifier or an object that has a file_id attribute
                to get file information about.
            timeout (:obj:`int` | :obj:`float`, optional): If this value is specified, use it as
                the read timeout from the server (instead of the one specified during creation of
                the connection pool).
            api_kwargs (:obj:`dict`, optional): Arbitrary keyword arguments to be passed to the
                Telegram API.

        Returns:
            :class:`telegram.File`

        Raises:
            :class:`telegram.TelegramError`

        """
        try:
            file_id = file_id.file_id  # type: ignore[union-attr]
        except AttributeError:
            pass

        data: JSONDict = {'file_id': file_id}

        result = self._post('getFile', data, timeout=timeout, api_kwargs=api_kwargs)

        if result.get('file_path'):  # type: ignore
            result['file_path'] = '{}/{}'.format(  # type: ignore
                self.base_file_url, result['file_path']  # type: ignore
            )

        return File.de_json(result, self)  # type: ignore

    @log
    def kick_chat_member(
        self,
        chat_id: Union[str, int],
        user_id: Union[str, int],
        timeout: float = None,
        until_date: Union[int, datetime] = None,
        api_kwargs: JSONDict = None,
    ) -> bool:
        """
        Use this method to kick a user from a group or a supergroup or a channel. In the case of
        supergroups and channels, the user will not be able to return to the group on their own
        using invite links, etc., unless unbanned first. The bot must be an administrator in the
        group for this to work.

        Args:
            chat_id (:obj:`int` | :obj:`str`): Unique identifier for the target chat or  username
                of the target channel (in the format @channelusername).
            user_id (:obj:`int`): Unique identifier of the target user.
            timeout (:obj:`int` | :obj:`float`, optional): If this value is specified, use it as
                the read timeout from the server (instead of the one specified during creation of
                the connection pool).
            until_date (:obj:`int` | :obj:`datetime.datetime`, optional): Date when the user will
                be unbanned, unix time. If user is banned for more than 366 days or less than 30
                seconds from the current time they are considered to be banned forever.
                For timezone naive :obj:`datetime.datetime` objects, the default timezone of the
                bot will be used.
            api_kwargs (:obj:`dict`, optional): Arbitrary keyword arguments to be passed to the
                Telegram API.

        Returns:
            :obj:`bool` On success, :obj:`True` is returned.

        Raises:
            :class:`telegram.TelegramError`

        """
        data: JSONDict = {'chat_id': chat_id, 'user_id': user_id}

        if until_date is not None:
            if isinstance(until_date, datetime):
                until_date = to_timestamp(
                    until_date, tzinfo=self.defaults.tzinfo if self.defaults else None
                )
            data['until_date'] = until_date

        result = self._post('kickChatMember', data, timeout=timeout, api_kwargs=api_kwargs)

        return result  # type: ignore[return-value]

    @log
    def unban_chat_member(
        self,
        chat_id: Union[str, int],
        user_id: Union[str, int],
        timeout: float = None,
        api_kwargs: JSONDict = None,
        only_if_banned: bool = None,
    ) -> bool:
        """Use this method to unban a previously kicked user in a supergroup or channel.

        The user will *not* return to the group or channel automatically, but will be able to join
        via link, etc. The bot must be an administrator for this to work. By default, this method
        guarantees that after the call the user is not a member of the chat, but will be able to
        join it. So if the user is a member of the chat they will also be *removed* from the chat.
        If you don't want this, use the parameter :attr:`only_if_banned`.

        Args:
            chat_id (:obj:`int` | :obj:`str`): Unique identifier for the target chat or username
                of the target channel (in the format @channelusername).
            user_id (:obj:`int`): Unique identifier of the target user.
            only_if_banned (:obj:`bool`, optional): Do nothing if the user is not banned.
            timeout (:obj:`int` | :obj:`float`, optional): If this value is specified, use it as
                the read timeout from the server (instead of the one specified during creation of
                the connection pool).
            api_kwargs (:obj:`dict`, optional): Arbitrary keyword arguments to be passed to the
                Telegram API.

        Returns:
            :obj:`bool` On success, :obj:`True` is returned.

        Raises:
            :class:`telegram.TelegramError`

        """
        data: JSONDict = {'chat_id': chat_id, 'user_id': user_id}

        if only_if_banned is not None:
            data['only_if_banned'] = only_if_banned

        result = self._post('unbanChatMember', data, timeout=timeout, api_kwargs=api_kwargs)

        return result  # type: ignore[return-value]

    @log
    def answer_callback_query(
        self,
        callback_query_id: str,
        text: str = None,
        show_alert: bool = False,
        url: str = None,
        cache_time: int = None,
        timeout: float = None,
        api_kwargs: JSONDict = None,
    ) -> bool:
        """
        Use this method to send answers to callback queries sent from inline keyboards. The answer
        will be displayed to the user as a notification at the top of the chat screen or as an
        alert.
        Alternatively, the user can be redirected to the specified Game URL. For this option to
        work, you must first create a game for your bot via BotFather and accept the terms.
        Otherwise, you may use links like t.me/your_bot?start=XXXX that open your bot with
        a parameter.

        Args:
            callback_query_id (:obj:`str`): Unique identifier for the query to be answered.
            text (:obj:`str`, optional): Text of the notification. If not specified, nothing will
                be shown to the user, 0-200 characters.
            show_alert (:obj:`bool`, optional): If :obj:`True`, an alert will be shown by the
                client instead of a notification at the top of the chat screen. Defaults to
                :obj:`False`.
            url (:obj:`str`, optional): URL that will be opened by the user's client. If you have
                created a Game and accepted the conditions via
                `@BotFather <https://t.me/BotFather>`_, specify the URL that
                opens your game - note that this will only work if the query comes from a callback
                game button. Otherwise, you may use links like t.me/your_bot?start=XXXX that open
                your bot with a parameter.
            cache_time (:obj:`int`, optional): The maximum amount of time in seconds that the
                result of the callback query may be cached client-side. Defaults to 0.
            timeout (:obj:`int` | :obj:`float`, optional): If this value is specified, use it as
                the read timeout from the server (instead of the one specified during creation of
                the connection pool).
            api_kwargs (:obj:`dict`, optional): Arbitrary keyword arguments to be passed to the
                Telegram API.

        Returns:
            :obj:`bool` On success, :obj:`True` is returned.

        Raises:
            :class:`telegram.TelegramError`

        """
        data: JSONDict = {'callback_query_id': callback_query_id}

        if text:
            data['text'] = text
        if show_alert:
            data['show_alert'] = show_alert
        if url:
            data['url'] = url
        if cache_time is not None:
            data['cache_time'] = cache_time

        result = self._post('answerCallbackQuery', data, timeout=timeout, api_kwargs=api_kwargs)

        return result  # type: ignore[return-value]

    @log
    def edit_message_text(
        self,
        text: str,
        chat_id: Union[str, int] = None,
        message_id: Union[str, int] = None,
        inline_message_id: Union[str, int] = None,
        parse_mode: str = None,
        disable_web_page_preview: bool = None,
        reply_markup: ReplyMarkup = None,
        timeout: float = None,
        api_kwargs: JSONDict = None,
        entities: Union[List[MessageEntity], Tuple[MessageEntity, ...]] = None,
    ) -> Union[Optional[Message], bool]:
        """
        Use this method to edit text and game messages.

        Args:
            chat_id (:obj:`int` | :obj:`str`, optional): Required if inline_message_id is not
                specified. Unique identifier for the target chat or username of the target channel
                (in the format @channelusername)
            message_id (:obj:`int`, optional): Required if inline_message_id is not specified.
                Identifier of the message to edit.
            inline_message_id (:obj:`str`, optional): Required if chat_id and message_id are not
                specified. Identifier of the inline message.
            text (:obj:`str`): New text of the message, 1-4096 characters after entities parsing.
            parse_mode (:obj:`str`, optional): Send Markdown or HTML, if you want Telegram apps to
                show bold, italic, fixed-width text or inline URLs in your bot's message. See the
                constants in :class:`telegram.ParseMode` for the available modes.
            entities (List[:class:`telegram.MessageEntity`], optional): List of special entities
                that appear in message text, which can be specified instead of :attr:`parse_mode`.
            disable_web_page_preview (:obj:`bool`, optional): Disables link previews for links in
                this message.
            reply_markup (:class:`telegram.InlineKeyboardMarkup`, optional): A JSON-serialized
                object for an inline keyboard.
            timeout (:obj:`int` | :obj:`float`, optional): If this value is specified, use it as
                the read timeout from the server (instead of the one specified during creation of
                the connection pool).
            api_kwargs (:obj:`dict`, optional): Arbitrary keyword arguments to be passed to the
                Telegram API.

        Returns:
            :class:`telegram.Message`: On success, if edited message is not an inline message, the
            edited message is returned, otherwise :obj:`True` is returned.

        Raises:
            :class:`telegram.TelegramError`

        """
        data: JSONDict = {'text': text}

        if chat_id:
            data['chat_id'] = chat_id
        if message_id:
            data['message_id'] = message_id
        if inline_message_id:
            data['inline_message_id'] = inline_message_id
        if parse_mode:
            data['parse_mode'] = parse_mode
        if entities:
            data['entities'] = [me.to_dict() for me in entities]
        if disable_web_page_preview:
            data['disable_web_page_preview'] = disable_web_page_preview

        return self._message(
            'editMessageText',
            data,
            timeout=timeout,
            reply_markup=reply_markup,
            api_kwargs=api_kwargs,
        )

    @log
    def edit_message_caption(
        self,
        chat_id: Union[str, int] = None,
        message_id: Union[str, int] = None,
        inline_message_id: Union[str, int] = None,
        caption: str = None,
        reply_markup: ReplyMarkup = None,
        timeout: float = None,
        parse_mode: str = None,
        api_kwargs: JSONDict = None,
        caption_entities: Union[List[MessageEntity], Tuple[MessageEntity, ...]] = None,
    ) -> Union[Message, bool]:
        """
        Use this method to edit captions of messages.

        Args:
            chat_id (:obj:`int` | :obj:`str`, optional): Required if inline_message_id is not
                specified. Unique identifier for the target chat or username of the target channel
                (in the format @channelusername)
            message_id (:obj:`int`, optional): Required if inline_message_id is not specified.
                Identifier of the message to edit.
            inline_message_id (:obj:`str`, optional): Required if chat_id and message_id are not
                specified. Identifier of the inline message.
            caption (:obj:`str`, optional): New caption of the message, 0-1024 characters after
                entities parsing.
            parse_mode (:obj:`str`, optional): Send Markdown or HTML, if you want Telegram apps to
                show bold, italic, fixed-width text or inline URLs in the media caption. See the
                constants in :class:`telegram.ParseMode` for the available modes.
            caption_entities (List[:class:`telegram.MessageEntity`], optional): List of special
                entities that appear in message text, which can be specified instead of
                :attr:`parse_mode`.
            reply_markup (:class:`telegram.InlineKeyboardMarkup`, optional): A JSON-serialized
                object for an inline keyboard.
            timeout (:obj:`int` | :obj:`float`, optional): If this value is specified, use it as
                the read timeout from the server (instead of the one specified during creation of
                the connection pool).
            api_kwargs (:obj:`dict`, optional): Arbitrary keyword arguments to be passed to the
                Telegram API.

        Returns:
            :class:`telegram.Message`: On success, if edited message is not an inline message, the
            edited message is returned, otherwise :obj:`True` is returned.

        Raises:
            :class:`telegram.TelegramError`

        """
        if inline_message_id is None and (chat_id is None or message_id is None):
            raise ValueError(
                'edit_message_caption: Both chat_id and message_id are required when '
                'inline_message_id is not specified'
            )

        data: JSONDict = {}

        if caption:
            data['caption'] = caption
        if parse_mode:
            data['parse_mode'] = parse_mode
        if caption_entities:
            data['caption_entities'] = [me.to_dict() for me in caption_entities]
        if chat_id:
            data['chat_id'] = chat_id
        if message_id:
            data['message_id'] = message_id
        if inline_message_id:
            data['inline_message_id'] = inline_message_id

        return self._message(  # type: ignore[return-value]
            'editMessageCaption',
            data,
            timeout=timeout,
            reply_markup=reply_markup,
            api_kwargs=api_kwargs,
        )

    @log
    def edit_message_media(
        self,
        chat_id: Union[str, int] = None,
        message_id: Union[str, int] = None,
        inline_message_id: Union[str, int] = None,
        media: InputMedia = None,
        reply_markup: ReplyMarkup = None,
        timeout: float = None,
        api_kwargs: JSONDict = None,
    ) -> Union[Message, bool]:
        """
        Use this method to edit animation, audio, document, photo, or video messages. If a message
        is part of a message album, then it can be edited only to an audio for audio albums, only
        to a document for document albums and to a photo or a video otherwise. When an inline
        message is edited, a new file can't be uploaded. Use a previously uploaded file via its
        ``file_id`` or specify a URL.

        Args:
            chat_id (:obj:`int` | :obj:`str`, optional): Required if inline_message_id is not
                specified. Unique identifier for the target chat or username of the target channel
                (in the format @channelusername).
            message_id (:obj:`int`, optional): Required if inline_message_id is not specified.
                Identifier of the message to edit.
            inline_message_id (:obj:`str`, optional): Required if chat_id and message_id are not
                specified. Identifier of the inline message.
            media (:class:`telegram.InputMedia`): An object for a new media content
                of the message.
            reply_markup (:class:`telegram.InlineKeyboardMarkup`, optional): A JSON-serialized
                object for an inline keyboard.
            timeout (:obj:`int` | :obj:`float`, optional): If this value is specified, use it as
                the read timeout from the server (instead of the one specified during creation of
                the connection pool).
            api_kwargs (:obj:`dict`, optional): Arbitrary keyword arguments to be passed to the
                Telegram API.

        Returns:
            :class:`telegram.Message`: On success, if edited message is sent by the bot, the
            edited Message is returned, otherwise :obj:`True` is returned.

        Raises:
            :class:`telegram.TelegramError`
        """

        if inline_message_id is None and (chat_id is None or message_id is None):
            raise ValueError(
                'edit_message_media: Both chat_id and message_id are required when '
                'inline_message_id is not specified'
            )

        data: JSONDict = {'media': media}

        if chat_id:
            data['chat_id'] = chat_id
        if message_id:
            data['message_id'] = message_id
        if inline_message_id:
            data['inline_message_id'] = inline_message_id

        return self._message(  # type: ignore[return-value]
            'editMessageMedia',
            data,
            timeout=timeout,
            reply_markup=reply_markup,
            api_kwargs=api_kwargs,
        )

    @log
    def edit_message_reply_markup(
        self,
        chat_id: Union[str, int] = None,
        message_id: Union[str, int] = None,
        inline_message_id: Union[str, int] = None,
        reply_markup: ReplyMarkup = None,
        timeout: float = None,
        api_kwargs: JSONDict = None,
    ) -> Union[Message, bool]:
        """
        Use this method to edit only the reply markup of messages sent by the bot or via the bot
        (for inline bots).

        Args:
            chat_id (:obj:`int` | :obj:`str`, optional): Required if inline_message_id is not
                specified. Unique identifier for the target chat or username of the target channel
                (in the format @channelusername).
            message_id (:obj:`int`, optional): Required if inline_message_id is not specified.
                Identifier of the message to edit.
            inline_message_id (:obj:`str`, optional): Required if chat_id and message_id are not
                specified. Identifier of the inline message.
            reply_markup (:class:`telegram.InlineKeyboardMarkup`, optional): A JSON-serialized
                object for an inline keyboard.
            timeout (:obj:`int` | :obj:`float`, optional): If this value is specified, use it as
                the read timeout from the server (instead of the one specified during creation of
                the connection pool).
            api_kwargs (:obj:`dict`, optional): Arbitrary keyword arguments to be passed to the
                Telegram API.

        Returns:
            :class:`telegram.Message`: On success, if edited message is not an inline message, the
            edited message is returned, otherwise :obj:`True` is returned.

        Raises:
            :class:`telegram.TelegramError`

        """
        if inline_message_id is None and (chat_id is None or message_id is None):
            raise ValueError(
                'edit_message_reply_markup: Both chat_id and message_id are required when '
                'inline_message_id is not specified'
            )

        data: JSONDict = {}

        if chat_id:
            data['chat_id'] = chat_id
        if message_id:
            data['message_id'] = message_id
        if inline_message_id:
            data['inline_message_id'] = inline_message_id

        return self._message(  # type: ignore[return-value]
            'editMessageReplyMarkup',
            data,
            timeout=timeout,
            reply_markup=reply_markup,
            api_kwargs=api_kwargs,
        )

    @log
    def get_updates(
        self,
        offset: int = None,
        limit: int = 100,
        timeout: float = 0,
        read_latency: float = 2.0,
        allowed_updates: List[str] = None,
        api_kwargs: JSONDict = None,
    ) -> List[Update]:
        """Use this method to receive incoming updates using long polling.

        Args:
            offset (:obj:`int`, optional): Identifier of the first update to be returned. Must be
                greater by one than the highest among the identifiers of previously received
                updates. By default, updates starting with the earliest unconfirmed update are
                returned. An update is considered confirmed as soon as getUpdates is called with an
                offset higher than its update_id. The negative offset can be specified to retrieve
                updates starting from -offset update from the end of the updates queue. All
                previous updates will forgotten.
            limit (:obj:`int`, optional): Limits the number of updates to be retrieved. Values
                between 1-100 are accepted. Defaults to 100.
            timeout (:obj:`int`, optional): Timeout in seconds for long polling. Defaults to 0,
                i.e. usual short polling. Should be positive, short polling should be used for
                testing purposes only.
            allowed_updates (List[:obj:`str`]), optional): A JSON-serialized list the types of
                updates you want your bot to receive. For example, specify ["message",
                "edited_channel_post", "callback_query"] to only receive updates of these types.
                See :class:`telegram.Update` for a complete list of available update types.
                Specify an empty list to receive all updates regardless of type (default). If not
                specified, the previous setting will be used. Please note that this parameter
                doesn't affect updates created before the call to the get_updates, so unwanted
                updates may be received for a short period of time.
            api_kwargs (:obj:`dict`, optional): Arbitrary keyword arguments to be passed to the
                Telegram API.

        Note:
            1. This method will not work if an outgoing webhook is set up.
            2. In order to avoid getting duplicate updates, recalculate offset after each
               server response.
            3. To take full advantage of this library take a look at :class:`telegram.ext.Updater`

        Returns:
            List[:class:`telegram.Update`]

        Raises:
            :class:`telegram.TelegramError`

        """
        data: JSONDict = {'timeout': timeout}

        if offset:
            data['offset'] = offset
        if limit:
            data['limit'] = limit
        if allowed_updates is not None:
            data['allowed_updates'] = allowed_updates

        # Ideally we'd use an aggressive read timeout for the polling. However,
        # * Short polling should return within 2 seconds.
        # * Long polling poses a different problem: the connection might have been dropped while
        #   waiting for the server to return and there's no way of knowing the connection had been
        #   dropped in real time.
        result = self._post(
            'getUpdates', data, timeout=float(read_latency) + float(timeout), api_kwargs=api_kwargs
        )

        if result:
            self.logger.debug(
                'Getting updates: %s', [u['update_id'] for u in result]  # type: ignore
            )
        else:
            self.logger.debug('No new updates found.')

        if self.defaults:
            for u in result:  # type: ignore
                u['default_quote'] = self.defaults.quote  # type: ignore

        return [Update.de_json(u, self) for u in result]  # type: ignore

    @log
    def set_webhook(
        self,
        url: str = None,
        certificate: FileLike = None,
        timeout: float = None,
        max_connections: int = 40,
        allowed_updates: List[str] = None,
        api_kwargs: JSONDict = None,
        ip_address: str = None,
        drop_pending_updates: bool = None,
    ) -> bool:
        """
        Use this method to specify a url and receive incoming updates via an outgoing webhook.
        Whenever there is an update for the bot, Telegram will send an HTTPS POST request to the
        specified url, containing a JSON-serialized Update. In case of an unsuccessful request,
        Telegram will give up after a reasonable amount of attempts.

        If you'd like to make sure that the Webhook request comes from Telegram, Telegram
        recommends using a secret path in the URL, e.g. https://www.example.com/<token>. Since
        nobody else knows your bot's token, you can be pretty sure it's us.

        Note:
            The certificate argument should be a file from disk ``open(filename, 'rb')``.

        Args:
            url (:obj:`str`): HTTPS url to send updates to. Use an empty string to remove webhook
                integration.
            certificate (:obj:`filelike`): Upload your public key certificate so that the root
                certificate in use can be checked. See our self-signed guide for details.
                (https://goo.gl/rw7w6Y)
            ip_address (:obj:`str`, optional): The fixed IP address which will be used to send
                webhook requests instead of the IP address resolved through DNS.
            max_connections (:obj:`int`, optional): Maximum allowed number of simultaneous HTTPS
                connections to the webhook for update delivery, 1-100. Defaults to 40. Use lower
                values to limit the load on your bot's server, and higher values to increase your
                bot's throughput.
            allowed_updates (List[:obj:`str`], optional): A JSON-serialized list the types of
                updates you want your bot to receive. For example, specify ["message",
                "edited_channel_post", "callback_query"] to only receive updates of these types.
                See :class:`telegram.Update` for a complete list of available update types.
                Specify an empty list to receive all updates regardless of type (default). If not
                specified, the previous setting will be used. Please note that this parameter
                doesn't affect updates created before the call to the set_webhook, so unwanted
                updates may be received for a short period of time.
            drop_pending_updates (:obj:`bool`, optional): Pass :obj:`True` to drop all pending
                updates.
            timeout (:obj:`int` | :obj:`float`, optional): If this value is specified, use it as
                the read timeout from the server (instead of the one specified during creation of
                the connection pool).
            api_kwargs (:obj:`dict`, optional): Arbitrary keyword arguments to be passed to the
                Telegram API.

        Note:
            1. You will not be able to receive updates using get_updates for as long as an outgoing
               webhook is set up.
            2. To use a self-signed certificate, you need to upload your public key certificate
               using certificate parameter. Please upload as InputFile, sending a String will not
               work.
            3. Ports currently supported for Webhooks: 443, 80, 88, 8443.

            If you're having any trouble setting up webhooks, please check out this `guide to
            Webhooks`_.

        Returns:
            :obj:`bool` On success, :obj:`True` is returned.

        Raises:
            :class:`telegram.TelegramError`

        .. _`guide to Webhooks`: https://core.telegram.org/bots/webhooks

        """
        data: JSONDict = {}

        if url is not None:
            data['url'] = url
        if certificate:
            if InputFile.is_file(certificate):
                certificate = cast(IO, certificate)
                certificate = InputFile(certificate)
            data['certificate'] = certificate
        if max_connections is not None:
            data['max_connections'] = max_connections
        if allowed_updates is not None:
            data['allowed_updates'] = allowed_updates
        if ip_address:
            data['ip_address'] = ip_address
        if drop_pending_updates:
            data['drop_pending_updates'] = drop_pending_updates

        result = self._post('setWebhook', data, timeout=timeout, api_kwargs=api_kwargs)

        return result  # type: ignore[return-value]

    @log
    def delete_webhook(
        self, timeout: float = None, api_kwargs: JSONDict = None, drop_pending_updates: bool = None
    ) -> bool:
        """
        Use this method to remove webhook integration if you decide to switch back to
        getUpdates. Requires no parameters.

        Args:
            drop_pending_updates(:obj:`bool`, optional): Pass :obj:`True`: to drop all pending
                updates.
            timeout (:obj:`int` | :obj:`float`, optional): If this value is specified, use it as
                the read timeout from the server (instead of the one specified during creation of
                the connection pool).
            api_kwargs (:obj:`dict`, optional): Arbitrary keyword arguments to be passed to the
                Telegram API.

        Returns:
            :obj:`bool` On success, :obj:`True` is returned.

        Raises:
            :class:`telegram.TelegramError`

        """
        data = {}

        if drop_pending_updates:
            data['drop_pending_updates'] = drop_pending_updates

        result = self._post('deleteWebhook', data, timeout=timeout, api_kwargs=api_kwargs)

        return result  # type: ignore[return-value]

    @log
    def leave_chat(
        self, chat_id: Union[str, int], timeout: float = None, api_kwargs: JSONDict = None
    ) -> bool:
        """Use this method for your bot to leave a group, supergroup or channel.

        Args:
            chat_id (:obj:`int` | :obj:`str`): Unique identifier for the target chat or username
                of the target channel (in the format @channelusername).
            timeout (:obj:`int` | :obj:`float`, optional): If this value is specified, use it as
                the read timeout from the server (instead of the one specified during creation of
                the connection pool).
            api_kwargs (:obj:`dict`, optional): Arbitrary keyword arguments to be passed to the
                Telegram API.

        Returns:
            :obj:`bool` On success, :obj:`True` is returned.

        Raises:
            :class:`telegram.TelegramError`

        """
        data: JSONDict = {'chat_id': chat_id}

        result = self._post('leaveChat', data, timeout=timeout, api_kwargs=api_kwargs)

        return result  # type: ignore[return-value]

    @log
    def get_chat(
        self, chat_id: Union[str, int], timeout: float = None, api_kwargs: JSONDict = None
    ) -> Chat:
        """
        Use this method to get up to date information about the chat (current name of the user for
        one-on-one conversations, current username of a user, group or channel, etc.).

        Args:
            chat_id (:obj:`int` | :obj:`str`): Unique identifier for the target chat or username
                of the target channel (in the format @channelusername).
            timeout (:obj:`int` | :obj:`float`, optional): If this value is specified, use it as
                the read timeout from the server (instead of the one specified during creation of
                the connection pool).
            api_kwargs (:obj:`dict`, optional): Arbitrary keyword arguments to be passed to the
                Telegram API.

        Returns:
            :class:`telegram.Chat`

        Raises:
            :class:`telegram.TelegramError`

        """
        data: JSONDict = {'chat_id': chat_id}

        result = self._post('getChat', data, timeout=timeout, api_kwargs=api_kwargs)

        if self.defaults:
            result['default_quote'] = self.defaults.quote  # type: ignore

        return Chat.de_json(result, self)  # type: ignore

    @log
    def get_chat_administrators(
        self, chat_id: Union[str, int], timeout: float = None, api_kwargs: JSONDict = None
    ) -> List[ChatMember]:
        """
        Use this method to get a list of administrators in a chat.

        Args:
            chat_id (:obj:`int` | :obj:`str`): Unique identifier for the target chat or username
                of the target channel (in the format @channelusername).
            timeout (:obj:`int` | :obj:`float`, optional): If this value is specified, use it as
                the read timeout from the server (instead of the one specified during creation of
                the connection pool).
            api_kwargs (:obj:`dict`, optional): Arbitrary keyword arguments to be passed to the
                Telegram API.

        Returns:
            List[:class:`telegram.ChatMember`]: On success, returns a list of ``ChatMember``
            objects that contains information about all chat administrators except
            other bots. If the chat is a group or a supergroup and no administrators were
            appointed, only the creator will be returned.

        Raises:
            :class:`telegram.TelegramError`

        """
        data: JSONDict = {'chat_id': chat_id}

        result = self._post('getChatAdministrators', data, timeout=timeout, api_kwargs=api_kwargs)

        return [ChatMember.de_json(x, self) for x in result]  # type: ignore

    @log
    def get_chat_members_count(
        self, chat_id: Union[str, int], timeout: float = None, api_kwargs: JSONDict = None
    ) -> int:
        """Use this method to get the number of members in a chat.

        Args:
            chat_id (:obj:`int` | :obj:`str`): Unique identifier for the target chat or username
                of the target channel (in the format @channelusername).
            timeout (:obj:`int` | :obj:`float`, optional): If this value is specified, use it as
                the read timeout from the server (instead of the one specified during creation of
                the connection pool).
            api_kwargs (:obj:`dict`, optional): Arbitrary keyword arguments to be passed to the
                Telegram API.

        Returns:
            :obj:`int`: Number of members in the chat.

        Raises:
            :class:`telegram.TelegramError`

        """
        data: JSONDict = {'chat_id': chat_id}

        result = self._post('getChatMembersCount', data, timeout=timeout, api_kwargs=api_kwargs)

        return result  # type: ignore[return-value]

    @log
    def get_chat_member(
        self,
        chat_id: Union[str, int],
        user_id: Union[str, int],
        timeout: float = None,
        api_kwargs: JSONDict = None,
    ) -> ChatMember:
        """Use this method to get information about a member of a chat.

        Args:
            chat_id (:obj:`int` | :obj:`str`): Unique identifier for the target chat or username
                of the target channel (in the format @channelusername).
            user_id (:obj:`int`): Unique identifier of the target user.
            timeout (:obj:`int` | :obj:`float`, optional): If this value is specified, use it as
                the read timeout from the server (instead of the one specified during creation of
                the connection pool).
            api_kwargs (:obj:`dict`, optional): Arbitrary keyword arguments to be passed to the
                Telegram API.

        Returns:
            :class:`telegram.ChatMember`

        Raises:
            :class:`telegram.TelegramError`

        """
        data: JSONDict = {'chat_id': chat_id, 'user_id': user_id}

        result = self._post('getChatMember', data, timeout=timeout, api_kwargs=api_kwargs)

        return ChatMember.de_json(result, self)  # type: ignore

    @log
    def set_chat_sticker_set(
        self,
        chat_id: Union[str, int],
        sticker_set_name: str,
        timeout: float = None,
        api_kwargs: JSONDict = None,
    ) -> bool:
        """Use this method to set a new group sticker set for a supergroup.
        The bot must be an administrator in the chat for this to work and must have the appropriate
        admin rights. Use the field :attr:`telegram.Chat.can_set_sticker_set` optionally returned
        in :attr:`get_chat` requests to check if the bot can use this method.

        Args:
            chat_id (:obj:`int` | :obj:`str`): Unique identifier for the target chat or username
                of the target supergroup (in the format @supergroupusername).
            sticker_set_name (:obj:`str`): Name of the sticker set to be set as the group
                sticker set.
            timeout (:obj:`int` | :obj:`float`, optional): If this value is specified, use it as
                the read timeout from the server (instead of the one specified during creation of
                the connection pool).
            api_kwargs (:obj:`dict`, optional): Arbitrary keyword arguments to be passed to the
                Telegram API.

        Returns:
            :obj:`bool`: On success, :obj:`True` is returned.
        """
        data: JSONDict = {'chat_id': chat_id, 'sticker_set_name': sticker_set_name}

        result = self._post('setChatStickerSet', data, timeout=timeout, api_kwargs=api_kwargs)

        return result  # type: ignore[return-value]

    @log
    def delete_chat_sticker_set(
        self, chat_id: Union[str, int], timeout: float = None, api_kwargs: JSONDict = None
    ) -> bool:
        """Use this method to delete a group sticker set from a supergroup. The bot must be an
        administrator in the chat for this to work and must have the appropriate admin rights.
        Use the field :attr:`telegram.Chat.can_set_sticker_set` optionally returned in
        :attr:`get_chat` requests to check if the bot can use this method.

        Args:
            chat_id (:obj:`int` | :obj:`str`): Unique identifier for the target chat or username
                of the target supergroup (in the format @supergroupusername).
            timeout (:obj:`int` | :obj:`float`, optional): If this value is specified, use it as
                the read timeout from the server (instead of the one specified during creation of
                the connection pool).
            api_kwargs (:obj:`dict`, optional): Arbitrary keyword arguments to be passed to the
                Telegram API.

        Returns:
             :obj:`bool`: On success, :obj:`True` is returned.
        """
        data: JSONDict = {'chat_id': chat_id}

        result = self._post('deleteChatStickerSet', data, timeout=timeout, api_kwargs=api_kwargs)

        return result  # type: ignore[return-value]

    def get_webhook_info(self, timeout: float = None, api_kwargs: JSONDict = None) -> WebhookInfo:
        """Use this method to get current webhook status. Requires no parameters.

        If the bot is using getUpdates, will return an object with the url field empty.

        Args:
            timeout (:obj:`int` | :obj:`float`, optional): If this value is specified, use it as
                the read timeout from the server (instead of the one specified during creation of
                the connection pool).
            api_kwargs (:obj:`dict`, optional): Arbitrary keyword arguments to be passed to the
                Telegram API.

        Returns:
            :class:`telegram.WebhookInfo`

        """
        result = self._post('getWebhookInfo', None, timeout=timeout, api_kwargs=api_kwargs)

        return WebhookInfo.de_json(result, self)  # type: ignore

    @log
    def set_game_score(
        self,
        user_id: Union[int, str],
        score: int,
        chat_id: Union[str, int] = None,
        message_id: Union[str, int] = None,
        inline_message_id: Union[str, int] = None,
        force: bool = None,
        disable_edit_message: bool = None,
        timeout: float = None,
        api_kwargs: JSONDict = None,
    ) -> Union[Message, bool]:
        """
        Use this method to set the score of the specified user in a game.

        Args:
            user_id (:obj:`int`): User identifier.
            score (:obj:`int`): New score, must be non-negative.
            force (:obj:`bool`, optional): Pass :obj:`True`, if the high score is allowed to
                decrease. This can be useful when fixing mistakes or banning cheaters.
            disable_edit_message (:obj:`bool`, optional): Pass :obj:`True`, if the game message
                should not be automatically edited to include the current scoreboard.
            chat_id (:obj:`int` | :obj:`str`, optional): Required if inline_message_id is not
                specified. Unique identifier for the target chat.
            message_id (:obj:`int`, optional): Required if inline_message_id is not specified.
                Identifier of the sent message.
            inline_message_id (:obj:`str`, optional): Required if chat_id and message_id are not
                specified. Identifier of the inline message.
            timeout (:obj:`int` | :obj:`float`, optional): If this value is specified, use it as
                the read timeout from the server (instead of the one specified during creation of
                the connection pool).
            api_kwargs (:obj:`dict`, optional): Arbitrary keyword arguments to be passed to the
                Telegram API.

        Returns:
            :class:`telegram.Message`: The edited message, or if the message wasn't sent by the bot
            , :obj:`True`.

        Raises:
            :class:`telegram.TelegramError`: If the new score is not greater than the user's
                current score in the chat and force is :obj:`False`.

        """
        data: JSONDict = {'user_id': user_id, 'score': score}

        if chat_id:
            data['chat_id'] = chat_id
        if message_id:
            data['message_id'] = message_id
        if inline_message_id:
            data['inline_message_id'] = inline_message_id
        if force is not None:
            data['force'] = force
        if disable_edit_message is not None:
            data['disable_edit_message'] = disable_edit_message

        return self._message(  # type: ignore[return-value]
            'setGameScore',
            data,
            timeout=timeout,
            api_kwargs=api_kwargs,
        )

    @log
    def get_game_high_scores(
        self,
        user_id: Union[int, str],
        chat_id: Union[str, int] = None,
        message_id: Union[str, int] = None,
        inline_message_id: Union[str, int] = None,
        timeout: float = None,
        api_kwargs: JSONDict = None,
    ) -> List[GameHighScore]:
        """
        Use this method to get data for high score tables. Will return the score of the specified
        user and several of his neighbors in a game.

        Args:
            user_id (:obj:`int`): Target user id.
            chat_id (:obj:`int` | :obj:`str`, optional): Required if inline_message_id is not
                specified. Unique identifier for the target chat.
            message_id (:obj:`int`, optional): Required if inline_message_id is not specified.
                Identifier of the sent message.
            inline_message_id (:obj:`str`, optional): Required if chat_id and message_id are not
                specified. Identifier of the inline message.
            timeout (:obj:`int` | :obj:`float`, optional): If this value is specified, use it as
                the read timeout from the server (instead of the one specified during creation of
                the connection pool).
            api_kwargs (:obj:`dict`, optional): Arbitrary keyword arguments to be passed to the
                Telegram API.

        Returns:
            List[:class:`telegram.GameHighScore`]

        Raises:
            :class:`telegram.TelegramError`

        """
        data: JSONDict = {'user_id': user_id}

        if chat_id:
            data['chat_id'] = chat_id
        if message_id:
            data['message_id'] = message_id
        if inline_message_id:
            data['inline_message_id'] = inline_message_id

        result = self._post('getGameHighScores', data, timeout=timeout, api_kwargs=api_kwargs)

        return [GameHighScore.de_json(hs, self) for hs in result]  # type: ignore

    @log
    def send_invoice(
        self,
        chat_id: Union[int, str],
        title: str,
        description: str,
        payload: str,
        provider_token: str,
        start_parameter: str,
        currency: str,
        prices: List[LabeledPrice],
        photo_url: str = None,
        photo_size: int = None,
        photo_width: int = None,
        photo_height: int = None,
        need_name: bool = None,
        need_phone_number: bool = None,
        need_email: bool = None,
        need_shipping_address: bool = None,
        is_flexible: bool = None,
        disable_notification: bool = False,
        reply_to_message_id: Union[int, str] = None,
        reply_markup: ReplyMarkup = None,
        provider_data: Union[str, object] = None,
        send_phone_number_to_provider: bool = None,
        send_email_to_provider: bool = None,
        timeout: float = None,
        api_kwargs: JSONDict = None,
        allow_sending_without_reply: bool = None,
    ) -> Message:
        """Use this method to send invoices.

        Args:
            chat_id (:obj:`int` | :obj:`str`): Unique identifier for the target private chat.
            title (:obj:`str`): Product name, 1-32 characters.
            description (:obj:`str`): Product description, 1-255 characters.
            payload (:obj:`str`): Bot-defined invoice payload, 1-128 bytes. This will not be
                displayed to the user, use for your internal processes.
            provider_token (:obj:`str`): Payments provider token, obtained via
                `@BotFather <https://t.me/BotFather>`_.
            start_parameter (:obj:`str`): Unique deep-linking parameter that can be used to
                generate this invoice when used as a start parameter.
            currency (:obj:`str`): Three-letter ISO 4217 currency code.
            prices (List[:class:`telegram.LabeledPrice`)]: Price breakdown, a JSON-serialized list
                of components (e.g. product price, tax, discount, delivery cost, delivery tax,
                bonus, etc.).
            provider_data (:obj:`str` | :obj:`object`, optional): JSON-serialized data about the
                invoice, which will be shared with the payment provider. A detailed description of
                required fields should be provided by the payment provider. When an object is
                passed, it will be encoded as JSON.
            photo_url (:obj:`str`, optional): URL of the product photo for the invoice. Can be a
                photo of the goods or a marketing image for a service. People like it better when
                they see what they are paying for.
            photo_size (:obj:`str`, optional): Photo size.
            photo_width (:obj:`int`, optional): Photo width.
            photo_height (:obj:`int`, optional): Photo height.
            need_name (:obj:`bool`, optional): Pass :obj:`True`, if you require the user's full
                name to complete the order.
            need_phone_number (:obj:`bool`, optional): Pass :obj:`True`, if you require the user's
                phone number to complete the order.
            need_email (:obj:`bool`, optional): Pass :obj:`True`, if you require the user's email
                to complete the order.
            need_shipping_address (:obj:`bool`, optional): Pass :obj:`True`, if you require the
                user's shipping address to complete the order.
            send_phone_number_to_provider (:obj:`bool`, optional): Pass :obj:`True`, if user's
                phone number should be sent to provider.
            send_email_to_provider (:obj:`bool`, optional): Pass :obj:`True`, if user's email
                address should be sent to provider.
            is_flexible (:obj:`bool`, optional): Pass :obj:`True`, if the final price depends on
                the shipping method.
            disable_notification (:obj:`bool`, optional): Sends the message silently. Users will
                receive a notification with no sound.
            reply_to_message_id (:obj:`int`, optional): If the message is a reply, ID of the
                original message.
            allow_sending_without_reply (:obj:`bool`, optional): Pass :obj:`True`, if the message
                should be sent even if the specified replied-to message is not found.
            reply_markup (:class:`telegram.InlineKeyboardMarkup`, optional): A JSON-serialized
                object for an inline keyboard. If empty, one 'Pay total price' button will be
                shown. If not empty, the first button must be a Pay button.
            timeout (:obj:`int` | :obj:`float`, optional): If this value is specified, use it as
                the read timeout from the server (instead of the one specified during creation of
                the connection pool).
            api_kwargs (:obj:`dict`, optional): Arbitrary keyword arguments to be passed to the
                Telegram API.

        Returns:
            :class:`telegram.Message`: On success, the sent Message is returned.

        Raises:
            :class:`telegram.TelegramError`

        """
        data: JSONDict = {
            'chat_id': chat_id,
            'title': title,
            'description': description,
            'payload': payload,
            'provider_token': provider_token,
            'start_parameter': start_parameter,
            'currency': currency,
            'prices': [p.to_dict() for p in prices],
        }
        if provider_data is not None:
            if isinstance(provider_data, str):
                data['provider_data'] = provider_data
            else:
                data['provider_data'] = json.dumps(provider_data)
        if photo_url is not None:
            data['photo_url'] = photo_url
        if photo_size is not None:
            data['photo_size'] = photo_size
        if photo_width is not None:
            data['photo_width'] = photo_width
        if photo_height is not None:
            data['photo_height'] = photo_height
        if need_name is not None:
            data['need_name'] = need_name
        if need_phone_number is not None:
            data['need_phone_number'] = need_phone_number
        if need_email is not None:
            data['need_email'] = need_email
        if need_shipping_address is not None:
            data['need_shipping_address'] = need_shipping_address
        if is_flexible is not None:
            data['is_flexible'] = is_flexible
        if send_phone_number_to_provider is not None:
            data['send_phone_number_to_provider'] = send_email_to_provider
        if send_email_to_provider is not None:
            data['send_email_to_provider'] = send_email_to_provider

        return self._message(  # type: ignore[return-value]
            'sendInvoice',
            data,
            timeout=timeout,
            disable_notification=disable_notification,
            reply_to_message_id=reply_to_message_id,
            reply_markup=reply_markup,
            allow_sending_without_reply=allow_sending_without_reply,
            api_kwargs=api_kwargs,
        )

    @log
    def answer_shipping_query(
        self,
        shipping_query_id: str,
        ok: bool,
        shipping_options: List[ShippingOption] = None,
        error_message: str = None,
        timeout: float = None,
        api_kwargs: JSONDict = None,
    ) -> bool:
        """
        If you sent an invoice requesting a shipping address and the parameter is_flexible was
        specified, the Bot API will send an Update with a shipping_query field to the bot. Use
        this method to reply to shipping queries.

        Args:
            shipping_query_id (:obj:`str`): Unique identifier for the query to be answered.
            ok (:obj:`bool`): Specify :obj:`True` if delivery to the specified address is possible
                and :obj:`False` if there are any problems (for example, if delivery to the
                specified address is not possible).
            shipping_options (List[:class:`telegram.ShippingOption`]), optional]: Required if ok is
                :obj:`True`. A JSON-serialized array of available shipping options.
            error_message (:obj:`str`, optional): Required if ok is :obj:`False`. Error message in
                human readable form that explains why it is impossible to complete the order (e.g.
                "Sorry, delivery to your desired address is unavailable"). Telegram will display
                this message to the user.
            timeout (:obj:`int` | :obj:`float`, optional): If this value is specified, use it as
                the read timeout from the server (instead of the one specified during creation of
                the connection pool).
            api_kwargs (:obj:`dict`, optional): Arbitrary keyword arguments to be passed to the
                Telegram API.

        Returns:
            :obj:`bool`: On success, :obj:`True` is returned.

        Raises:
            :class:`telegram.TelegramError`

        """
        ok = bool(ok)

        if ok and (shipping_options is None or error_message is not None):
            raise TelegramError(
                'answerShippingQuery: If ok is True, shipping_options '
                'should not be empty and there should not be error_message'
            )

        if not ok and (shipping_options is not None or error_message is None):
            raise TelegramError(
                'answerShippingQuery: If ok is False, error_message '
                'should not be empty and there should not be shipping_options'
            )

        data: JSONDict = {'shipping_query_id': shipping_query_id, 'ok': ok}

        if ok:
            assert shipping_options
            data['shipping_options'] = [option.to_dict() for option in shipping_options]
        if error_message is not None:
            data['error_message'] = error_message

        result = self._post('answerShippingQuery', data, timeout=timeout, api_kwargs=api_kwargs)

        return result  # type: ignore[return-value]

    @log
    def answer_pre_checkout_query(
        self,
        pre_checkout_query_id: str,
        ok: bool,
        error_message: str = None,
        timeout: float = None,
        api_kwargs: JSONDict = None,
    ) -> bool:
        """
        Once the user has confirmed their payment and shipping details, the Bot API sends the final
        confirmation in the form of an Update with the field pre_checkout_query. Use this method to
        respond to such pre-checkout queries.

        Note:
            The Bot API must receive an answer within 10 seconds after the pre-checkout
            query was sent.

        Args:
            pre_checkout_query_id (:obj:`str`): Unique identifier for the query to be answered.
            ok (:obj:`bool`): Specify :obj:`True` if everything is alright
                (goods are available, etc.) and the bot is ready to proceed with the order. Use
                :obj:`False` if there are any problems.
            error_message (:obj:`str`, optional): Required if ok is :obj:`False`. Error message
                in human readable form that explains the reason for failure to proceed with
                the checkout (e.g. "Sorry, somebody just bought the last of our amazing black
                T-shirts while you were busy filling out your payment details. Please choose a
                different color or garment!"). Telegram will display this message to the user.
            timeout (:obj:`int` | :obj:`float`, optional): If this value is specified, use it as
                the read timeout from the server (instead of the one specified during creation of
                the connection pool).
            api_kwargs (:obj:`dict`, optional): Arbitrary keyword arguments to be passed to the
                Telegram API.

        Returns:
            :obj:`bool`: On success, :obj:`True` is returned.

        Raises:
            :class:`telegram.TelegramError`

        """
        ok = bool(ok)

        if not (ok ^ (error_message is not None)):  # pylint: disable=C0325
            raise TelegramError(
                'answerPreCheckoutQuery: If ok is True, there should '
                'not be error_message; if ok is False, error_message '
                'should not be empty'
            )

        data: JSONDict = {'pre_checkout_query_id': pre_checkout_query_id, 'ok': ok}

        if error_message is not None:
            data['error_message'] = error_message

        result = self._post('answerPreCheckoutQuery', data, timeout=timeout, api_kwargs=api_kwargs)

        return result  # type: ignore[return-value]

    @log
    def restrict_chat_member(
        self,
        chat_id: Union[str, int],
        user_id: Union[str, int],
        permissions: ChatPermissions,
        until_date: Union[int, datetime] = None,
        timeout: float = None,
        api_kwargs: JSONDict = None,
    ) -> bool:
        """
        Use this method to restrict a user in a supergroup. The bot must be an administrator in
        the supergroup for this to work and must have the appropriate admin rights. Pass
        :obj:`True` for all boolean parameters to lift restrictions from a user.

        Note:
            Since Bot API 4.4, :attr:`restrict_chat_member` takes the new user permissions in a
            single argument of type :class:`telegram.ChatPermissions`. The old way of passing
            parameters will not keep working forever.

        Args:
            chat_id (:obj:`int` | :obj:`str`): Unique identifier for the target chat or username
                of the target supergroup (in the format @supergroupusername).
            user_id (:obj:`int`): Unique identifier of the target user.
            until_date (:obj:`int` | :obj:`datetime.datetime`, optional): Date when restrictions
                will be lifted for the user, unix time. If user is restricted for more than 366
                days or less than 30 seconds from the current time, they are considered to be
                restricted forever.
                For timezone naive :obj:`datetime.datetime` objects, the default timezone of the
                bot will be used.
            permissions (:class:`telegram.ChatPermissions`): A JSON-serialized object for new user
                permissions.
            timeout (:obj:`int` | :obj:`float`, optional): If this value is specified, use it as
                the read timeout from the server (instead of the one specified during creation of
                the connection pool).
            api_kwargs (:obj:`dict`, optional): Arbitrary keyword arguments to be passed to the
                Telegram API.

        Returns:
            :obj:`bool`: On success, :obj:`True` is returned.

        Raises:
            :class:`telegram.TelegramError`
        """
        data: JSONDict = {
            'chat_id': chat_id,
            'user_id': user_id,
            'permissions': permissions.to_dict(),
        }

        if until_date is not None:
            if isinstance(until_date, datetime):
                until_date = to_timestamp(
                    until_date, tzinfo=self.defaults.tzinfo if self.defaults else None
                )
            data['until_date'] = until_date

        result = self._post('restrictChatMember', data, timeout=timeout, api_kwargs=api_kwargs)

        return result  # type: ignore[return-value]

    @log
    def promote_chat_member(
        self,
        chat_id: Union[str, int],
        user_id: Union[str, int],
        can_change_info: bool = None,
        can_post_messages: bool = None,
        can_edit_messages: bool = None,
        can_delete_messages: bool = None,
        can_invite_users: bool = None,
        can_restrict_members: bool = None,
        can_pin_messages: bool = None,
        can_promote_members: bool = None,
        timeout: float = None,
        api_kwargs: JSONDict = None,
        is_anonymous: bool = None,
    ) -> bool:
        """
        Use this method to promote or demote a user in a supergroup or a channel. The bot must be
        an administrator in the chat for this to work and must have the appropriate admin rights.
        Pass :obj:`False` for all boolean parameters to demote a user.

        Args:
            chat_id (:obj:`int` | :obj:`str`): Unique identifier for the target chat or username
                of the target supergroup (in the format @supergroupusername).
            user_id (:obj:`int`): Unique identifier of the target user.
            is_anonymous (:obj:`bool`, optional): Pass :obj:`True`, if the administrator's presence
                in the chat is hidden.
            can_change_info (:obj:`bool`, optional): Pass :obj:`True`, if the administrator can
                change chat title, photo and other settings.
            can_post_messages (:obj:`bool`, optional): Pass :obj:`True`, if the administrator can
                create channel posts, channels only.
            can_edit_messages (:obj:`bool`, optional): Pass :obj:`True`, if the administrator can
                edit messages of other users, channels only.
            can_delete_messages (:obj:`bool`, optional): Pass :obj:`True`, if the administrator can
                delete messages of other users.
            can_invite_users (:obj:`bool`, optional): Pass :obj:`True`, if the administrator can
                invite new users to the chat.
            can_restrict_members (:obj:`bool`, optional): Pass :obj:`True`, if the administrator
                can restrict, ban or unban chat members.
            can_pin_messages (:obj:`bool`, optional): Pass :obj:`True`, if the administrator can
                pin messages, supergroups only.
            can_promote_members (:obj:`bool`, optional): Pass :obj:`True`, if the administrator can
                add new administrators with a subset of his own privileges or demote administrators
                that he has promoted, directly or indirectly (promoted by administrators that were
                appointed by him).
            timeout (:obj:`int` | :obj:`float`, optional): If this value is specified, use it as
                the read timeout from the server (instead of the one specified during creation of
                the connection pool).
            api_kwargs (:obj:`dict`, optional): Arbitrary keyword arguments to be passed to the
                Telegram API.

        Returns:
            :obj:`bool`: On success, :obj:`True` is returned.

        Raises:
            :class:`telegram.TelegramError`

        """
        data: JSONDict = {'chat_id': chat_id, 'user_id': user_id}

        if is_anonymous is not None:
            data['is_anonymous'] = is_anonymous
        if can_change_info is not None:
            data['can_change_info'] = can_change_info
        if can_post_messages is not None:
            data['can_post_messages'] = can_post_messages
        if can_edit_messages is not None:
            data['can_edit_messages'] = can_edit_messages
        if can_delete_messages is not None:
            data['can_delete_messages'] = can_delete_messages
        if can_invite_users is not None:
            data['can_invite_users'] = can_invite_users
        if can_restrict_members is not None:
            data['can_restrict_members'] = can_restrict_members
        if can_pin_messages is not None:
            data['can_pin_messages'] = can_pin_messages
        if can_promote_members is not None:
            data['can_promote_members'] = can_promote_members

        result = self._post('promoteChatMember', data, timeout=timeout, api_kwargs=api_kwargs)

        return result  # type: ignore[return-value]

    @log
    def set_chat_permissions(
        self,
        chat_id: Union[str, int],
        permissions: ChatPermissions,
        timeout: float = None,
        api_kwargs: JSONDict = None,
    ) -> bool:
        """
        Use this method to set default chat permissions for all members. The bot must be an
        administrator in the group or a supergroup for this to work and must have the
        :attr:`can_restrict_members` admin rights.

        Args:
            chat_id (:obj:`int` | :obj:`str`): Unique identifier for the target chat or username of
                the target supergroup (in the format `@supergroupusername`).
            permissions (:class:`telegram.ChatPermissions`): New default chat permissions.
            timeout (:obj:`int` | :obj:`float`, optional): If this value is specified, use it as
                the read timeout from the server (instead of the one specified during creation of
                the connection pool).
            api_kwargs (:obj:`dict`, optional): Arbitrary keyword arguments to be passed to the
                Telegram API.

        Returns:
            :obj:`bool`: On success, :obj:`True` is returned.

        Raises:
            :class:`telegram.TelegramError`

        """
        data: JSONDict = {'chat_id': chat_id, 'permissions': permissions.to_dict()}

        result = self._post('setChatPermissions', data, timeout=timeout, api_kwargs=api_kwargs)

        return result  # type: ignore[return-value]

    @log
    def set_chat_administrator_custom_title(
        self,
        chat_id: Union[int, str],
        user_id: Union[int, str],
        custom_title: str,
        timeout: float = None,
        api_kwargs: JSONDict = None,
    ) -> bool:
        """
        Use this method to set a custom title for administrators promoted by the bot in a
        supergroup. The bot must be an administrator for this to work.

        Args:
            chat_id (:obj:`int` | :obj:`str`): Unique identifier for the target chat or username of
                the target supergroup (in the format `@supergroupusername`).
            user_id (:obj:`int`): Unique identifier of the target administrator.
            custom_title (:obj:`str`) New custom title for the administrator; 0-16 characters,
                emoji are not allowed.
            timeout (:obj:`int` | :obj:`float`, optional): If this value is specified, use it as
                the read timeout from the server (instead of the one specified during creation of
                the connection pool).
            api_kwargs (:obj:`dict`, optional): Arbitrary keyword arguments to be passed to the
                Telegram API.

        Returns:
            :obj:`bool`: On success, :obj:`True` is returned.

        Raises:
            :class:`telegram.TelegramError`

        """
        data: JSONDict = {'chat_id': chat_id, 'user_id': user_id, 'custom_title': custom_title}

        result = self._post(
            'setChatAdministratorCustomTitle', data, timeout=timeout, api_kwargs=api_kwargs
        )

        return result  # type: ignore[return-value]

    @log
    def export_chat_invite_link(
        self, chat_id: Union[str, int], timeout: float = None, api_kwargs: JSONDict = None
    ) -> str:
        """
        Use this method to generate a new invite link for a chat; any previously generated link
        is revoked. The bot must be an administrator in the chat for this to work and must have
        the appropriate admin rights.

        Args:
            chat_id (:obj:`int` | :obj:`str`): Unique identifier for the target chat or username
                of the target channel (in the format @channelusername).
            timeout (:obj:`int` | :obj:`float`, optional): If this value is specified, use it as
                the read timeout from the server (instead of the one specified during creation of
                the connection pool).
            api_kwargs (:obj:`dict`, optional): Arbitrary keyword arguments to be passed to the
                Telegram API.

        Returns:
            :obj:`str`: New invite link on success.

        Raises:
            :class:`telegram.TelegramError`

        """
        data: JSONDict = {'chat_id': chat_id}

        result = self._post('exportChatInviteLink', data, timeout=timeout, api_kwargs=api_kwargs)

        return result  # type: ignore[return-value]

    @log
    def set_chat_photo(
        self,
        chat_id: Union[str, int],
        photo: FileLike,
        timeout: float = 20,
        api_kwargs: JSONDict = None,
    ) -> bool:
        """Use this method to set a new profile photo for the chat.

        Photos can't be changed for private chats. The bot must be an administrator in the chat
        for this to work and must have the appropriate admin rights.

        Args:
            chat_id (:obj:`int` | :obj:`str`): Unique identifier for the target chat or username
                of the target channel (in the format @channelusername).
            photo (`filelike object`): New chat photo.
            timeout (:obj:`int` | :obj:`float`, optional): If this value is specified, use it as
                the read timeout from the server (instead of the one specified during creation of
                the connection pool).
            api_kwargs (:obj:`dict`, optional): Arbitrary keyword arguments to be passed to the
                Telegram API.

        Returns:
            :obj:`bool`: On success, :obj:`True` is returned.

        Raises:
            :class:`telegram.TelegramError`

        """
        if InputFile.is_file(photo):
            photo = cast(IO, photo)
            photo = InputFile(photo)

        data: JSONDict = {'chat_id': chat_id, 'photo': photo}

        result = self._post('setChatPhoto', data, timeout=timeout, api_kwargs=api_kwargs)

        return result  # type: ignore[return-value]

    @log
    def delete_chat_photo(
        self, chat_id: Union[str, int], timeout: float = None, api_kwargs: JSONDict = None
    ) -> bool:
        """
        Use this method to delete a chat photo. Photos can't be changed for private chats. The bot
        must be an administrator in the chat for this to work and must have the appropriate admin
        rights.

        Args:
            chat_id (:obj:`int` | :obj:`str`): Unique identifier for the target chat or username
                of the target channel (in the format @channelusername).
            timeout (:obj:`int` | :obj:`float`, optional): If this value is specified, use it as
                the read timeout from the server (instead of the one specified during creation of
                the connection pool).
            api_kwargs (:obj:`dict`, optional): Arbitrary keyword arguments to be passed to the
                Telegram API.

        Returns:
            :obj:`bool`: On success, :obj:`True` is returned.

        Raises:
            :class:`telegram.TelegramError`

        """
        data: JSONDict = {'chat_id': chat_id}

        result = self._post('deleteChatPhoto', data, timeout=timeout, api_kwargs=api_kwargs)

        return result  # type: ignore[return-value]

    @log
    def set_chat_title(
        self,
        chat_id: Union[str, int],
        title: str,
        timeout: float = None,
        api_kwargs: JSONDict = None,
    ) -> bool:
        """
        Use this method to change the title of a chat. Titles can't be changed for private chats.
        The bot must be an administrator in the chat for this to work and must have the appropriate
        admin rights.

        Args:
            chat_id (:obj:`int` | :obj:`str`): Unique identifier for the target chat or username
                of the target channel (in the format @channelusername).
            title (:obj:`str`): New chat title, 1-255 characters.
            timeout (:obj:`int` | :obj:`float`, optional): If this value is specified, use it as
                the read timeout from the server (instead of the one specified during creation of
                the connection pool).
            api_kwargs (:obj:`dict`, optional): Arbitrary keyword arguments to be passed to the
                Telegram API.

        Returns:
            :obj:`bool`: On success, :obj:`True` is returned.

        Raises:
            :class:`telegram.TelegramError`

        """
        data: JSONDict = {'chat_id': chat_id, 'title': title}

        result = self._post('setChatTitle', data, timeout=timeout, api_kwargs=api_kwargs)

        return result  # type: ignore[return-value]

    @log
    def set_chat_description(
        self,
        chat_id: Union[str, int],
        description: str,
        timeout: float = None,
        api_kwargs: JSONDict = None,
    ) -> bool:
        """
        Use this method to change the description of a group, a supergroup or a channel. The bot
        must be an administrator in the chat for this to work and must have the appropriate admin
        rights.

        Args:
            chat_id (:obj:`int` | :obj:`str`): Unique identifier for the target chat or username
                of the target channel (in the format @channelusername).
            description (:obj:`str`): New chat description, 0-255 characters.
            timeout (:obj:`int` | :obj:`float`, optional): If this value is specified, use it as
                the read timeout from the server (instead of the one specified during creation of
                the connection pool).
            api_kwargs (:obj:`dict`, optional): Arbitrary keyword arguments to be passed to the
                Telegram API.

        Returns:
            :obj:`bool`: On success, :obj:`True` is returned.

        Raises:
            :class:`telegram.TelegramError`

        """
        data: JSONDict = {'chat_id': chat_id, 'description': description}

        result = self._post('setChatDescription', data, timeout=timeout, api_kwargs=api_kwargs)

        return result  # type: ignore[return-value]

    @log
    def pin_chat_message(
        self,
        chat_id: Union[str, int],
        message_id: Union[str, int],
        disable_notification: bool = None,
        timeout: float = None,
        api_kwargs: JSONDict = None,
    ) -> bool:
        """
        Use this method to add a message to the list of pinned messages in a chat. If the
        chat is not a private chat, the bot must be an administrator in the chat for this to work
        and must have the ``can_pin_messages`` admin right in a supergroup or ``can_edit_messages``
        admin right in a channel.

        Args:
            chat_id (:obj:`int` | :obj:`str`): Unique identifier for the target chat or username
                of the target channel (in the format @channelusername).
            message_id (:obj:`int`): Identifier of a message to pin.
            disable_notification (:obj:`bool`, optional): Pass :obj:`True`, if it is not necessary
                to send a notification to all chat members about the new pinned message.
                Notifications are always disabled in channels and private chats.
            timeout (:obj:`int` | :obj:`float`, optional): If this value is specified, use it as
                the read timeout from the server (instead of the one specified during creation of
                the connection pool).
            api_kwargs (:obj:`dict`, optional): Arbitrary keyword arguments to be passed to the
                Telegram API.

        Returns:
            :obj:`bool`: On success, :obj:`True` is returned.

        Raises:
            :class:`telegram.TelegramError`

        """
        data: JSONDict = {'chat_id': chat_id, 'message_id': message_id}

        if disable_notification is not None:
            data['disable_notification'] = disable_notification

        return self._post(  # type: ignore[return-value]
            'pinChatMessage', data, timeout=timeout, api_kwargs=api_kwargs
        )

    @log
    def unpin_chat_message(
        self,
        chat_id: Union[str, int],
        timeout: float = None,
        api_kwargs: JSONDict = None,
        message_id: Union[str, int] = None,
    ) -> bool:
        """
        Use this method to remove a message from the list of pinned messages in a chat. If the
        chat is not a private chat, the bot must be an administrator in the chat for this to work
        and must have the ``can_pin_messages`` admin right in a supergroup or ``can_edit_messages``
        admin right in a channel.

        Args:
            chat_id (:obj:`int` | :obj:`str`): Unique identifier for the target chat or username
                of the target channel (in the format @channelusername).
            message_id (:obj:`int`, optional): Identifier of a message to unpin. If not specified,
                the most recent pinned message (by sending date) will be unpinned.
            timeout (:obj:`int` | :obj:`float`, optional): If this value is specified, use it as
                the read timeout from the server (instead of the one specified during creation of
                the connection pool).
            api_kwargs (:obj:`dict`, optional): Arbitrary keyword arguments to be passed to the
                Telegram API.

        Returns:
            :obj:`bool`: On success, :obj:`True` is returned.

        Raises:
            :class:`telegram.TelegramError`

        """
        data: JSONDict = {'chat_id': chat_id}

        if message_id is not None:
            data['message_id'] = message_id

        return self._post(  # type: ignore[return-value]
            'unpinChatMessage', data, timeout=timeout, api_kwargs=api_kwargs
        )

    @log
    def unpin_all_chat_messages(
        self,
        chat_id: Union[str, int],
        timeout: float = None,
        api_kwargs: JSONDict = None,
    ) -> bool:
        """
        Use this method to clear the list of pinned messages in a chat. If the
        chat is not a private chat, the bot must be an administrator in the chat for this
        to work and must have the ``can_pin_messages`` admin right in a supergroup or
        ``can_edit_messages`` admin right in a channel.

        Args:
            chat_id (:obj:`int` | :obj:`str`): Unique identifier for the target chat or username
                of the target channel (in the format @channelusername).
            timeout (:obj:`int` | :obj:`float`, optional): If this value is specified, use it as
                the read timeout from the server (instead of the one specified during creation of
                the connection pool).
            api_kwargs (:obj:`dict`, optional): Arbitrary keyword arguments to be passed to the
                Telegram API.

        Returns:
            :obj:`bool`: On success, :obj:`True` is returned.

        Raises:
            :class:`telegram.TelegramError`

        """

        data: JSONDict = {'chat_id': chat_id}

        return self._post(  # type: ignore[return-value]
            'unpinAllChatMessages', data, timeout=timeout, api_kwargs=api_kwargs
        )

    @log
    def get_sticker_set(
        self, name: str, timeout: float = None, api_kwargs: JSONDict = None
    ) -> StickerSet:
        """Use this method to get a sticker set.

        Args:
            name (:obj:`str`): Name of the sticker set.
            timeout (:obj:`int` | :obj:`float`, optional): If this value is specified, use it as
                the read timeout from the server (instead of the one specified during
                creation of the connection pool).
            api_kwargs (:obj:`dict`, optional): Arbitrary keyword arguments to be passed to the
                Telegram API.

        Returns:
            :class:`telegram.StickerSet`

        Raises:
            :class:`telegram.TelegramError`

        """
        data: JSONDict = {'name': name}

        result = self._post('getStickerSet', data, timeout=timeout, api_kwargs=api_kwargs)

        return StickerSet.de_json(result, self)  # type: ignore

    @log
    def upload_sticker_file(
        self,
        user_id: Union[str, int],
        png_sticker: Union[str, FileLike],
        timeout: float = 20,
        api_kwargs: JSONDict = None,
    ) -> File:
        """
        Use this method to upload a .png file with a sticker for later use in
        :attr:`create_new_sticker_set` and :attr:`add_sticker_to_set` methods (can be used multiple
        times).

        Note:
            The png_sticker argument can be either a file_id, an URL or a file from disk
            ``open(filename, 'rb')``

        Args:
            user_id (:obj:`int`): User identifier of sticker file owner.
            png_sticker (:obj:`str` | `filelike object`): Png image with the sticker,
                must be up to 512 kilobytes in size, dimensions must not exceed 512px,
                and either width or height must be exactly 512px.
            timeout (:obj:`int` | :obj:`float`, optional): If this value is specified, use it as
                the read timeout from the server (instead of the one specified during
                creation of the connection pool).
            api_kwargs (:obj:`dict`, optional): Arbitrary keyword arguments to be passed to the
                Telegram API.

        Returns:
            :class:`telegram.File`: On success, the uploaded File is returned.

        Raises:
            :class:`telegram.TelegramError`

        """
        if InputFile.is_file(png_sticker):
            png_sticker = InputFile(png_sticker)  # type: ignore[assignment,arg-type]

        data: JSONDict = {'user_id': user_id, 'png_sticker': png_sticker}

        result = self._post('uploadStickerFile', data, timeout=timeout, api_kwargs=api_kwargs)

        return File.de_json(result, self)  # type: ignore

    @log
    def create_new_sticker_set(
        self,
        user_id: Union[str, int],
        name: str,
        title: str,
        emojis: str,
        png_sticker: Union[str, FileLike] = None,
        contains_masks: bool = None,
        mask_position: MaskPosition = None,
        timeout: float = 20,
        tgs_sticker: Union[str, FileLike] = None,
        api_kwargs: JSONDict = None,
    ) -> bool:
        """
        Use this method to create new sticker set owned by a user.
        The bot will be able to edit the created sticker set.
        You must use exactly one of the fields png_sticker or tgs_sticker.

        Warning:
            As of API 4.7 ``png_sticker`` is an optional argument and therefore the order of the
            arguments had to be changed. Use keyword arguments to make sure that the arguments are
            passed correctly.

        Note:
            The png_sticker and tgs_sticker argument can be either a file_id, an URL or a file from
            disk ``open(filename, 'rb')``

        Args:
            user_id (:obj:`int`): User identifier of created sticker set owner.
            name (:obj:`str`): Short name of sticker set, to be used in t.me/addstickers/ URLs
                (e.g., animals). Can contain only english letters, digits and underscores.
                Must begin with a letter, can't contain consecutive underscores and
                must end in "_by_<bot username>". <bot_username> is case insensitive.
                1-64 characters.
            title (:obj:`str`): Sticker set title, 1-64 characters.
            png_sticker (:obj:`str` | `filelike object`, optional): Png image with the sticker,
                must be up to 512 kilobytes in size, dimensions must not exceed 512px,
                and either width or height must be exactly 512px. Pass a file_id as a String to
                send a file that already exists on the Telegram servers, pass an HTTP URL as a
                String for Telegram to get a file from the Internet, or upload a new one
                using multipart/form-data.
            tgs_sticker (:obj:`str` | `filelike object`, optional): TGS animation with the sticker,
                uploaded using multipart/form-data. See
                https://core.telegram.org/animated_stickers#technical-requirements for technical
                requirements.
            emojis (:obj:`str`): One or more emoji corresponding to the sticker.
            contains_masks (:obj:`bool`, optional): Pass :obj:`True`, if a set of mask stickers
                should be created.
            mask_position (:class:`telegram.MaskPosition`, optional): Position where the mask
                should be placed on faces.
            timeout (:obj:`int` | :obj:`float`, optional): If this value is specified, use it as
                the read timeout from the server (instead of the one specified during
                creation of the connection pool).
            api_kwargs (:obj:`dict`, optional): Arbitrary keyword arguments to be passed to the
                Telegram API.

        Returns:
            :obj:`bool`: On success, :obj:`True` is returned.

        Raises:
            :class:`telegram.TelegramError`

        """
        if InputFile.is_file(png_sticker):
            png_sticker = InputFile(png_sticker)  # type: ignore[assignment,arg-type]

        if InputFile.is_file(tgs_sticker):
            tgs_sticker = InputFile(tgs_sticker)  # type: ignore[assignment,arg-type]

        data: JSONDict = {'user_id': user_id, 'name': name, 'title': title, 'emojis': emojis}

        if png_sticker is not None:
            data['png_sticker'] = png_sticker
        if tgs_sticker is not None:
            data['tgs_sticker'] = tgs_sticker
        if contains_masks is not None:
            data['contains_masks'] = contains_masks
        if mask_position is not None:
            # We need to_json() instead of to_dict() here, because we're sending a media
            # message here, which isn't json dumped by utils.request
            data['mask_position'] = mask_position.to_json()

        result = self._post('createNewStickerSet', data, timeout=timeout, api_kwargs=api_kwargs)

        return result  # type: ignore[return-value]

    @log
    def add_sticker_to_set(
        self,
        user_id: Union[str, int],
        name: str,
        emojis: str,
        png_sticker: Union[str, FileLike] = None,
        mask_position: MaskPosition = None,
        timeout: float = 20,
        tgs_sticker: Union[str, FileLike] = None,
        api_kwargs: JSONDict = None,
    ) -> bool:
        """
        Use this method to add a new sticker to a set created by the bot.
        You must use exactly one of the fields png_sticker or tgs_sticker. Animated stickers
        can be added to animated sticker sets and only to them. Animated sticker sets can have up
        to 50 stickers. Static sticker sets can have up to 120 stickers.

        Warning:
            As of API 4.7 ``png_sticker`` is an optional argument and therefore the order of the
            arguments had to be changed. Use keyword arguments to make sure that the arguments are
            passed correctly.

        Note:
            The png_sticker and tgs_sticker argument can be either a file_id, an URL or a file from
            disk ``open(filename, 'rb')``

        Args:
            user_id (:obj:`int`): User identifier of created sticker set owner.
            name (:obj:`str`): Sticker set name.
            png_sticker (:obj:`str` | `filelike object`, optional): PNG image with the sticker,
                must be up to 512 kilobytes in size, dimensions must not exceed 512px,
                and either width or height must be exactly 512px. Pass a file_id as a String to
                send a file that already exists on the Telegram servers, pass an HTTP URL as a
                String for Telegram to get a file from the Internet, or upload a new one
                using multipart/form-data.
            tgs_sticker (:obj:`str` | `filelike object`, optional): TGS animation with the sticker,
                uploaded using multipart/form-data. See
                https://core.telegram.org/animated_stickers#technical-requirements for technical
                requirements.
            emojis (:obj:`str`): One or more emoji corresponding to the sticker.
            mask_position (:class:`telegram.MaskPosition`, optional): Position where the mask
                should be placed on faces.
            timeout (:obj:`int` | :obj:`float`, optional): If this value is specified, use it as
                the read timeout from the server (instead of the one specified during
                creation of the connection pool).
            api_kwargs (:obj:`dict`, optional): Arbitrary keyword arguments to be passed to the
                Telegram API.

        Returns:
            :obj:`bool`: On success, :obj:`True` is returned.

        Raises:
            :class:`telegram.TelegramError`

        """
        if InputFile.is_file(png_sticker):
            png_sticker = InputFile(png_sticker)  # type: ignore[assignment,arg-type]

        if InputFile.is_file(tgs_sticker):
            tgs_sticker = InputFile(tgs_sticker)  # type: ignore[assignment,arg-type]

        data: JSONDict = {'user_id': user_id, 'name': name, 'emojis': emojis}

        if png_sticker is not None:
            data['png_sticker'] = png_sticker
        if tgs_sticker is not None:
            data['tgs_sticker'] = tgs_sticker
        if mask_position is not None:
            # We need to_json() instead of to_dict() here, because we're sending a media
            # message here, which isn't json dumped by utils.request
            data['mask_position'] = mask_position.to_json()

        result = self._post('addStickerToSet', data, timeout=timeout, api_kwargs=api_kwargs)

        return result  # type: ignore[return-value]

    @log
    def set_sticker_position_in_set(
        self, sticker: str, position: int, timeout: float = None, api_kwargs: JSONDict = None
    ) -> bool:
        """Use this method to move a sticker in a set created by the bot to a specific position.

        Args:
            sticker (:obj:`str`): File identifier of the sticker.
            position (:obj:`int`): New sticker position in the set, zero-based.
            timeout (:obj:`int` | :obj:`float`, optional): If this value is specified, use it as
                the read timeout from the server (instead of the one specified during
                creation of the connection pool).
            api_kwargs (:obj:`dict`, optional): Arbitrary keyword arguments to be passed to the
                Telegram API.

        Returns:
            :obj:`bool`: On success, :obj:`True` is returned.

        Raises:
            :class:`telegram.TelegramError`

        """
        data: JSONDict = {'sticker': sticker, 'position': position}

        result = self._post(
            'setStickerPositionInSet', data, timeout=timeout, api_kwargs=api_kwargs
        )

        return result  # type: ignore[return-value]

    @log
    def delete_sticker_from_set(
        self, sticker: str, timeout: float = None, api_kwargs: JSONDict = None
    ) -> bool:
        """Use this method to delete a sticker from a set created by the bot.

        Args:
            sticker (:obj:`str`): File identifier of the sticker.
            timeout (:obj:`int` | :obj:`float`, optional): If this value is specified, use it as
                the read timeout from the server (instead of the one specified during
                creation of the connection pool).
            api_kwargs (:obj:`dict`, optional): Arbitrary keyword arguments to be passed to the
                Telegram API.

        Returns:
            :obj:`bool`: On success, :obj:`True` is returned.

        Raises:
            :class:`telegram.TelegramError`

        """
        data: JSONDict = {'sticker': sticker}

        result = self._post('deleteStickerFromSet', data, timeout=timeout, api_kwargs=api_kwargs)

        return result  # type: ignore[return-value]

    @log
    def set_sticker_set_thumb(
        self,
        name: str,
        user_id: Union[str, int],
        thumb: FileLike = None,
        timeout: float = None,
        api_kwargs: JSONDict = None,
    ) -> bool:
        """Use this method to set the thumbnail of a sticker set. Animated thumbnails can be set
        for animated sticker sets only.

        Note:
            The thumb can be either a file_id, an URL or a file from disk ``open(filename, 'rb')``

        Args:
            name (:obj:`str`): Sticker set name
            user_id (:obj:`int`): User identifier of created sticker set owner.
            thumb (:obj:`str` | `filelike object`, optional): A PNG image with the thumbnail, must
                be up to 128 kilobytes in size and have width and height exactly 100px, or a TGS
                animation with the thumbnail up to 32 kilobytes in size; see
                https://core.telegram.org/animated_stickers#technical-requirements for animated
                sticker technical requirements. Pass a file_id as a String to send a file that
                already exists on the Telegram servers, pass an HTTP URL as a String for Telegram
                to get a file from the Internet, or upload a new one using multipart/form-data.
                Animated sticker set thumbnail can't be uploaded via HTTP URL.
            timeout (:obj:`int` | :obj:`float`, optional): If this value is specified, use it as
                the read timeout from the server (instead of the one specified during
                creation of the connection pool).
            api_kwargs (:obj:`dict`, optional): Arbitrary keyword arguments to be passed to the
                Telegram API.

        Returns:
            :obj:`bool`: On success, :obj:`True` is returned.

        Raises:
            :class:`telegram.TelegramError`

        """

        if InputFile.is_file(thumb):
            thumb = cast(IO, thumb)
            thumb = InputFile(thumb)

        data: JSONDict = {'name': name, 'user_id': user_id, 'thumb': thumb}

        result = self._post('setStickerSetThumb', data, timeout=timeout, api_kwargs=api_kwargs)

        return result  # type: ignore[return-value]

    @log
    def set_passport_data_errors(
        self,
        user_id: Union[str, int],
        errors: List[PassportElementError],
        timeout: float = None,
        api_kwargs: JSONDict = None,
    ) -> bool:
        """
        Informs a user that some of the Telegram Passport elements they provided contains errors.
        The user will not be able to re-submit their Passport to you until the errors are fixed
        (the contents of the field for which you returned the error must change).

        Use this if the data submitted by the user doesn't satisfy the standards your service
        requires for any reason. For example, if a birthday date seems invalid, a submitted
        document is blurry, a scan shows evidence of tampering, etc. Supply some details in the
        error message to make sure the user knows how to correct the issues.

        Args:
            user_id (:obj:`int`): User identifier
            errors (List[:class:`PassportElementError`]): A JSON-serialized array describing the
                errors.
            timeout (:obj:`int` | :obj:`float`, optional): If this value is specified, use it as
                the read timeout from the server (instead of the one specified during
                creation of the connection pool).
            api_kwargs (:obj:`dict`, optional): Arbitrary keyword arguments to be passed to the
                Telegram API.

        Returns:
            :obj:`bool`: On success, :obj:`True` is returned.

        Raises:
            :class:`telegram.TelegramError`

        """
        data: JSONDict = {'user_id': user_id, 'errors': [error.to_dict() for error in errors]}

        result = self._post('setPassportDataErrors', data, timeout=timeout, api_kwargs=api_kwargs)

        return result  # type: ignore[return-value]

    @log
    def send_poll(
        self,
        chat_id: Union[int, str],
        question: str,
        options: List[str],
        is_anonymous: bool = True,
        type: str = Poll.REGULAR,  # pylint: disable=W0622
        allows_multiple_answers: bool = False,
        correct_option_id: int = None,
        is_closed: bool = None,
        disable_notification: bool = None,
        reply_to_message_id: Union[int, str] = None,
        reply_markup: ReplyMarkup = None,
        timeout: float = None,
        explanation: str = None,
        explanation_parse_mode: Union[str, DefaultValue, None] = DEFAULT_NONE,
        open_period: int = None,
        close_date: Union[int, datetime] = None,
        api_kwargs: JSONDict = None,
<<<<<<< HEAD
        explanation_entities: Union[List[MessageEntity], Tuple[MessageEntity, ...]] = None,
=======
        allow_sending_without_reply: bool = None,
>>>>>>> b8ebcacc
    ) -> Message:
        """
        Use this method to send a native poll.

        Args:
            chat_id (:obj:`int` | :obj:`str`): Unique identifier for the target chat or username
                of the target channel (in the format @channelusername).
            question (:obj:`str`): Poll question, 1-255 characters.
            options (List[:obj:`str`]): List of answer options, 2-10 strings 1-100 characters each.
            is_anonymous (:obj:`bool`, optional): :obj:`True`, if the poll needs to be anonymous,
                defaults to :obj:`True`.
            type (:obj:`str`, optional): Poll type, :attr:`telegram.Poll.QUIZ` or
                :attr:`telegram.Poll.REGULAR`, defaults to :attr:`telegram.Poll.REGULAR`.
            allows_multiple_answers (:obj:`bool`, optional): :obj:`True`, if the poll allows
                multiple answers, ignored for polls in quiz mode, defaults to :obj:`False`.
            correct_option_id (:obj:`int`, optional): 0-based identifier of the correct answer
                option, required for polls in quiz mode.
            explanation (:obj:`str`, optional): Text that is shown when a user chooses an incorrect
                answer or taps on the lamp icon in a quiz-style poll, 0-200 characters with at most
                2 line feeds after entities parsing.
            explanation_parse_mode (:obj:`str`, optional): Mode for parsing entities in the
                explanation. See the constants in :class:`telegram.ParseMode` for the available
                modes.
            explanation_entities (List[:class:`telegram.MessageEntity`], optional): List of special
                entities that appear in message text, which can be specified instead of
                :attr:`parse_mode`.
            open_period (:obj:`int`, optional): Amount of time in seconds the poll will be active
                after creation, 5-600. Can't be used together with :attr:`close_date`.
            close_date (:obj:`int` | :obj:`datetime.datetime`, optional): Point in time (Unix
                timestamp) when the poll will be automatically closed. Must be at least 5 and no
                more than 600 seconds in the future. Can't be used together with
                :attr:`open_period`.
                For timezone naive :obj:`datetime.datetime` objects, the default timezone of the
                bot will be used.
            is_closed (:obj:`bool`, optional): Pass :obj:`True`, if the poll needs to be
                immediately closed. This can be useful for poll preview.
            disable_notification (:obj:`bool`, optional): Sends the message silently. Users will
                receive a notification with no sound.
            reply_to_message_id (:obj:`int`, optional): If the message is a reply, ID of the
                original message.
            allow_sending_without_reply (:obj:`bool`, optional): Pass :obj:`True`, if the message
                should be sent even if the specified replied-to message is not found.
            reply_markup (:class:`telegram.ReplyMarkup`, optional): Additional interface options. A
                JSON-serialized object for an inline keyboard, custom reply keyboard, instructions
                to remove reply keyboard or to force a reply from the user.
            timeout (:obj:`int` | :obj:`float`, optional): If this value is specified, use it as
                the read timeout from the server (instead of the one specified during creation of
                the connection pool).
            api_kwargs (:obj:`dict`, optional): Arbitrary keyword arguments to be passed to the
                Telegram API.

        Returns:
            :class:`telegram.Message`: On success, the sent Message is returned.

        Raises:
            :class:`telegram.TelegramError`

        """
        data: JSONDict = {'chat_id': chat_id, 'question': question, 'options': options}

        if explanation_parse_mode == DEFAULT_NONE:
            if self.defaults:
                explanation_parse_mode = self.defaults.parse_mode
            else:
                explanation_parse_mode = None

        if not is_anonymous:
            data['is_anonymous'] = is_anonymous
        if type:
            data['type'] = type
        if allows_multiple_answers:
            data['allows_multiple_answers'] = allows_multiple_answers
        if correct_option_id is not None:
            data['correct_option_id'] = correct_option_id
        if is_closed:
            data['is_closed'] = is_closed
        if explanation:
            data['explanation'] = explanation
        if explanation_parse_mode:
            data['explanation_parse_mode'] = explanation_parse_mode
        if explanation_entities:
            data['explanation_entities'] = [me.to_dict() for me in explanation_entities]
        if open_period:
            data['open_period'] = open_period
        if close_date:
            if isinstance(close_date, datetime):
                close_date = to_timestamp(
                    close_date, tzinfo=self.defaults.tzinfo if self.defaults else None
                )
            data['close_date'] = close_date

        return self._message(  # type: ignore[return-value]
            'sendPoll',
            data,
            timeout=timeout,
            disable_notification=disable_notification,
            reply_to_message_id=reply_to_message_id,
            reply_markup=reply_markup,
            allow_sending_without_reply=allow_sending_without_reply,
            api_kwargs=api_kwargs,
        )

    @log
    def stop_poll(
        self,
        chat_id: Union[int, str],
        message_id: Union[int, str],
        reply_markup: ReplyMarkup = None,
        timeout: float = None,
        api_kwargs: JSONDict = None,
    ) -> Poll:
        """
        Use this method to stop a poll which was sent by the bot.

        Args:
            chat_id (:obj:`int` | :obj:`str`): Unique identifier for the target chat or username
                of the target channel (in the format @channelusername).
            message_id (:obj:`int`): Identifier of the original message with the poll.
            reply_markup (:class:`telegram.InlineKeyboardMarkup`, optional): A JSON-serialized
                object for a new message inline keyboard.
            timeout (:obj:`int` | :obj:`float`, optional): If this value is specified, use it as
                the read timeout from the server (instead of the one specified during creation of
                the connection pool).
            api_kwargs (:obj:`dict`, optional): Arbitrary keyword arguments to be passed to the
                Telegram API.

        Returns:
            :class:`telegram.Poll`: On success, the stopped Poll with the final results is
            returned.

        Raises:
            :class:`telegram.TelegramError`

        """
        data: JSONDict = {'chat_id': chat_id, 'message_id': message_id}

        if reply_markup:
            if isinstance(reply_markup, ReplyMarkup):
                # We need to_json() instead of to_dict() here, because reply_markups may be
                # attached to media messages, which aren't json dumped by utils.request
                data['reply_markup'] = reply_markup.to_json()
            else:
                data['reply_markup'] = reply_markup

        result = self._post('stopPoll', data, timeout=timeout, api_kwargs=api_kwargs)

        return Poll.de_json(result, self)  # type: ignore

    @log
    def send_dice(
        self,
        chat_id: Union[int, str],
        disable_notification: bool = None,
        reply_to_message_id: Union[int, str] = None,
        reply_markup: ReplyMarkup = None,
        timeout: float = None,
        emoji: str = None,
        api_kwargs: JSONDict = None,
        allow_sending_without_reply: bool = None,
    ) -> Message:
        """
        Use this method to send an animated emoji, which will have a random value. On success, the
        sent Message is returned.

        Args:
            chat_id (:obj:`int` | :obj:`str`): Unique identifier for the target private chat.
            emoji (:obj:`str`, optional): Emoji on which the dice throw animation is based.
                Currently, must be one of “🎲”, “🎯”, “🏀”, “⚽”, or “🎰”. Dice can have values 1-6
                for “🎲” and “🎯”, values 1-5 for “🏀” and “⚽”, and values 1-64 for “🎰”. Defaults
                to “🎲”.
            disable_notification (:obj:`bool`, optional): Sends the message silently. Users will
                receive a notification with no sound.
            reply_to_message_id (:obj:`int`, optional): If the message is a reply, ID of the
                original message.
            allow_sending_without_reply (:obj:`bool`, optional): Pass :obj:`True`, if the message
                should be sent even if the specified replied-to message is not found.
            reply_markup (:class:`telegram.ReplyMarkup`, optional): Additional interface options. A
                JSON-serialized object for an inline keyboard, custom reply keyboard, instructions
                to remove reply keyboard or to force a reply from the user.
            timeout (:obj:`int` | :obj:`float`, optional): If this value is specified, use it as
                the read timeout from the server (instead of the one specified during creation of
                the connection pool).
            api_kwargs (:obj:`dict`, optional): Arbitrary keyword arguments to be passed to the
                Telegram API.

        Returns:
            :class:`telegram.Message`: On success, the sent Message is returned.

        Raises:
            :class:`telegram.TelegramError`

        """
        data: JSONDict = {
            'chat_id': chat_id,
        }

        if emoji:
            data['emoji'] = emoji

        return self._message(  # type: ignore[return-value]
            'sendDice',
            data,
            timeout=timeout,
            disable_notification=disable_notification,
            reply_to_message_id=reply_to_message_id,
            reply_markup=reply_markup,
            allow_sending_without_reply=allow_sending_without_reply,
            api_kwargs=api_kwargs,
        )

    @log
    def get_my_commands(
        self, timeout: float = None, api_kwargs: JSONDict = None
    ) -> List[BotCommand]:
        """
        Use this method to get the current list of the bot's commands.

        Args:
            timeout (:obj:`int` | :obj:`float`, optional): If this value is specified, use it as
                the read timeout from the server (instead of the one specified during creation of
                the connection pool).
            api_kwargs (:obj:`dict`, optional): Arbitrary keyword arguments to be passed to the
                Telegram API.

        Returns:
            List[:class:`telegram.BotCommand]`: On success, the commands set for the bot

        Raises:
            :class:`telegram.TelegramError`

        """
        result = self._post('getMyCommands', timeout=timeout, api_kwargs=api_kwargs)

        self._commands = [BotCommand.de_json(c, self) for c in result]  # type: ignore

        return self._commands

    @log
    def set_my_commands(
        self,
        commands: List[Union[BotCommand, Tuple[str, str]]],
        timeout: float = None,
        api_kwargs: JSONDict = None,
    ) -> bool:
        """
        Use this method to change the list of the bot's commands.

        Args:
            commands (List[:class:`BotCommand` | (:obj:`str`, :obj:`str`)]): A JSON-serialized list
                of bot commands to be set as the list of the bot's commands. At most 100 commands
                can be specified.
            timeout (:obj:`int` | :obj:`float`, optional): If this value is specified, use it as
                the read timeout from the server (instead of the one specified during creation of
                the connection pool).
            api_kwargs (:obj:`dict`, optional): Arbitrary keyword arguments to be passed to the
                Telegram API.

        Returns:
            :obj:`True`: On success

        Raises:
            :class:`telegram.TelegramError`

        """
        cmds = [c if isinstance(c, BotCommand) else BotCommand(c[0], c[1]) for c in commands]

        data: JSONDict = {'commands': [c.to_dict() for c in cmds]}

        result = self._post('setMyCommands', data, timeout=timeout, api_kwargs=api_kwargs)

        # Set commands. No need to check for outcome.
        # If request failed, we won't come this far
        self._commands = cmds

        return result  # type: ignore[return-value]

    @log
    def log_out(self) -> bool:
        """
        Use this method to log out from the cloud Bot API server before launching the bot locally.
        You *must* log out the bot before running it locally, otherwise there is no guarantee that
        the bot will receive updates. After a successful call, you can immediately log in on a
        local server, but will not be able to log in back to the cloud Bot API server for 10
        minutes.

        Returns:
            :obj:`True`: On success

        Raises:
            :class:`telegram.TelegramError`

        """
        return self._post('logOut')  # type: ignore[return-value]

    @log
    def close(self) -> bool:
        """
        Use this method to close the bot instance before moving it from one local server to
        another. You need to delete the webhook before calling this method to ensure that the bot
        isn't launched again after server restart. The method will return error 429 in the first
        10 minutes after the bot is launched.

        Returns:
            :obj:`True`: On success

        Raises:
            :class:`telegram.TelegramError`

        """
        return self._post('close')  # type: ignore[return-value]

    @log
    def copy_message(
        self,
        chat_id: Union[int, str],
        from_chat_id: Union[str, int],
        message_id: Union[str, int],
        caption: str = None,
        parse_mode: str = None,
        caption_entities: Union[Tuple[MessageEntity, ...], List[MessageEntity]] = None,
        disable_notification: bool = False,
        reply_to_message_id: Union[int, str] = None,
        allow_sending_without_reply: bool = False,
        reply_markup: ReplyMarkup = None,
        timeout: float = None,
        api_kwargs: JSONDict = None,
    ) -> Optional[MessageId]:
        """
        Use this method to copy messages of any kind. The method is analogous to the method
        forwardMessages, but the copied message doesn't have a link to the original message.
        Returns the MessageId of the sent message on success.

        Args:
            chat_id (:obj:`int` | :obj:`str`): Unique identifier for the target chat or username
                of the target channel (in the format @channelusername).
            from_chat_id (:obj:`int` | :obj:`str`): Unique identifier for the chat where the
                original message was sent (or channel username in the format @channelusername).
            message_id (:obj:`int`): Message identifier in the chat specified in from_chat_id.
            caption (:obj:`str`, optional): New caption for media, 0-1024 characters after
                entities parsing. If not specified, the original caption is kept.
            parse_mode (:obj:`str`, optional): Mode for parsing entities in the new caption. See
                the constants in :class:`telegram.ParseMode` for the available modes.
            caption_entities (:class:`telegram.utils.types.SLT[MessageEntity]`): List of special
                entities that appear in the new caption, which can be specified instead of
                parse_mode
            disable_notification (:obj:`bool`, optional): Sends the message silently. Users will
                receive a notification with no sound.
            reply_to_message_id (:obj:`int`, optional): If the message is a reply, ID of the
                original message.
            allow_sending_without_reply (:obj:`bool`, optional): Pass :obj:`True`, if the message
                should be sent even if the specified replied-to message is not found.
            reply_markup (:class:`telegram.ReplyMarkup`, optional): Additional interface options.
                A JSON-serialized object for an inline keyboard, custom reply keyboard,
                instructions to remove reply keyboard or to force a reply from the user.
            timeout (:obj:`int` | :obj:`float`, optional): If this value is specified, use it as
                the read timeout from the server (instead of the one specified during creation of
                the connection pool).
            api_kwargs (:obj:`dict`, optional): Arbitrary keyword arguments to be passed to the
                Telegram API.

        Returns:
            :class:`telegram.MessageId`: On success

        Raises:
            :class:`telegram.TelegramError`
        """
        data: JSONDict = {
            'chat_id': chat_id,
            'from_chat_id': from_chat_id,
            'message_id': message_id,
        }
        if caption:
            data['caption'] = caption
        if parse_mode:
            data['parse_mode'] = parse_mode
        if caption_entities:
            data['caption_entities'] = caption_entities
        if disable_notification:
            data['disable_notification'] = disable_notification
        if reply_to_message_id:
            data['reply_to_message_id'] = reply_to_message_id
        if allow_sending_without_reply:
            data['allow_sending_without_reply'] = allow_sending_without_reply
        if reply_markup:
            if isinstance(reply_markup, ReplyMarkup):
                # We need to_json() instead of to_dict() here, because reply_markups may be
                # attached to media messages, which aren't json dumped by utils.request
                data['reply_markup'] = reply_markup.to_json()
            else:
                data['reply_markup'] = reply_markup

        result = self._post('copyMessage', data, timeout=timeout, api_kwargs=api_kwargs)
        return MessageId.de_json(result, self)  # type: ignore

    def to_dict(self) -> JSONDict:
        data: JSONDict = {'id': self.id, 'username': self.username, 'first_name': self.first_name}

        if self.last_name:
            data['last_name'] = self.last_name

        return data

    # camelCase aliases
    getMe = get_me
    """Alias for :attr:`get_me`"""
    sendMessage = send_message
    """Alias for :attr:`send_message`"""
    deleteMessage = delete_message
    """Alias for :attr:`delete_message`"""
    forwardMessage = forward_message
    """Alias for :attr:`forward_message`"""
    sendPhoto = send_photo
    """Alias for :attr:`send_photo`"""
    sendAudio = send_audio
    """Alias for :attr:`send_audio`"""
    sendDocument = send_document
    """Alias for :attr:`send_document`"""
    sendSticker = send_sticker
    """Alias for :attr:`send_sticker`"""
    sendVideo = send_video
    """Alias for :attr:`send_video`"""
    sendAnimation = send_animation
    """Alias for :attr:`send_animation`"""
    sendVoice = send_voice
    """Alias for :attr:`send_voice`"""
    sendVideoNote = send_video_note
    """Alias for :attr:`send_video_note`"""
    sendMediaGroup = send_media_group
    """Alias for :attr:`send_media_group`"""
    sendLocation = send_location
    """Alias for :attr:`send_location`"""
    editMessageLiveLocation = edit_message_live_location
    """Alias for :attr:`edit_message_live_location`"""
    stopMessageLiveLocation = stop_message_live_location
    """Alias for :attr:`stop_message_live_location`"""
    sendVenue = send_venue
    """Alias for :attr:`send_venue`"""
    sendContact = send_contact
    """Alias for :attr:`send_contact`"""
    sendGame = send_game
    """Alias for :attr:`send_game`"""
    sendChatAction = send_chat_action
    """Alias for :attr:`send_chat_action`"""
    answerInlineQuery = answer_inline_query
    """Alias for :attr:`answer_inline_query`"""
    getUserProfilePhotos = get_user_profile_photos
    """Alias for :attr:`get_user_profile_photos`"""
    getFile = get_file
    """Alias for :attr:`get_file`"""
    kickChatMember = kick_chat_member
    """Alias for :attr:`kick_chat_member`"""
    unbanChatMember = unban_chat_member
    """Alias for :attr:`unban_chat_member`"""
    answerCallbackQuery = answer_callback_query
    """Alias for :attr:`answer_callback_query`"""
    editMessageText = edit_message_text
    """Alias for :attr:`edit_message_text`"""
    editMessageCaption = edit_message_caption
    """Alias for :attr:`edit_message_caption`"""
    editMessageMedia = edit_message_media
    """Alias for :attr:`edit_message_media`"""
    editMessageReplyMarkup = edit_message_reply_markup
    """Alias for :attr:`edit_message_reply_markup`"""
    getUpdates = get_updates
    """Alias for :attr:`get_updates`"""
    setWebhook = set_webhook
    """Alias for :attr:`set_webhook`"""
    deleteWebhook = delete_webhook
    """Alias for :attr:`delete_webhook`"""
    leaveChat = leave_chat
    """Alias for :attr:`leave_chat`"""
    getChat = get_chat
    """Alias for :attr:`get_chat`"""
    getChatAdministrators = get_chat_administrators
    """Alias for :attr:`get_chat_administrators`"""
    getChatMember = get_chat_member
    """Alias for :attr:`get_chat_member`"""
    setChatStickerSet = set_chat_sticker_set
    """Alias for :attr:`set_chat_sticker_set`"""
    deleteChatStickerSet = delete_chat_sticker_set
    """Alias for :attr:`delete_chat_sticker_set`"""
    getChatMembersCount = get_chat_members_count
    """Alias for :attr:`get_chat_members_count`"""
    getWebhookInfo = get_webhook_info
    """Alias for :attr:`get_webhook_info`"""
    setGameScore = set_game_score
    """Alias for :attr:`set_game_score`"""
    getGameHighScores = get_game_high_scores
    """Alias for :attr:`get_game_high_scores`"""
    sendInvoice = send_invoice
    """Alias for :attr:`send_invoice`"""
    answerShippingQuery = answer_shipping_query
    """Alias for :attr:`answer_shipping_query`"""
    answerPreCheckoutQuery = answer_pre_checkout_query
    """Alias for :attr:`answer_pre_checkout_query`"""
    restrictChatMember = restrict_chat_member
    """Alias for :attr:`restrict_chat_member`"""
    promoteChatMember = promote_chat_member
    """Alias for :attr:`promote_chat_member`"""
    setChatPermissions = set_chat_permissions
    """Alias for :attr:`set_chat_permissions`"""
    setChatAdministratorCustomTitle = set_chat_administrator_custom_title
    """Alias for :attr:`set_chat_administrator_custom_title`"""
    exportChatInviteLink = export_chat_invite_link
    """Alias for :attr:`export_chat_invite_link`"""
    setChatPhoto = set_chat_photo
    """Alias for :attr:`set_chat_photo`"""
    deleteChatPhoto = delete_chat_photo
    """Alias for :attr:`delete_chat_photo`"""
    setChatTitle = set_chat_title
    """Alias for :attr:`set_chat_title`"""
    setChatDescription = set_chat_description
    """Alias for :attr:`set_chat_description`"""
    pinChatMessage = pin_chat_message
    """Alias for :attr:`pin_chat_message`"""
    unpinChatMessage = unpin_chat_message
    """Alias for :attr:`unpin_chat_message`"""
    unpinAllChatMessages = unpin_all_chat_messages
    """Alias for :attr:`unpin_all_chat_messages`"""
    getStickerSet = get_sticker_set
    """Alias for :attr:`get_sticker_set`"""
    uploadStickerFile = upload_sticker_file
    """Alias for :attr:`upload_sticker_file`"""
    createNewStickerSet = create_new_sticker_set
    """Alias for :attr:`create_new_sticker_set`"""
    addStickerToSet = add_sticker_to_set
    """Alias for :attr:`add_sticker_to_set`"""
    setStickerPositionInSet = set_sticker_position_in_set
    """Alias for :attr:`set_sticker_position_in_set`"""
    deleteStickerFromSet = delete_sticker_from_set
    """Alias for :attr:`delete_sticker_from_set`"""
    setStickerSetThumb = set_sticker_set_thumb
    """Alias for :attr:`set_sticker_set_thumb`"""
    setPassportDataErrors = set_passport_data_errors
    """Alias for :attr:`set_passport_data_errors`"""
    sendPoll = send_poll
    """Alias for :attr:`send_poll`"""
    stopPoll = stop_poll
    """Alias for :attr:`stop_poll`"""
    sendDice = send_dice
    """Alias for :attr:`send_dice`"""
    getMyCommands = get_my_commands
    """Alias for :attr:`get_my_commands`"""
    setMyCommands = set_my_commands
    """Alias for :attr:`set_my_commands`"""
    logOut = log_out
    """Alias for :attr:`log_out`"""
    copyMessage = copy_message
    """Alias for :attr:`copy_message`"""<|MERGE_RESOLUTION|>--- conflicted
+++ resolved
@@ -91,7 +91,6 @@
     InputMediaDocument,
     InputMediaPhoto,
     InputMediaVideo,
-    MessageEntity,
 )
 from telegram.constants import MAX_INLINE_QUERY_RESULTS
 from telegram.error import InvalidToken, TelegramError
@@ -405,11 +404,8 @@
         reply_markup: ReplyMarkup = None,
         timeout: float = None,
         api_kwargs: JSONDict = None,
-<<<<<<< HEAD
+        allow_sending_without_reply: bool = None,
         entities: Union[List[MessageEntity], Tuple[MessageEntity, ...]] = None,
-=======
-        allow_sending_without_reply: bool = None,
->>>>>>> b8ebcacc
     ) -> Optional[Message]:
         """Use this method to send text messages.
 
@@ -574,11 +570,8 @@
         timeout: float = 20,
         parse_mode: str = None,
         api_kwargs: JSONDict = None,
-<<<<<<< HEAD
+        allow_sending_without_reply: bool = None,
         caption_entities: Union[List[MessageEntity], Tuple[MessageEntity, ...]] = None,
-=======
-        allow_sending_without_reply: bool = None,
->>>>>>> b8ebcacc
     ) -> Optional[Message]:
         """Use this method to send photos.
 
@@ -664,11 +657,8 @@
         parse_mode: str = None,
         thumb: FileLike = None,
         api_kwargs: JSONDict = None,
-<<<<<<< HEAD
+        allow_sending_without_reply: bool = None,
         caption_entities: Union[List[MessageEntity], Tuple[MessageEntity, ...]] = None,
-=======
-        allow_sending_without_reply: bool = None,
->>>>>>> b8ebcacc
     ) -> Optional[Message]:
         """
         Use this method to send audio files, if you want Telegram clients to display them in the
@@ -779,11 +769,8 @@
         thumb: FileLike = None,
         api_kwargs: JSONDict = None,
         disable_content_type_detection: bool = None,
-<<<<<<< HEAD
+        allow_sending_without_reply: bool = None,
         caption_entities: Union[List[MessageEntity], Tuple[MessageEntity, ...]] = None,
-=======
-        allow_sending_without_reply: bool = None,
->>>>>>> b8ebcacc
     ) -> Optional[Message]:
         """
         Use this method to send general files.
@@ -956,11 +943,8 @@
         supports_streaming: bool = None,
         thumb: FileLike = None,
         api_kwargs: JSONDict = None,
-<<<<<<< HEAD
+        allow_sending_without_reply: bool = None,
         caption_entities: Union[List[MessageEntity], Tuple[MessageEntity, ...]] = None,
-=======
-        allow_sending_without_reply: bool = None,
->>>>>>> b8ebcacc
     ) -> Optional[Message]:
         """
         Use this method to send video files, Telegram clients support mp4 videos
@@ -1168,11 +1152,8 @@
         reply_markup: ReplyMarkup = None,
         timeout: float = 20,
         api_kwargs: JSONDict = None,
-<<<<<<< HEAD
+        allow_sending_without_reply: bool = None,
         caption_entities: Union[List[MessageEntity], Tuple[MessageEntity, ...]] = None,
-=======
-        allow_sending_without_reply: bool = None,
->>>>>>> b8ebcacc
     ) -> Optional[Message]:
         """
         Use this method to send animation files (GIF or H.264/MPEG-4 AVC video without sound).
@@ -1278,11 +1259,8 @@
         timeout: float = 20,
         parse_mode: str = None,
         api_kwargs: JSONDict = None,
-<<<<<<< HEAD
+        allow_sending_without_reply: bool = None,
         caption_entities: Union[List[MessageEntity], Tuple[MessageEntity, ...]] = None,
-=======
-        allow_sending_without_reply: bool = None,
->>>>>>> b8ebcacc
     ) -> Optional[Message]:
         """
         Use this method to send audio files, if you want Telegram clients to display the file
@@ -4356,11 +4334,8 @@
         open_period: int = None,
         close_date: Union[int, datetime] = None,
         api_kwargs: JSONDict = None,
-<<<<<<< HEAD
+        allow_sending_without_reply: bool = None,
         explanation_entities: Union[List[MessageEntity], Tuple[MessageEntity, ...]] = None,
-=======
-        allow_sending_without_reply: bool = None,
->>>>>>> b8ebcacc
     ) -> Message:
         """
         Use this method to send a native poll.
