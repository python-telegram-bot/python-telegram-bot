--- conflicted
+++ resolved
@@ -2128,17 +2128,12 @@
 
         result = self._post('getFile', data, timeout=timeout, api_kwargs=api_kwargs)
 
-<<<<<<< HEAD
         if result.get('file_path') and not is_local_file(  # type: ignore[union-attr]
             result['file_path']  # type: ignore[index]
         ):
             result['file_path'] = '{}/{}'.format(  # type: ignore[index]
                 self.base_file_url, result['file_path']  # type: ignore[index]
             )
-=======
-        if result.get('file_path'):  # type: ignore
-            result['file_path'] = f'{self.base_file_url}/{result["file_path"]}'  # type: ignore
->>>>>>> 1cd3a0a1
 
         return File.de_json(result, self)  # type: ignore
 
