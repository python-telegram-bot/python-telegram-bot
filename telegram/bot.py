#!/usr/bin/env python
# -*- coding: utf-8 -*-
# pylint: disable=E0611,E0213,E1102,C0103,E1101,W0613,R0913,R0904
#
# A library that provides a Python interface to the Telegram Bot API
# Copyright (C) 2015-2020
# Leandro Toledo de Souza <devs@python-telegram-bot.org>
#
# This program is free software: you can redistribute it and/or modify
# it under the terms of the GNU Lesser Public License as published by
# the Free Software Foundation, either version 3 of the License, or
# (at your option) any later version.
#
# This program is distributed in the hope that it will be useful,
# but WITHOUT ANY WARRANTY; without even the implied warranty of
# MERCHANTABILITY or FITNESS FOR A PARTICULAR PURPOSE.  See the
# GNU Lesser Public License for more details.
#
# You should have received a copy of the GNU Lesser Public License
# along with this program.  If not, see [http://www.gnu.org/licenses/].
"""This module contains an object that represents a Telegram Bot."""

import functools
import inspect
from decorator import decorate

try:
    import ujson as json
except ImportError:
    import json
import logging
from datetime import datetime

from cryptography.hazmat.backends import default_backend
from cryptography.hazmat.primitives import serialization

from telegram import (User, Message, Update, Chat, ChatMember, UserProfilePhotos, File,
                      ReplyMarkup, TelegramObject, WebhookInfo, GameHighScore, StickerSet,
                      PhotoSize, Audio, Document, Sticker, Video, Animation, Voice, VideoNote,
                      Location, Venue, Contact, InputFile, Poll, BotCommand)
from telegram.error import InvalidToken, TelegramError
from telegram.utils.helpers import to_timestamp, DEFAULT_NONE
from telegram.utils.request import Request


def info(func):
    @functools.wraps(func)
    def decorator(self, *args, **kwargs):
        if not self.bot:
            self.get_me()

        if self._commands is None:
            self.get_my_commands()

        result = func(self, *args, **kwargs)
        return result

    return decorator


def log(func, *args, **kwargs):
    logger = logging.getLogger(func.__module__)

    def decorator(self, *args, **kwargs):
        logger.debug('Entering: %s', func.__name__)
        result = func(*args, **kwargs)
        logger.debug(result)
        logger.debug('Exiting: %s', func.__name__)
        return result

    return decorate(func, decorator)


class Bot(TelegramObject):
    """This object represents a Telegram Bot.

    Args:
        token (:obj:`str`): Bot's unique authentication.
        base_url (:obj:`str`, optional): Telegram Bot API service URL.
        base_file_url (:obj:`str`, optional): Telegram Bot API file URL.
        request (:obj:`telegram.utils.request.Request`, optional): Pre initialized
            :obj:`telegram.utils.request.Request`.
        private_key (:obj:`bytes`, optional): Private key for decryption of telegram passport data.
        private_key_password (:obj:`bytes`, optional): Password for above private key.
        defaults (:class:`telegram.ext.Defaults`, optional): An object containing default values to
            be used if not set explicitly in the bot methods.

    Note:
        Most bot methods have the argument ``api_kwargs`` which allows to pass arbitrary keywords
        to the Telegram API. This can be used to access new features of the API before they were
        incorporated into PTB. However, this is not guaranteed to work, i.e. it will fail for
        passing files.

    """

    def __new__(cls, *args, **kwargs):
        # Get default values from kwargs
        defaults = kwargs.get('defaults')

        # Make an instance of the class
        instance = super().__new__(cls)

        if not defaults:
            return instance

        # For each method ...
        for method_name, method in inspect.getmembers(instance, predicate=inspect.ismethod):
            # ... get kwargs
            argspec = inspect.getargspec(method)
            kwarg_names = argspec.args[-len(argspec.defaults or []):]
            # ... check if Defaults has a attribute that matches the kwarg name
            needs_default = [
                kwarg_name for kwarg_name in kwarg_names if hasattr(defaults, kwarg_name)
            ]
            # ... make a dict of kwarg name and the default value
            default_kwargs = {
                kwarg_name: getattr(defaults, kwarg_name) for kwarg_name in needs_default if (
                    getattr(defaults, kwarg_name) is not DEFAULT_NONE
                )
            }
            # ... apply the defaults using a partial
            if default_kwargs:
                setattr(instance, method_name, functools.partial(method, **default_kwargs))

        return instance

    def __init__(self,
                 token,
                 base_url=None,
                 base_file_url=None,
                 request=None,
                 private_key=None,
                 private_key_password=None,
                 defaults=None):
        self.token = self._validate_token(token)

        # Gather default
        self.defaults = defaults

        if base_url is None:
            base_url = 'https://api.telegram.org/bot'

        if base_file_url is None:
            base_file_url = 'https://api.telegram.org/file/bot'

        self.base_url = str(base_url) + str(self.token)
        self.base_file_url = str(base_file_url) + str(self.token)
        self.bot = None
        self._commands = None
        self._request = request or Request()
        self.logger = logging.getLogger(__name__)

        if private_key:
            self.private_key = serialization.load_pem_private_key(private_key,
                                                                  password=private_key_password,
                                                                  backend=default_backend())

    def _post(self, endpoint, data=None, timeout=None, api_kwargs=None):
        if api_kwargs:
            if data:
                data.update(api_kwargs)
            else:
                data = api_kwargs

        return self._request.post('{}/{}'.format(self.base_url, endpoint), data=data,
                                  timeout=timeout)

    def _message(self, endpoint, data, reply_to_message_id=None, disable_notification=None,
                 reply_markup=None, timeout=None, api_kwargs=None):
        if reply_to_message_id is not None:
            data['reply_to_message_id'] = reply_to_message_id

        if disable_notification is not None:
            data['disable_notification'] = disable_notification

        if reply_markup is not None:
            if isinstance(reply_markup, ReplyMarkup):
                # We need to_json() instead of to_dict() here, because reply_markups may be
                # attached to media messages, which aren't json dumped by utils.request
                data['reply_markup'] = reply_markup.to_json()
            else:
                data['reply_markup'] = reply_markup

        if data.get('media') and (data['media'].parse_mode == DEFAULT_NONE):
            if self.defaults:
                data['media'].parse_mode = self.defaults.parse_mode
            else:
                data['media'].parse_mode = None

        result = self._post(endpoint, data, timeout=timeout, api_kwargs=api_kwargs)

        if result is True:
            return result

        return Message.de_json(result, self)

    @property
    def request(self):
        return self._request

    @staticmethod
    def _validate_token(token):
        """A very basic validation on token."""
        if any(x.isspace() for x in token):
            raise InvalidToken()

        left, sep, _right = token.partition(':')
        if (not sep) or (not left.isdigit()) or (len(left) < 3):
            raise InvalidToken()

        return token

    @property
    @info
    def id(self):
        """:obj:`int`: Unique identifier for this bot."""

        return self.bot.id

    @property
    @info
    def first_name(self):
        """:obj:`str`: Bot's first name."""

        return self.bot.first_name

    @property
    @info
    def last_name(self):
        """:obj:`str`: Optional. Bot's last name."""

        return self.bot.last_name

    @property
    @info
    def username(self):
        """:obj:`str`: Bot's username."""

        return self.bot.username

    @property
    @info
    def link(self):
        """:obj:`str`: Convenience property. Returns the t.me link of the bot."""

        return "https://t.me/{}".format(self.username)

    @property
    @info
    def can_join_groups(self):
        """:obj:`str`: Bot's can_join_groups attribute."""

        return self.bot.can_join_groups

    @property
    @info
    def can_read_all_group_messages(self):
        """:obj:`str`: Bot's can_read_all_group_messages attribute."""

        return self.bot.can_read_all_group_messages

    @property
    @info
    def supports_inline_queries(self):
        """:obj:`str`: Bot's supports_inline_queries attribute."""

        return self.bot.supports_inline_queries

    @property
    @info
    def commands(self):
        """List[:class:`BotCommand`]: Bot's commands."""

        return self._commands

    @property
    def name(self):
        """:obj:`str`: Bot's @username."""

        return '@{}'.format(self.username)

    @log
    def get_me(self, timeout=None, api_kwargs=None):
        """A simple method for testing your bot's auth token. Requires no parameters.

        Args:
            timeout (:obj:`int` | :obj:`float`, optional): If this value is specified, use it as
                the read timeout from the server (instead of the one specified during creation of
                the connection pool).
            api_kwargs (:obj:`dict`, optional): Arbitrary keyword arguments to be passed to the
                Telegram API.

        Returns:
            :class:`telegram.User`: A :class:`telegram.User` instance representing that bot if the
            credentials are valid, :obj:`None` otherwise.

        Raises:
            :class:`telegram.TelegramError`

        """
        result = self._post('getMe', timeout=timeout, api_kwargs=api_kwargs)

        self.bot = User.de_json(result, self)

        return self.bot

    @log
    def send_message(self,
                     chat_id,
                     text,
                     parse_mode=None,
                     disable_web_page_preview=None,
                     disable_notification=False,
                     reply_to_message_id=None,
                     reply_markup=None,
                     timeout=None,
                     api_kwargs=None):
        """Use this method to send text messages.

        Args:
            chat_id (:obj:`int` | :obj:`str`): Unique identifier for the target chat or username
                of the target channel (in the format @channelusername).
            text (:obj:`str`): Text of the message to be sent. Max 4096 characters after entities
                parsing. Also found as :attr:`telegram.constants.MAX_MESSAGE_LENGTH`.
            parse_mode (:obj:`str`): Send Markdown or HTML, if you want Telegram apps to show bold,
                italic, fixed-width text or inline URLs in your bot's message. See the constants in
                :class:`telegram.ParseMode` for the available modes.
            disable_web_page_preview (:obj:`bool`, optional): Disables link previews for links in
                this message.
            disable_notification (:obj:`bool`, optional): Sends the message silently. Users will
                receive a notification with no sound.
            reply_to_message_id (:obj:`int`, optional): If the message is a reply, ID of the
                original message.
            reply_markup (:class:`telegram.ReplyMarkup`, optional): Additional interface options.
                A JSON-serialized object for an inline keyboard, custom reply keyboard,
                instructions to remove reply keyboard or to force a reply from the user.
            timeout (:obj:`int` | :obj:`float`, optional): If this value is specified, use it as
                the read timeout from the server (instead of the one specified during creation of
                the connection pool).
            api_kwargs (:obj:`dict`, optional): Arbitrary keyword arguments to be passed to the
                Telegram API.

        Returns:
            :class:`telegram.Message`: On success, the sent message is returned.

        Raises:
            :class:`telegram.TelegramError`

        """
        data = {'chat_id': chat_id, 'text': text}

        if parse_mode:
            data['parse_mode'] = parse_mode
        if disable_web_page_preview:
            data['disable_web_page_preview'] = disable_web_page_preview

        return self._message('sendMessage', data, disable_notification=disable_notification,
                             reply_to_message_id=reply_to_message_id, reply_markup=reply_markup,
                             timeout=timeout, api_kwargs=api_kwargs)

    @log
    def delete_message(self, chat_id, message_id, timeout=None, api_kwargs=None):
        """
        Use this method to delete a message, including service messages, with the following
        limitations:

            - A message can only be deleted if it was sent less than 48 hours ago.
            - A dice message in a private chat can only be deleted if it was sent more than 24
              hours ago.
            - Bots can delete outgoing messages in private chats, groups, and supergroups.
            - Bots can delete incoming messages in private chats.
            - Bots granted can_post_messages permissions can delete outgoing messages in channels.
            - If the bot is an administrator of a group, it can delete any message there.
            - If the bot has can_delete_messages permission in a supergroup or a channel, it can
              delete any message there.

        Args:
            chat_id (:obj:`int` | :obj:`str`): Unique identifier for the target chat or username
                of the target channel (in the format @channelusername).
            message_id (:obj:`int`): Identifier of the message to delete.
            timeout (:obj:`int` | :obj:`float`, optional): If this value is specified, use it as
                the read timeout from the server (instead of the one specified during creation of
                the connection pool).
            api_kwargs (:obj:`dict`, optional): Arbitrary keyword arguments to be passed to the
                Telegram API.

        Returns:
            :obj:`bool`: On success, :obj:`True` is returned.

        Raises:
            :class:`telegram.TelegramError`

        """
        data = {'chat_id': chat_id, 'message_id': message_id}

        result = self._post('deleteMessage', data, timeout=timeout, api_kwargs=api_kwargs)

        return result

    @log
    def forward_message(self,
                        chat_id,
                        from_chat_id,
                        message_id,
                        disable_notification=False,
                        timeout=None,
                        api_kwargs=None):
        """Use this method to forward messages of any kind.

        Args:
            chat_id (:obj:`int` | :obj:`str`): Unique identifier for the target chat or username
                of the target channel (in the format @channelusername).
            from_chat_id (:obj:`int` | :obj:`str`): Unique identifier for the chat where the
                original message was sent (or channel username in the format @channelusername).
            disable_notification (:obj:`bool`, optional): Sends the message silently. Users will
                receive a notification with no sound.
            message_id (:obj:`int`): Message identifier in the chat specified in from_chat_id.
            timeout (:obj:`int` | :obj:`float`, optional): If this value is specified, use it as
                the read timeout from the server (instead of the one specified during creation of
                the connection pool).
            api_kwargs (:obj:`dict`, optional): Arbitrary keyword arguments to be passed to the
                Telegram API.

        Returns:
            :class:`telegram.Message`: On success, the sent Message is returned.

        Raises:
            :class:`telegram.TelegramError`

        """
        data = {}

        if chat_id:
            data['chat_id'] = chat_id
        if from_chat_id:
            data['from_chat_id'] = from_chat_id
        if message_id:
            data['message_id'] = message_id

        return self._message('forwardMessage', data, disable_notification=disable_notification,
                             timeout=timeout, api_kwargs=api_kwargs)

    @log
    def send_photo(self,
                   chat_id,
                   photo,
                   caption=None,
                   disable_notification=False,
                   reply_to_message_id=None,
                   reply_markup=None,
                   timeout=20,
                   parse_mode=None,
                   api_kwargs=None):
        """Use this method to send photos.

        Note:
            The photo argument can be either a file_id, an URL or a file from disk
            ``open(filename, 'rb')``

        Args:
            chat_id (:obj:`int` | :obj:`str`): Unique identifier for the target chat or username
                of the target channel (in the format @channelusername).
            photo (:obj:`str` | `filelike object` | :class:`telegram.PhotoSize`): Photo to send.
                Pass a file_id as String to send a photo that exists on the Telegram servers
                (recommended), pass an HTTP URL as a String for Telegram to get a photo from the
                Internet, or upload a new photo using multipart/form-data. Lastly you can pass
                an existing :class:`telegram.PhotoSize` object to send.
            caption (:obj:`str`, optional): Photo caption (may also be used when resending photos
                by file_id), 0-1024 characters after entities parsing.
            parse_mode (:obj:`str`, optional): Send Markdown or HTML, if you want Telegram apps to
                show bold, italic, fixed-width text or inline URLs in the media caption. See the
                constants in :class:`telegram.ParseMode` for the available modes.
            disable_notification (:obj:`bool`, optional): Sends the message silently. Users will
                receive a notification with no sound.
            reply_to_message_id (:obj:`int`, optional): If the message is a reply, ID of the
                original message.
            reply_markup (:class:`telegram.ReplyMarkup`, optional): Additional interface options. A
                JSON-serialized object for an inline keyboard, custom reply keyboard, instructions
                to remove reply keyboard or to force a reply from the user.
            timeout (:obj:`int` | :obj:`float`, optional): Send file timeout (default: 20 seconds).
            api_kwargs (:obj:`dict`, optional): Arbitrary keyword arguments to be passed to the
                Telegram API.

        Returns:
            :class:`telegram.Message`: On success, the sent Message is returned.

        Raises:
            :class:`telegram.TelegramError`

        """
        if isinstance(photo, PhotoSize):
            photo = photo.file_id
        elif InputFile.is_file(photo):
            photo = InputFile(photo)

        data = {'chat_id': chat_id, 'photo': photo}

        if caption:
            data['caption'] = caption
        if parse_mode:
            data['parse_mode'] = parse_mode

        return self._message('sendPhoto', data, timeout=timeout,
                             disable_notification=disable_notification,
                             reply_to_message_id=reply_to_message_id, reply_markup=reply_markup,
                             api_kwargs=api_kwargs)

    @log
    def send_audio(self,
                   chat_id,
                   audio,
                   duration=None,
                   performer=None,
                   title=None,
                   caption=None,
                   disable_notification=False,
                   reply_to_message_id=None,
                   reply_markup=None,
                   timeout=20,
                   parse_mode=None,
                   thumb=None,
                   api_kwargs=None):
        """
        Use this method to send audio files, if you want Telegram clients to display them in the
        music player. Your audio must be in the .mp3 or .m4a format.

        Bots can currently send audio files of up to 50 MB in size, this limit may be changed in
        the future.

        For sending voice messages, use the sendVoice method instead.

        Note:
            The audio argument can be either a file_id, an URL or a file from disk
            ``open(filename, 'rb')``

        Args:
            chat_id (:obj:`int` | :obj:`str`): Unique identifier for the target chat or username
                of the target channel (in the format @channelusername).
            audio (:obj:`str` | `filelike object` | :class:`telegram.Audio`): Audio file to send.
                Pass a file_id as String to send an audio file that exists on the Telegram servers
                (recommended), pass an HTTP URL as a String for Telegram to get an audio file from
                the Internet, or upload a new one using multipart/form-data. Lastly you can pass
                an existing :class:`telegram.Audio` object to send.
            caption (:obj:`str`, optional): Audio caption, 0-1024 characters after entities
                parsing.
            parse_mode (:obj:`str`, optional): Send Markdown or HTML, if you want Telegram apps to
                show bold, italic, fixed-width text or inline URLs in the media caption. See the
                constants in :class:`telegram.ParseMode` for the available modes.
            duration (:obj:`int`, optional): Duration of sent audio in seconds.
            performer (:obj:`str`, optional): Performer.
            title (:obj:`str`, optional): Track name.
            disable_notification (:obj:`bool`, optional): Sends the message silently. Users will
                receive a notification with no sound.
            reply_to_message_id (:obj:`int`, optional): If the message is a reply, ID of the
                original message.
            reply_markup (:class:`telegram.ReplyMarkup`, optional): Additional interface options. A
                JSON-serialized object for an inline keyboard, custom reply keyboard, instructions
                to remove reply keyboard or to force a reply from the user.
            thumb (`filelike object`, optional): Thumbnail of the file sent; can be ignored if
                thumbnail generation for the file is supported server-side. The thumbnail should be
                in JPEG format and less than 200 kB in size. A thumbnail's width and height should
                not exceed 320. Ignored if the file is not uploaded using multipart/form-data.
                Thumbnails can't be reused and can be only uploaded as a new file.
            timeout (:obj:`int` | :obj:`float`, optional): Send file timeout (default: 20 seconds).
            api_kwargs (:obj:`dict`, optional): Arbitrary keyword arguments to be passed to the
                Telegram API.

        Returns:
            :class:`telegram.Message`: On success, the sent Message is returned.

        Raises:
            :class:`telegram.TelegramError`

        """
        if isinstance(audio, Audio):
            audio = audio.file_id
        elif InputFile.is_file(audio):
            audio = InputFile(audio)

        data = {'chat_id': chat_id, 'audio': audio}

        if duration:
            data['duration'] = duration
        if performer:
            data['performer'] = performer
        if title:
            data['title'] = title
        if caption:
            data['caption'] = caption
        if parse_mode:
            data['parse_mode'] = parse_mode
        if thumb:
            if InputFile.is_file(thumb):
                thumb = InputFile(thumb, attach=True)
            data['thumb'] = thumb

        return self._message('sendAudio', data, timeout=timeout,
                             disable_notification=disable_notification,
                             reply_to_message_id=reply_to_message_id, reply_markup=reply_markup,
                             api_kwargs=api_kwargs)

    @log
    def send_document(self,
                      chat_id,
                      document,
                      filename=None,
                      caption=None,
                      disable_notification=False,
                      reply_to_message_id=None,
                      reply_markup=None,
                      timeout=20,
                      parse_mode=None,
                      thumb=None,
                      api_kwargs=None):
        """
        Use this method to send general files.

        Bots can currently send files of any type of up to 50 MB in size, this limit may be
        changed in the future.

        Note:
            The document argument can be either a file_id, an URL or a file from disk
            ``open(filename, 'rb')``

        Args:
            chat_id (:obj:`int` | :obj:`str`): Unique identifier for the target chat or username
                of the target channel (in the format @channelusername).
            document (:obj:`str` | `filelike object` | :class:`telegram.Document`): File to send.
                Pass a file_id as String to send a file that exists on the Telegram servers
                (recommended), pass an HTTP URL as a String for Telegram to get a file from the
                Internet, or upload a new one using multipart/form-data. Lastly you can pass
                an existing :class:`telegram.Document` object to send.
            filename (:obj:`str`, optional): File name that shows in telegram message (it is useful
                when you send file generated by temp module, for example). Undocumented.
            caption (:obj:`str`, optional): Document caption (may also be used when resending
                documents by file_id), 0-1024 characters after entities parsing.
            parse_mode (:obj:`str`, optional): Send Markdown or HTML, if you want Telegram apps to
                show bold, italic, fixed-width text or inline URLs in the media caption. See the
                constants in :class:`telegram.ParseMode` for the available modes.
            disable_notification (:obj:`bool`, optional): Sends the message silently. Users will
                receive a notification with no sound.
            reply_to_message_id (:obj:`int`, optional): If the message is a reply, ID of the
                original message.
            reply_markup (:class:`telegram.ReplyMarkup`, optional): Additional interface options. A
                JSON-serialized object for an inline keyboard, custom reply keyboard, instructions
                to remove reply keyboard or to force a reply from the user.
            thumb (`filelike object`, optional): Thumbnail of the file sent; can be ignored if
                thumbnail generation for the file is supported server-side. The thumbnail should be
                in JPEG format and less than 200 kB in size. A thumbnail's width and height should
                not exceed 320. Ignored if the file is not uploaded using multipart/form-data.
                Thumbnails can't be reused and can be only uploaded as a new file.
            timeout (:obj:`int` | :obj:`float`, optional): Send file timeout (default: 20 seconds).
            api_kwargs (:obj:`dict`, optional): Arbitrary keyword arguments to be passed to the
                Telegram API.

        Returns:
            :class:`telegram.Message`: On success, the sent Message is returned.

        Raises:
            :class:`telegram.TelegramError`

        """
        if isinstance(document, Document):
            document = document.file_id
        elif InputFile.is_file(document):
            document = InputFile(document, filename=filename)

        data = {'chat_id': chat_id, 'document': document}

        if caption:
            data['caption'] = caption
        if parse_mode:
            data['parse_mode'] = parse_mode
        if thumb:
            if InputFile.is_file(thumb):
                thumb = InputFile(thumb, attach=True)
            data['thumb'] = thumb

        return self._message('sendDocument', data, timeout=timeout,
                             disable_notification=disable_notification,
                             reply_to_message_id=reply_to_message_id, reply_markup=reply_markup,
                             api_kwargs=api_kwargs)

    @log
    def send_sticker(self,
                     chat_id,
                     sticker,
                     disable_notification=False,
                     reply_to_message_id=None,
                     reply_markup=None,
                     timeout=20,
                     api_kwargs=None):
        """
        Use this method to send static .WEBP or animated .TGS stickers.

        Note:
            The sticker argument can be either a file_id, an URL or a file from disk
            ``open(filename, 'rb')``

        Args:
            chat_id (:obj:`int` | :obj:`str`): Unique identifier for the target chat or username
                of the target channel (in the format @channelusername).
            sticker (:obj:`str` | `filelike object` :class:`telegram.Sticker`): Sticker to send.
                Pass a file_id as String to send a file that exists on the Telegram servers
                (recommended), pass an HTTP URL as a String for Telegram to get a .webp file from
                the Internet, or upload a new one using multipart/form-data. Lastly you can pass
                an existing :class:`telegram.Sticker` object to send.
            disable_notification (:obj:`bool`, optional): Sends the message silently. Users will
                receive a notification with no sound.
            reply_to_message_id (:obj:`int`, optional): If the message is a reply, ID of the
                original message.
            reply_markup (:class:`telegram.ReplyMarkup`, optional): Additional interface options. A
                JSON-serialized object for an inline keyboard, custom reply keyboard, instructions
                to remove reply keyboard or to force a reply from the user.
            timeout (:obj:`int` | :obj:`float`, optional): Send file timeout (default: 20 seconds).
            api_kwargs (:obj:`dict`, optional): Arbitrary keyword arguments to be passed to the
                Telegram API.

        Returns:
            :class:`telegram.Message`: On success, the sent Message is returned.

        Raises:
            :class:`telegram.TelegramError`

        """
        if isinstance(sticker, Sticker):
            sticker = sticker.file_id
        elif InputFile.is_file(sticker):
            sticker = InputFile(sticker)

        data = {'chat_id': chat_id, 'sticker': sticker}

        return self._message('sendSticker', data, timeout=timeout,
                             disable_notification=disable_notification,
                             reply_to_message_id=reply_to_message_id, reply_markup=reply_markup,
                             api_kwargs=api_kwargs)

    @log
    def send_video(self,
                   chat_id,
                   video,
                   duration=None,
                   caption=None,
                   disable_notification=False,
                   reply_to_message_id=None,
                   reply_markup=None,
                   timeout=20,
                   width=None,
                   height=None,
                   parse_mode=None,
                   supports_streaming=None,
                   thumb=None,
                   api_kwargs=None):
        """
        Use this method to send video files, Telegram clients support mp4 videos
        (other formats may be sent as Document).

        Bots can currently send video files of up to 50 MB in size, this limit may be changed in
        the future.

        Note:
            The video argument can be either a file_id, an URL or a file from disk
            ``open(filename, 'rb')``

        Args:
            chat_id (:obj:`int` | :obj:`str`): Unique identifier for the target chat or username
                of the target channel (in the format @channelusername).
            video (:obj:`str` | `filelike object` | :class:`telegram.Video`): Video file to send.
                Pass a file_id as String to send an video file that exists on the Telegram servers
                (recommended), pass an HTTP URL as a String for Telegram to get an video file from
                the Internet, or upload a new one using multipart/form-data. Lastly you can pass
                an existing :class:`telegram.Video` object to send.
            duration (:obj:`int`, optional): Duration of sent video in seconds.
            width (:obj:`int`, optional): Video width.
            height (:obj:`int`, optional): Video height.
            caption (:obj:`str`, optional): Video caption (may also be used when resending videos
                by file_id), 0-1024 characters after entities parsing.
            parse_mode (:obj:`str`, optional): Send Markdown or HTML, if you want Telegram apps to
                show bold, italic, fixed-width text or inline URLs in the media caption. See the
                constants in :class:`telegram.ParseMode` for the available modes.
            supports_streaming (:obj:`bool`, optional): Pass :obj:`True`, if the uploaded video is
                suitable for streaming.
            disable_notification (:obj:`bool`, optional): Sends the message silently. Users will
                receive a notification with no sound.
            reply_to_message_id (:obj:`int`, optional): If the message is a reply, ID of the
                original message.
            reply_markup (:class:`telegram.ReplyMarkup`, optional): Additional interface options. A
                JSON-serialized object for an inline keyboard, custom reply keyboard, instructions
                to remove reply keyboard or to force a reply from the user.
            thumb (`filelike object`, optional): Thumbnail of the file sent; can be ignored if
                thumbnail generation for the file is supported server-side. The thumbnail should be
                in JPEG format and less than 200 kB in size. A thumbnail's width and height should
                not exceed 320. Ignored if the file is not uploaded using multipart/form-data.
                Thumbnails can't be reused and can be only uploaded as a new file.
            timeout (:obj:`int` | :obj:`float`, optional): Send file timeout (default: 20 seconds).
            api_kwargs (:obj:`dict`, optional): Arbitrary keyword arguments to be passed to the
                Telegram API.

        Returns:
            :class:`telegram.Message`: On success, the sent Message is returned.

        Raises:
            :class:`telegram.TelegramError`

        """
        if isinstance(video, Video):
            video = video.file_id
        elif InputFile.is_file(video):
            video = InputFile(video)

        data = {'chat_id': chat_id, 'video': video}

        if duration:
            data['duration'] = duration
        if caption:
            data['caption'] = caption
        if parse_mode:
            data['parse_mode'] = parse_mode
        if supports_streaming:
            data['supports_streaming'] = supports_streaming
        if width:
            data['width'] = width
        if height:
            data['height'] = height
        if thumb:
            if InputFile.is_file(thumb):
                thumb = InputFile(thumb, attach=True)
            data['thumb'] = thumb

        return self._message('sendVideo', data, timeout=timeout,
                             disable_notification=disable_notification,
                             reply_to_message_id=reply_to_message_id, reply_markup=reply_markup,
                             api_kwargs=api_kwargs)

    @log
    def send_video_note(self,
                        chat_id,
                        video_note,
                        duration=None,
                        length=None,
                        disable_notification=False,
                        reply_to_message_id=None,
                        reply_markup=None,
                        timeout=20,
                        thumb=None,
                        api_kwargs=None):
        """
        As of v.4.0, Telegram clients support rounded square mp4 videos of up to 1 minute long.
        Use this method to send video messages.

        Note:
            The video_note argument can be either a file_id or a file from disk
            ``open(filename, 'rb')``

        Args:
            chat_id (:obj:`int` | :obj:`str`): Unique identifier for the target chat or username
                of the target channel (in the format @channelusername).
            video_note (:obj:`str` | `filelike object` | :class:`telegram.VideoNote`): Video note
                to send. Pass a file_id as String to send a video note that exists on the Telegram
                servers (recommended) or upload a new video using multipart/form-data. Or you can
                pass an existing :class:`telegram.VideoNote` object to send. Sending video notes by
                a URL is currently unsupported.
            duration (:obj:`int`, optional): Duration of sent video in seconds.
            length (:obj:`int`, optional): Video width and height, i.e. diameter of the video
                message.
            disable_notification (:obj:`bool`, optional): Sends the message silently. Users will
                receive a notification with no sound.
            reply_to_message_id (:obj:`int`, optional): If the message is a reply, ID of the
                original message.
            reply_markup (:class:`telegram.ReplyMarkup`, optional): Additional interface options. A
                JSON-serialized object for an inline keyboard, custom reply keyboard,
                instructions to remove reply keyboard or to force a reply from the user.
            thumb (`filelike object`, optional): Thumbnail of the file sent; can be ignored if
                thumbnail generation for the file is supported server-side. The thumbnail should be
                in JPEG format and less than 200 kB in size. A thumbnail's width and height should
                not exceed 320. Ignored if the file is not uploaded using multipart/form-data.
                Thumbnails can't be reused and can be only uploaded as a new file.
            timeout (:obj:`int` | :obj:`float`, optional): Send file timeout (default: 20 seconds).
            api_kwargs (:obj:`dict`, optional): Arbitrary keyword arguments to be passed to the
                Telegram API.

        Returns:
            :class:`telegram.Message`: On success, the sent Message is returned.

        Raises:
            :class:`telegram.TelegramError`

        """
        if isinstance(video_note, VideoNote):
            video_note = video_note.file_id
        elif InputFile.is_file(video_note):
            video_note = InputFile(video_note)

        data = {'chat_id': chat_id, 'video_note': video_note}

        if duration is not None:
            data['duration'] = duration
        if length is not None:
            data['length'] = length
        if thumb:
            if InputFile.is_file(thumb):
                thumb = InputFile(thumb, attach=True)
            data['thumb'] = thumb

        return self._message('sendVideoNote', data, timeout=timeout,
                             disable_notification=disable_notification,
                             reply_to_message_id=reply_to_message_id, reply_markup=reply_markup,
                             api_kwargs=api_kwargs)

    @log
    def send_animation(self,
                       chat_id,
                       animation,
                       duration=None,
                       width=None,
                       height=None,
                       thumb=None,
                       caption=None,
                       parse_mode=None,
                       disable_notification=False,
                       reply_to_message_id=None,
                       reply_markup=None,
                       timeout=20,
                       api_kwargs=None):
        """
        Use this method to send animation files (GIF or H.264/MPEG-4 AVC video without sound).
        Bots can currently send animation files of up to 50 MB in size, this limit may be changed
        in the future.

        Args:
            chat_id (:obj:`int` | :obj:`str`): Unique identifier for the target chat or username
                of the target channel (in the format @channelusername).
            animation (:obj:`str` | `filelike object` | :class:`telegram.Animation`): Animation to
                send. Pass a file_id as String to send an animation that exists on the Telegram
                servers (recommended), pass an HTTP URL as a String for Telegram to get an
                animation from the Internet, or upload a new animation using multipart/form-data.
                Lastly you can pass an existing :class:`telegram.Animation` object to send.
            duration (:obj:`int`, optional): Duration of sent animation in seconds.
            width (:obj:`int`, optional): Animation width.
            height (:obj:`int`, optional): Animation height.
            thumb (`filelike object`, optional): Thumbnail of the file sent; can be ignored if
                thumbnail generation for the file is supported server-side. The thumbnail should be
                in JPEG format and less than 200 kB in size. A thumbnail's width and height should
                not exceed 320. Ignored if the file is not uploaded using multipart/form-data.
                Thumbnails can't be reused and can be only uploaded as a new file.
            caption (:obj:`str`, optional): Animation caption (may also be used when resending
                animations by file_id), 0-1024 characters after entities parsing.
            parse_mode (:obj:`str`, optional): Send Markdown or HTML, if you want Telegram apps to
                show bold, italic, fixed-width text or inline URLs in the media caption. See the
                constants in :class:`telegram.ParseMode` for the available modes.
            disable_notification (:obj:`bool`, optional): Sends the message silently. Users will
                receive a notification with no sound.
            reply_to_message_id (:obj:`int`, optional): If the message is a reply, ID of the
                original message.
            reply_markup (:class:`telegram.ReplyMarkup`, optional): Additional interface options. A
                JSON-serialized object for an inline keyboard, custom reply keyboard, instructions
                to remove reply keyboard or to force a reply from the user.
            timeout (:obj:`int` | :obj:`float`, optional): Send file timeout (default: 20 seconds).
            api_kwargs (:obj:`dict`, optional): Arbitrary keyword arguments to be passed to the
                Telegram API.

        Returns:
            :class:`telegram.Message`: On success, the sent Message is returned.

        Raises:
            :class:`telegram.TelegramError`

        """
        if isinstance(animation, Animation):
            animation = animation.file_id
        elif InputFile.is_file(animation):
            animation = InputFile(animation)

        data = {'chat_id': chat_id, 'animation': animation}

        if duration:
            data['duration'] = duration
        if width:
            data['width'] = width
        if height:
            data['height'] = height
        if thumb:
            if InputFile.is_file(thumb):
                thumb = InputFile(thumb, attach=True)
            data['thumb'] = thumb
        if caption:
            data['caption'] = caption
        if parse_mode:
            data['parse_mode'] = parse_mode

        return self._message('sendAnimation', data, timeout=timeout,
                             disable_notification=disable_notification,
                             reply_to_message_id=reply_to_message_id, reply_markup=reply_markup,
                             api_kwargs=api_kwargs)

    @log
    def send_voice(self,
                   chat_id,
                   voice,
                   duration=None,
                   caption=None,
                   disable_notification=False,
                   reply_to_message_id=None,
                   reply_markup=None,
                   timeout=20,
                   parse_mode=None,
                   api_kwargs=None):
        """
        Use this method to send audio files, if you want Telegram clients to display the file
        as a playable voice message. For this to work, your audio must be in an .ogg file
        encoded with OPUS (other formats may be sent as Audio or Document). Bots can currently
        send voice messages of up to 50 MB in size, this limit may be changed in the future.

        Note:
            The voice argument can be either a file_id, an URL or a file from disk
            ``open(filename, 'rb')``

        Args:
            chat_id (:obj:`int` | :obj:`str`): Unique identifier for the target chat or username
                of the target channel (in the format @channelusername).
            voice (:obj:`str` | `filelike object` | :class:`telegram.Voice`): Voice file to send.
                Pass a file_id as String to send an voice file that exists on the Telegram servers
                (recommended), pass an HTTP URL as a String for Telegram to get an voice file from
                the Internet, or upload a new one using multipart/form-data. Lastly you can pass
                an existing :class:`telegram.Voice` object to send.
            caption (:obj:`str`, optional): Voice message caption, 0-1024 characters after entities
                parsing.
            parse_mode (:obj:`str`, optional): Send Markdown or HTML, if you want Telegram apps to
                show bold, italic, fixed-width text or inline URLs in the media caption. See the
                constants in :class:`telegram.ParseMode` for the available modes.
            duration (:obj:`int`, optional): Duration of the voice message in seconds.
            disable_notification (:obj:`bool`, optional): Sends the message silently. Users will
                receive a notification with no sound.
            reply_to_message_id (:obj:`int`, optional): If the message is a reply, ID of the
                original message.
            reply_markup (:class:`telegram.ReplyMarkup`, optional): Additional interface options. A
                JSON-serialized object for an inline keyboard, custom reply keyboard,
                instructions to remove reply keyboard or to force a reply from the user.
            timeout (:obj:`int` | :obj:`float`, optional): Send file timeout (default: 20 seconds).
            api_kwargs (:obj:`dict`, optional): Arbitrary keyword arguments to be passed to the
                Telegram API.

        Returns:
            :class:`telegram.Message`: On success, the sent Message is returned.

        Raises:
            :class:`telegram.TelegramError`

        """
        if isinstance(voice, Voice):
            voice = voice.file_id
        elif InputFile.is_file(voice):
            voice = InputFile(voice)

        data = {'chat_id': chat_id, 'voice': voice}

        if duration:
            data['duration'] = duration
        if caption:
            data['caption'] = caption
        if parse_mode:
            data['parse_mode'] = parse_mode

        return self._message('sendVoice', data, timeout=timeout,
                             disable_notification=disable_notification,
                             reply_to_message_id=reply_to_message_id, reply_markup=reply_markup,
                             api_kwargs=api_kwargs)

    @log
    def send_media_group(self,
                         chat_id,
                         media,
                         disable_notification=None,
                         reply_to_message_id=None,
                         timeout=20,
                         api_kwargs=None):
        """Use this method to send a group of photos or videos as an album.

        Args:
            chat_id (:obj:`int` | :obj:`str`): Unique identifier for the target chat or username
                of the target channel (in the format @channelusername).
            media (List[:class:`telegram.InputMedia`]): An array describing photos and videos to be
                sent, must include 2–10 items.
            disable_notification (:obj:`bool`, optional): Sends the message silently. Users will
                receive a notification with no sound.
            reply_to_message_id (:obj:`int`, optional): If the message is a reply, ID of the
                original message.
            timeout (:obj:`int` | :obj:`float`, optional): Send file timeout (default: 20 seconds).
            api_kwargs (:obj:`dict`, optional): Arbitrary keyword arguments to be passed to the
                Telegram API.

        Returns:
            List[:class:`telegram.Message`]: An array of the sent Messages.

        Raises:
            :class:`telegram.TelegramError`
        """
        data = {'chat_id': chat_id, 'media': media}

        for m in data['media']:
            if m.parse_mode == DEFAULT_NONE:
                if self.defaults:
                    m.parse_mode = self.defaults.parse_mode
                else:
                    m.parse_mode = None

        if reply_to_message_id:
            data['reply_to_message_id'] = reply_to_message_id
        if disable_notification:
            data['disable_notification'] = disable_notification

        result = self._post('sendMediaGroup', data, timeout=timeout, api_kwargs=api_kwargs)

        return [Message.de_json(res, self) for res in result]

    @log
    def send_location(self,
                      chat_id,
                      latitude=None,
                      longitude=None,
                      disable_notification=False,
                      reply_to_message_id=None,
                      reply_markup=None,
                      timeout=None,
                      location=None,
                      live_period=None,
                      api_kwargs=None):
        """Use this method to send point on the map.

        Note:
            You can either supply a :obj:`latitude` and :obj:`longitude` or a :obj:`location`.

        Args:
            chat_id (:obj:`int` | :obj:`str`): Unique identifier for the target chat or username
                of the target channel (in the format @channelusername).
            latitude (:obj:`float`, optional): Latitude of location.
            longitude (:obj:`float`, optional): Longitude of location.
            location (:class:`telegram.Location`, optional): The location to send.
            live_period (:obj:`int`, optional): Period in seconds for which the location will be
                updated, should be between 60 and 86400.
            disable_notification (:obj:`bool`, optional): Sends the message silently. Users will
                receive a notification with no sound.
            reply_to_message_id (:obj:`int`, optional): If the message is a reply, ID of the
                    original message.
            reply_markup (:class:`telegram.ReplyMarkup`, optional): Additional interface options. A
                JSON-serialized object for an inline keyboard, custom reply keyboard,
                instructions to remove reply keyboard or to force a reply from the user.
            timeout (:obj:`int` | :obj:`float`, optional): If this value is specified, use it as
                the read timeout from the server (instead of the one specified during creation of
                the connection pool).
            api_kwargs (:obj:`dict`, optional): Arbitrary keyword arguments to be passed to the
                Telegram API.

        Returns:
            :class:`telegram.Message`: On success, the sent Message is returned.

        Raises:
            :class:`telegram.TelegramError`

        """
        if not ((latitude is not None and longitude is not None) or location):
            raise ValueError("Either location or latitude and longitude must be passed as"
                             "argument.")

        if not ((latitude is not None or longitude is not None) ^ bool(location)):
            raise ValueError("Either location or latitude and longitude must be passed as"
                             "argument. Not both.")

        if isinstance(location, Location):
            latitude = location.latitude
            longitude = location.longitude

        data = {'chat_id': chat_id, 'latitude': latitude, 'longitude': longitude}

        if live_period:
            data['live_period'] = live_period

        return self._message('sendLocation', data, timeout=timeout,
                             disable_notification=disable_notification,
                             reply_to_message_id=reply_to_message_id, reply_markup=reply_markup,
                             api_kwargs=api_kwargs)

    @log
    def edit_message_live_location(self,
                                   chat_id=None,
                                   message_id=None,
                                   inline_message_id=None,
                                   latitude=None,
                                   longitude=None,
                                   location=None,
                                   reply_markup=None,
                                   timeout=None,
                                   api_kwargs=None):
        """Use this method to edit live location messages sent by the bot or via the bot
        (for inline bots). A location can be edited until its :attr:`live_period` expires or
        editing is explicitly disabled by a call to :attr:`stop_message_live_location`.

        Note:
            You can either supply a :obj:`latitude` and :obj:`longitude` or a :obj:`location`.

        Args:
            chat_id (:obj:`int` | :obj:`str`, optional): Required if inline_message_id is not
                specified. Unique identifier for the target chat or username of the target channel
                (in the format @channelusername).
            message_id (:obj:`int`, optional): Required if inline_message_id is not specified.
                Identifier of the message to edit.
            inline_message_id (:obj:`str`, optional): Required if chat_id and message_id are not
                specified. Identifier of the inline message.
            latitude (:obj:`float`, optional): Latitude of location.
            longitude (:obj:`float`, optional): Longitude of location.
            location (:class:`telegram.Location`, optional): The location to send.
            reply_markup (:class:`telegram.InlineKeyboardMarkup`, optional): A JSON-serialized
                object for a new inline keyboard.
            timeout (:obj:`int` | :obj:`float`, optional): If this value is specified, use it as
                the read timeout from the server (instead of the one specified during creation of
                the connection pool).
            api_kwargs (:obj:`dict`, optional): Arbitrary keyword arguments to be passed to the
                Telegram API.

        Returns:
            :class:`telegram.Message`: On success, if edited message is sent by the bot, the
            edited Message is returned, otherwise :obj:`True` is returned.
        """
        if not (all([latitude, longitude]) or location):
            raise ValueError("Either location or latitude and longitude must be passed as"
                             "argument.")
        if not ((latitude is not None or longitude is not None) ^ bool(location)):
            raise ValueError("Either location or latitude and longitude must be passed as"
                             "argument. Not both.")

        if isinstance(location, Location):
            latitude = location.latitude
            longitude = location.longitude

        data = {'latitude': latitude, 'longitude': longitude}

        if chat_id:
            data['chat_id'] = chat_id
        if message_id:
            data['message_id'] = message_id
        if inline_message_id:
            data['inline_message_id'] = inline_message_id

        return self._message('editMessageLiveLocation', data, timeout=timeout,
                             reply_markup=reply_markup, api_kwargs=api_kwargs)

    @log
    def stop_message_live_location(self,
                                   chat_id=None,
                                   message_id=None,
                                   inline_message_id=None,
                                   reply_markup=None,
                                   timeout=None,
                                   api_kwargs=None):
        """Use this method to stop updating a live location message sent by the bot or via the bot
        (for inline bots) before live_period expires.

        Args:
            chat_id (:obj:`int` | :obj:`str`): Required if inline_message_id is not specified.
                Unique identifier for the target chat or username of the target channel
                (in the format @channelusername).
            message_id (:obj:`int`, optional): Required if inline_message_id is not specified.
                Identifier of the sent message with live location to stop.
            inline_message_id (:obj:`str`, optional): Required if chat_id and message_id are not
                specified. Identifier of the inline message.
            reply_markup (:class:`telegram.InlineKeyboardMarkup`, optional): A JSON-serialized
                object for a new inline keyboard.
            timeout (:obj:`int` | :obj:`float`, optional): If this value is specified, use it as
                the read timeout from the server (instead of the one specified during creation of
                the connection pool).
            api_kwargs (:obj:`dict`, optional): Arbitrary keyword arguments to be passed to the
                Telegram API.

        Returns:
            :class:`telegram.Message`: On success, if edited message is sent by the bot, the
            edited Message is returned, otherwise :obj:`True` is returned.
        """
        data = {}

        if chat_id:
            data['chat_id'] = chat_id
        if message_id:
            data['message_id'] = message_id
        if inline_message_id:
            data['inline_message_id'] = inline_message_id

        return self._message('stopMessageLiveLocation', data, timeout=timeout,
                             reply_markup=reply_markup, api_kwargs=api_kwargs)

    @log
    def send_venue(self,
                   chat_id,
                   latitude=None,
                   longitude=None,
                   title=None,
                   address=None,
                   foursquare_id=None,
                   disable_notification=False,
                   reply_to_message_id=None,
                   reply_markup=None,
                   timeout=None,
                   venue=None,
                   foursquare_type=None,
                   api_kwargs=None):
        """Use this method to send information about a venue.

        Note:
            You can either supply :obj:`venue`, or :obj:`latitude`, :obj:`longitude`,
            :obj:`title` and :obj:`address` and optionally :obj:`foursquare_id` and optionally
            :obj:`foursquare_type`.

        Args:
            chat_id (:obj:`int` | :obj:`str`): Unique identifier for the target chat or username
                of the target channel (in the format @channelusername).
            latitude (:obj:`float`, optional): Latitude of venue.
            longitude (:obj:`float`, optional): Longitude of venue.
            title (:obj:`str`, optional): Name of the venue.
            address (:obj:`str`, optional): Address of the venue.
            foursquare_id (:obj:`str`, optional): Foursquare identifier of the venue.
            foursquare_type (:obj:`str`, optional): Foursquare type of the venue, if known.
                (For example, "arts_entertainment/default", "arts_entertainment/aquarium" or
                "food/icecream".)
            venue (:class:`telegram.Venue`, optional): The venue to send.
            disable_notification (:obj:`bool`, optional): Sends the message silently. Users will
                receive a notification with no sound.
            reply_to_message_id (:obj:`int`, optional): If the message is a reply, ID of the
                original message.
            reply_markup (:class:`telegram.ReplyMarkup`, optional): Additional interface options. A
                JSON-serialized object for an inline keyboard, custom reply keyboard, instructions
                to remove reply keyboard or to force a reply from the user.
            timeout (:obj:`int` | :obj:`float`, optional): If this value is specified, use it as
                the read timeout from the server (instead of the one specified during creation of
                the connection pool).
            api_kwargs (:obj:`dict`, optional): Arbitrary keyword arguments to be passed to the
                Telegram API.

        Returns:
            :class:`telegram.Message`: On success, the sent Message is returned.

        Raises:
            :class:`telegram.TelegramError`

        """
        if not (venue or all([latitude, longitude, address, title])):
            raise ValueError("Either venue or latitude, longitude, address and title must be"
                             "passed as arguments.")

        if isinstance(venue, Venue):
            latitude = venue.location.latitude
            longitude = venue.location.longitude
            address = venue.address
            title = venue.title
            foursquare_id = venue.foursquare_id
            foursquare_type = venue.foursquare_type

        data = {
            'chat_id': chat_id,
            'latitude': latitude,
            'longitude': longitude,
            'address': address,
            'title': title
        }

        if foursquare_id:
            data['foursquare_id'] = foursquare_id
        if foursquare_type:
            data['foursquare_type'] = foursquare_type

        return self._message('sendVenue', data, timeout=timeout,
                             disable_notification=disable_notification,
                             reply_to_message_id=reply_to_message_id, reply_markup=reply_markup,
                             api_kwargs=api_kwargs)

    @log
    def send_contact(self,
                     chat_id,
                     phone_number=None,
                     first_name=None,
                     last_name=None,
                     disable_notification=False,
                     reply_to_message_id=None,
                     reply_markup=None,
                     timeout=None,
                     contact=None,
                     vcard=None,
                     api_kwargs=None):
        """Use this method to send phone contacts.

        Note:
            You can either supply :obj:`contact` or :obj:`phone_number` and :obj:`first_name`
            with optionally :obj:`last_name` and optionally :obj:`vcard`.

        Args:
            chat_id (:obj:`int` | :obj:`str`): Unique identifier for the target chat or username
                of the target channel (in the format @channelusername).
            phone_number (:obj:`str`, optional): Contact's phone number.
            first_name (:obj:`str`, optional): Contact's first name.
            last_name (:obj:`str`, optional): Contact's last name.
            vcard (:obj:`str`, optional): Additional data about the contact in the form of a vCard,
                0-2048 bytes.
            contact (:class:`telegram.Contact`, optional): The contact to send.
            disable_notification (:obj:`bool`, optional): Sends the message silently. Users will
                receive a notification with no sound.
            reply_to_message_id (:obj:`int`, optional): If the message is a reply, ID of the
                original message.
            reply_markup (:class:`telegram.ReplyMarkup`, optional): Additional interface options. A
                JSON-serialized object for an inline keyboard, custom reply keyboard, instructions
                to remove reply keyboard or to force a reply from the user.
            timeout (:obj:`int` | :obj:`float`, optional): If this value is specified, use it as
                the read timeout from the server (instead of the one specified during creation of
                the connection pool).
            api_kwargs (:obj:`dict`, optional): Arbitrary keyword arguments to be passed to the
                Telegram API.

        Returns:
            :class:`telegram.Message`: On success, the sent Message is returned.

        Raises:
            :class:`telegram.TelegramError`

        """
        if (not contact) and (not all([phone_number, first_name])):
            raise ValueError("Either contact or phone_number and first_name must be passed as"
                             "arguments.")

        if isinstance(contact, Contact):
            phone_number = contact.phone_number
            first_name = contact.first_name
            last_name = contact.last_name
            vcard = contact.vcard

        data = {'chat_id': chat_id, 'phone_number': phone_number, 'first_name': first_name}

        if last_name:
            data['last_name'] = last_name
        if vcard:
            data['vcard'] = vcard

        return self._message('sendContact', data, timeout=timeout,
                             disable_notification=disable_notification,
                             reply_to_message_id=reply_to_message_id, reply_markup=reply_markup,
                             api_kwargs=api_kwargs)

    @log
    def send_game(self,
                  chat_id,
                  game_short_name,
                  disable_notification=False,
                  reply_to_message_id=None,
                  reply_markup=None,
                  timeout=None,
                  api_kwargs=None):
        """Use this method to send a game.

        Args:
            chat_id (:obj:`int` | :obj:`str`): Unique identifier for the target chat or username
                of the target channel (in the format @channelusername).
            game_short_name (:obj:`str`): Short name of the game, serves as the unique identifier
                for the game. Set up your games via `@BotFather <https://t.me/BotFather>`_.
            disable_notification (:obj:`bool`, optional): Sends the message silently. Users will
                receive a notification with no sound.
            reply_to_message_id (:obj:`int`, optional): If the message is a reply, ID of the
                original message.
            reply_markup (:class:`telegram.InlineKeyboardMarkup`, optional): A JSON-serialized
                object for a new inline keyboard. If empty, one ‘Play game_title’ button will be
                shown. If not empty, the first button must launch the game.
            timeout (:obj:`int` | :obj:`float`, optional): If this value is specified, use it as
                the read timeout from the server (instead of the one specified during creation of
                the connection pool).
            api_kwargs (:obj:`dict`, optional): Arbitrary keyword arguments to be passed to the
                Telegram API.

        Returns:
            :class:`telegram.Message`: On success, the sent Message is returned.

        Raises:
            :class:`telegram.TelegramError`

        """
        data = {'chat_id': chat_id, 'game_short_name': game_short_name}

        return self._message('sendGame', data, timeout=timeout,
                             disable_notification=disable_notification,
                             reply_to_message_id=reply_to_message_id, reply_markup=reply_markup,
                             api_kwargs=api_kwargs)

    @log
    def send_chat_action(self, chat_id, action, timeout=None, api_kwargs=None):
        """
        Use this method when you need to tell the user that something is happening on the bot's
        side. The status is set for 5 seconds or less (when a message arrives from your bot,
        Telegram clients clear its typing status). Telegram only recommends using this method when
        a response from the bot will take a noticeable amount of time to arrive.

        Args:
            chat_id (:obj:`int` | :obj:`str`): Unique identifier for the target chat or username
                of the target channel (in the format @channelusername).
            action(:class:`telegram.ChatAction` | :obj:`str`): Type of action to broadcast. Choose
                one, depending on what the user is about to receive. For convenience look at the
                constants in :class:`telegram.ChatAction`
            timeout (:obj:`int` | :obj:`float`, optional): If this value is specified, use it as
                the read timeout from the server (instead of the one specified during creation of
                the connection pool).
            api_kwargs (:obj:`dict`, optional): Arbitrary keyword arguments to be passed to the
                Telegram API.

        Returns:
            :obj:`bool`:  On success, :obj:`True` is returned.

        Raises:
            :class:`telegram.TelegramError`

        """
        data = {'chat_id': chat_id, 'action': action}

        result = self._post('sendChatAction', data, timeout=timeout, api_kwargs=api_kwargs)

        return result

    @log
    def answer_inline_query(self,
                            inline_query_id,
                            results,
                            cache_time=300,
                            is_personal=None,
                            next_offset=None,
                            switch_pm_text=None,
                            switch_pm_parameter=None,
                            timeout=None,
                            api_kwargs=None):
        """
        Use this method to send answers to an inline query. No more than 50 results per query are
        allowed.

        Args:
            inline_query_id (:obj:`str`): Unique identifier for the answered query.
            results (List[:class:`telegram.InlineQueryResult`)]: A list of results for the inline
                query.
            cache_time (:obj:`int`, optional): The maximum amount of time in seconds that the
                result of the inline query may be cached on the server. Defaults to 300.
            is_personal (:obj:`bool`, optional): Pass :obj:`True`, if results may be cached on
                the server side only for the user that sent the query. By default,
                results may be returned to any user who sends the same query.
            next_offset (:obj:`str`, optional): Pass the offset that a client should send in the
                next query with the same text to receive more results. Pass an empty string if
                there are no more results or if you don't support pagination. Offset length can't
                exceed 64 bytes.
            switch_pm_text (:obj:`str`, optional): If passed, clients will display a button with
                specified text that switches the user to a private chat with the bot and sends the
                bot a start message with the parameter switch_pm_parameter.
            switch_pm_parameter (:obj:`str`, optional): Deep-linking parameter for the /start
                message sent to the bot when user presses the switch button. 1-64 characters,
                only A-Z, a-z, 0-9, _ and - are allowed.
            timeout (:obj:`int` | :obj:`float`, optional): If this value is specified, use it as
                the read timeout from the server (instead of the one specified during creation of
                the connection pool).
            api_kwargs (:obj:`dict`, optional): Arbitrary keyword arguments to be passed to the
                Telegram API.

        Example:
            An inline bot that sends YouTube videos can ask the user to connect the bot to their
            YouTube account to adapt search results accordingly. To do this, it displays a
            'Connect your YouTube account' button above the results, or even before showing any.
            The user presses the button, switches to a private chat with the bot and, in doing so,
            passes a start parameter that instructs the bot to return an oauth link. Once done, the
            bot can offer a switch_inline button so that the user can easily return to the chat
            where they wanted to use the bot's inline capabilities.

        Returns:
            :obj:`bool`: On success, :obj:`True` is returned.

        Raises:
            :class:`telegram.TelegramError`

        """
        for res in results:
            if res._has_parse_mode and res.parse_mode == DEFAULT_NONE:
                if self.defaults:
                    res.parse_mode = self.defaults.parse_mode
                else:
                    res.parse_mode = None
            if res._has_input_message_content and res.input_message_content:
                if (res.input_message_content._has_parse_mode
                        and res.input_message_content.parse_mode == DEFAULT_NONE):
                    if self.defaults:
                        res.input_message_content.parse_mode = self.defaults.parse_mode
                    else:
                        res.input_message_content.parse_mode = None
                if (res.input_message_content._has_disable_web_page_preview
                        and res.input_message_content.disable_web_page_preview == DEFAULT_NONE):
                    if self.defaults:
                        res.input_message_content.disable_web_page_preview = \
                            self.defaults.disable_web_page_preview
                    else:
                        res.input_message_content.disable_web_page_preview = None

        results = [res.to_dict() for res in results]

        data = {'inline_query_id': inline_query_id, 'results': results}

        if cache_time or cache_time == 0:
            data['cache_time'] = cache_time
        if is_personal:
            data['is_personal'] = is_personal
        if next_offset is not None:
            data['next_offset'] = next_offset
        if switch_pm_text:
            data['switch_pm_text'] = switch_pm_text
        if switch_pm_parameter:
            data['switch_pm_parameter'] = switch_pm_parameter

        result = self._post('answerInlineQuery', data, timeout=timeout, api_kwargs=api_kwargs)

        return result

    @log
    def get_user_profile_photos(self, user_id, offset=None, limit=100, timeout=None,
                                api_kwargs=None):
        """Use this method to get a list of profile pictures for a user.

        Args:
            user_id (:obj:`int`): Unique identifier of the target user.
            offset (:obj:`int`, optional): Sequential number of the first photo to be returned.
                By default, all photos are returned.
            limit (:obj:`int`, optional): Limits the number of photos to be retrieved. Values
                between 1-100 are accepted. Defaults to 100.
            timeout (:obj:`int` | :obj:`float`, optional): If this value is specified, use it as
                the read timeout from the server (instead of the one specified during creation of
                the connection pool).
            api_kwargs (:obj:`dict`, optional): Arbitrary keyword arguments to be passed to the
                Telegram API.

        Returns:
            :class:`telegram.UserProfilePhotos`

        Raises:
            :class:`telegram.TelegramError`

        """
        data = {'user_id': user_id}

        if offset is not None:
            data['offset'] = offset
        if limit:
            data['limit'] = limit

        result = self._post('getUserProfilePhotos', data, timeout=timeout, api_kwargs=api_kwargs)

        return UserProfilePhotos.de_json(result, self)

    @log
    def get_file(self, file_id, timeout=None, api_kwargs=None):
        """
        Use this method to get basic info about a file and prepare it for downloading. For the
        moment, bots can download files of up to 20MB in size. The file can then be downloaded
        with :attr:`telegram.File.download`. It is guaranteed that the link will be
        valid for at least 1 hour. When the link expires, a new one can be requested by
        calling get_file again.

        Note:
             This function may not preserve the original file name and MIME type.
             You should save the file's MIME type and name (if available) when the File object
             is received.

        Args:
            file_id (:obj:`str` | :class:`telegram.Animation` | :class:`telegram.Audio` |         \
                     :class:`telegram.ChatPhoto` | :class:`telegram.Document` |                   \
                     :class:`telegram.PhotoSize` | :class:`telegram.Sticker` |                    \
                     :class:`telegram.Video` | :class:`telegram.VideoNote` |                      \
                     :class:`telegram.Voice`):
                Either the file identifier or an object that has a file_id attribute
                to get file information about.
            timeout (:obj:`int` | :obj:`float`, optional): If this value is specified, use it as
                the read timeout from the server (instead of the one specified during creation of
                the connection pool).
            api_kwargs (:obj:`dict`, optional): Arbitrary keyword arguments to be passed to the
                Telegram API.

        Returns:
            :class:`telegram.File`

        Raises:
            :class:`telegram.TelegramError`

        """
        try:
            file_id = file_id.file_id
        except AttributeError:
            pass

        data = {'file_id': file_id}

        result = self._post('getFile', data, timeout=timeout, api_kwargs=api_kwargs)

        if result.get('file_path'):
            result['file_path'] = '{}/{}'.format(self.base_file_url, result['file_path'])

        return File.de_json(result, self)

    @log
    def kick_chat_member(self, chat_id, user_id, timeout=None, until_date=None, api_kwargs=None):
        """
        Use this method to kick a user from a group or a supergroup or a channel. In the case of
        supergroups and channels, the user will not be able to return to the group on their own
        using invite links, etc., unless unbanned first. The bot must be an administrator in the
        group for this to work.

        Args:
            chat_id (:obj:`int` | :obj:`str`): Unique identifier for the target chat or  username
                of the target channel (in the format @channelusername).
            user_id (:obj:`int`): Unique identifier of the target user.
            timeout (:obj:`int` | :obj:`float`, optional): If this value is specified, use it as
                the read timeout from the server (instead of the one specified during creation of
                the connection pool).
            until_date (:obj:`int` | :obj:`datetime.datetime`, optional): Date when the user will
                be unbanned, unix time. If user is banned for more than 366 days or less than 30
                seconds from the current time they are considered to be banned forever.
            api_kwargs (:obj:`dict`, optional): Arbitrary keyword arguments to be passed to the
                Telegram API.

        Returns:
            :obj:`bool` On success, :obj:`True` is returned.

        Raises:
            :class:`telegram.TelegramError`

        """
        data = {'chat_id': chat_id, 'user_id': user_id}

        if until_date is not None:
            if isinstance(until_date, datetime):
                until_date = to_timestamp(until_date,
                                          tzinfo=self.defaults.tzinfo if self.defaults else None)
            data['until_date'] = until_date

        result = self._post('kickChatMember', data, timeout=timeout, api_kwargs=api_kwargs)

        return result

    @log
    def unban_chat_member(self, chat_id, user_id, timeout=None, api_kwargs=None):
        """Use this method to unban a previously kicked user in a supergroup or channel.

        The user will not return to the group automatically, but will be able to join via link,
        etc. The bot must be an administrator in the group for this to work.

        Args:
            chat_id (:obj:`int` | :obj:`str`): Unique identifier for the target chat or username
                of the target channel (in the format @channelusername).
            user_id (:obj:`int`): Unique identifier of the target user.
            timeout (:obj:`int` | :obj:`float`, optional): If this value is specified, use it as
                the read timeout from the server (instead of the one specified during creation of
                the connection pool).
            api_kwargs (:obj:`dict`, optional): Arbitrary keyword arguments to be passed to the
                Telegram API.

        Returns:
            :obj:`bool` On success, :obj:`True` is returned.

        Raises:
            :class:`telegram.TelegramError`

        """
        data = {'chat_id': chat_id, 'user_id': user_id}

        result = self._post('unbanChatMember', data, timeout=timeout, api_kwargs=api_kwargs)

        return result

    @log
    def answer_callback_query(self,
                              callback_query_id,
                              text=None,
                              show_alert=False,
                              url=None,
                              cache_time=None,
                              timeout=None,
                              api_kwargs=None):
        """
        Use this method to send answers to callback queries sent from inline keyboards. The answer
        will be displayed to the user as a notification at the top of the chat screen or as an
        alert.
        Alternatively, the user can be redirected to the specified Game URL. For this option to
        work, you must first create a game for your bot via BotFather and accept the terms.
        Otherwise, you may use links like t.me/your_bot?start=XXXX that open your bot with
        a parameter.

        Args:
            callback_query_id (:obj:`str`): Unique identifier for the query to be answered.
            text (:obj:`str`, optional): Text of the notification. If not specified, nothing will
                be shown to the user, 0-200 characters.
            show_alert (:obj:`bool`, optional): If :obj:`True`, an alert will be shown by the
                client instead of a notification at the top of the chat screen. Defaults to
                :obj:`False`.
            url (:obj:`str`, optional): URL that will be opened by the user's client. If you have
                created a Game and accepted the conditions via
                `@BotFather <https://t.me/BotFather>`_, specify the URL that
                opens your game - note that this will only work if the query comes from a callback
                game button. Otherwise, you may use links like t.me/your_bot?start=XXXX that open
                your bot with a parameter.
            cache_time (:obj:`int`, optional): The maximum amount of time in seconds that the
                result of the callback query may be cached client-side. Defaults to 0.
            timeout (:obj:`int` | :obj:`float`, optional): If this value is specified, use it as
                the read timeout from the server (instead of the one specified during creation of
                the connection pool).
            api_kwargs (:obj:`dict`, optional): Arbitrary keyword arguments to be passed to the
                Telegram API.

        Returns:
            :obj:`bool` On success, :obj:`True` is returned.

        Raises:
            :class:`telegram.TelegramError`

        """
        data = {'callback_query_id': callback_query_id}

        if text:
            data['text'] = text
        if show_alert:
            data['show_alert'] = show_alert
        if url:
            data['url'] = url
        if cache_time is not None:
            data['cache_time'] = cache_time

        result = self._post('answerCallbackQuery', data, timeout=timeout, api_kwargs=api_kwargs)

        return result

    @log
    def edit_message_text(self,
                          text,
                          chat_id=None,
                          message_id=None,
                          inline_message_id=None,
                          parse_mode=None,
                          disable_web_page_preview=None,
                          reply_markup=None,
                          timeout=None,
                          api_kwargs=None):
        """
        Use this method to edit text and game messages sent by the bot or via the bot (for inline
        bots).

        Args:
            chat_id (:obj:`int` | :obj:`str`, optional): Required if inline_message_id is not
                specified. Unique identifier for the target chat or username of the target channel
                (in the format @channelusername)
            message_id (:obj:`int`, optional): Required if inline_message_id is not specified.
                Identifier of the message to edit.
            inline_message_id (:obj:`str`, optional): Required if chat_id and message_id are not
                specified. Identifier of the inline message.
            text (:obj:`str`): New text of the message, 1-4096 characters after entities parsing.
            parse_mode (:obj:`str`, optional): Send Markdown or HTML, if you want Telegram apps to
                show bold, italic, fixed-width text or inline URLs in your bot's message. See the
                constants in :class:`telegram.ParseMode` for the available modes.
            disable_web_page_preview (:obj:`bool`, optional): Disables link previews for links in
                this message.
            reply_markup (:class:`telegram.InlineKeyboardMarkup`, optional): A JSON-serialized
                object for an inline keyboard.
            timeout (:obj:`int` | :obj:`float`, optional): If this value is specified, use it as
                the read timeout from the server (instead of the one specified during creation of
                the connection pool).
            api_kwargs (:obj:`dict`, optional): Arbitrary keyword arguments to be passed to the
                Telegram API.

        Returns:
            :class:`telegram.Message`: On success, if edited message is sent by the bot, the
            edited Message is returned, otherwise :obj:`True` is returned.

        Raises:
            :class:`telegram.TelegramError`

        """
        data = {'text': text}

        if chat_id:
            data['chat_id'] = chat_id
        if message_id:
            data['message_id'] = message_id
        if inline_message_id:
            data['inline_message_id'] = inline_message_id
        if parse_mode:
            data['parse_mode'] = parse_mode
        if disable_web_page_preview:
            data['disable_web_page_preview'] = disable_web_page_preview

        return self._message('editMessageText', data, timeout=timeout, reply_markup=reply_markup,
                             api_kwargs=api_kwargs)

    @log
    def edit_message_caption(self,
                             chat_id=None,
                             message_id=None,
                             inline_message_id=None,
                             caption=None,
                             reply_markup=None,
                             timeout=None,
                             parse_mode=None,
                             api_kwargs=None):
        """
        Use this method to edit captions of messages sent by the bot or via the bot
        (for inline bots).

        Args:
            chat_id (:obj:`int` | :obj:`str`, optional): Required if inline_message_id is not
                specified. Unique identifier for the target chat or username of the target channel
                (in the format @channelusername)
            message_id (:obj:`int`, optional): Required if inline_message_id is not specified.
                Identifier of the message to edit.
            inline_message_id (:obj:`str`, optional): Required if chat_id and message_id are not
                specified. Identifier of the inline message.
            caption (:obj:`str`, optional): New caption of the message, 0-1024 characters after
                entities parsing.
            parse_mode (:obj:`str`, optional): Send Markdown or HTML, if you want Telegram apps to
                show bold, italic, fixed-width text or inline URLs in the media caption. See the
                constants in :class:`telegram.ParseMode` for the available modes.
            reply_markup (:class:`telegram.InlineKeyboardMarkup`, optional): A JSON-serialized
                object for an inline keyboard.
            timeout (:obj:`int` | :obj:`float`, optional): If this value is specified, use it as
                the read timeout from the server (instead of the one specified during creation of
                the connection pool).
            api_kwargs (:obj:`dict`, optional): Arbitrary keyword arguments to be passed to the
                Telegram API.

        Returns:
            :class:`telegram.Message`: On success, if edited message is sent by the bot, the
            edited Message is returned, otherwise :obj:`True` is returned.

        Raises:
            :class:`telegram.TelegramError`

        """
        if inline_message_id is None and (chat_id is None or message_id is None):
            raise ValueError(
                'edit_message_caption: Both chat_id and message_id are required when '
                'inline_message_id is not specified')

        data = {}

        if caption:
            data['caption'] = caption
        if parse_mode:
            data['parse_mode'] = parse_mode
        if chat_id:
            data['chat_id'] = chat_id
        if message_id:
            data['message_id'] = message_id
        if inline_message_id:
            data['inline_message_id'] = inline_message_id

        return self._message('editMessageCaption', data, timeout=timeout,
                             reply_markup=reply_markup, api_kwargs=api_kwargs)

    @log
    def edit_message_media(self,
                           chat_id=None,
                           message_id=None,
                           inline_message_id=None,
                           media=None,
                           reply_markup=None,
                           timeout=None,
                           api_kwargs=None):
        """
        Use this method to edit animation, audio, document, photo, or video messages. If a
        message is a part of a message album, then it can be edited only to a photo or a video.
        Otherwise, message type can be changed arbitrarily. When inline message is edited,
        new file can't be uploaded. Use previously uploaded file via its file_id or specify a URL.

        Args:
            chat_id (:obj:`int` | :obj:`str`, optional): Required if inline_message_id is not
                specified. Unique identifier for the target chat or username of the target channel
                (in the format @channelusername).
            message_id (:obj:`int`, optional): Required if inline_message_id is not specified.
                Identifier of the message to edit.
            inline_message_id (:obj:`str`, optional): Required if chat_id and message_id are not
                specified. Identifier of the inline message.
            media (:class:`telegram.InputMedia`): An object for a new media content
                of the message.
            reply_markup (:class:`telegram.InlineKeyboardMarkup`, optional): A JSON-serialized
                object for an inline keyboard.
            timeout (:obj:`int` | :obj:`float`, optional): If this value is specified, use it as
                the read timeout from the server (instead of the one specified during creation of
                the connection pool).
            api_kwargs (:obj:`dict`, optional): Arbitrary keyword arguments to be passed to the
                Telegram API.

        Returns:
            :class:`telegram.Message`: On success, if edited message is sent by the bot, the
            edited Message is returned, otherwise :obj:`True` is returned.

        Raises:
            :class:`telegram.TelegramError`
        """

        if inline_message_id is None and (chat_id is None or message_id is None):
            raise ValueError(
                'edit_message_media: Both chat_id and message_id are required when '
                'inline_message_id is not specified')

        data = {'media': media}

        if chat_id:
            data['chat_id'] = chat_id
        if message_id:
            data['message_id'] = message_id
        if inline_message_id:
            data['inline_message_id'] = inline_message_id

        return self._message('editMessageMedia', data, timeout=timeout, reply_markup=reply_markup,
                             api_kwargs=api_kwargs)

    @log
    def edit_message_reply_markup(self,
                                  chat_id=None,
                                  message_id=None,
                                  inline_message_id=None,
                                  reply_markup=None,
                                  timeout=None,
                                  api_kwargs=None):
        """
        Use this method to edit only the reply markup of messages sent by the bot or via the bot
        (for inline bots).

        Args:
            chat_id (:obj:`int` | :obj:`str`, optional): Required if inline_message_id is not
                specified. Unique identifier for the target chat or username of the target channel
                (in the format @channelusername).
            message_id (:obj:`int`, optional): Required if inline_message_id is not specified.
                Identifier of the message to edit.
            inline_message_id (:obj:`str`, optional): Required if chat_id and message_id are not
                specified. Identifier of the inline message.
            reply_markup (:class:`telegram.InlineKeyboardMarkup`, optional): A JSON-serialized
                object for an inline keyboard.
            timeout (:obj:`int` | :obj:`float`, optional): If this value is specified, use it as
                the read timeout from the server (instead of the one specified during creation of
                the connection pool).
            api_kwargs (:obj:`dict`, optional): Arbitrary keyword arguments to be passed to the
                Telegram API.

        Returns:
            :class:`telegram.Message`: On success, if edited message is sent by the bot, the
            edited Message is returned, otherwise :obj:`True` is returned.

        Raises:
            :class:`telegram.TelegramError`

        """
        if inline_message_id is None and (chat_id is None or message_id is None):
            raise ValueError(
                'edit_message_reply_markup: Both chat_id and message_id are required when '
                'inline_message_id is not specified')

        data = {}

        if chat_id:
            data['chat_id'] = chat_id
        if message_id:
            data['message_id'] = message_id
        if inline_message_id:
            data['inline_message_id'] = inline_message_id

        return self._message('editMessageReplyMarkup', data, timeout=timeout,
                             reply_markup=reply_markup, api_kwargs=api_kwargs)

    @log
    def get_updates(self,
                    offset=None,
                    limit=100,
                    timeout=0,
                    read_latency=2.,
                    allowed_updates=None,
                    api_kwargs=None):
        """Use this method to receive incoming updates using long polling.

        Args:
            offset (:obj:`int`, optional): Identifier of the first update to be returned. Must be
                greater by one than the highest among the identifiers of previously received
                updates. By default, updates starting with the earliest unconfirmed update are
                returned. An update is considered confirmed as soon as getUpdates is called with an
                offset higher than its update_id. The negative offset can be specified to retrieve
                updates starting from -offset update from the end of the updates queue. All
                previous updates will forgotten.
            limit (:obj:`int`, optional): Limits the number of updates to be retrieved. Values
                between 1-100 are accepted. Defaults to 100.
            timeout (:obj:`int`, optional): Timeout in seconds for long polling. Defaults to 0,
                i.e. usual short polling. Should be positive, short polling should be used for
                testing purposes only.
            allowed_updates (List[:obj:`str`]), optional): A JSON-serialized list the types of
                updates you want your bot to receive. For example, specify ["message",
                "edited_channel_post", "callback_query"] to only receive updates of these types.
                See :class:`telegram.Update` for a complete list of available update types.
                Specify an empty list to receive all updates regardless of type (default). If not
                specified, the previous setting will be used. Please note that this parameter
                doesn't affect updates created before the call to the get_updates, so unwanted
                updates may be received for a short period of time.
            api_kwargs (:obj:`dict`, optional): Arbitrary keyword arguments to be passed to the
                Telegram API.

        Note:
            1. This method will not work if an outgoing webhook is set up.
            2. In order to avoid getting duplicate updates, recalculate offset after each
               server response.
            3. To take full advantage of this library take a look at :class:`telegram.ext.Updater`

        Returns:
            List[:class:`telegram.Update`]

        Raises:
            :class:`telegram.TelegramError`

        """
        data = {'timeout': timeout}

        if offset:
            data['offset'] = offset
        if limit:
            data['limit'] = limit
        if allowed_updates is not None:
            data['allowed_updates'] = allowed_updates

        # Ideally we'd use an aggressive read timeout for the polling. However,
        # * Short polling should return within 2 seconds.
        # * Long polling poses a different problem: the connection might have been dropped while
        #   waiting for the server to return and there's no way of knowing the connection had been
        #   dropped in real time.
        result = self._post('getUpdates', data, timeout=float(read_latency) + float(timeout),
                            api_kwargs=api_kwargs)

        if result:
            self.logger.debug('Getting updates: %s', [u['update_id'] for u in result])
        else:
            self.logger.debug('No new updates found.')

        return [Update.de_json(u, self) for u in result]

    @log
    def set_webhook(self,
                    url=None,
                    certificate=None,
                    timeout=None,
                    max_connections=40,
                    allowed_updates=None,
                    api_kwargs=None):
        """
        Use this method to specify a url and receive incoming updates via an outgoing webhook.
        Whenever there is an update for the bot, Telegram will send an HTTPS POST request to the
        specified url, containing a JSON-serialized Update. In case of an unsuccessful request,
        Telegram will give up after a reasonable amount of attempts.

        If you'd like to make sure that the Webhook request comes from Telegram, Telegram
        recommends using a secret path in the URL, e.g. https://www.example.com/<token>. Since
        nobody else knows your bot's token, you can be pretty sure it's us.

        Note:
            The certificate argument should be a file from disk ``open(filename, 'rb')``.

        Args:
            url (:obj:`str`): HTTPS url to send updates to. Use an empty string to remove webhook
                integration.
            certificate (:obj:`filelike`): Upload your public key certificate so that the root
                certificate in use can be checked. See our self-signed guide for details.
                (https://goo.gl/rw7w6Y)
            max_connections (:obj:`int`, optional): Maximum allowed number of simultaneous HTTPS
                connections to the webhook for update delivery, 1-100. Defaults to 40. Use lower
                values to limit the load on your bot's server, and higher values to increase your
                bot's throughput.
            allowed_updates (List[:obj:`str`], optional): A JSON-serialized list the types of
                updates you want your bot to receive. For example, specify ["message",
                "edited_channel_post", "callback_query"] to only receive updates of these types.
                See :class:`telegram.Update` for a complete list of available update types.
                Specify an empty list to receive all updates regardless of type (default). If not
                specified, the previous setting will be used. Please note that this parameter
                doesn't affect updates created before the call to the set_webhook, so unwanted
                updates may be received for a short period of time.
            timeout (:obj:`int` | :obj:`float`, optional): If this value is specified, use it as
                the read timeout from the server (instead of the one specified during creation of
                the connection pool).
            api_kwargs (:obj:`dict`, optional): Arbitrary keyword arguments to be passed to the
                Telegram API.

        Note:
            1. You will not be able to receive updates using get_updates for as long as an outgoing
               webhook is set up.
            2. To use a self-signed certificate, you need to upload your public key certificate
               using certificate parameter. Please upload as InputFile, sending a String will not
               work.
            3. Ports currently supported for Webhooks: 443, 80, 88, 8443.

            If you're having any trouble setting up webhooks, please check out this `guide to
            Webhooks`_.

        Returns:
            :obj:`bool` On success, :obj:`True` is returned.

        Raises:
            :class:`telegram.TelegramError`

        .. _`guide to Webhooks`: https://core.telegram.org/bots/webhooks

        """
        data = {}

        if url is not None:
            data['url'] = url
        if certificate:
            if InputFile.is_file(certificate):
                certificate = InputFile(certificate)
            data['certificate'] = certificate
        if max_connections is not None:
            data['max_connections'] = max_connections
        if allowed_updates is not None:
            data['allowed_updates'] = allowed_updates

        result = self._post('setWebhook', data, timeout=timeout, api_kwargs=api_kwargs)

        return result

    @log
    def delete_webhook(self, timeout=None, api_kwargs=None):
        """
        Use this method to remove webhook integration if you decide to switch back to
        getUpdates. Requires no parameters.

        Args:
            timeout (:obj:`int` | :obj:`float`, optional): If this value is specified, use it as
                the read timeout from the server (instead of the one specified during creation of
                the connection pool).
            api_kwargs (:obj:`dict`, optional): Arbitrary keyword arguments to be passed to the
                Telegram API.

        Returns:
            :obj:`bool` On success, :obj:`True` is returned.

        Raises:
            :class:`telegram.TelegramError`

        """
        result = self._post('deleteWebhook', None, timeout=timeout, api_kwargs=api_kwargs)

        return result

    @log
    def leave_chat(self, chat_id, timeout=None, api_kwargs=None):
        """Use this method for your bot to leave a group, supergroup or channel.

        Args:
            chat_id (:obj:`int` | :obj:`str`): Unique identifier for the target chat or username
                of the target channel (in the format @channelusername).
            timeout (:obj:`int` | :obj:`float`, optional): If this value is specified, use it as
                the read timeout from the server (instead of the one specified during creation of
                the connection pool).
            api_kwargs (:obj:`dict`, optional): Arbitrary keyword arguments to be passed to the
                Telegram API.

        Returns:
            :obj:`bool` On success, :obj:`True` is returned.

        Raises:
            :class:`telegram.TelegramError`

        """
        data = {'chat_id': chat_id}

        result = self._post('leaveChat', data, timeout=timeout, api_kwargs=api_kwargs)

        return result

    @log
    def get_chat(self, chat_id, timeout=None, api_kwargs=None):
        """
        Use this method to get up to date information about the chat (current name of the user for
        one-on-one conversations, current username of a user, group or channel, etc.).

        Args:
            chat_id (:obj:`int` | :obj:`str`): Unique identifier for the target chat or username
                of the target channel (in the format @channelusername).
            timeout (:obj:`int` | :obj:`float`, optional): If this value is specified, use it as
                the read timeout from the server (instead of the one specified during creation of
                the connection pool).
            api_kwargs (:obj:`dict`, optional): Arbitrary keyword arguments to be passed to the
                Telegram API.

        Returns:
            :class:`telegram.Chat`

        Raises:
            :class:`telegram.TelegramError`

        """
        data = {'chat_id': chat_id}

        result = self._post('getChat', data, timeout=timeout, api_kwargs=api_kwargs)

        return Chat.de_json(result, self)

    @log
    def get_chat_administrators(self, chat_id, timeout=None, api_kwargs=None):
        """
        Use this method to get a list of administrators in a chat.

        Args:
            chat_id (:obj:`int` | :obj:`str`): Unique identifier for the target chat or username
                of the target channel (in the format @channelusername).
            timeout (:obj:`int` | :obj:`float`, optional): If this value is specified, use it as
                the read timeout from the server (instead of the one specified during creation of
                the connection pool).
            api_kwargs (:obj:`dict`, optional): Arbitrary keyword arguments to be passed to the
                Telegram API.

        Returns:
            List[:class:`telegram.ChatMember`]: On success, returns a list of ``ChatMember``
            objects that contains information about all chat administrators except
            other bots. If the chat is a group or a supergroup and no administrators were
            appointed, only the creator will be returned.

        Raises:
            :class:`telegram.TelegramError`

        """
        data = {'chat_id': chat_id}

        result = self._post('getChatAdministrators', data, timeout=timeout, api_kwargs=api_kwargs)

        return [ChatMember.de_json(x, self) for x in result]

    @log
    def get_chat_members_count(self, chat_id, timeout=None, api_kwargs=None):
        """Use this method to get the number of members in a chat.

        Args:
            chat_id (:obj:`int` | :obj:`str`): Unique identifier for the target chat or username
                of the target channel (in the format @channelusername).
            timeout (:obj:`int` | :obj:`float`, optional): If this value is specified, use it as
                the read timeout from the server (instead of the one specified during creation of
                the connection pool).
            api_kwargs (:obj:`dict`, optional): Arbitrary keyword arguments to be passed to the
                Telegram API.

        Returns:
            :obj:`int`: Number of members in the chat.

        Raises:
            :class:`telegram.TelegramError`

        """
        data = {'chat_id': chat_id}

        result = self._post('getChatMembersCount', data, timeout=timeout, api_kwargs=api_kwargs)

        return result

    @log
    def get_chat_member(self, chat_id, user_id, timeout=None, api_kwargs=None):
        """Use this method to get information about a member of a chat.

        Args:
            chat_id (:obj:`int` | :obj:`str`): Unique identifier for the target chat or username
                of the target channel (in the format @channelusername).
            user_id (:obj:`int`): Unique identifier of the target user.
            timeout (:obj:`int` | :obj:`float`, optional): If this value is specified, use it as
                the read timeout from the server (instead of the one specified during creation of
                the connection pool).
            api_kwargs (:obj:`dict`, optional): Arbitrary keyword arguments to be passed to the
                Telegram API.

        Returns:
            :class:`telegram.ChatMember`

        Raises:
            :class:`telegram.TelegramError`

        """
        data = {'chat_id': chat_id, 'user_id': user_id}

        result = self._post('getChatMember', data, timeout=timeout, api_kwargs=api_kwargs)

        return ChatMember.de_json(result, self)

    @log
    def set_chat_sticker_set(self, chat_id, sticker_set_name, timeout=None, api_kwargs=None):
        """Use this method to set a new group sticker set for a supergroup.
        The bot must be an administrator in the chat for this to work and must have the appropriate
        admin rights. Use the field :attr:`telegram.Chat.can_set_sticker_set` optionally returned
        in :attr:`get_chat` requests to check if the bot can use this method.

        Args:
            chat_id (:obj:`int` | :obj:`str`): Unique identifier for the target chat or username
                of the target supergroup (in the format @supergroupusername).
            sticker_set_name (:obj:`str`): Name of the sticker set to be set as the group
                sticker set.
            timeout (:obj:`int` | :obj:`float`, optional): If this value is specified, use it as
                the read timeout from the server (instead of the one specified during creation of
                the connection pool).
            api_kwargs (:obj:`dict`, optional): Arbitrary keyword arguments to be passed to the
                Telegram API.

        Returns:
            :obj:`bool`: On success, :obj:`True` is returned.
        """
        data = {'chat_id': chat_id, 'sticker_set_name': sticker_set_name}

        result = self._post('setChatStickerSet', data, timeout=timeout, api_kwargs=api_kwargs)

        return result

    @log
    def delete_chat_sticker_set(self, chat_id, timeout=None, api_kwargs=None):
        """Use this method to delete a group sticker set from a supergroup. The bot must be an
        administrator in the chat for this to work and must have the appropriate admin rights.
        Use the field :attr:`telegram.Chat.can_set_sticker_set` optionally returned in
        :attr:`get_chat` requests to check if the bot can use this method.

        Args:
            chat_id (:obj:`int` | :obj:`str`): Unique identifier for the target chat or username
                of the target supergroup (in the format @supergroupusername).
            timeout (:obj:`int` | :obj:`float`, optional): If this value is specified, use it as
                the read timeout from the server (instead of the one specified during creation of
                the connection pool).
            api_kwargs (:obj:`dict`, optional): Arbitrary keyword arguments to be passed to the
                Telegram API.

        Returns:
             :obj:`bool`: On success, :obj:`True` is returned.
        """
        data = {'chat_id': chat_id}

        result = self._post('deleteChatStickerSet', data, timeout=timeout, api_kwargs=api_kwargs)

        return result

    def get_webhook_info(self, timeout=None, api_kwargs=None):
        """Use this method to get current webhook status. Requires no parameters.

        If the bot is using getUpdates, will return an object with the url field empty.

        Args:
            timeout (:obj:`int` | :obj:`float`, optional): If this value is specified, use it as
                the read timeout from the server (instead of the one specified during creation of
                the connection pool).
            api_kwargs (:obj:`dict`, optional): Arbitrary keyword arguments to be passed to the
                Telegram API.

        Returns:
            :class:`telegram.WebhookInfo`

        """
        result = self._post('getWebhookInfo', None, timeout=timeout, api_kwargs=api_kwargs)

        return WebhookInfo.de_json(result, self)

    @log
    def set_game_score(self,
                       user_id,
                       score,
                       chat_id=None,
                       message_id=None,
                       inline_message_id=None,
                       force=None,
                       disable_edit_message=None,
                       timeout=None,
                       api_kwargs=None):
        """
        Use this method to set the score of the specified user in a game.

        Args:
            user_id (:obj:`int`): User identifier.
            score (:obj:`int`): New score, must be non-negative.
            force (:obj:`bool`, optional): Pass :obj:`True`, if the high score is allowed to
                decrease. This can be useful when fixing mistakes or banning cheaters.
            disable_edit_message (:obj:`bool`, optional): Pass :obj:`True`, if the game message
                should not be automatically edited to include the current scoreboard.
            chat_id (:obj:`int` | :obj:`str`, optional): Required if inline_message_id is not
                specified. Unique identifier for the target chat.
            message_id (:obj:`int`, optional): Required if inline_message_id is not specified.
                Identifier of the sent message.
            inline_message_id (:obj:`str`, optional): Required if chat_id and message_id are not
                specified. Identifier of the inline message.
            timeout (:obj:`int` | :obj:`float`, optional): If this value is specified, use it as
                the read timeout from the server (instead of the one specified during creation of
                the connection pool).
            api_kwargs (:obj:`dict`, optional): Arbitrary keyword arguments to be passed to the
                Telegram API.

        Returns:
            :class:`telegram.Message`: The edited message, or if the message wasn't sent by the bot
            , :obj:`True`.

        Raises:
            :class:`telegram.TelegramError`: If the new score is not greater than the user's
            current score in the chat and force is :obj:`False`.

        """
        data = {'user_id': user_id, 'score': score}

        if chat_id:
            data['chat_id'] = chat_id
        if message_id:
            data['message_id'] = message_id
        if inline_message_id:
            data['inline_message_id'] = inline_message_id
        if force is not None:
            data['force'] = force
        if disable_edit_message is not None:
            data['disable_edit_message'] = disable_edit_message

        return self._message('setGameScore', data, timeout=timeout, api_kwargs=api_kwargs)

    @log
    def get_game_high_scores(self,
                             user_id,
                             chat_id=None,
                             message_id=None,
                             inline_message_id=None,
                             timeout=None,
                             api_kwargs=None):
        """
        Use this method to get data for high score tables. Will return the score of the specified
        user and several of his neighbors in a game.

        Args:
            user_id (:obj:`int`): Target user id.
            chat_id (:obj:`int` | :obj:`str`, optional): Required if inline_message_id is not
                specified. Unique identifier for the target chat.
            message_id (:obj:`int`, optional): Required if inline_message_id is not specified.
                Identifier of the sent message.
            inline_message_id (:obj:`str`, optional): Required if chat_id and message_id are not
                specified. Identifier of the inline message.
            timeout (:obj:`int` | :obj:`float`, optional): If this value is specified, use it as
                the read timeout from the server (instead of the one specified during creation of
                the connection pool).
            api_kwargs (:obj:`dict`, optional): Arbitrary keyword arguments to be passed to the
                Telegram API.

        Returns:
            List[:class:`telegram.GameHighScore`]

        Raises:
            :class:`telegram.TelegramError`

        """
        data = {'user_id': user_id}

        if chat_id:
            data['chat_id'] = chat_id
        if message_id:
            data['message_id'] = message_id
        if inline_message_id:
            data['inline_message_id'] = inline_message_id

        result = self._post('getGameHighScores', data, timeout=timeout, api_kwargs=api_kwargs)

        return [GameHighScore.de_json(hs, self) for hs in result]

    @log
    def send_invoice(self,
                     chat_id,
                     title,
                     description,
                     payload,
                     provider_token,
                     start_parameter,
                     currency,
                     prices,
                     photo_url=None,
                     photo_size=None,
                     photo_width=None,
                     photo_height=None,
                     need_name=None,
                     need_phone_number=None,
                     need_email=None,
                     need_shipping_address=None,
                     is_flexible=None,
                     disable_notification=False,
                     reply_to_message_id=None,
                     reply_markup=None,
                     provider_data=None,
                     send_phone_number_to_provider=None,
                     send_email_to_provider=None,
                     timeout=None,
                     api_kwargs=None):
        """Use this method to send invoices.

        Args:
            chat_id (:obj:`int` | :obj:`str`): Unique identifier for the target private chat.
            title (:obj:`str`): Product name, 1-32 characters.
            description (:obj:`str`): Product description, 1-255 characters.
            payload (:obj:`str`): Bot-defined invoice payload, 1-128 bytes. This will not be
                displayed to the user, use for your internal processes.
            provider_token (:obj:`str`): Payments provider token, obtained via
                `@BotFather <https://t.me/BotFather>`_.
            start_parameter (:obj:`str`): Unique deep-linking parameter that can be used to
                generate this invoice when used as a start parameter.
            currency (:obj:`str`): Three-letter ISO 4217 currency code.
            prices (List[:class:`telegram.LabeledPrice`)]: Price breakdown, a JSON-serialized list
                of components (e.g. product price, tax, discount, delivery cost, delivery tax,
                bonus, etc.).
            provider_data (:obj:`str` | :obj:`object`, optional): JSON-serialized data about the
                invoice, which will be shared with the payment provider. A detailed description of
                required fields should be provided by the payment provider. When an object is
                passed, it will be encoded as JSON.
            photo_url (:obj:`str`, optional): URL of the product photo for the invoice. Can be a
                photo of the goods or a marketing image for a service. People like it better when
                they see what they are paying for.
            photo_size (:obj:`str`, optional): Photo size.
            photo_width (:obj:`int`, optional): Photo width.
            photo_height (:obj:`int`, optional): Photo height.
            need_name (:obj:`bool`, optional): Pass :obj:`True`, if you require the user's full
                name to complete the order.
            need_phone_number (:obj:`bool`, optional): Pass :obj:`True`, if you require the user's
                phone number to complete the order.
            need_email (:obj:`bool`, optional): Pass :obj:`True`, if you require the user's email
                to complete the order.
            need_shipping_address (:obj:`bool`, optional): Pass :obj:`True`, if you require the
                user's shipping address to complete the order.
            send_phone_number_to_provider (:obj:`bool`, optional): Pass :obj:`True`, if user's
                phone number should be sent to provider.
            send_email_to_provider (:obj:`bool`, optional): Pass :obj:`True`, if user's email
                address should be sent to provider.
            is_flexible (:obj:`bool`, optional): Pass :obj:`True`, if the final price depends on
                the shipping method.
            disable_notification (:obj:`bool`, optional): Sends the message silently. Users will
                receive a notification with no sound.
            reply_to_message_id (:obj:`int`, optional): If the message is a reply, ID of the
                original message.
            reply_markup (:class:`telegram.InlineKeyboardMarkup`, optional): A JSON-serialized
                object for an inline keyboard. If empty, one 'Pay total price' button will be
                shown. If not empty, the first button must be a Pay button.
            timeout (:obj:`int` | :obj:`float`, optional): If this value is specified, use it as
                the read timeout from the server (instead of the one specified during creation of
                the connection pool).
            api_kwargs (:obj:`dict`, optional): Arbitrary keyword arguments to be passed to the
                Telegram API.

        Returns:
            :class:`telegram.Message`: On success, the sent Message is returned.

        Raises:
            :class:`telegram.TelegramError`

        """
        data = {
            'chat_id': chat_id,
            'title': title,
            'description': description,
            'payload': payload,
            'provider_token': provider_token,
            'start_parameter': start_parameter,
            'currency': currency,
            'prices': [p.to_dict() for p in prices]
        }
        if provider_data is not None:
            if isinstance(provider_data, str):
                data['provider_data'] = provider_data
            else:
                data['provider_data'] = json.dumps(provider_data)
        if photo_url is not None:
            data['photo_url'] = photo_url
        if photo_size is not None:
            data['photo_size'] = photo_size
        if photo_width is not None:
            data['photo_width'] = photo_width
        if photo_height is not None:
            data['photo_height'] = photo_height
        if need_name is not None:
            data['need_name'] = need_name
        if need_phone_number is not None:
            data['need_phone_number'] = need_phone_number
        if need_email is not None:
            data['need_email'] = need_email
        if need_shipping_address is not None:
            data['need_shipping_address'] = need_shipping_address
        if is_flexible is not None:
            data['is_flexible'] = is_flexible
        if send_phone_number_to_provider is not None:
            data['send_phone_number_to_provider'] = send_email_to_provider
        if send_email_to_provider is not None:
            data['send_email_to_provider'] = send_email_to_provider

        return self._message('sendInvoice', data, timeout=timeout,
                             disable_notification=disable_notification,
                             reply_to_message_id=reply_to_message_id, reply_markup=reply_markup,
                             api_kwargs=api_kwargs)

    @log
    def answer_shipping_query(self,
                              shipping_query_id,
                              ok,
                              shipping_options=None,
                              error_message=None,
                              timeout=None,
                              api_kwargs=None):
        """
        If you sent an invoice requesting a shipping address and the parameter is_flexible was
        specified, the Bot API will send an Update with a shipping_query field to the bot. Use
        this method to reply to shipping queries.

        Args:
            shipping_query_id (:obj:`str`): Unique identifier for the query to be answered.
            ok (:obj:`bool`): Specify :obj:`True` if delivery to the specified address is possible
                and :obj:`False` if there are any problems (for example, if delivery to the
                specified address is not possible).
            shipping_options (List[:class:`telegram.ShippingOption`]), optional]: Required if ok is
                :obj:`True`. A JSON-serialized array of available shipping options.
            error_message (:obj:`str`, optional): Required if ok is :obj:`False`. Error message in
                human readable form that explains why it is impossible to complete the order (e.g.
                "Sorry, delivery to your desired address is unavailable"). Telegram will display
                this message to the user.
            timeout (:obj:`int` | :obj:`float`, optional): If this value is specified, use it as
                the read timeout from the server (instead of the one specified during creation of
                the connection pool).
            api_kwargs (:obj:`dict`, optional): Arbitrary keyword arguments to be passed to the
                Telegram API.

        Returns:
            :obj:`bool`: On success, :obj:`True` is returned.

        Raises:
            :class:`telegram.TelegramError`

        """
        ok = bool(ok)

        if ok and (shipping_options is None or error_message is not None):
            raise TelegramError(
                'answerShippingQuery: If ok is True, shipping_options '
                'should not be empty and there should not be error_message')

        if not ok and (shipping_options is not None or error_message is None):
            raise TelegramError(
                'answerShippingQuery: If ok is False, error_message '
                'should not be empty and there should not be shipping_options')

        data = {'shipping_query_id': shipping_query_id, 'ok': ok}

        if ok:
            data['shipping_options'] = [option.to_dict() for option in shipping_options]
        if error_message is not None:
            data['error_message'] = error_message

        result = self._post('answerShippingQuery', data, timeout=timeout, api_kwargs=api_kwargs)

        return result

    @log
    def answer_pre_checkout_query(self, pre_checkout_query_id, ok,
                                  error_message=None, timeout=None, api_kwargs=None):
        """
        Once the user has confirmed their payment and shipping details, the Bot API sends the final
        confirmation in the form of an Update with the field pre_checkout_query. Use this method to
        respond to such pre-checkout queries.

        Note:
            The Bot API must receive an answer within 10 seconds after the pre-checkout
            query was sent.

        Args:
            pre_checkout_query_id (:obj:`str`): Unique identifier for the query to be answered.
            ok (:obj:`bool`): Specify :obj:`True` if everything is alright
                (goods are available, etc.) and the bot is ready to proceed with the order. Use
                :obj:`False` if there are any problems.
            error_message (:obj:`str`, optional): Required if ok is :obj:`False`. Error message
                in human readable form that explains the reason for failure to proceed with
                the checkout (e.g. "Sorry, somebody just bought the last of our amazing black
                T-shirts while you were busy filling out your payment details. Please choose a
                different color or garment!"). Telegram will display this message to the user.
            timeout (:obj:`int` | :obj:`float`, optional): If this value is specified, use it as
                the read timeout from the server (instead of the one specified during creation of
                the connection pool).
            api_kwargs (:obj:`dict`, optional): Arbitrary keyword arguments to be passed to the
                Telegram API.

        Returns:
            :obj:`bool`: On success, :obj:`True` is returned.

        Raises:
            :class:`telegram.TelegramError`

        """
        ok = bool(ok)

        if not (ok ^ (error_message is not None)):
            raise TelegramError(
                'answerPreCheckoutQuery: If ok is True, there should '
                'not be error_message; if ok is False, error_message '
                'should not be empty')

        data = {'pre_checkout_query_id': pre_checkout_query_id, 'ok': ok}

        if error_message is not None:
            data['error_message'] = error_message

        result = self._post('answerPreCheckoutQuery', data, timeout=timeout, api_kwargs=api_kwargs)

        return result

    @log
    def restrict_chat_member(self, chat_id, user_id, permissions, until_date=None,
                             timeout=None, api_kwargs=None):
        """
        Use this method to restrict a user in a supergroup. The bot must be an administrator in
        the supergroup for this to work and must have the appropriate admin rights. Pass
        :obj:`True` for all boolean parameters to lift restrictions from a user.

        Note:
            Since Bot API 4.4, :attr:`restrict_chat_member` takes the new user permissions in a
            single argument of type :class:`telegram.ChatPermissions`. The old way of passing
            parameters will not keep working forever.

        Args:
            chat_id (:obj:`int` | :obj:`str`): Unique identifier for the target chat or username
                of the target supergroup (in the format @supergroupusername).
            user_id (:obj:`int`): Unique identifier of the target user.
            until_date (:obj:`int` | :obj:`datetime.datetime`, optional): Date when restrictions
                will be lifted for the user, unix time. If user is restricted for more than 366
                days or less than 30 seconds from the current time, they are considered to be
                restricted forever.
            permissions (:class:`telegram.ChatPermissions`): A JSON-serialized object for new user
                permissions.
            timeout (:obj:`int` | :obj:`float`, optional): If this value is specified, use it as
                the read timeout from the server (instead of the one specified during creation of
                the connection pool).
            api_kwargs (:obj:`dict`, optional): Arbitrary keyword arguments to be passed to the
                Telegram API.

        Returns:
            :obj:`bool`: On success, :obj:`True` is returned.

        Raises:
            :class:`telegram.TelegramError`
        """
        data = {'chat_id': chat_id, 'user_id': user_id, 'permissions': permissions.to_dict()}

        if until_date is not None:
            if isinstance(until_date, datetime):
                until_date = to_timestamp(until_date,
                                          tzinfo=self.defaults.tzinfo if self.defaults else None)
            data['until_date'] = until_date

        result = self._post('restrictChatMember', data, timeout=timeout, api_kwargs=api_kwargs)

        return result

    @log
    def promote_chat_member(self, chat_id, user_id, can_change_info=None,
                            can_post_messages=None, can_edit_messages=None,
                            can_delete_messages=None, can_invite_users=None,
                            can_restrict_members=None, can_pin_messages=None,
                            can_promote_members=None, timeout=None, api_kwargs=None):
        """
        Use this method to promote or demote a user in a supergroup or a channel. The bot must be
        an administrator in the chat for this to work and must have the appropriate admin rights.
        Pass :obj:`False` for all boolean parameters to demote a user.

        Args:
            chat_id (:obj:`int` | :obj:`str`): Unique identifier for the target chat or username
                of the target supergroup (in the format @supergroupusername).
            user_id (:obj:`int`): Unique identifier of the target user.
            can_change_info (:obj:`bool`, optional): Pass :obj:`True`, if the administrator can
                change chat title, photo and other settings.
            can_post_messages (:obj:`bool`, optional): Pass :obj:`True`, if the administrator can
                create channel posts, channels only.
            can_edit_messages (:obj:`bool`, optional): Pass :obj:`True`, if the administrator can
                edit messages of other users, channels only.
            can_delete_messages (:obj:`bool`, optional): Pass :obj:`True`, if the administrator can
                delete messages of other users.
            can_invite_users (:obj:`bool`, optional): Pass :obj:`True`, if the administrator can
                invite new users to the chat.
            can_restrict_members (:obj:`bool`, optional): Pass :obj:`True`, if the administrator
                can restrict, ban or unban chat members.
            can_pin_messages (:obj:`bool`, optional): Pass :obj:`True`, if the administrator can
                pin messages, supergroups only.
            can_promote_members (:obj:`bool`, optional): Pass :obj:`True`, if the administrator can
                add new administrators with a subset of his own privileges or demote administrators
                that he has promoted, directly or indirectly (promoted by administrators that were
                appointed by him).
            timeout (:obj:`int` | :obj:`float`, optional): If this value is specified, use it as
                the read timeout from the server (instead of the one specified during creation of
                the connection pool).
            api_kwargs (:obj:`dict`, optional): Arbitrary keyword arguments to be passed to the
                Telegram API.

        Returns:
            :obj:`bool`: On success, :obj:`True` is returned.

        Raises:
            :class:`telegram.TelegramError`

        """
        data = {'chat_id': chat_id, 'user_id': user_id}

        if can_change_info is not None:
            data['can_change_info'] = can_change_info
        if can_post_messages is not None:
            data['can_post_messages'] = can_post_messages
        if can_edit_messages is not None:
            data['can_edit_messages'] = can_edit_messages
        if can_delete_messages is not None:
            data['can_delete_messages'] = can_delete_messages
        if can_invite_users is not None:
            data['can_invite_users'] = can_invite_users
        if can_restrict_members is not None:
            data['can_restrict_members'] = can_restrict_members
        if can_pin_messages is not None:
            data['can_pin_messages'] = can_pin_messages
        if can_promote_members is not None:
            data['can_promote_members'] = can_promote_members

        result = self._post('promoteChatMember', data, timeout=timeout, api_kwargs=api_kwargs)

        return result

    @log
    def set_chat_permissions(self, chat_id, permissions, timeout=None, api_kwargs=None):
        """
        Use this method to set default chat permissions for all members. The bot must be an
        administrator in the group or a supergroup for this to work and must have the
        :attr:`can_restrict_members` admin rights.

        Args:
            chat_id (:obj:`int` | :obj:`str`): Unique identifier for the target chat or username of
                the target supergroup (in the format `@supergroupusername`).
            permissions (:class:`telegram.ChatPermissions`): New default chat permissions.
            timeout (:obj:`int` | :obj:`float`, optional): If this value is specified, use it as
                the read timeout from the server (instead of the one specified during creation of
                the connection pool).
            api_kwargs (:obj:`dict`, optional): Arbitrary keyword arguments to be passed to the
                Telegram API.

        Returns:
            :obj:`bool`: On success, :obj:`True` is returned.

        Raises:
            :class:`telegram.TelegramError`

        """
        data = {'chat_id': chat_id, 'permissions': permissions.to_dict()}

        result = self._post('setChatPermissions', data, timeout=timeout, api_kwargs=api_kwargs)

        return result

    @log
    def set_chat_administrator_custom_title(self,
                                            chat_id,
                                            user_id,
                                            custom_title,
                                            timeout=None,
                                            api_kwargs=None):
        """
        Use this method to set a custom title for administrators promoted by the bot in a
        supergroup. The bot must be an administrator for this to work.

        Args:
            chat_id (:obj:`int` | :obj:`str`): Unique identifier for the target chat or username of
                the target supergroup (in the format `@supergroupusername`).
            user_id (:obj:`int`): Unique identifier of the target administrator.
            custom_title (:obj:`str`) New custom title for the administrator; 0-16 characters,
                emoji are not allowed.
            timeout (:obj:`int` | :obj:`float`, optional): If this value is specified, use it as
                the read timeout from the server (instead of the one specified during creation of
                the connection pool).
            api_kwargs (:obj:`dict`, optional): Arbitrary keyword arguments to be passed to the
                Telegram API.

        Returns:
            :obj:`bool`: On success, :obj:`True` is returned.

        Raises:
            :class:`telegram.TelegramError`

        """
        data = {'chat_id': chat_id, 'user_id': user_id, 'custom_title': custom_title}

        result = self._post('setChatAdministratorCustomTitle', data, timeout=timeout,
                            api_kwargs=api_kwargs)

        return result

    @log
    def export_chat_invite_link(self, chat_id, timeout=None, api_kwargs=None):
        """
        Use this method to generate a new invite link for a chat; any previously generated link
        is revoked. The bot must be an administrator in the chat for this to work and must have
        the appropriate admin rights.

        Args:
            chat_id (:obj:`int` | :obj:`str`): Unique identifier for the target chat or username
                of the target channel (in the format @channelusername).
            timeout (:obj:`int` | :obj:`float`, optional): If this value is specified, use it as
                the read timeout from the server (instead of the one specified during creation of
                the connection pool).
            api_kwargs (:obj:`dict`, optional): Arbitrary keyword arguments to be passed to the
                Telegram API.

        Returns:
            :obj:`str`: New invite link on success.

        Raises:
            :class:`telegram.TelegramError`

        """
        data = {'chat_id': chat_id}

        result = self._post('exportChatInviteLink', data, timeout=timeout, api_kwargs=api_kwargs)

        return result

    @log
    def set_chat_photo(self, chat_id, photo, timeout=20, api_kwargs=None):
        """Use this method to set a new profile photo for the chat.

        Photos can't be changed for private chats. The bot must be an administrator in the chat
        for this to work and must have the appropriate admin rights.

        Args:
            chat_id (:obj:`int` | :obj:`str`): Unique identifier for the target chat or username
                of the target channel (in the format @channelusername).
            photo (`filelike object`): New chat photo.
            timeout (:obj:`int` | :obj:`float`, optional): If this value is specified, use it as
                the read timeout from the server (instead of the one specified during creation of
                the connection pool).
            api_kwargs (:obj:`dict`, optional): Arbitrary keyword arguments to be passed to the
                Telegram API.

        Returns:
            :obj:`bool`: On success, :obj:`True` is returned.

        Raises:
            :class:`telegram.TelegramError`

        """
        if InputFile.is_file(photo):
            photo = InputFile(photo)

        data = {'chat_id': chat_id, 'photo': photo}

        result = self._post('setChatPhoto', data, timeout=timeout, api_kwargs=api_kwargs)

        return result

    @log
    def delete_chat_photo(self, chat_id, timeout=None, api_kwargs=None):
        """
        Use this method to delete a chat photo. Photos can't be changed for private chats. The bot
        must be an administrator in the chat for this to work and must have the appropriate admin
        rights.

        Args:
            chat_id (:obj:`int` | :obj:`str`): Unique identifier for the target chat or username
                of the target channel (in the format @channelusername).
            timeout (:obj:`int` | :obj:`float`, optional): If this value is specified, use it as
                the read timeout from the server (instead of the one specified during creation of
                the connection pool).
            api_kwargs (:obj:`dict`, optional): Arbitrary keyword arguments to be passed to the
                Telegram API.

        Returns:
            :obj:`bool`: On success, :obj:`True` is returned.

        Raises:
            :class:`telegram.TelegramError`

        """
        data = {'chat_id': chat_id}

        result = self._post('deleteChatPhoto', data, timeout=timeout, api_kwargs=api_kwargs)

        return result

    @log
    def set_chat_title(self, chat_id, title, timeout=None, api_kwargs=None):
        """
        Use this method to change the title of a chat. Titles can't be changed for private chats.
        The bot must be an administrator in the chat for this to work and must have the appropriate
        admin rights.

        Args:
            chat_id (:obj:`int` | :obj:`str`): Unique identifier for the target chat or username
                of the target channel (in the format @channelusername).
            title (:obj:`str`): New chat title, 1-255 characters.
            timeout (:obj:`int` | :obj:`float`, optional): If this value is specified, use it as
                the read timeout from the server (instead of the one specified during creation of
                the connection pool).
            api_kwargs (:obj:`dict`, optional): Arbitrary keyword arguments to be passed to the
                Telegram API.

        Returns:
            :obj:`bool`: On success, :obj:`True` is returned.

        Raises:
            :class:`telegram.TelegramError`

        """
        data = {'chat_id': chat_id, 'title': title}

        result = self._post('setChatTitle', data, timeout=timeout, api_kwargs=api_kwargs)

        return result

    @log
    def set_chat_description(self, chat_id, description, timeout=None, api_kwargs=None):
        """
        Use this method to change the description of a group, a supergroup or a channel. The bot
        must be an administrator in the chat for this to work and must have the appropriate admin
        rights.

        Args:
            chat_id (:obj:`int` | :obj:`str`): Unique identifier for the target chat or username
                of the target channel (in the format @channelusername).
            description (:obj:`str`): New chat description, 0-255 characters.
            timeout (:obj:`int` | :obj:`float`, optional): If this value is specified, use it as
                the read timeout from the server (instead of the one specified during creation of
                the connection pool).
            api_kwargs (:obj:`dict`, optional): Arbitrary keyword arguments to be passed to the
                Telegram API.

        Returns:
            :obj:`bool`: On success, :obj:`True` is returned.

        Raises:
            :class:`telegram.TelegramError`

        """
        data = {'chat_id': chat_id, 'description': description}

        result = self._post('setChatDescription', data, timeout=timeout, api_kwargs=api_kwargs)

        return result

    @log
    def pin_chat_message(self, chat_id, message_id, disable_notification=None, timeout=None,
                         api_kwargs=None):
        """
        Use this method to pin a message in a group, a supergroup, or a channel.
        The bot must be an administrator in the chat for this to work and must have the
        ‘can_pin_messages’ admin right in the supergroup or ‘can_edit_messages’ admin right
        in the channel.

        Args:
            chat_id (:obj:`int` | :obj:`str`): Unique identifier for the target chat or username
                of the target channel (in the format @channelusername).
            message_id (:obj:`int`): Identifier of a message to pin.
            disable_notification (:obj:`bool`, optional): Pass :obj:`True`, if it is not necessary
                to send a notification to all group members about the new pinned message.
                Notifications are always disabled in channels.
            timeout (:obj:`int` | :obj:`float`, optional): If this value is specified, use it as
                the read timeout from the server (instead of the one specified during creation of
                the connection pool).
            api_kwargs (:obj:`dict`, optional): Arbitrary keyword arguments to be passed to the
                Telegram API.

        Returns:
            :obj:`bool`: On success, :obj:`True` is returned.

        Raises:
            :class:`telegram.TelegramError`

        """
        data = {'chat_id': chat_id, 'message_id': message_id}

        if disable_notification is not None:
            data['disable_notification'] = disable_notification

        result = self._post('pinChatMessage', data, timeout=timeout, api_kwargs=api_kwargs)

        return result

    @log
    def unpin_chat_message(self, chat_id, timeout=None, api_kwargs=None):
        """
        Use this method to unpin a message in a group, a supergroup, or a channel.
        The bot must be an administrator in the chat for this to work and must have the
        ``can_pin_messages`` admin right in the supergroup or ``can_edit_messages`` admin right
        in the channel.

        Args:
            chat_id (:obj:`int` | :obj:`str`): Unique identifier for the target chat or username
                of the target channel (in the format @channelusername).
            timeout (:obj:`int` | :obj:`float`, optional): If this value is specified, use it as
                the read timeout from the server (instead of the one specified during creation of
                the connection pool).
            api_kwargs (:obj:`dict`, optional): Arbitrary keyword arguments to be passed to the
                Telegram API.

        Returns:
            :obj:`bool`: On success, :obj:`True` is returned.

        Raises:
            :class:`telegram.TelegramError`

        """
        data = {'chat_id': chat_id}

        result = self._post('unpinChatMessage', data, timeout=timeout, api_kwargs=api_kwargs)

        return result

    @log
    def get_sticker_set(self, name, timeout=None, api_kwargs=None):
        """Use this method to get a sticker set.

        Args:
            name (:obj:`str`): Name of the sticker set.
            timeout (:obj:`int` | :obj:`float`, optional): If this value is specified, use it as
                the read timeout from the server (instead of the one specified during
                creation of the connection pool).
            api_kwargs (:obj:`dict`, optional): Arbitrary keyword arguments to be passed to the
                Telegram API.

        Returns:
            :class:`telegram.StickerSet`

        Raises:
            :class:`telegram.TelegramError`

        """
        data = {'name': name}

        result = self._post('getStickerSet', data, timeout=timeout, api_kwargs=api_kwargs)

        return StickerSet.de_json(result, self)

    @log
    def upload_sticker_file(self, user_id, png_sticker, timeout=20, api_kwargs=None):
        """
        Use this method to upload a .png file with a sticker for later use in
        :attr:`create_new_sticker_set` and :attr:`add_sticker_to_set` methods (can be used multiple
        times).

        Note:
            The png_sticker argument can be either a file_id, an URL or a file from disk
            ``open(filename, 'rb')``

        Args:
            user_id (:obj:`int`): User identifier of sticker file owner.
            png_sticker (:obj:`str` | `filelike object`): Png image with the sticker,
                must be up to 512 kilobytes in size, dimensions must not exceed 512px,
                and either width or height must be exactly 512px.
            timeout (:obj:`int` | :obj:`float`, optional): If this value is specified, use it as
                the read timeout from the server (instead of the one specified during
                creation of the connection pool).
            api_kwargs (:obj:`dict`, optional): Arbitrary keyword arguments to be passed to the
                Telegram API.

        Returns:
            :class:`telegram.File`: On success, the uploaded File is returned.

        Raises:
            :class:`telegram.TelegramError`

        """
        if InputFile.is_file(png_sticker):
            png_sticker = InputFile(png_sticker)

        data = {'user_id': user_id, 'png_sticker': png_sticker}

        result = self._post('uploadStickerFile', data, timeout=timeout, api_kwargs=api_kwargs)

        return File.de_json(result, self)

    @log
    def create_new_sticker_set(self, user_id, name, title, emojis, png_sticker=None,
                               contains_masks=None, mask_position=None, timeout=20,
                               tgs_sticker=None, api_kwargs=None):
        """
        Use this method to create new sticker set owned by a user.
        The bot will be able to edit the created sticker set.
        You must use exactly one of the fields png_sticker or tgs_sticker.

        Warning:
            As of API 4.7 ``png_sticker`` is an optional argument and therefore the order of the
            arguments had to be changed. Use keyword arguments to make sure that the arguments are
            passed correctly.

        Note:
            The png_sticker and tgs_sticker argument can be either a file_id, an URL or a file from
            disk ``open(filename, 'rb')``

        Args:
            user_id (:obj:`int`): User identifier of created sticker set owner.
            name (:obj:`str`): Short name of sticker set, to be used in t.me/addstickers/ URLs
                (e.g., animals). Can contain only english letters, digits and underscores.
                Must begin with a letter, can't contain consecutive underscores and
                must end in "_by_<bot username>". <bot_username> is case insensitive.
                1-64 characters.
            title (:obj:`str`): Sticker set title, 1-64 characters.
            png_sticker (:obj:`str` | `filelike object`, optional): Png image with the sticker,
                must be up to 512 kilobytes in size, dimensions must not exceed 512px,
                and either width or height must be exactly 512px. Pass a file_id as a String to
                send a file that already exists on the Telegram servers, pass an HTTP URL as a
                String for Telegram to get a file from the Internet, or upload a new one
                using multipart/form-data.
            tgs_sticker (:obj:`str` | `filelike object`, optional): TGS animation with the sticker,
                uploaded using multipart/form-data. See
                https://core.telegram.org/animated_stickers#technical-requirements for technical
                requirements.
            emojis (:obj:`str`): One or more emoji corresponding to the sticker.
            contains_masks (:obj:`bool`, optional): Pass :obj:`True`, if a set of mask stickers
                should be created.
            mask_position (:class:`telegram.MaskPosition`, optional): Position where the mask
                should be placed on faces.
            timeout (:obj:`int` | :obj:`float`, optional): If this value is specified, use it as
                the read timeout from the server (instead of the one specified during
                creation of the connection pool).
            api_kwargs (:obj:`dict`, optional): Arbitrary keyword arguments to be passed to the
                Telegram API.

        Returns:
            :obj:`bool`: On success, :obj:`True` is returned.

        Raises:
            :class:`telegram.TelegramError`

        """
        if InputFile.is_file(png_sticker):
            png_sticker = InputFile(png_sticker)

        if InputFile.is_file(tgs_sticker):
            tgs_sticker = InputFile(tgs_sticker)

        data = {'user_id': user_id, 'name': name, 'title': title, 'emojis': emojis}

        if png_sticker is not None:
            data['png_sticker'] = png_sticker
        if tgs_sticker is not None:
            data['tgs_sticker'] = tgs_sticker
        if contains_masks is not None:
            data['contains_masks'] = contains_masks
        if mask_position is not None:
            # We need to_json() instead of to_dict() here, because we're sending a media
            # message here, which isn't json dumped by utils.request
            data['mask_position'] = mask_position.to_json()

        result = self._post('createNewStickerSet', data, timeout=timeout, api_kwargs=api_kwargs)

        return result

    @log
    def add_sticker_to_set(self, user_id, name, emojis, png_sticker=None, mask_position=None,
                           timeout=20, tgs_sticker=None, api_kwargs=None):
        """
        Use this method to add a new sticker to a set created by the bot.
        You must use exactly one of the fields png_sticker or tgs_sticker. Animated stickers
        can be added to animated sticker sets and only to them. Animated sticker sets can have up
        to 50 stickers. Static sticker sets can have up to 120 stickers.

        Warning:
            As of API 4.7 ``png_sticker`` is an optional argument and therefore the order of the
            arguments had to be changed. Use keyword arguments to make sure that the arguments are
            passed correctly.

        Note:
            The png_sticker and tgs_sticker argument can be either a file_id, an URL or a file from
            disk ``open(filename, 'rb')``

        Args:
            user_id (:obj:`int`): User identifier of created sticker set owner.
            name (:obj:`str`): Sticker set name.
            png_sticker (:obj:`str` | `filelike object`, optional): PNG image with the sticker,
                must be up to 512 kilobytes in size, dimensions must not exceed 512px,
                and either width or height must be exactly 512px. Pass a file_id as a String to
                send a file that already exists on the Telegram servers, pass an HTTP URL as a
                String for Telegram to get a file from the Internet, or upload a new one
                using multipart/form-data.
            tgs_sticker (:obj:`str` | `filelike object`, optional): TGS animation with the sticker,
                uploaded using multipart/form-data. See
                https://core.telegram.org/animated_stickers#technical-requirements for technical
                requirements.
            emojis (:obj:`str`): One or more emoji corresponding to the sticker.
            mask_position (:class:`telegram.MaskPosition`, optional): Position where the mask
                should be placed on faces.
            timeout (:obj:`int` | :obj:`float`, optional): If this value is specified, use it as
                the read timeout from the server (instead of the one specified during
                creation of the connection pool).
            api_kwargs (:obj:`dict`, optional): Arbitrary keyword arguments to be passed to the
                Telegram API.

        Returns:
            :obj:`bool`: On success, :obj:`True` is returned.

        Raises:
            :class:`telegram.TelegramError`

        """
        if InputFile.is_file(png_sticker):
            png_sticker = InputFile(png_sticker)

        if InputFile.is_file(tgs_sticker):
            tgs_sticker = InputFile(tgs_sticker)

        data = {'user_id': user_id, 'name': name, 'emojis': emojis}

        if png_sticker is not None:
            data['png_sticker'] = png_sticker
        if tgs_sticker is not None:
            data['tgs_sticker'] = tgs_sticker
        if mask_position is not None:
            # We need to_json() instead of to_dict() here, because we're sending a media
            # message here, which isn't json dumped by utils.request
            data['mask_position'] = mask_position.to_json()

        result = self._post('addStickerToSet', data, timeout=timeout, api_kwargs=api_kwargs)

        return result

    @log
    def set_sticker_position_in_set(self, sticker, position, timeout=None, api_kwargs=None):
        """Use this method to move a sticker in a set created by the bot to a specific position.

        Args:
            sticker (:obj:`str`): File identifier of the sticker.
            position (:obj:`int`): New sticker position in the set, zero-based.
            timeout (:obj:`int` | :obj:`float`, optional): If this value is specified, use it as
                the read timeout from the server (instead of the one specified during
                creation of the connection pool).
            api_kwargs (:obj:`dict`, optional): Arbitrary keyword arguments to be passed to the
                Telegram API.

        Returns:
            :obj:`bool`: On success, :obj:`True` is returned.

        Raises:
            :class:`telegram.TelegramError`

        """
        data = {'sticker': sticker, 'position': position}

        result = self._post('setStickerPositionInSet', data, timeout=timeout,
                            api_kwargs=api_kwargs)

        return result

    @log
    def delete_sticker_from_set(self, sticker, timeout=None, api_kwargs=None):
        """Use this method to delete a sticker from a set created by the bot.

        Args:
            sticker (:obj:`str`): File identifier of the sticker.
            timeout (:obj:`int` | :obj:`float`, optional): If this value is specified, use it as
                the read timeout from the server (instead of the one specified during
                creation of the connection pool).
            api_kwargs (:obj:`dict`, optional): Arbitrary keyword arguments to be passed to the
                Telegram API.

        Returns:
            :obj:`bool`: On success, :obj:`True` is returned.

        Raises:
            :class:`telegram.TelegramError`

        """
        data = {'sticker': sticker}

        result = self._post('deleteStickerFromSet', data, timeout=timeout, api_kwargs=api_kwargs)

        return result

    @log
    def set_sticker_set_thumb(self, name, user_id, thumb=None, timeout=None, api_kwargs=None):
        """Use this method to set the thumbnail of a sticker set. Animated thumbnails can be set
        for animated sticker sets only.

        Note:
            The thumb can be either a file_id, an URL or a file from disk ``open(filename, 'rb')``

        Args:
            name (:obj:`str`): Sticker set name
            user_id (:obj:`int`): User identifier of created sticker set owner.
            thumb (:obj:`str` | `filelike object`, optional): A PNG image with the thumbnail, must
                be up to 128 kilobytes in size and have width and height exactly 100px, or a TGS
                animation with the thumbnail up to 32 kilobytes in size; see
                https://core.telegram.org/animated_stickers#technical-requirements for animated
                sticker technical requirements. Pass a file_id as a String to send a file that
                already exists on the Telegram servers, pass an HTTP URL as a String for Telegram
                to get a file from the Internet, or upload a new one using multipart/form-data.
<<<<<<< HEAD
=======
                Animated sticker set thumbnail can't be uploaded via HTTP URL.
>>>>>>> 39932504
            timeout (:obj:`int` | :obj:`float`, optional): If this value is specified, use it as
                the read timeout from the server (instead of the one specified during
                creation of the connection pool).
            api_kwargs (:obj:`dict`, optional): Arbitrary keyword arguments to be passed to the
                Telegram API.

        Returns:
            :obj:`bool`: On success, :obj:`True` is returned.

        Raises:
            :class:`telegram.TelegramError`

        """

        if InputFile.is_file(thumb):
            thumb = InputFile(thumb)

        data = {'name': name, 'user_id': user_id, 'thumb': thumb}

        result = self._post('setStickerSetThumb', data, timeout=timeout, api_kwargs=api_kwargs)

        return result

    @log
    def set_passport_data_errors(self, user_id, errors, timeout=None, api_kwargs=None):
        """
        Informs a user that some of the Telegram Passport elements they provided contains errors.
        The user will not be able to re-submit their Passport to you until the errors are fixed
        (the contents of the field for which you returned the error must change).

        Use this if the data submitted by the user doesn't satisfy the standards your service
        requires for any reason. For example, if a birthday date seems invalid, a submitted
        document is blurry, a scan shows evidence of tampering, etc. Supply some details in the
        error message to make sure the user knows how to correct the issues.

        Args:
            user_id (:obj:`int`): User identifier
            errors (List[:class:`PassportElementError`]): A JSON-serialized array describing the
                errors.
            timeout (:obj:`int` | :obj:`float`, optional): If this value is specified, use it as
                the read timeout from the server (instead of the one specified during
                creation of the connection pool).
            api_kwargs (:obj:`dict`, optional): Arbitrary keyword arguments to be passed to the
                Telegram API.

        Returns:
            :obj:`bool`: On success, :obj:`True` is returned.

        Raises:
            :class:`telegram.TelegramError`

        """
        data = {'user_id': user_id, 'errors': [error.to_dict() for error in errors]}

        result = self._post('setPassportDataErrors', data, timeout=timeout, api_kwargs=api_kwargs)

        return result

    @log
    def send_poll(self,
                  chat_id,
                  question,
                  options,
                  is_anonymous=True,
                  type=Poll.REGULAR,
                  allows_multiple_answers=False,
                  correct_option_id=None,
                  is_closed=None,
                  disable_notification=None,
                  reply_to_message_id=None,
                  reply_markup=None,
                  timeout=None,
                  explanation=None,
                  explanation_parse_mode=DEFAULT_NONE,
                  open_period=None,
                  close_date=None,
                  api_kwargs=None):
        """
        Use this method to send a native poll.

        Args:
            chat_id (:obj:`int` | :obj:`str`): Unique identifier for the target chat or username
                of the target channel (in the format @channelusername).
            question (:obj:`str`): Poll question, 1-255 characters.
            options (List[:obj:`str`]): List of answer options, 2-10 strings 1-100 characters each.
            is_anonymous (:obj:`bool`, optional): :obj:`True`, if the poll needs to be anonymous,
                defaults to :obj:`True`.
            type (:obj:`str`, optional): Poll type, :attr:`telegram.Poll.QUIZ` or
                :attr:`telegram.Poll.REGULAR`, defaults to :attr:`telegram.Poll.REGULAR`.
            allows_multiple_answers (:obj:`bool`, optional): :obj:`True`, if the poll allows
                multiple answers, ignored for polls in quiz mode, defaults to :obj:`False`.
            correct_option_id (:obj:`int`, optional): 0-based identifier of the correct answer
                option, required for polls in quiz mode.
            explanation (:obj:`str`, optional): Text that is shown when a user chooses an incorrect
                answer or taps on the lamp icon in a quiz-style poll, 0-200 characters with at most
                2 line feeds after entities parsing.
            explanation_parse_mode (:obj:`str`, optional): Mode for parsing entities in the
                explanation. See the constants in :class:`telegram.ParseMode` for the available
                modes.
            open_period (:obj:`int`, optional): Amount of time in seconds the poll will be active
                after creation, 5-600. Can't be used together with :attr:`close_date`.
            close_date (:obj:`int` | :obj:`datetime.datetime`, optional): Point in time (Unix
                timestamp) when the poll will be automatically closed. Must be at least 5 and no
                more than 600 seconds in the future. Can't be used together with
                :attr:`open_period`.
            is_closed (:obj:`bool`, optional): Pass :obj:`True`, if the poll needs to be
                immediately closed. This can be useful for poll preview.
            disable_notification (:obj:`bool`, optional): Sends the message silently. Users will
                receive a notification with no sound.
            reply_to_message_id (:obj:`int`, optional): If the message is a reply, ID of the
                original message.
            reply_markup (:class:`telegram.ReplyMarkup`, optional): Additional interface options. A
                JSON-serialized object for an inline keyboard, custom reply keyboard, instructions
                to remove reply keyboard or to force a reply from the user.
            timeout (:obj:`int` | :obj:`float`, optional): If this value is specified, use it as
                the read timeout from the server (instead of the one specified during creation of
                the connection pool).
            api_kwargs (:obj:`dict`, optional): Arbitrary keyword arguments to be passed to the
                Telegram API.

        Returns:
            :class:`telegram.Message`: On success, the sent Message is returned.

        Raises:
            :class:`telegram.TelegramError`

        """
        data = {
            'chat_id': chat_id,
            'question': question,
            'options': options
        }

        if explanation_parse_mode == DEFAULT_NONE:
            if self.defaults:
                explanation_parse_mode = self.defaults.parse_mode
            else:
                explanation_parse_mode = None

        if not is_anonymous:
            data['is_anonymous'] = is_anonymous
        if type:
            data['type'] = type
        if allows_multiple_answers:
            data['allows_multiple_answers'] = allows_multiple_answers
        if correct_option_id is not None:
            data['correct_option_id'] = correct_option_id
        if is_closed:
            data['is_closed'] = is_closed
        if explanation:
            data['explanation'] = explanation
        if explanation_parse_mode:
            data['explanation_parse_mode'] = explanation_parse_mode
        if open_period:
            data['open_period'] = open_period
        if close_date:
            if isinstance(close_date, datetime):
                close_date = to_timestamp(close_date,
                                          tzinfo=self.defaults.tzinfo if self.defaults else None)
            data['close_date'] = close_date

        return self._message('sendPoll', data, timeout=timeout,
                             disable_notification=disable_notification,
                             reply_to_message_id=reply_to_message_id, reply_markup=reply_markup,
                             api_kwargs=api_kwargs)

    @log
    def stop_poll(self,
                  chat_id,
                  message_id,
                  reply_markup=None,
                  timeout=None,
                  api_kwargs=None):
        """
        Use this method to stop a poll which was sent by the bot.

        Args:
            chat_id (:obj:`int` | :obj:`str`): Unique identifier for the target chat or username
                of the target channel (in the format @channelusername).
            message_id (:obj:`int`): Identifier of the original message with the poll.
            reply_markup (:class:`telegram.InlineKeyboardMarkup`, optional): A JSON-serialized
                object for a new message inline keyboard.
            timeout (:obj:`int` | :obj:`float`, optional): If this value is specified, use it as
                the read timeout from the server (instead of the one specified during creation of
                the connection pool).
            api_kwargs (:obj:`dict`, optional): Arbitrary keyword arguments to be passed to the
                Telegram API.

        Returns:
            :class:`telegram.Poll`: On success, the stopped Poll with the final results is
            returned.

        Raises:
            :class:`telegram.TelegramError`

        """
        data = {
            'chat_id': chat_id,
            'message_id': message_id
        }

        if reply_markup:
            if isinstance(reply_markup, ReplyMarkup):
                # We need to_json() instead of to_dict() here, because reply_markups may be
                # attached to media messages, which aren't json dumped by utils.request
                data['reply_markup'] = reply_markup.to_json()
            else:
                data['reply_markup'] = reply_markup

        result = self._post('stopPoll', data, timeout=timeout, api_kwargs=api_kwargs)

        return Poll.de_json(result, self)

    @log
    def send_dice(self,
                  chat_id,
                  disable_notification=None,
                  reply_to_message_id=None,
                  reply_markup=None,
                  timeout=None,
                  emoji=None,
                  api_kwargs=None):
        """
        Use this method to send an animated emoji, which will have a random value. On success, the
        sent Message is returned.

        Args:
            chat_id (:obj:`int` | :obj:`str`): Unique identifier for the target private chat.
            emoji (:obj:`str`, optional): Emoji on which the dice throw animation is based.
                Currently, must be one of “🎲”, “🎯” or “🏀”. Dice can have values 1-6 for “🎲” and
                “🎯”, and values 1-5 for “🏀” . Defaults to “🎲”
            disable_notification (:obj:`bool`, optional): Sends the message silently. Users will
                receive a notification with no sound.
            reply_to_message_id (:obj:`int`, optional): If the message is a reply, ID of the
                original message.
            reply_markup (:class:`telegram.ReplyMarkup`, optional): Additional interface options. A
                JSON-serialized object for an inline keyboard, custom reply keyboard, instructions
                to remove reply keyboard or to force a reply from the user.
            timeout (:obj:`int` | :obj:`float`, optional): If this value is specified, use it as
                the read timeout from the server (instead of the one specified during creation of
                the connection pool).
            api_kwargs (:obj:`dict`, optional): Arbitrary keyword arguments to be passed to the
                Telegram API.

        Returns:
            :class:`telegram.Message`: On success, the sent Message is returned.

        Raises:
            :class:`telegram.TelegramError`

        """
        data = {
            'chat_id': chat_id,
        }

        if emoji:
            data['emoji'] = emoji

        return self._message('sendDice', data, timeout=timeout,
                             disable_notification=disable_notification,
                             reply_to_message_id=reply_to_message_id, reply_markup=reply_markup,
                             api_kwargs=api_kwargs)

    @log
    def get_my_commands(self, timeout=None, api_kwargs=None):
        """
        Use this method to get the current list of the bot's commands.

        Args:
            timeout (:obj:`int` | :obj:`float`, optional): If this value is specified, use it as
                the read timeout from the server (instead of the one specified during creation of
                the connection pool).
            api_kwargs (:obj:`dict`, optional): Arbitrary keyword arguments to be passed to the
                Telegram API.

        Returns:
            List[:class:`telegram.BotCommand]`: On success, the commands set for the bot

        Raises:
            :class:`telegram.TelegramError`

        """
        result = self._post('getMyCommands', timeout=timeout, api_kwargs=api_kwargs)

        self._commands = [BotCommand.de_json(c, self) for c in result]

        return self._commands

    @log
    def set_my_commands(self, commands, timeout=None, api_kwargs=None):
        """
        Use this method to change the list of the bot's commands.

        Args:
            commands (List[:class:`BotCommand` | (:obj:`str`, :obj:`str`)]): A JSON-serialized list
                of bot commands to be set as the list of the bot's commands. At most 100 commands
                can be specified.
            timeout (:obj:`int` | :obj:`float`, optional): If this value is specified, use it as
                the read timeout from the server (instead of the one specified during creation of
                the connection pool).
            api_kwargs (:obj:`dict`, optional): Arbitrary keyword arguments to be passed to the
                Telegram API.

        Returns:
            :obj:`True`: On success

        Raises:
            :class:`telegram.TelegramError`

        """
        cmds = [c if isinstance(c, BotCommand) else BotCommand(c[0], c[1]) for c in commands]

        data = {'commands': [c.to_dict() for c in cmds]}

        result = self._post('setMyCommands', data, timeout=timeout, api_kwargs=api_kwargs)

        # Set commands. No need to check for outcome.
        # If request failed, we won't come this far
        self._commands = commands

        return result

    def to_dict(self):
        data = {'id': self.id, 'username': self.username, 'first_name': self.first_name}

        if self.last_name:
            data['last_name'] = self.last_name

        return data

    # camelCase aliases
    getMe = get_me
    """Alias for :attr:`get_me`"""
    sendMessage = send_message
    """Alias for :attr:`send_message`"""
    deleteMessage = delete_message
    """Alias for :attr:`delete_message`"""
    forwardMessage = forward_message
    """Alias for :attr:`forward_message`"""
    sendPhoto = send_photo
    """Alias for :attr:`send_photo`"""
    sendAudio = send_audio
    """Alias for :attr:`send_audio`"""
    sendDocument = send_document
    """Alias for :attr:`send_document`"""
    sendSticker = send_sticker
    """Alias for :attr:`send_sticker`"""
    sendVideo = send_video
    """Alias for :attr:`send_video`"""
    sendAnimation = send_animation
    """Alias for :attr:`send_animation`"""
    sendVoice = send_voice
    """Alias for :attr:`send_voice`"""
    sendVideoNote = send_video_note
    """Alias for :attr:`send_video_note`"""
    sendMediaGroup = send_media_group
    """Alias for :attr:`send_media_group`"""
    sendLocation = send_location
    """Alias for :attr:`send_location`"""
    editMessageLiveLocation = edit_message_live_location
    """Alias for :attr:`edit_message_live_location`"""
    stopMessageLiveLocation = stop_message_live_location
    """Alias for :attr:`stop_message_live_location`"""
    sendVenue = send_venue
    """Alias for :attr:`send_venue`"""
    sendContact = send_contact
    """Alias for :attr:`send_contact`"""
    sendGame = send_game
    """Alias for :attr:`send_game`"""
    sendChatAction = send_chat_action
    """Alias for :attr:`send_chat_action`"""
    answerInlineQuery = answer_inline_query
    """Alias for :attr:`answer_inline_query`"""
    getUserProfilePhotos = get_user_profile_photos
    """Alias for :attr:`get_user_profile_photos`"""
    getFile = get_file
    """Alias for :attr:`get_file`"""
    kickChatMember = kick_chat_member
    """Alias for :attr:`kick_chat_member`"""
    unbanChatMember = unban_chat_member
    """Alias for :attr:`unban_chat_member`"""
    answerCallbackQuery = answer_callback_query
    """Alias for :attr:`answer_callback_query`"""
    editMessageText = edit_message_text
    """Alias for :attr:`edit_message_text`"""
    editMessageCaption = edit_message_caption
    """Alias for :attr:`edit_message_caption`"""
    editMessageMedia = edit_message_media
    """Alias for :attr:`edit_message_media`"""
    editMessageReplyMarkup = edit_message_reply_markup
    """Alias for :attr:`edit_message_reply_markup`"""
    getUpdates = get_updates
    """Alias for :attr:`get_updates`"""
    setWebhook = set_webhook
    """Alias for :attr:`set_webhook`"""
    deleteWebhook = delete_webhook
    """Alias for :attr:`delete_webhook`"""
    leaveChat = leave_chat
    """Alias for :attr:`leave_chat`"""
    getChat = get_chat
    """Alias for :attr:`get_chat`"""
    getChatAdministrators = get_chat_administrators
    """Alias for :attr:`get_chat_administrators`"""
    getChatMember = get_chat_member
    """Alias for :attr:`get_chat_member`"""
    setChatStickerSet = set_chat_sticker_set
    """Alias for :attr:`set_chat_sticker_set`"""
    deleteChatStickerSet = delete_chat_sticker_set
    """Alias for :attr:`delete_chat_sticker_set`"""
    getChatMembersCount = get_chat_members_count
    """Alias for :attr:`get_chat_members_count`"""
    getWebhookInfo = get_webhook_info
    """Alias for :attr:`get_webhook_info`"""
    setGameScore = set_game_score
    """Alias for :attr:`set_game_score`"""
    getGameHighScores = get_game_high_scores
    """Alias for :attr:`get_game_high_scores`"""
    sendInvoice = send_invoice
    """Alias for :attr:`send_invoice`"""
    answerShippingQuery = answer_shipping_query
    """Alias for :attr:`answer_shipping_query`"""
    answerPreCheckoutQuery = answer_pre_checkout_query
    """Alias for :attr:`answer_pre_checkout_query`"""
    restrictChatMember = restrict_chat_member
    """Alias for :attr:`restrict_chat_member`"""
    promoteChatMember = promote_chat_member
    """Alias for :attr:`promote_chat_member`"""
    setChatPermissions = set_chat_permissions
    """Alias for :attr:`set_chat_permissions`"""
    setChatAdministratorCustomTitle = set_chat_administrator_custom_title
    """Alias for :attr:`set_chat_administrator_custom_title`"""
    exportChatInviteLink = export_chat_invite_link
    """Alias for :attr:`export_chat_invite_link`"""
    setChatPhoto = set_chat_photo
    """Alias for :attr:`set_chat_photo`"""
    deleteChatPhoto = delete_chat_photo
    """Alias for :attr:`delete_chat_photo`"""
    setChatTitle = set_chat_title
    """Alias for :attr:`set_chat_title`"""
    setChatDescription = set_chat_description
    """Alias for :attr:`set_chat_description`"""
    pinChatMessage = pin_chat_message
    """Alias for :attr:`pin_chat_message`"""
    unpinChatMessage = unpin_chat_message
    """Alias for :attr:`unpin_chat_message`"""
    getStickerSet = get_sticker_set
    """Alias for :attr:`get_sticker_set`"""
    uploadStickerFile = upload_sticker_file
    """Alias for :attr:`upload_sticker_file`"""
    createNewStickerSet = create_new_sticker_set
    """Alias for :attr:`create_new_sticker_set`"""
    addStickerToSet = add_sticker_to_set
    """Alias for :attr:`add_sticker_to_set`"""
    setStickerPositionInSet = set_sticker_position_in_set
    """Alias for :attr:`set_sticker_position_in_set`"""
    deleteStickerFromSet = delete_sticker_from_set
    """Alias for :attr:`delete_sticker_from_set`"""
    setStickerSetThumb = set_sticker_set_thumb
    """Alias for :attr:`set_sticker_set_thumb`"""
    setPassportDataErrors = set_passport_data_errors
    """Alias for :attr:`set_passport_data_errors`"""
    sendPoll = send_poll
    """Alias for :attr:`send_poll`"""
    stopPoll = stop_poll
    """Alias for :attr:`stop_poll`"""
    sendDice = send_dice
    """Alias for :attr:`send_dice`"""
    getMyCommands = get_my_commands
    """Alias for :attr:`get_my_commands`"""
    setMyCommands = set_my_commands
    """Alias for :attr:`set_my_commands`"""<|MERGE_RESOLUTION|>--- conflicted
+++ resolved
@@ -3475,10 +3475,7 @@
                 sticker technical requirements. Pass a file_id as a String to send a file that
                 already exists on the Telegram servers, pass an HTTP URL as a String for Telegram
                 to get a file from the Internet, or upload a new one using multipart/form-data.
-<<<<<<< HEAD
-=======
                 Animated sticker set thumbnail can't be uploaded via HTTP URL.
->>>>>>> 39932504
             timeout (:obj:`int` | :obj:`float`, optional): If this value is specified, use it as
                 the read timeout from the server (instead of the one specified during
                 creation of the connection pool).
