--- conflicted
+++ resolved
@@ -3797,14 +3797,6 @@
 
         return data
 
-<<<<<<< HEAD
-    def __reduce__(self):
-        return (self.__class__, (self.token, self.base_url.replace(self.token, ''),
-                                 self.base_file_url.replace(self.token, ''), None, None, None,
-                                 self.defaults))
-
-=======
->>>>>>> 21f6fbf2
     # camelCase aliases
     getMe = get_me
     """Alias for :attr:`get_me`"""
