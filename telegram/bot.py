#!/usr/bin/env python
# -*- coding: utf-8 -*-
# pylint: disable=E0611,E0213,E1102,C0103,E1101,W0613,R0913,R0904
#
# A library that provides a Python interface to the Telegram Bot API
# Copyright (C) 2015-2020
# Leandro Toledo de Souza <devs@python-telegram-bot.org>
#
# This program is free software: you can redistribute it and/or modify
# it under the terms of the GNU Lesser Public License as published by
# the Free Software Foundation, either version 3 of the License, or
# (at your option) any later version.
#
# This program is distributed in the hope that it will be useful,
# but WITHOUT ANY WARRANTY; without even the implied warranty of
# MERCHANTABILITY or FITNESS FOR A PARTICULAR PURPOSE.  See the
# GNU Lesser Public License for more details.
#
# You should have received a copy of the GNU Lesser Public License
# along with this program.  If not, see [http://www.gnu.org/licenses/].
"""This module contains an object that represents a Telegram Bot."""

import functools
import inspect

from decorator import decorate

try:
    import ujson as json
except ImportError:
    import json  # type: ignore[no-redef]  # noqa: F723
import logging
import warnings
from datetime import datetime

from cryptography.hazmat.backends import default_backend
from cryptography.hazmat.primitives import serialization

from telegram import (User, Message, Update, Chat, ChatMember, UserProfilePhotos, File,
                      ReplyMarkup, TelegramObject, WebhookInfo, GameHighScore, StickerSet,
                      PhotoSize, Audio, Document, Sticker, Video, Animation, Voice, VideoNote,
                      Location, Venue, Contact, InputFile, Poll, BotCommand, ChatAction,
                      InlineQueryResult, InputMedia, PassportElementError, MaskPosition,
                      ChatPermissions, ShippingOption, LabeledPrice, ChatPhoto)
from telegram.error import InvalidToken, TelegramError
from telegram.utils.helpers import to_timestamp, DEFAULT_NONE, DefaultValue
from telegram.utils.request import Request
from telegram.utils.typing import JSONDict, FileLike

from typing import (Any, Callable, Optional, TypeVar, Union, TYPE_CHECKING, List, Tuple,
                    no_type_check, IO, cast)
if TYPE_CHECKING:
    from telegram.ext import Defaults

RT = TypeVar('RT')


def info(func: Callable[..., RT]) -> Callable[..., RT]:
    @functools.wraps(func)
    def decorator(self: 'Bot', *args: Any, **kwargs: Any) -> RT:
        if not self.bot:
            self.get_me()

        if self._commands is None:
            self.get_my_commands()

        result = func(self, *args, **kwargs)
        return result

    return decorator


def log(func: Callable[..., RT], *args: Any, **kwargs: Any) -> Callable[..., RT]:
    logger = logging.getLogger(func.__module__)

    def decorator(self: 'Bot', *args: Any, **kwargs: Any) -> RT:
        logger.debug('Entering: %s', func.__name__)
        result = func(*args, **kwargs)
        logger.debug(result)
        logger.debug('Exiting: %s', func.__name__)
        return result

    return decorate(func, decorator)


class Bot(TelegramObject):
    """This object represents a Telegram Bot.

    Args:
        token (:obj:`str`): Bot's unique authentication.
        base_url (:obj:`str`, optional): Telegram Bot API service URL.
        base_file_url (:obj:`str`, optional): Telegram Bot API file URL.
        request (:obj:`telegram.utils.request.Request`, optional): Pre initialized
            :obj:`telegram.utils.request.Request`.
        private_key (:obj:`bytes`, optional): Private key for decryption of telegram passport data.
        private_key_password (:obj:`bytes`, optional): Password for above private key.
        defaults (:class:`telegram.ext.Defaults`, optional): An object containing default values to
            be used if not set explicitly in the bot methods.

    """

    def __new__(cls, *args: Any, **kwargs: Any) -> 'Bot':
        # Get default values from kwargs
        defaults = kwargs.get('defaults')

        # Make an instance of the class
        instance = super().__new__(cls)

        if not defaults:
            return instance

        # For each method ...
        for method_name, method in inspect.getmembers(instance, predicate=inspect.ismethod):
            # ... get kwargs
            argspec = inspect.getfullargspec(method)
            kwarg_names = argspec.args[-len(argspec.defaults or []):]
            # ... check if Defaults has a attribute that matches the kwarg name
            needs_default = [
                kwarg_name for kwarg_name in kwarg_names if hasattr(defaults, kwarg_name)
            ]
            # ... make a dict of kwarg name and the default value
            default_kwargs = {
                kwarg_name: getattr(defaults, kwarg_name) for kwarg_name in needs_default if (
                    getattr(defaults, kwarg_name) is not DEFAULT_NONE
                )
            }
            # ... apply the defaults using a partial
            if default_kwargs:
                setattr(instance, method_name, functools.partial(method, **default_kwargs))

        return instance

    def __init__(self,
                 token: str,
                 base_url: str = None,
                 base_file_url: str = None,
                 request: 'Request' = None,
                 private_key: bytes = None,
                 private_key_password: bytes = None,
                 defaults: 'Defaults' = None):
        self.token = self._validate_token(token)

        # Gather default
        self.defaults = defaults

        if base_url is None:
            base_url = 'https://api.telegram.org/bot'

        if base_file_url is None:
            base_file_url = 'https://api.telegram.org/file/bot'

        self.base_url = str(base_url) + str(self.token)
        self.base_file_url = str(base_file_url) + str(self.token)
        self.bot: Optional[User] = None
        self._commands: Optional[List[BotCommand]] = None
        self._request = request or Request()
        self.logger = logging.getLogger(__name__)

        if private_key:
            self.private_key = serialization.load_pem_private_key(private_key,
                                                                  password=private_key_password,
                                                                  backend=default_backend())

    def _message(self,
                 url: str,
                 data: JSONDict,
                 reply_to_message_id: Union[str, int] = None,
                 disable_notification: bool = None,
                 reply_markup: ReplyMarkup = None,
                 timeout: float = None,
                 **kwargs: Any) -> Union[bool, Message, None]:
        if reply_to_message_id is not None:
            data['reply_to_message_id'] = reply_to_message_id

        if disable_notification is not None:
            data['disable_notification'] = disable_notification

        if reply_markup is not None:
            if isinstance(reply_markup, ReplyMarkup):
                # We need to_json() instead of to_dict() here, because reply_markups may be
                # attached to media messages, which aren't json dumped by utils.request
                data['reply_markup'] = reply_markup.to_json()
            else:
                data['reply_markup'] = reply_markup

        if data.get('media') and (data['media'].parse_mode == DEFAULT_NONE):
            if self.defaults:
                data['media'].parse_mode = self.defaults.parse_mode
            else:
                data['media'].parse_mode = None

        result = self._request.post(url, data, timeout=timeout)

        if result is True:
            return result  # type: ignore

        if self.defaults:
            result['default_quote'] = self.defaults.quote  # type: ignore

        return Message.de_json(result, self)  # type: ignore

    @property
    def request(self) -> Request:
        return self._request

    @staticmethod
    def _validate_token(token: str) -> str:
        """A very basic validation on token."""
        if any(x.isspace() for x in token):
            raise InvalidToken()

        left, sep, _right = token.partition(':')
        if (not sep) or (not left.isdigit()) or (len(left) < 3):
            raise InvalidToken()

        return token

    @property  # type: ignore
    @info
    def id(self) -> int:
        """:obj:`int`: Unique identifier for this bot."""

        return self.bot.id  # type: ignore

    @property  # type: ignore
    @info
    def first_name(self) -> str:
        """:obj:`str`: Bot's first name."""

        return self.bot.first_name  # type: ignore

    @property  # type: ignore
    @info
    def last_name(self) -> str:
        """:obj:`str`: Optional. Bot's last name."""

        return self.bot.last_name  # type: ignore

    @property  # type: ignore
    @info
    def username(self) -> str:
        """:obj:`str`: Bot's username."""

        return self.bot.username  # type: ignore

    @property  # type: ignore
    @info
    def link(self) -> str:
        """:obj:`str`: Convenience property. Returns the t.me link of the bot."""

        return "https://t.me/{}".format(self.username)

    @property  # type: ignore
    @info
    def can_join_groups(self) -> bool:
        """:obj:`bool`: Bot's can_join_groups attribute."""

        return self.bot.can_join_groups  # type: ignore

    @property  # type: ignore
    @info
    def can_read_all_group_messages(self) -> bool:
        """:obj:`bool`: Bot's can_read_all_group_messages attribute."""

        return self.bot.can_read_all_group_messages  # type: ignore

    @property  # type: ignore
    @info
    def supports_inline_queries(self) -> bool:
        """:obj:`bool`: Bot's supports_inline_queries attribute."""

        return self.bot.supports_inline_queries  # type: ignore

    @property  # type: ignore
    @info
    def commands(self) -> List[BotCommand]:
        """List[:class:`BotCommand`]: Bot's commands."""

        return self._commands or []

    @property
    def name(self) -> str:
        """:obj:`str`: Bot's @username."""

        return '@{}'.format(self.username)

    @log
    def get_me(self, timeout: float = None, **kwargs: Any) -> Optional[User]:
        """A simple method for testing your bot's auth token. Requires no parameters.

        Args:
            timeout (:obj:`int` | :obj:`float`, optional): If this value is specified, use it as
                the read timeout from the server (instead of the one specified during creation of
                the connection pool).

        Returns:
            :class:`telegram.User`: A :class:`telegram.User` instance representing that bot if the
            credentials are valid, :obj:`None` otherwise.

        Raises:
            :class:`telegram.TelegramError`

        """
        url = '{}/getMe'.format(self.base_url)

        result = self._request.get(url, timeout=timeout)

        self.bot = User.de_json(result, self)  # type: ignore

        return self.bot

    @log
    def send_message(self,
                     chat_id: Union[int, str],
                     text: str,
                     parse_mode: str = None,
                     disable_web_page_preview: str = None,
                     disable_notification: bool = False,
                     reply_to_message_id: Union[int, str] = None,
                     reply_markup: ReplyMarkup = None,
                     timeout: float = None,
                     **kwargs: Any) -> Optional[Message]:
        """Use this method to send text messages.

        Args:
            chat_id (:obj:`int` | :obj:`str`): Unique identifier for the target chat or username
                of the target channel (in the format @channelusername).
            text (:obj:`str`): Text of the message to be sent. Max 4096 characters after entities
                parsing. Also found as :attr:`telegram.constants.MAX_MESSAGE_LENGTH`.
            parse_mode (:obj:`str`): Send Markdown or HTML, if you want Telegram apps to show bold,
                italic, fixed-width text or inline URLs in your bot's message. See the constants in
                :class:`telegram.ParseMode` for the available modes.
            disable_web_page_preview (:obj:`bool`, optional): Disables link previews for links in
                this message.
            disable_notification (:obj:`bool`, optional): Sends the message silently. Users will
                receive a notification with no sound.
            reply_to_message_id (:obj:`int`, optional): If the message is a reply, ID of the
                original message.
            reply_markup (:class:`telegram.ReplyMarkup`, optional): Additional interface options.
                A JSON-serialized object for an inline keyboard, custom reply keyboard,
                instructions to remove reply keyboard or to force a reply from the user.
            timeout (:obj:`int` | :obj:`float`, optional): If this value is specified, use it as
                the read timeout from the server (instead of the one specified during creation of
                the connection pool).
            **kwargs (:obj:`dict`): Arbitrary keyword arguments.

        Returns:
            :class:`telegram.Message`: On success, the sent message is returned.

        Raises:
            :class:`telegram.TelegramError`

        """
        url = '{}/sendMessage'.format(self.base_url)

        data: JSONDict = {'chat_id': chat_id, 'text': text}

        if parse_mode:
            data['parse_mode'] = parse_mode
        if disable_web_page_preview:
            data['disable_web_page_preview'] = disable_web_page_preview

        return self._message(url, data,  # type: ignore[return-value]
                             disable_notification=disable_notification,
                             reply_to_message_id=reply_to_message_id, reply_markup=reply_markup,
                             timeout=timeout, **kwargs)

    @log
    def delete_message(self,
                       chat_id: Union[str, int],
                       message_id: Union[str, int],
                       timeout: float = None,
                       **kwargs: Any) -> bool:
        """
        Use this method to delete a message, including service messages, with the following
        limitations:

            - A message can only be deleted if it was sent less than 48 hours ago.
            - A dice message in a private chat can only be deleted if it was sent more than 24
              hours ago.
            - Bots can delete outgoing messages in private chats, groups, and supergroups.
            - Bots can delete incoming messages in private chats.
            - Bots granted can_post_messages permissions can delete outgoing messages in channels.
            - If the bot is an administrator of a group, it can delete any message there.
            - If the bot has can_delete_messages permission in a supergroup or a channel, it can
              delete any message there.

        Args:
            chat_id (:obj:`int` | :obj:`str`): Unique identifier for the target chat or username
                of the target channel (in the format @channelusername).
            message_id (:obj:`int`): Identifier of the message to delete.
            timeout (:obj:`int` | :obj:`float`, optional): If this value is specified, use it as
                the read timeout from the server (instead of the one specified during creation of
                the connection pool).
            **kwargs (:obj:`dict`): Arbitrary keyword arguments.

        Returns:
            :obj:`bool`: On success, ``True`` is returned.

        Raises:
            :class:`telegram.TelegramError`

        """
        url = '{}/deleteMessage'.format(self.base_url)

        data: JSONDict = {'chat_id': chat_id, 'message_id': message_id}

        result = self._request.post(url, data, timeout=timeout)

        return result  # type: ignore[return-value]

    @log
    def forward_message(self,
                        chat_id: Union[int, str],
                        from_chat_id: Union[str, int],
                        message_id: Union[str, int],
                        disable_notification: bool = False,
                        timeout: float = None,
                        **kwargs: Any) -> Optional[Message]:
        """Use this method to forward messages of any kind.

        Args:
            chat_id (:obj:`int` | :obj:`str`): Unique identifier for the target chat or username
                of the target channel (in the format @channelusername).
            from_chat_id (:obj:`int` | :obj:`str`): Unique identifier for the chat where the
                original message was sent (or channel username in the format @channelusername).
            disable_notification (:obj:`bool`, optional): Sends the message silently. Users will
                receive a notification with no sound.
            message_id (:obj:`int`): Message identifier in the chat specified in from_chat_id.
            timeout (:obj:`int` | :obj:`float`, optional): If this value is specified, use it as
                the read timeout from the server (instead of the one specified during creation of
                the connection pool).
            **kwargs (:obj:`dict`): Arbitrary keyword arguments.

        Returns:
            :class:`telegram.Message`: On success, the sent Message is returned.

        Raises:
            :class:`telegram.TelegramError`

        """
        url = '{}/forwardMessage'.format(self.base_url)

        data: JSONDict = {}

        if chat_id:
            data['chat_id'] = chat_id
        if from_chat_id:
            data['from_chat_id'] = from_chat_id
        if message_id:
            data['message_id'] = message_id

        return self._message(url, data,   # type: ignore[return-value]
                             disable_notification=disable_notification,
                             timeout=timeout, **kwargs)

    @log
    def send_photo(self,
                   chat_id: int,
                   photo: Union[str, PhotoSize, IO],
                   caption: str = None,
                   disable_notification: bool = False,
                   reply_to_message_id: Union[int, str] = None,
                   reply_markup: ReplyMarkup = None,
                   timeout: float = 20,
                   parse_mode: str = None,
                   **kwargs: Any) -> Optional[Message]:
        """Use this method to send photos.

        Note:
            The photo argument can be either a file_id, an URL or a file from disk
            ``open(filename, 'rb')``

        Args:
            chat_id (:obj:`int` | :obj:`str`): Unique identifier for the target chat or username
                of the target channel (in the format @channelusername).
            photo (:obj:`str` | `filelike object` | :class:`telegram.PhotoSize`): Photo to send.
                Pass a file_id as String to send a photo that exists on the Telegram servers
                (recommended), pass an HTTP URL as a String for Telegram to get a photo from the
                Internet, or upload a new photo using multipart/form-data. Lastly you can pass
                an existing :class:`telegram.PhotoSize` object to send.
            caption (:obj:`str`, optional): Photo caption (may also be used when resending photos
                by file_id), 0-1024 characters after entities parsing.
            parse_mode (:obj:`str`, optional): Send Markdown or HTML, if you want Telegram apps to
                show bold, italic, fixed-width text or inline URLs in the media caption. See the
                constants in :class:`telegram.ParseMode` for the available modes.
            disable_notification (:obj:`bool`, optional): Sends the message silently. Users will
                receive a notification with no sound.
            reply_to_message_id (:obj:`int`, optional): If the message is a reply, ID of the
                original message.
            reply_markup (:class:`telegram.ReplyMarkup`, optional): Additional interface options. A
                JSON-serialized object for an inline keyboard, custom reply keyboard, instructions
                to remove reply keyboard or to force a reply from the user.
            timeout (:obj:`int` | :obj:`float`, optional): Send file timeout (default: 20 seconds).
            **kwargs (:obj:`dict`): Arbitrary keyword arguments.

        Returns:
            :class:`telegram.Message`: On success, the sent Message is returned.

        Raises:
            :class:`telegram.TelegramError`

        """
        url = '{}/sendPhoto'.format(self.base_url)

        if isinstance(photo, PhotoSize):
            photo = photo.file_id
        elif InputFile.is_file(photo):
            photo = cast(IO, photo)
            photo = InputFile(photo)  # type: ignore[assignment]

        data: JSONDict = {'chat_id': chat_id, 'photo': photo}

        if caption:
            data['caption'] = caption
        if parse_mode:
            data['parse_mode'] = parse_mode

        return self._message(url, data,  # type: ignore[return-value]
                             timeout=timeout, disable_notification=disable_notification,
                             reply_to_message_id=reply_to_message_id, reply_markup=reply_markup,
                             **kwargs)

    @log
    def send_audio(self,
                   chat_id: Union[int, str],
                   audio: Union[str, Audio, FileLike],
                   duration: int = None,
                   performer: str = None,
                   title: str = None,
                   caption: str = None,
                   disable_notification: bool = False,
                   reply_to_message_id: Union[int, str] = None,
                   reply_markup: ReplyMarkup = None,
                   timeout: float = 20,
                   parse_mode: str = None,
                   thumb: FileLike = None,
                   **kwargs: Any) -> Optional[Message]:
        """
        Use this method to send audio files, if you want Telegram clients to display them in the
        music player. Your audio must be in the .mp3 or .m4a format.

        Bots can currently send audio files of up to 50 MB in size, this limit may be changed in
        the future.

        For sending voice messages, use the sendVoice method instead.

        Note:
            The audio argument can be either a file_id, an URL or a file from disk
            ``open(filename, 'rb')``

        Args:
            chat_id (:obj:`int` | :obj:`str`): Unique identifier for the target chat or username
                of the target channel (in the format @channelusername).
            audio (:obj:`str` | `filelike object` | :class:`telegram.Audio`): Audio file to send.
                Pass a file_id as String to send an audio file that exists on the Telegram servers
                (recommended), pass an HTTP URL as a String for Telegram to get an audio file from
                the Internet, or upload a new one using multipart/form-data. Lastly you can pass
                an existing :class:`telegram.Audio` object to send.
            caption (:obj:`str`, optional): Audio caption, 0-1024 characters after entities
                parsing.
            parse_mode (:obj:`str`, optional): Send Markdown or HTML, if you want Telegram apps to
                show bold, italic, fixed-width text or inline URLs in the media caption. See the
                constants in :class:`telegram.ParseMode` for the available modes.
            duration (:obj:`int`, optional): Duration of sent audio in seconds.
            performer (:obj:`str`, optional): Performer.
            title (:obj:`str`, optional): Track name.
            disable_notification (:obj:`bool`, optional): Sends the message silently. Users will
                receive a notification with no sound.
            reply_to_message_id (:obj:`int`, optional): If the message is a reply, ID of the
                original message.
            reply_markup (:class:`telegram.ReplyMarkup`, optional): Additional interface options. A
                JSON-serialized object for an inline keyboard, custom reply keyboard, instructions
                to remove reply keyboard or to force a reply from the user.
            thumb (`filelike object`, optional): Thumbnail of the file sent; can be ignored if
                thumbnail generation for the file is supported server-side. The thumbnail should be
                in JPEG format and less than 200 kB in size. A thumbnail's width and height should
                not exceed 320. Ignored if the file is not uploaded using multipart/form-data.
                Thumbnails can't be reused and can be only uploaded as a new file.
            timeout (:obj:`int` | :obj:`float`, optional): Send file timeout (default: 20 seconds).
            **kwargs (:obj:`dict`): Arbitrary keyword arguments.

        Returns:
            :class:`telegram.Message`: On success, the sent Message is returned.

        Raises:
            :class:`telegram.TelegramError`

        """
        url = '{}/sendAudio'.format(self.base_url)

        if isinstance(audio, Audio):
            audio = audio.file_id
        elif InputFile.is_file(audio):
            audio = cast(IO, audio)
            audio = InputFile(audio)

        data: JSONDict = {'chat_id': chat_id, 'audio': audio}

        if duration:
            data['duration'] = duration
        if performer:
            data['performer'] = performer
        if title:
            data['title'] = title
        if caption:
            data['caption'] = caption
        if parse_mode:
            data['parse_mode'] = parse_mode
        if thumb:
            if InputFile.is_file(thumb):
                thumb = cast(IO, thumb)
                thumb = InputFile(thumb, attach=True)
            data['thumb'] = thumb

        return self._message(url, data,  # type: ignore[return-value]
                             timeout=timeout, disable_notification=disable_notification,
                             reply_to_message_id=reply_to_message_id, reply_markup=reply_markup,
                             **kwargs)

    @log
    def send_document(self,
                      chat_id: Union[int, str],
                      document: Union[str, Document, FileLike],
                      filename: str = None,
                      caption: str = None,
                      disable_notification: bool = False,
                      reply_to_message_id: Union[int, str] = None,
                      reply_markup: ReplyMarkup = None,
                      timeout: float = 20,
                      parse_mode: str = None,
                      thumb: FileLike = None,
                      **kwargs: Any) -> Optional[Message]:
        """
        Use this method to send general files.

        Bots can currently send files of any type of up to 50 MB in size, this limit may be
        changed in the future.

        Note:
            The document argument can be either a file_id, an URL or a file from disk
            ``open(filename, 'rb')``

        Args:
            chat_id (:obj:`int` | :obj:`str`): Unique identifier for the target chat or username
                of the target channel (in the format @channelusername).
            document (:obj:`str` | `filelike object` | :class:`telegram.Document`): File to send.
                Pass a file_id as String to send a file that exists on the Telegram servers
                (recommended), pass an HTTP URL as a String for Telegram to get a file from the
                Internet, or upload a new one using multipart/form-data. Lastly you can pass
                an existing :class:`telegram.Document` object to send.
            filename (:obj:`str`, optional): File name that shows in telegram message (it is useful
                when you send file generated by temp module, for example). Undocumented.
            caption (:obj:`str`, optional): Document caption (may also be used when resending
                documents by file_id), 0-1024 characters after entities parsing.
            parse_mode (:obj:`str`, optional): Send Markdown or HTML, if you want Telegram apps to
                show bold, italic, fixed-width text or inline URLs in the media caption. See the
                constants in :class:`telegram.ParseMode` for the available modes.
            disable_notification (:obj:`bool`, optional): Sends the message silently. Users will
                receive a notification with no sound.
            reply_to_message_id (:obj:`int`, optional): If the message is a reply, ID of the
                original message.
            reply_markup (:class:`telegram.ReplyMarkup`, optional): Additional interface options. A
                JSON-serialized object for an inline keyboard, custom reply keyboard, instructions
                to remove reply keyboard or to force a reply from the user.
            thumb (`filelike object`, optional): Thumbnail of the file sent; can be ignored if
                thumbnail generation for the file is supported server-side. The thumbnail should be
                in JPEG format and less than 200 kB in size. A thumbnail's width and height should
                not exceed 320. Ignored if the file is not uploaded using multipart/form-data.
                Thumbnails can't be reused and can be only uploaded as a new file.
            timeout (:obj:`int` | :obj:`float`, optional): Send file timeout (default: 20 seconds).
            **kwargs (:obj:`dict`): Arbitrary keyword arguments.

        Returns:
            :class:`telegram.Message`: On success, the sent Message is returned.

        Raises:
            :class:`telegram.TelegramError`

        """
        url = '{}/sendDocument'.format(self.base_url)

        if isinstance(document, Document):
            document = document.file_id
        elif InputFile.is_file(document):
            document = cast(IO, document)
            document = InputFile(document, filename=filename)

        data: JSONDict = {'chat_id': chat_id, 'document': document}

        if caption:
            data['caption'] = caption
        if parse_mode:
            data['parse_mode'] = parse_mode
        if thumb:
            if InputFile.is_file(thumb):
                thumb = cast(IO, thumb)
                thumb = InputFile(thumb, attach=True)
            data['thumb'] = thumb

        return self._message(url, data, timeout=timeout,  # type: ignore[return-value]
                             disable_notification=disable_notification,
                             reply_to_message_id=reply_to_message_id, reply_markup=reply_markup,
                             **kwargs)

    @log
    def send_sticker(self,
                     chat_id: Union[int, str],
                     sticker: Union[str, Sticker, FileLike],
                     disable_notification: bool = False,
                     reply_to_message_id: Union[int, str] = None,
                     reply_markup: ReplyMarkup = None,
                     timeout: float = 20,
                     **kwargs: Any) -> Optional[Message]:
        """
        Use this method to send static .WEBP or animated .TGS stickers.

        Note:
            The sticker argument can be either a file_id, an URL or a file from disk
            ``open(filename, 'rb')``

        Args:
            chat_id (:obj:`int` | :obj:`str`): Unique identifier for the target chat or username
                of the target channel (in the format @channelusername).
            sticker (:obj:`str` | `filelike object` :class:`telegram.Sticker`): Sticker to send.
                Pass a file_id as String to send a file that exists on the Telegram servers
                (recommended), pass an HTTP URL as a String for Telegram to get a .webp file from
                the Internet, or upload a new one using multipart/form-data. Lastly you can pass
                an existing :class:`telegram.Sticker` object to send.
            disable_notification (:obj:`bool`, optional): Sends the message silently. Users will
                receive a notification with no sound.
            reply_to_message_id (:obj:`int`, optional): If the message is a reply, ID of the
                original message.
            reply_markup (:class:`telegram.ReplyMarkup`, optional): Additional interface options. A
                JSON-serialized object for an inline keyboard, custom reply keyboard, instructions
                to remove reply keyboard or to force a reply from the user.
            timeout (:obj:`int` | :obj:`float`, optional): Send file timeout (default: 20 seconds).
            **kwargs (:obj:`dict`): Arbitrary keyword arguments.

        Returns:
            :class:`telegram.Message`: On success, the sent Message is returned.

        Raises:
            :class:`telegram.TelegramError`

        """
        url = '{}/sendSticker'.format(self.base_url)

        if isinstance(sticker, Sticker):
            sticker = sticker.file_id
        elif InputFile.is_file(sticker):
            sticker = cast(IO, sticker)
            sticker = InputFile(sticker)

        data: JSONDict = {'chat_id': chat_id, 'sticker': sticker}

        return self._message(url, data, timeout=timeout,  # type: ignore[return-value]
                             disable_notification=disable_notification,
                             reply_to_message_id=reply_to_message_id, reply_markup=reply_markup,
                             **kwargs)

    @log
    def send_video(self,
                   chat_id: Union[int, str],
                   video: Union[str, Video, FileLike],
                   duration: int = None,
                   caption: str = None,
                   disable_notification: bool = False,
                   reply_to_message_id: Union[int, str] = None,
                   reply_markup: ReplyMarkup = None,
                   timeout: float = 20,
                   width: int = None,
                   height: int = None,
                   parse_mode: str = None,
                   supports_streaming: bool = None,
                   thumb: FileLike = None,
                   **kwargs: Any) -> Optional[Message]:
        """
        Use this method to send video files, Telegram clients support mp4 videos
        (other formats may be sent as Document).

        Bots can currently send video files of up to 50 MB in size, this limit may be changed in
        the future.

        Note:
            The video argument can be either a file_id, an URL or a file from disk
            ``open(filename, 'rb')``

        Args:
            chat_id (:obj:`int` | :obj:`str`): Unique identifier for the target chat or username
                of the target channel (in the format @channelusername).
            video (:obj:`str` | `filelike object` | :class:`telegram.Video`): Video file to send.
                Pass a file_id as String to send an video file that exists on the Telegram servers
                (recommended), pass an HTTP URL as a String for Telegram to get an video file from
                the Internet, or upload a new one using multipart/form-data. Lastly you can pass
                an existing :class:`telegram.Video` object to send.
            duration (:obj:`int`, optional): Duration of sent video in seconds.
            width (:obj:`int`, optional): Video width.
            height (:obj:`int`, optional): Video height.
            caption (:obj:`str`, optional): Video caption (may also be used when resending videos
                by file_id), 0-1024 characters after entities parsing.
            parse_mode (:obj:`str`, optional): Send Markdown or HTML, if you want Telegram apps to
                show bold, italic, fixed-width text or inline URLs in the media caption. See the
                constants in :class:`telegram.ParseMode` for the available modes.
            supports_streaming (:obj:`bool`, optional): Pass True, if the uploaded video is
                suitable for streaming.
            disable_notification (:obj:`bool`, optional): Sends the message silently. Users will
                receive a notification with no sound.
            reply_to_message_id (:obj:`int`, optional): If the message is a reply, ID of the
                original message.
            reply_markup (:class:`telegram.ReplyMarkup`, optional): Additional interface options. A
                JSON-serialized object for an inline keyboard, custom reply keyboard, instructions
                to remove reply keyboard or to force a reply from the user.
            thumb (`filelike object`, optional): Thumbnail of the file sent; can be ignored if
                thumbnail generation for the file is supported server-side. The thumbnail should be
                in JPEG format and less than 200 kB in size. A thumbnail's width and height should
                not exceed 320. Ignored if the file is not uploaded using multipart/form-data.
                Thumbnails can't be reused and can be only uploaded as a new file.
            timeout (:obj:`int` | :obj:`float`, optional): Send file timeout (default: 20 seconds).
            **kwargs (:obj:`dict`): Arbitrary keyword arguments.

        Returns:
            :class:`telegram.Message`: On success, the sent Message is returned.

        Raises:
            :class:`telegram.TelegramError`

        """
        url = '{}/sendVideo'.format(self.base_url)

        if isinstance(video, Video):
            video = video.file_id
        elif InputFile.is_file(video):
            video = cast(IO, video)
            video = InputFile(video)

        data: JSONDict = {'chat_id': chat_id, 'video': video}

        if duration:
            data['duration'] = duration
        if caption:
            data['caption'] = caption
        if parse_mode:
            data['parse_mode'] = parse_mode
        if supports_streaming:
            data['supports_streaming'] = supports_streaming
        if width:
            data['width'] = width
        if height:
            data['height'] = height
        if thumb:
            if InputFile.is_file(thumb):
                thumb = cast(IO, thumb)
                thumb = InputFile(thumb, attach=True)
            data['thumb'] = thumb

        return self._message(url, data,  # type: ignore[return-value]
                             timeout=timeout, disable_notification=disable_notification,
                             reply_to_message_id=reply_to_message_id, reply_markup=reply_markup,
                             **kwargs)

    @log
    def send_video_note(self,
                        chat_id: Union[int, str],
                        video_note: Union[str, FileLike, VideoNote],
                        duration: int = None,
                        length: int = None,
                        disable_notification: bool = False,
                        reply_to_message_id: Union[int, str] = None,
                        reply_markup: ReplyMarkup = None,
                        timeout: float = 20,
                        thumb: FileLike = None,
                        **kwargs: Any) -> Optional[Message]:
        """
        As of v.4.0, Telegram clients support rounded square mp4 videos of up to 1 minute long.
        Use this method to send video messages.

        Note:
            The video_note argument can be either a file_id or a file from disk
            ``open(filename, 'rb')``

        Args:
            chat_id (:obj:`int` | :obj:`str`): Unique identifier for the target chat or username
                of the target channel (in the format @channelusername).
            video_note (:obj:`str` | `filelike object` | :class:`telegram.VideoNote`): Video note
                to send. Pass a file_id as String to send a video note that exists on the Telegram
                servers (recommended) or upload a new video using multipart/form-data. Or you can
                pass an existing :class:`telegram.VideoNote` object to send. Sending video notes by
                a URL is currently unsupported.
            duration (:obj:`int`, optional): Duration of sent video in seconds.
            length (:obj:`int`, optional): Video width and height, i.e. diameter of the video
                message.
            disable_notification (:obj:`bool`, optional): Sends the message silently. Users will
                receive a notification with no sound.
            reply_to_message_id (:obj:`int`, optional): If the message is a reply, ID of the
                original message.
            reply_markup (:class:`telegram.ReplyMarkup`, optional): Additional interface options. A
                JSON-serialized object for an inline keyboard, custom reply keyboard,
                instructions to remove reply keyboard or to force a reply from the user.
            thumb (`filelike object`, optional): Thumbnail of the file sent; can be ignored if
                thumbnail generation for the file is supported server-side. The thumbnail should be
                in JPEG format and less than 200 kB in size. A thumbnail's width and height should
                not exceed 320. Ignored if the file is not uploaded using multipart/form-data.
                Thumbnails can't be reused and can be only uploaded as a new file.
            timeout (:obj:`int` | :obj:`float`, optional): Send file timeout (default: 20 seconds).
            **kwargs (:obj:`dict`): Arbitrary keyword arguments.

        Returns:
            :class:`telegram.Message`: On success, the sent Message is returned.

        Raises:
            :class:`telegram.TelegramError`

        """
        url = '{}/sendVideoNote'.format(self.base_url)

        if isinstance(video_note, VideoNote):
            video_note = video_note.file_id
        elif InputFile.is_file(video_note):
            video_note = cast(IO, video_note)
            video_note = InputFile(video_note)

        data: JSONDict = {'chat_id': chat_id, 'video_note': video_note}

        if duration is not None:
            data['duration'] = duration
        if length is not None:
            data['length'] = length
        if thumb:
            if InputFile.is_file(thumb):
                thumb = cast(IO, thumb)
                thumb = InputFile(thumb, attach=True)
            data['thumb'] = thumb

        return self._message(url, data, timeout=timeout,  # type: ignore[return-value]
                             disable_notification=disable_notification,
                             reply_to_message_id=reply_to_message_id, reply_markup=reply_markup,
                             **kwargs)

    @log
    def send_animation(self,
                       chat_id: Union[int, str],
                       animation: Union[str, FileLike, Animation],
                       duration: int = None,
                       width: int = None,
                       height: int = None,
                       thumb: FileLike = None,
                       caption: str = None,
                       parse_mode: str = None,
                       disable_notification: bool = False,
                       reply_to_message_id: Union[int, str] = None,
                       reply_markup: ReplyMarkup = None,
                       timeout: float = 20,
                       **kwargs: Any) -> Optional[Message]:
        """
        Use this method to send animation files (GIF or H.264/MPEG-4 AVC video without sound).
        Bots can currently send animation files of up to 50 MB in size, this limit may be changed
        in the future.

        Args:
            chat_id (:obj:`int` | :obj:`str`): Unique identifier for the target chat or username
                of the target channel (in the format @channelusername).
            animation (:obj:`str` | `filelike object` | :class:`telegram.Animation`): Animation to
                send. Pass a file_id as String to send an animation that exists on the Telegram
                servers (recommended), pass an HTTP URL as a String for Telegram to get an
                animation from the Internet, or upload a new animation using multipart/form-data.
                Lastly you can pass an existing :class:`telegram.Animation` object to send.
            duration (:obj:`int`, optional): Duration of sent animation in seconds.
            width (:obj:`int`, optional): Animation width.
            height (:obj:`int`, optional): Animation height.
            thumb (`filelike object`, optional): Thumbnail of the file sent; can be ignored if
                thumbnail generation for the file is supported server-side. The thumbnail should be
                in JPEG format and less than 200 kB in size. A thumbnail's width and height should
                not exceed 320. Ignored if the file is not uploaded using multipart/form-data.
                Thumbnails can't be reused and can be only uploaded as a new file.
            caption (:obj:`str`, optional): Animation caption (may also be used when resending
                animations by file_id), 0-1024 characters after entities parsing.
            parse_mode (:obj:`str`, optional): Send Markdown or HTML, if you want Telegram apps to
                show bold, italic, fixed-width text or inline URLs in the media caption. See the
                constants in :class:`telegram.ParseMode` for the available modes.
            disable_notification (:obj:`bool`, optional): Sends the message silently. Users will
                receive a notification with no sound.
            reply_to_message_id (:obj:`int`, optional): If the message is a reply, ID of the
                original message.
            reply_markup (:class:`telegram.ReplyMarkup`, optional): Additional interface options. A
                JSON-serialized object for an inline keyboard, custom reply keyboard, instructions
                to remove reply keyboard or to force a reply from the user.
            timeout (:obj:`int` | :obj:`float`, optional): Send file timeout (default: 20 seconds).
            **kwargs (:obj:`dict`): Arbitrary keyword arguments.

        Returns:
            :class:`telegram.Message`: On success, the sent Message is returned.

        Raises:
            :class:`telegram.TelegramError`

        """
        url = '{}/sendAnimation'.format(self.base_url)

        if isinstance(animation, Animation):
            animation = animation.file_id
        elif InputFile.is_file(animation):
            animation = cast(IO, animation)
            animation = InputFile(animation)

        data: JSONDict = {'chat_id': chat_id, 'animation': animation}

        if duration:
            data['duration'] = duration
        if width:
            data['width'] = width
        if height:
            data['height'] = height
        if thumb:
            if InputFile.is_file(thumb):
                thumb = cast(IO, thumb)
                thumb = InputFile(thumb, attach=True)
            data['thumb'] = thumb
        if caption:
            data['caption'] = caption
        if parse_mode:
            data['parse_mode'] = parse_mode

        return self._message(url, data, timeout=timeout,  # type: ignore[return-value]
                             disable_notification=disable_notification,
                             reply_to_message_id=reply_to_message_id, reply_markup=reply_markup,
                             **kwargs)

    @log
    def send_voice(self,
                   chat_id: Union[int, str],
                   voice: Union[str, FileLike, Voice],
                   duration: int = None,
                   caption: str = None,
                   disable_notification: bool = False,
                   reply_to_message_id: Union[int, str] = None,
                   reply_markup: ReplyMarkup = None,
                   timeout: float = 20,
                   parse_mode: str = None,
                   **kwargs: Any) -> Optional[Message]:
        """
        Use this method to send audio files, if you want Telegram clients to display the file
        as a playable voice message. For this to work, your audio must be in an .ogg file
        encoded with OPUS (other formats may be sent as Audio or Document). Bots can currently
        send voice messages of up to 50 MB in size, this limit may be changed in the future.

        Note:
            The voice argument can be either a file_id, an URL or a file from disk
            ``open(filename, 'rb')``

        Args:
            chat_id (:obj:`int` | :obj:`str`): Unique identifier for the target chat or username
                of the target channel (in the format @channelusername).
            voice (:obj:`str` | `filelike object` | :class:`telegram.Voice`): Voice file to send.
                Pass a file_id as String to send an voice file that exists on the Telegram servers
                (recommended), pass an HTTP URL as a String for Telegram to get an voice file from
                the Internet, or upload a new one using multipart/form-data. Lastly you can pass
                an existing :class:`telegram.Voice` object to send.
            caption (:obj:`str`, optional): Voice message caption, 0-1024 characters after entities
                parsing.
            parse_mode (:obj:`str`, optional): Send Markdown or HTML, if you want Telegram apps to
                show bold, italic, fixed-width text or inline URLs in the media caption. See the
                constants in :class:`telegram.ParseMode` for the available modes.
            duration (:obj:`int`, optional): Duration of the voice message in seconds.
            disable_notification (:obj:`bool`, optional): Sends the message silently. Users will
                receive a notification with no sound.
            reply_to_message_id (:obj:`int`, optional): If the message is a reply, ID of the
                original message.
            reply_markup (:class:`telegram.ReplyMarkup`, optional): Additional interface options. A
                JSON-serialized object for an inline keyboard, custom reply keyboard,
                instructions to remove reply keyboard or to force a reply from the user.
            timeout (:obj:`int` | :obj:`float`, optional): Send file timeout (default: 20 seconds).
            **kwargs (:obj:`dict`): Arbitrary keyword arguments.

        Returns:
            :class:`telegram.Message`: On success, the sent Message is returned.

        Raises:
            :class:`telegram.TelegramError`

        """
        url = '{}/sendVoice'.format(self.base_url)

        if isinstance(voice, Voice):
            voice = voice.file_id
        elif InputFile.is_file(voice):
            voice = cast(IO, voice)
            voice = InputFile(voice)

        data: JSONDict = {'chat_id': chat_id, 'voice': voice}

        if duration:
            data['duration'] = duration
        if caption:
            data['caption'] = caption
        if parse_mode:
            data['parse_mode'] = parse_mode

        return self._message(url, data, timeout=timeout,  # type: ignore[return-value]
                             disable_notification=disable_notification,
                             reply_to_message_id=reply_to_message_id, reply_markup=reply_markup,
                             **kwargs)

    @log
    def send_media_group(self,
                         chat_id: Union[int, str],
                         media: List[InputMedia],
                         disable_notification: bool = None,
                         reply_to_message_id: Union[int, str] = None,
                         timeout: float = 20,
                         **kwargs: Any) -> List[Optional[Message]]:
        """Use this method to send a group of photos or videos as an album.

        Args:
            chat_id (:obj:`int` | :obj:`str`): Unique identifier for the target chat or username
                of the target channel (in the format @channelusername).
            media (List[:class:`telegram.InputMedia`]): An array describing photos and videos to be
                sent, must include 2–10 items.
            disable_notification (:obj:`bool`, optional): Sends the message silently. Users will
                receive a notification with no sound.
            reply_to_message_id (:obj:`int`, optional): If the message is a reply, ID of the
                original message.
            timeout (:obj:`int` | :obj:`float`, optional): Send file timeout (default: 20 seconds).
            **kwargs (:obj:`dict`): Arbitrary keyword arguments.

        Returns:
            List[:class:`telegram.Message`]: An array of the sent Messages.

        Raises:
            :class:`telegram.TelegramError`
        """

        url = '{}/sendMediaGroup'.format(self.base_url)

        data: JSONDict = {'chat_id': chat_id, 'media': media}

        for m in data['media']:
            if m.parse_mode == DEFAULT_NONE:
                if self.defaults:
                    m.parse_mode = self.defaults.parse_mode
                else:
                    m.parse_mode = None

        if reply_to_message_id:
            data['reply_to_message_id'] = reply_to_message_id
        if disable_notification:
            data['disable_notification'] = disable_notification

        result = self._request.post(url, data, timeout=timeout)

        if self.defaults:
            for res in result:  # type: ignore
                res['default_quote'] = self.defaults.quote  # type: ignore

        return [Message.de_json(res, self) for res in result]  # type: ignore

    @log
    def send_location(self,
                      chat_id: Union[int, str],
                      latitude: float = None,
                      longitude: float = None,
                      disable_notification: bool = False,
                      reply_to_message_id: Union[int, str] = None,
                      reply_markup: ReplyMarkup = None,
                      timeout: float = None,
                      location: Location = None,
                      live_period: int = None,
                      **kwargs: Any) -> Optional[Message]:
        """Use this method to send point on the map.

        Note:
            You can either supply a :obj:`latitude` and :obj:`longitude` or a :obj:`location`.

        Args:
            chat_id (:obj:`int` | :obj:`str`): Unique identifier for the target chat or username
                of the target channel (in the format @channelusername).
            latitude (:obj:`float`, optional): Latitude of location.
            longitude (:obj:`float`, optional): Longitude of location.
            location (:class:`telegram.Location`, optional): The location to send.
            live_period (:obj:`int`, optional): Period in seconds for which the location will be
                updated, should be between 60 and 86400.
            disable_notification (:obj:`bool`, optional): Sends the message silently. Users will
                receive a notification with no sound.
            reply_to_message_id (:obj:`int`, optional): If the message is a reply, ID of the
                    original message.
            reply_markup (:class:`telegram.ReplyMarkup`, optional): Additional interface options. A
                JSON-serialized object for an inline keyboard, custom reply keyboard,
                instructions to remove reply keyboard or to force a reply from the user.
            timeout (:obj:`int` | :obj:`float`, optional): If this value is specified, use it as
                the read timeout from the server (instead of the one specified during creation of
                the connection pool).
            **kwargs (:obj:`dict`): Arbitrary keyword arguments.

        Returns:
            :class:`telegram.Message`: On success, the sent Message is returned.

        Raises:
            :class:`telegram.TelegramError`

        """
        url = '{}/sendLocation'.format(self.base_url)

        if not ((latitude is not None and longitude is not None) or location):
            raise ValueError("Either location or latitude and longitude must be passed as"
                             "argument.")

        if not ((latitude is not None or longitude is not None) ^ bool(location)):
            raise ValueError("Either location or latitude and longitude must be passed as"
                             "argument. Not both.")

        if isinstance(location, Location):
            latitude = location.latitude
            longitude = location.longitude

        data: JSONDict = {'chat_id': chat_id, 'latitude': latitude, 'longitude': longitude}

        if live_period:
            data['live_period'] = live_period

        return self._message(url, data, timeout=timeout,  # type: ignore[return-value]
                             disable_notification=disable_notification,
                             reply_to_message_id=reply_to_message_id, reply_markup=reply_markup,
                             **kwargs)

    @log
    def edit_message_live_location(self,
                                   chat_id: Union[str, int] = None,
                                   message_id: Union[str, int] = None,
                                   inline_message_id: Union[str, int] = None,
                                   latitude: float = None,
                                   longitude: float = None,
                                   location: Location = None,
                                   reply_markup: ReplyMarkup = None,
                                   timeout: float = None,
                                   **kwargs: Any) -> Union[Optional[Message], bool]:
        """Use this method to edit live location messages sent by the bot or via the bot
        (for inline bots). A location can be edited until its :attr:`live_period` expires or
        editing is explicitly disabled by a call to :attr:`stop_message_live_location`.

        Note:
            You can either supply a :obj:`latitude` and :obj:`longitude` or a :obj:`location`.

        Args:
            chat_id (:obj:`int` | :obj:`str`, optional): Required if inline_message_id is not
                specified. Unique identifier for the target chat or username of the target channel
                (in the format @channelusername).
            message_id (:obj:`int`, optional): Required if inline_message_id is not specified.
                Identifier of the message to edit.
            inline_message_id (:obj:`str`, optional): Required if chat_id and message_id are not
                specified. Identifier of the inline message.
            latitude (:obj:`float`, optional): Latitude of location.
            longitude (:obj:`float`, optional): Longitude of location.
            location (:class:`telegram.Location`, optional): The location to send.
            reply_markup (:class:`telegram.InlineKeyboardMarkup`, optional): A JSON-serialized
                object for a new inline keyboard.
            timeout (:obj:`int` | :obj:`float`, optional): If this value is specified, use it as
                the read timeout from the server (instead of the one specified during creation of
                the connection pool).

        Returns:
            :class:`telegram.Message`: On success, if edited message is sent by the bot, the
            edited Message is returned, otherwise ``True`` is returned.
        """

        url = '{}/editMessageLiveLocation'.format(self.base_url)

        if not (all([latitude, longitude]) or location):
            raise ValueError("Either location or latitude and longitude must be passed as"
                             "argument.")
        if not ((latitude is not None or longitude is not None) ^ bool(location)):
            raise ValueError("Either location or latitude and longitude must be passed as"
                             "argument. Not both.")

        if isinstance(location, Location):
            latitude = location.latitude
            longitude = location.longitude

        data: JSONDict = {'latitude': latitude, 'longitude': longitude}

        if chat_id:
            data['chat_id'] = chat_id
        if message_id:
            data['message_id'] = message_id
        if inline_message_id:
            data['inline_message_id'] = inline_message_id

        return self._message(url, data, timeout=timeout, reply_markup=reply_markup,
                             **kwargs)

    @log
    def stop_message_live_location(self,
                                   chat_id: Union[str, int] = None,
                                   message_id: Union[str, int] = None,
                                   inline_message_id: Union[str, int] = None,
                                   reply_markup: ReplyMarkup = None,
                                   timeout: float = None,
                                   **kwargs: Any) -> Union[Optional[Message], bool]:
        """Use this method to stop updating a live location message sent by the bot or via the bot
        (for inline bots) before live_period expires.

        Args:
            chat_id (:obj:`int` | :obj:`str`): Required if inline_message_id is not specified.
                Unique identifier for the target chat or username of the target channel
                (in the format @channelusername).
            message_id (:obj:`int`, optional): Required if inline_message_id is not specified.
                Identifier of the sent message with live location to stop.
            inline_message_id (:obj:`str`, optional): Required if chat_id and message_id are not
                specified. Identifier of the inline message.
            reply_markup (:class:`telegram.InlineKeyboardMarkup`, optional): A JSON-serialized
                object for a new inline keyboard.
            timeout (:obj:`int` | :obj:`float`, optional): If this value is specified, use it as
                the read timeout from the server (instead of the one specified during creation of
                the connection pool).

        Returns:
            :class:`telegram.Message`: On success, if edited message is sent by the bot, the
            sent Message is returned, otherwise ``True`` is returned.
        """

        url = '{}/stopMessageLiveLocation'.format(self.base_url)

        data: JSONDict = {}

        if chat_id:
            data['chat_id'] = chat_id
        if message_id:
            data['message_id'] = message_id
        if inline_message_id:
            data['inline_message_id'] = inline_message_id

        return self._message(url, data, timeout=timeout, reply_markup=reply_markup,
                             **kwargs)

    @log
    def send_venue(self,
                   chat_id: Union[int, str],
                   latitude: float = None,
                   longitude: float = None,
                   title: str = None,
                   address: str = None,
                   foursquare_id: str = None,
                   disable_notification: bool = False,
                   reply_to_message_id: Union[int, str] = None,
                   reply_markup: ReplyMarkup = None,
                   timeout: float = None,
                   venue: Venue = None,
                   foursquare_type: str = None,
                   **kwargs: Any) -> Optional[Message]:
        """Use this method to send information about a venue.

        Note:
            You can either supply :obj:`venue`, or :obj:`latitude`, :obj:`longitude`,
            :obj:`title` and :obj:`address` and optionally :obj:`foursquare_id` and optionally
            :obj:`foursquare_type`.

        Args:
            chat_id (:obj:`int` | :obj:`str`): Unique identifier for the target chat or username
                of the target channel (in the format @channelusername).
            latitude (:obj:`float`, optional): Latitude of venue.
            longitude (:obj:`float`, optional): Longitude of venue.
            title (:obj:`str`, optional): Name of the venue.
            address (:obj:`str`, optional): Address of the venue.
            foursquare_id (:obj:`str`, optional): Foursquare identifier of the venue.
            foursquare_type (:obj:`str`, optional): Foursquare type of the venue, if known.
                (For example, "arts_entertainment/default", "arts_entertainment/aquarium" or
                "food/icecream".)
            venue (:class:`telegram.Venue`, optional): The venue to send.
            disable_notification (:obj:`bool`, optional): Sends the message silently. Users will
                receive a notification with no sound.
            reply_to_message_id (:obj:`int`, optional): If the message is a reply, ID of the
                original message.
            reply_markup (:class:`telegram.ReplyMarkup`, optional): Additional interface options. A
                JSON-serialized object for an inline keyboard, custom reply keyboard, instructions
                to remove reply keyboard or to force a reply from the user.
            timeout (:obj:`int` | :obj:`float`, optional): If this value is specified, use it as
                the read timeout from the server (instead of the one specified during creation of
                the connection pool).
            **kwargs (:obj:`dict`): Arbitrary keyword arguments.

        Returns:
            :class:`telegram.Message`: On success, the sent Message is returned.

        Raises:
            :class:`telegram.TelegramError`

        """
        url = '{}/sendVenue'.format(self.base_url)

        if not (venue or all([latitude, longitude, address, title])):
            raise ValueError("Either venue or latitude, longitude, address and title must be"
                             "passed as arguments.")

        if isinstance(venue, Venue):
            latitude = venue.location.latitude
            longitude = venue.location.longitude
            address = venue.address
            title = venue.title
            foursquare_id = venue.foursquare_id
            foursquare_type = venue.foursquare_type

        data: JSONDict = {
            'chat_id': chat_id,
            'latitude': latitude,
            'longitude': longitude,
            'address': address,
            'title': title
        }

        if foursquare_id:
            data['foursquare_id'] = foursquare_id
        if foursquare_type:
            data['foursquare_type'] = foursquare_type

        return self._message(url, data, timeout=timeout,  # type: ignore[return-value]
                             disable_notification=disable_notification,
                             reply_to_message_id=reply_to_message_id, reply_markup=reply_markup,
                             **kwargs)

    @log
    def send_contact(self,
                     chat_id: Union[int, str],
                     phone_number: str = None,
                     first_name: str = None,
                     last_name: str = None,
                     disable_notification: bool = False,
                     reply_to_message_id: Union[int, str] = None,
                     reply_markup: ReplyMarkup = None,
                     timeout: float = None,
                     contact: Contact = None,
                     vcard: str = None,
                     **kwargs: Any) -> Optional[Message]:
        """Use this method to send phone contacts.

        Note:
            You can either supply :obj:`contact` or :obj:`phone_number` and :obj:`first_name`
            with optionally :obj:`last_name` and optionally :obj:`vcard`.

        Args:
            chat_id (:obj:`int` | :obj:`str`): Unique identifier for the target chat or username
                of the target channel (in the format @channelusername).
            phone_number (:obj:`str`, optional): Contact's phone number.
            first_name (:obj:`str`, optional): Contact's first name.
            last_name (:obj:`str`, optional): Contact's last name.
            vcard (:obj:`str`, optional): Additional data about the contact in the form of a vCard,
                0-2048 bytes.
            contact (:class:`telegram.Contact`, optional): The contact to send.
            disable_notification (:obj:`bool`, optional): Sends the message silently. Users will
                receive a notification with no sound.
            reply_to_message_id (:obj:`int`, optional): If the message is a reply, ID of the
                original message.
            reply_markup (:class:`telegram.ReplyMarkup`, optional): Additional interface options. A
                JSON-serialized object for an inline keyboard, custom reply keyboard, instructions
                to remove reply keyboard or to force a reply from the user.
            timeout (:obj:`int` | :obj:`float`, optional): If this value is specified, use it as
                the read timeout from the server (instead of the one specified during creation of
                the connection pool).
            **kwargs (:obj:`dict`): Arbitrary keyword arguments.

        Returns:
            :class:`telegram.Message`: On success, the sent Message is returned.

        Raises:
            :class:`telegram.TelegramError`

        """
        url = '{}/sendContact'.format(self.base_url)

        if (not contact) and (not all([phone_number, first_name])):
            raise ValueError("Either contact or phone_number and first_name must be passed as"
                             "arguments.")

        if isinstance(contact, Contact):
            phone_number = contact.phone_number
            first_name = contact.first_name
            last_name = contact.last_name
            vcard = contact.vcard

        data: JSONDict = {'chat_id': chat_id, 'phone_number': phone_number,
                          'first_name': first_name}

        if last_name:
            data['last_name'] = last_name
        if vcard:
            data['vcard'] = vcard

        return self._message(url, data, timeout=timeout,  # type: ignore[return-value]
                             disable_notification=disable_notification,
                             reply_to_message_id=reply_to_message_id, reply_markup=reply_markup,
                             **kwargs)

    @log
    def send_game(self,
                  chat_id: Union[int, str],
                  game_short_name: str,
                  disable_notification: bool = False,
                  reply_to_message_id: Union[int, str] = None,
                  reply_markup: ReplyMarkup = None,
                  timeout: float = None,
                  **kwargs: Any) -> Optional[Message]:
        """Use this method to send a game.

        Args:
            chat_id (:obj:`int` | :obj:`str`): Unique identifier for the target chat or username
                of the target channel (in the format @channelusername).
            game_short_name (:obj:`str`): Short name of the game, serves as the unique identifier
                for the game. Set up your games via Botfather.
            disable_notification (:obj:`bool`, optional): Sends the message silently. Users will
                receive a notification with no sound.
            reply_to_message_id (:obj:`int`, optional): If the message is a reply, ID of the
                original message.
            reply_markup (:class:`telegram.InlineKeyboardMarkup`, optional): A JSON-serialized
                object for a new inline keyboard. If empty, one ‘Play game_title’ button will be
                shown. If not empty, the first button must launch the game.
            timeout (:obj:`int` | :obj:`float`, optional): If this value is specified, use it as
                the read timeout from the server (instead of the one specified during creation of
                the connection pool).
            **kwargs (:obj:`dict`): Arbitrary keyword arguments.

        Returns:
            :class:`telegram.Message`: On success, the sent Message is returned.

        Raises:
            :class:`telegram.TelegramError`

        """
        url = '{}/sendGame'.format(self.base_url)

        data: JSONDict = {'chat_id': chat_id, 'game_short_name': game_short_name}

        return self._message(url, data, timeout=timeout,  # type: ignore[return-value]
                             disable_notification=disable_notification,
                             reply_to_message_id=reply_to_message_id, reply_markup=reply_markup,
                             **kwargs)

    @log
    def send_chat_action(self,
                         chat_id: Union[str, int],
                         action: ChatAction,
                         timeout: float = None,
                         **kwargs: Any) -> bool:
        """
        Use this method when you need to tell the user that something is happening on the bot's
        side. The status is set for 5 seconds or less (when a message arrives from your bot,
        Telegram clients clear its typing status). Telegram only recommends using this method when
        a response from the bot will take a noticeable amount of time to arrive.

        Args:
            chat_id (:obj:`int` | :obj:`str`): Unique identifier for the target chat or username
                of the target channel (in the format @channelusername).
            action(:class:`telegram.ChatAction` | :obj:`str`): Type of action to broadcast. Choose
                one, depending on what the user is about to receive. For convenience look at the
                constants in :class:`telegram.ChatAction`
            timeout (:obj:`int` | :obj:`float`, optional): If this value is specified, use it as
                the read timeout from the server (instead of the one specified during creation of
                the connection pool).
            **kwargs (:obj:`dict`): Arbitrary keyword arguments.

        Returns:
            :obj:`bool`:  On success, ``True`` is returned.

        Raises:
            :class:`telegram.TelegramError`

        """
        url = '{}/sendChatAction'.format(self.base_url)

        data: JSONDict = {'chat_id': chat_id, 'action': action}
        data.update(kwargs)

        result = self._request.post(url, data, timeout=timeout)

        return result  # type: ignore[return-value]

    @log
    def answer_inline_query(self,
                            inline_query_id: str,
                            results: List[InlineQueryResult],
                            cache_time: int = 300,
                            is_personal: bool = None,
                            next_offset: str = None,
                            switch_pm_text: str = None,
                            switch_pm_parameter: str = None,
                            timeout: float = None,
                            **kwargs: Any) -> bool:
        """
        Use this method to send answers to an inline query. No more than 50 results per query are
        allowed.

        Args:
            inline_query_id (:obj:`str`): Unique identifier for the answered query.
            results (List[:class:`telegram.InlineQueryResult`)]: A list of results for the inline
                query.
            cache_time (:obj:`int`, optional): The maximum amount of time in seconds that the
                result of the inline query may be cached on the server. Defaults to 300.
            is_personal (:obj:`bool`, optional): Pass True, if results may be cached on the server
                side only for the user that sent the query. By default, results may be returned to
                any user who sends the same query.
            next_offset (:obj:`str`, optional): Pass the offset that a client should send in the
                next query with the same text to receive more results. Pass an empty string if
                there are no more results or if you don't support pagination. Offset length can't
                exceed 64 bytes.
            switch_pm_text (:obj:`str`, optional): If passed, clients will display a button with
                specified text that switches the user to a private chat with the bot and sends the
                bot a start message with the parameter switch_pm_parameter.
            switch_pm_parameter (:obj:`str`, optional): Deep-linking parameter for the /start
                message sent to the bot when user presses the switch button. 1-64 characters,
                only A-Z, a-z, 0-9, _ and - are allowed.
            timeout (:obj:`int` | :obj:`float`, optional): If this value is specified, use it as
                he read timeout from the server (instead of the one specified during creation of
                the connection pool).
            **kwargs (:obj:`dict`): Arbitrary keyword arguments.

        Example:
            An inline bot that sends YouTube videos can ask the user to connect the bot to their
            YouTube account to adapt search results accordingly. To do this, it displays a
            'Connect your YouTube account' button above the results, or even before showing any.
            The user presses the button, switches to a private chat with the bot and, in doing so,
            passes a start parameter that instructs the bot to return an oauth link. Once done, the
            bot can offer a switch_inline button so that the user can easily return to the chat
            where they wanted to use the bot's inline capabilities.

        Returns:
            :obj:`bool`: On success, ``True`` is returned.

        Raises:
            :class:`telegram.TelegramError`

        """
<<<<<<< HEAD
        @no_type_check
        def _set_defaults(res):
=======
        url = '{}/answerInlineQuery'.format(self.base_url)

        for res in results:
>>>>>>> 6005861f
            if res._has_parse_mode and res.parse_mode == DEFAULT_NONE:
                if self.defaults:
                    res.parse_mode = self.defaults.parse_mode
                else:
                    res.parse_mode = None
            if res._has_input_message_content and res.input_message_content:
                if (res.input_message_content._has_parse_mode
                        and res.input_message_content.parse_mode == DEFAULT_NONE):
                    if self.defaults:
                        res.input_message_content.parse_mode = self.defaults.parse_mode
                    else:
                        res.input_message_content.parse_mode = None
                if (res.input_message_content._has_disable_web_page_preview
                        and res.input_message_content.disable_web_page_preview == DEFAULT_NONE):
                    if self.defaults:
                        res.input_message_content.disable_web_page_preview = \
                            self.defaults.disable_web_page_preview
                    else:
                        res.input_message_content.disable_web_page_preview = None

        url = '{0}/answerInlineQuery'.format(self.base_url)

        for result in results:
            _set_defaults(result)

        results_dicts = [res.to_dict() for res in results]

        data: JSONDict = {'inline_query_id': inline_query_id, 'results': results_dicts}

        if cache_time or cache_time == 0:
            data['cache_time'] = cache_time
        if is_personal:
            data['is_personal'] = is_personal
        if next_offset is not None:
            data['next_offset'] = next_offset
        if switch_pm_text:
            data['switch_pm_text'] = switch_pm_text
        if switch_pm_parameter:
            data['switch_pm_parameter'] = switch_pm_parameter

        data.update(kwargs)

        return self._request.post(url, data, timeout=timeout)  # type: ignore[return-value]

    @log
    def get_user_profile_photos(self,
                                user_id: Union[str, int],
                                offset: int = None,
                                limit: int = 100,
                                timeout: float = None,
                                **kwargs: Any) -> Optional[UserProfilePhotos]:
        """Use this method to get a list of profile pictures for a user.

        Args:
            user_id (:obj:`int`): Unique identifier of the target user.
            offset (:obj:`int`, optional): Sequential number of the first photo to be returned.
                By default, all photos are returned.
            limit (:obj:`int`, optional): Limits the number of photos to be retrieved. Values
                between 1-100 are accepted. Defaults to 100.
            timeout (:obj:`int` | :obj:`float`, optional): If this value is specified, use it as
                the read timeout from the server (instead of the one specified during creation of
                the connection pool).
            **kwargs (:obj:`dict`): Arbitrary keyword arguments.

        Returns:
            :class:`telegram.UserProfilePhotos`

        Raises:
            :class:`telegram.TelegramError`

        """
        url = '{}/getUserProfilePhotos'.format(self.base_url)

        data: JSONDict = {'user_id': user_id}

        if offset is not None:
            data['offset'] = offset
        if limit:
            data['limit'] = limit
        data.update(kwargs)

        result = self._request.post(url, data, timeout=timeout)

        return UserProfilePhotos.de_json(result, self)  # type: ignore

    @log
    def get_file(self,
                 file_id: Union[str, Animation, Audio, ChatPhoto, Document, PhotoSize, Sticker,
                                Video, VideoNote, Voice],
                 timeout: float = None,
                 **kwargs: Any) -> File:
        """
        Use this method to get basic info about a file and prepare it for downloading. For the
        moment, bots can download files of up to 20MB in size. The file can then be downloaded
        with :attr:`telegram.File.download`. It is guaranteed that the link will be
        valid for at least 1 hour. When the link expires, a new one can be requested by
        calling get_file again.

        Note:
             This function may not preserve the original file name and MIME type.
             You should save the file's MIME type and name (if available) when the File object
             is received.

        Args:
            file_id (:obj:`str` | :class:`telegram.Animation` | :class:`telegram.Audio` |         \
                     :class:`telegram.ChatPhoto` | :class:`telegram.Document` |                   \
                     :class:`telegram.PhotoSize` | :class:`telegram.Sticker` |                    \
                     :class:`telegram.Video` | :class:`telegram.VideoNote` |                      \
                     :class:`telegram.Voice`):
                Either the file identifier or an object that has a file_id attribute
                to get file information about.
            timeout (:obj:`int` | :obj:`float`, optional): If this value is specified, use it as
                the read timeout from the server (instead of the one specified during creation of
                the connection pool).
            **kwargs (:obj:`dict`): Arbitrary keyword arguments.

        Returns:
            :class:`telegram.File`

        Raises:
            :class:`telegram.TelegramError`

        """
        url = '{}/getFile'.format(self.base_url)

        try:
            file_id = file_id.file_id  # type: ignore[union-attr]
        except AttributeError:
            pass

        data: JSONDict = {'file_id': file_id}
        data.update(kwargs)

        result = self._request.post(url, data, timeout=timeout)

<<<<<<< HEAD
        if result.get('file_path'):  # type: ignore
            result['file_path'] = '%s/%s' % (self.base_file_url,  # type: ignore
                                             result['file_path'])  # type: ignore
=======
        if result.get('file_path'):
            result['file_path'] = '{}/{}'.format(self.base_file_url, result['file_path'])
>>>>>>> 6005861f

        return File.de_json(result, self)  # type: ignore

    @log
    def kick_chat_member(self,
                         chat_id: Union[str, int],
                         user_id: Union[str, int],
                         timeout: float = None,
                         until_date: Union[int, datetime] = None,
                         **kwargs: Any) -> bool:
        """
        Use this method to kick a user from a group or a supergroup or a channel. In the case of
        supergroups and channels, the user will not be able to return to the group on their own
        using invite links, etc., unless unbanned first. The bot must be an administrator in the
        group for this to work.

        Args:
            chat_id (:obj:`int` | :obj:`str`): Unique identifier for the target chat or  username
                of the target channel (in the format @channelusername).
            user_id (:obj:`int`): Unique identifier of the target user.
            timeout (:obj:`int` | :obj:`float`, optional): If this value is specified, use it as
                the read timeout from the server (instead of the one specified during creation of
                the connection pool).
            until_date (:obj:`int` | :obj:`datetime.datetime`, optional): Date when the user will
                be unbanned, unix time. If user is banned for more than 366 days or less than 30
                seconds from the current time they are considered to be banned forever.
            **kwargs (:obj:`dict`): Arbitrary keyword arguments.

        Returns:
            :obj:`bool` On success, ``True`` is returned.

        Raises:
            :class:`telegram.TelegramError`

        """
        url = '{}/kickChatMember'.format(self.base_url)

        data: JSONDict = {'chat_id': chat_id, 'user_id': user_id}
        data.update(kwargs)

        if until_date is not None:
            if isinstance(until_date, datetime):
                until_date = to_timestamp(until_date)
            data['until_date'] = until_date

        result = self._request.post(url, data, timeout=timeout)

        return result  # type: ignore[return-value]

    @log
    def unban_chat_member(self,
                          chat_id: Union[str, int],
                          user_id: Union[str, int],
                          timeout: float = None,
                          **kwargs: Any) -> bool:
        """Use this method to unban a previously kicked user in a supergroup or channel.

        The user will not return to the group automatically, but will be able to join via link,
        etc. The bot must be an administrator in the group for this to work.

        Args:
            chat_id (:obj:`int` | :obj:`str`): Unique identifier for the target chat or username
                of the target channel (in the format @channelusername).
            user_id (:obj:`int`): Unique identifier of the target user.
            timeout (:obj:`int` | :obj:`float`, optional): If this value is specified, use it as
                the read timeout from the server (instead of the one specified during creation of
                the connection pool).
            **kwargs (:obj:`dict`): Arbitrary keyword arguments.

        Returns:
            :obj:`bool` On success, ``True`` is returned.

        Raises:
            :class:`telegram.TelegramError`

        """
        url = '{}/unbanChatMember'.format(self.base_url)

        data: JSONDict = {'chat_id': chat_id, 'user_id': user_id}
        data.update(kwargs)

        result = self._request.post(url, data, timeout=timeout)

        return result  # type: ignore[return-value]

    @log
    def answer_callback_query(self,
                              callback_query_id: str,
                              text: str = None,
                              show_alert: bool = False,
                              url: str = None,
                              cache_time: int = None,
                              timeout: float = None,
                              **kwargs: Any) -> bool:
        """
        Use this method to send answers to callback queries sent from inline keyboards. The answer
        will be displayed to the user as a notification at the top of the chat screen or as an
        alert.
        Alternatively, the user can be redirected to the specified Game URL. For this option to
        work, you must first create a game for your bot via BotFather and accept the terms.
        Otherwise, you may use links like t.me/your_bot?start=XXXX that open your bot with
        a parameter.

        Args:
            callback_query_id (:obj:`str`): Unique identifier for the query to be answered.
            text (:obj:`str`, optional): Text of the notification. If not specified, nothing will
                be shown to the user, 0-200 characters.
            show_alert (:obj:`bool`, optional): If true, an alert will be shown by the client
                instead of a notification at the top of the chat screen. Defaults to false.
            url (:obj:`str`, optional): URL that will be opened by the user's client. If you have
                created a Game and accepted the conditions via @Botfather, specify the URL that
                opens your game - note that this will only work if the query comes from a callback
                game button. Otherwise, you may use links like t.me/your_bot?start=XXXX that open
                your bot with a parameter.
            cache_time (:obj:`int`, optional): The maximum amount of time in seconds that the
                result of the callback query may be cached client-side. Defaults to 0.
            timeout (:obj:`int` | :obj:`float`, optional): If this value is specified, use it as
                the read timeout from the server (instead of the one specified during creation of
                the connection pool).
            **kwargs (:obj:`dict`): Arbitrary keyword arguments.

        Returns:
            :obj:`bool` On success, ``True`` is returned.

        Raises:
            :class:`telegram.TelegramError`

        """
        url_ = '{}/answerCallbackQuery'.format(self.base_url)

        data: JSONDict = {'callback_query_id': callback_query_id}

        if text:
            data['text'] = text
        if show_alert:
            data['show_alert'] = show_alert
        if url:
            data['url'] = url
        if cache_time is not None:
            data['cache_time'] = cache_time
        data.update(kwargs)

        result = self._request.post(url_, data, timeout=timeout)

        return result  # type: ignore[return-value]

    @log
    def edit_message_text(self,
                          text: str,
                          chat_id: Union[str, int] = None,
                          message_id: Union[str, int] = None,
                          inline_message_id: Union[str, int] = None,
                          parse_mode: str = None,
                          disable_web_page_preview: str = None,
                          reply_markup: ReplyMarkup = None,
                          timeout: float = None,
                          **kwargs: Any) -> Union[Optional[Message], bool]:
        """
        Use this method to edit text and game messages sent by the bot or via the bot (for inline
        bots).

        Args:
            chat_id (:obj:`int` | :obj:`str`, optional): Required if inline_message_id is not
                specified. Unique identifier for the target chat or username of the target channel
                (in the format @channelusername)
            message_id (:obj:`int`, optional): Required if inline_message_id is not specified.
                Identifier of the message to edit.
            inline_message_id (:obj:`str`, optional): Required if chat_id and message_id are not
                specified. Identifier of the inline message.
            text (:obj:`str`): New text of the message, 1-4096 characters after entities parsing.
            parse_mode (:obj:`str`, optional): Send Markdown or HTML, if you want Telegram apps to
                show bold, italic, fixed-width text or inline URLs in your bot's message. See the
                constants in :class:`telegram.ParseMode` for the available modes.
            disable_web_page_preview (:obj:`bool`, optional): Disables link previews for links in
                this message.
            reply_markup (:class:`telegram.InlineKeyboardMarkup`, optional): A JSON-serialized
                object for an inline keyboard.
            timeout (:obj:`int` | :obj:`float`, optional): If this value is specified, use it as
                the read timeout from the server (instead of the one specified during creation of
                the connection pool).
            **kwargs (:obj:`dict`): Arbitrary keyword arguments.

        Returns:
            :class:`telegram.Message`: On success, if edited message is sent by the bot, the
            edited Message is returned, otherwise ``True`` is returned.

        Raises:
            :class:`telegram.TelegramError`

        """
        url = '{}/editMessageText'.format(self.base_url)

        data: JSONDict = {'text': text}

        if chat_id:
            data['chat_id'] = chat_id
        if message_id:
            data['message_id'] = message_id
        if inline_message_id:
            data['inline_message_id'] = inline_message_id
        if parse_mode:
            data['parse_mode'] = parse_mode
        if disable_web_page_preview:
            data['disable_web_page_preview'] = disable_web_page_preview

        return self._message(url, data, timeout=timeout, reply_markup=reply_markup,
                             **kwargs)

    @log
    def edit_message_caption(self,
                             chat_id: Union[str, int] = None,
                             message_id: Union[str, int] = None,
                             inline_message_id: Union[str, int] = None,
                             caption: str = None,
                             reply_markup: ReplyMarkup = None,
                             timeout: float = None,
                             parse_mode: str = None,
                             **kwargs: Any) -> Union[Message, bool]:
        """
        Use this method to edit captions of messages sent by the bot or via the bot
        (for inline bots).

        Args:
            chat_id (:obj:`int` | :obj:`str`, optional): Required if inline_message_id is not
                specified. Unique identifier for the target chat or username of the target channel
                (in the format @channelusername)
            message_id (:obj:`int`, optional): Required if inline_message_id is not specified.
                Identifier of the message to edit.
            inline_message_id (:obj:`str`, optional): Required if chat_id and message_id are not
                specified. Identifier of the inline message.
            caption (:obj:`str`, optional): New caption of the message, 0-1024 characters after
                entities parsing.
            parse_mode (:obj:`str`, optional): Send Markdown or HTML, if you want Telegram apps to
                show bold, italic, fixed-width text or inline URLs in the media caption. See the
                constants in :class:`telegram.ParseMode` for the available modes.
            reply_markup (:class:`telegram.InlineKeyboardMarkup`, optional): A JSON-serialized
                object for an inline keyboard.
            timeout (:obj:`int` | :obj:`float`, optional): If this value is specified, use it as
                the read timeout from the server (instead of the one specified during creation of
                the connection pool).
            **kwargs (:obj:`dict`): Arbitrary keyword arguments.

        Returns:
            :class:`telegram.Message`: On success, if edited message is sent by the bot, the
            edited Message is returned, otherwise ``True`` is returned.

        Raises:
            :class:`telegram.TelegramError`

        """
        if inline_message_id is None and (chat_id is None or message_id is None):
            raise ValueError(
                'edit_message_caption: Both chat_id and message_id are required when '
                'inline_message_id is not specified')

        url = '{}/editMessageCaption'.format(self.base_url)

        data: JSONDict = {}

        if caption:
            data['caption'] = caption
        if parse_mode:
            data['parse_mode'] = parse_mode
        if chat_id:
            data['chat_id'] = chat_id
        if message_id:
            data['message_id'] = message_id
        if inline_message_id:
            data['inline_message_id'] = inline_message_id

        return self._message(url, data, timeout=timeout,  # type: ignore[return-value]
                             reply_markup=reply_markup, **kwargs)

    @log
    def edit_message_media(self,
                           chat_id: Union[str, int] = None,
                           message_id: Union[str, int] = None,
                           inline_message_id: Union[str, int] = None,
                           media: InputMedia = None,
                           reply_markup: ReplyMarkup = None,
                           timeout: float = None,
                           **kwargs: Any) -> Union[Message, bool]:
        """
        Use this method to edit animation, audio, document, photo, or video messages. If a
        message is a part of a message album, then it can be edited only to a photo or a video.
        Otherwise, message type can be changed arbitrarily. When inline message is edited,
        new file can't be uploaded. Use previously uploaded file via its file_id or specify a URL.

        Args:
            chat_id (:obj:`int` | :obj:`str`, optional): Required if inline_message_id is not
                specified. Unique identifier for the target chat or username of the target channel
                (in the format @channelusername).
            message_id (:obj:`int`, optional): Required if inline_message_id is not specified.
                Identifier of the message to edit.
            inline_message_id (:obj:`str`, optional): Required if chat_id and message_id are not
                specified. Identifier of the inline message.
            media (:class:`telegram.InputMedia`): An object for a new media content
                of the message.
            reply_markup (:class:`telegram.InlineKeyboardMarkup`, optional): A JSON-serialized
                object for an inline keyboard.
            timeout (:obj:`int` | :obj:`float`, optional): If this value is specified, use it as
                the read timeout from the server (instead of the one specified during creation of
                the connection pool).
            **kwargs (:obj:`dict`): Arbitrary keyword arguments.

        Returns:
            :class:`telegram.Message`: On success, if edited message is sent by the bot, the
            edited Message is returned, otherwise ``True`` is returned.

        Raises:
            :class:`telegram.TelegramError`
        """

        if inline_message_id is None and (chat_id is None or message_id is None):
            raise ValueError(
                'edit_message_media: Both chat_id and message_id are required when '
                'inline_message_id is not specified')

        url = '{}/editMessageMedia'.format(self.base_url)

        data: JSONDict = {'media': media}

        if chat_id:
            data['chat_id'] = chat_id
        if message_id:
            data['message_id'] = message_id
        if inline_message_id:
            data['inline_message_id'] = inline_message_id

        return self._message(url, data, timeout=timeout,  # type: ignore[return-value]
                             reply_markup=reply_markup, **kwargs)

    @log
    def edit_message_reply_markup(self,
                                  chat_id: Union[str, int] = None,
                                  message_id: Union[str, int] = None,
                                  inline_message_id: Union[str, int] = None,
                                  reply_markup: ReplyMarkup = None,
                                  timeout: float = None,
                                  **kwargs: Any) -> Union[Message, bool]:
        """
        Use this method to edit only the reply markup of messages sent by the bot or via the bot
        (for inline bots).

        Args:
            chat_id (:obj:`int` | :obj:`str`, optional): Required if inline_message_id is not
                specified. Unique identifier for the target chat or username of the target channel
                (in the format @channelusername).
            message_id (:obj:`int`, optional): Required if inline_message_id is not specified.
                Identifier of the message to edit.
            inline_message_id (:obj:`str`, optional): Required if chat_id and message_id are not
                specified. Identifier of the inline message.
            reply_markup (:class:`telegram.InlineKeyboardMarkup`, optional): A JSON-serialized
                object for an inline keyboard.
            timeout (:obj:`int` | :obj:`float`, optional): If this value is specified, use it as
                the read timeout from the server (instead of the one specified during creation of
                the connection pool).
            **kwargs (:obj:`dict`): Arbitrary keyword arguments.

        Returns:
            :class:`telegram.Message`: On success, if edited message is sent by the bot, the
            edited Message is returned, otherwise ``True`` is returned.

        Raises:
            :class:`telegram.TelegramError`

        """
        if inline_message_id is None and (chat_id is None or message_id is None):
            raise ValueError(
                'edit_message_reply_markup: Both chat_id and message_id are required when '
                'inline_message_id is not specified')

        url = '{}/editMessageReplyMarkup'.format(self.base_url)

        data: JSONDict = {}

        if chat_id:
            data['chat_id'] = chat_id
        if message_id:
            data['message_id'] = message_id
        if inline_message_id:
            data['inline_message_id'] = inline_message_id

        return self._message(url, data, timeout=timeout,  # type: ignore[return-value]
                             reply_markup=reply_markup, **kwargs)

    @log
    def get_updates(self,
                    offset: int = None,
                    limit: int = 100,
                    timeout: float = 0,
                    read_latency: float = 2.,
                    allowed_updates: List[str] = None,
                    **kwargs: Any) -> List[Update]:
        """Use this method to receive incoming updates using long polling.

        Args:
            offset (:obj:`int`, optional): Identifier of the first update to be returned. Must be
                greater by one than the highest among the identifiers of previously received
                updates. By default, updates starting with the earliest unconfirmed update are
                returned. An update is considered confirmed as soon as getUpdates is called with an
                offset higher than its update_id. The negative offset can be specified to retrieve
                updates starting from -offset update from the end of the updates queue. All
                previous updates will forgotten.
            limit (:obj:`int`, optional): Limits the number of updates to be retrieved. Values
                between 1-100 are accepted. Defaults to 100.
            timeout (:obj:`int`, optional): Timeout in seconds for long polling. Defaults to 0,
                i.e. usual short polling. Should be positive, short polling should be used for
                testing purposes only.
            allowed_updates (List[:obj:`str`]), optional): A JSON-serialized list the types of
                updates you want your bot to receive. For example, specify ["message",
                "edited_channel_post", "callback_query"] to only receive updates of these types.
                See :class:`telegram.Update` for a complete list of available update types.
                Specify an empty list to receive all updates regardless of type (default). If not
                specified, the previous setting will be used. Please note that this parameter
                doesn't affect updates created before the call to the get_updates, so unwanted
                updates may be received for a short period of time.
            **kwargs (:obj:`dict`): Arbitrary keyword arguments.

        Note:
            1. This method will not work if an outgoing webhook is set up.
            2. In order to avoid getting duplicate updates, recalculate offset after each
               server response.
            3. To take full advantage of this library take a look at :class:`telegram.ext.Updater`

        Returns:
            List[:class:`telegram.Update`]

        Raises:
            :class:`telegram.TelegramError`

        """
        url = '{}/getUpdates'.format(self.base_url)

        data: JSONDict = {'timeout': timeout}

        if offset:
            data['offset'] = offset
        if limit:
            data['limit'] = limit
        if allowed_updates is not None:
            data['allowed_updates'] = allowed_updates
        data.update(kwargs)

        # Ideally we'd use an aggressive read timeout for the polling. However,
        # * Short polling should return within 2 seconds.
        # * Long polling poses a different problem: the connection might have been dropped while
        #   waiting for the server to return and there's no way of knowing the connection had been
        #   dropped in real time.
        result = self._request.post(url, data, timeout=float(read_latency) + float(timeout))

        if result:
            self.logger.debug('Getting updates: %s',
                              [u['update_id'] for u in result])  # type: ignore
        else:
            self.logger.debug('No new updates found.')

        if self.defaults:
            for u in result:  # type: ignore
                u['default_quote'] = self.defaults.quote  # type: ignore

        return [Update.de_json(u, self) for u in result]  # type: ignore

    @log
    def set_webhook(self,
                    url: str = None,
                    certificate: FileLike = None,
                    timeout: float = None,
                    max_connections: int = 40,
                    allowed_updates: List[str] = None,
                    **kwargs: Any) -> bool:
        """
        Use this method to specify a url and receive incoming updates via an outgoing webhook.
        Whenever there is an update for the bot, Telegram will send an HTTPS POST request to the
        specified url, containing a JSON-serialized Update. In case of an unsuccessful request,
        Telegram will give up after a reasonable amount of attempts.

        If you'd like to make sure that the Webhook request comes from Telegram, Telegram
        recommends using a secret path in the URL, e.g. https://www.example.com/<token>. Since
        nobody else knows your bot's token, you can be pretty sure it's us.

        Note:
            The certificate argument should be a file from disk ``open(filename, 'rb')``.

        Args:
            url (:obj:`str`): HTTPS url to send updates to. Use an empty string to remove webhook
                integration.
            certificate (:obj:`filelike`): Upload your public key certificate so that the root
                certificate in use can be checked. See our self-signed guide for details.
                (https://goo.gl/rw7w6Y)
            max_connections (:obj:`int`, optional): Maximum allowed number of simultaneous HTTPS
                connections to the webhook for update delivery, 1-100. Defaults to 40. Use lower
                values to limit the load on your bot's server, and higher values to increase your
                bot's throughput.
            allowed_updates (List[:obj:`str`], optional): A JSON-serialized list the types of
                updates you want your bot to receive. For example, specify ["message",
                "edited_channel_post", "callback_query"] to only receive updates of these types.
                See :class:`telegram.Update` for a complete list of available update types.
                Specify an empty list to receive all updates regardless of type (default). If not
                specified, the previous setting will be used. Please note that this parameter
                doesn't affect updates created before the call to the set_webhook, so unwanted
                updates may be received for a short period of time.
            timeout (:obj:`int` | :obj:`float`, optional): If this value is specified, use it as
                the read timeout from the server (instead of the one specified during creation of
                the connection pool).
            **kwargs (:obj:`dict`): Arbitrary keyword arguments.

        Note:
            1. You will not be able to receive updates using get_updates for as long as an outgoing
               webhook is set up.
            2. To use a self-signed certificate, you need to upload your public key certificate
               using certificate parameter. Please upload as InputFile, sending a String will not
               work.
            3. Ports currently supported for Webhooks: 443, 80, 88, 8443.

            If you're having any trouble setting up webhooks, please check out this `guide to
            Webhooks`_.

        Returns:
            :obj:`bool` On success, ``True`` is returned.

        Raises:
            :class:`telegram.TelegramError`

        .. _`guide to Webhooks`: https://core.telegram.org/bots/webhooks

        """
        url_ = '{}/setWebhook'.format(self.base_url)

        # Backwards-compatibility: 'url' used to be named 'webhook_url'
        if 'webhook_url' in kwargs:  # pragma: no cover
            warnings.warn("The 'webhook_url' parameter has been renamed to 'url' in accordance "
                          "with the API")

            if url is not None:
                raise ValueError("The parameters 'url' and 'webhook_url' are mutually exclusive")

            url = kwargs['webhook_url']
            del kwargs['webhook_url']

        data: JSONDict = {}

        if url is not None:
            data['url'] = url
        if certificate:
            if InputFile.is_file(certificate):
                certificate = cast(IO, certificate)
                certificate = InputFile(certificate)
            data['certificate'] = certificate
        if max_connections is not None:
            data['max_connections'] = max_connections
        if allowed_updates is not None:
            data['allowed_updates'] = allowed_updates
        data.update(kwargs)

        result = self._request.post(url_, data, timeout=timeout)

        return result  # type: ignore[return-value]

    @log
    def delete_webhook(self, timeout: float = None, **kwargs: Any) -> bool:
        """
        Use this method to remove webhook integration if you decide to switch back to
        getUpdates. Requires no parameters.

        Args:
            timeout (:obj:`int` | :obj:`float`, optional): If this value is specified, use it as
                the read timeout from the server (instead of the one specified during creation of
                the connection pool).
            **kwargs (:obj:`dict`): Arbitrary keyword arguments.

        Returns:
            :obj:`bool` On success, ``True`` is returned.

        Raises:
            :class:`telegram.TelegramError`

        """
        url = '{}/deleteWebhook'.format(self.base_url)

        data: JSONDict = kwargs

        result = self._request.post(url, data, timeout=timeout)

        return result  # type: ignore[return-value]

    @log
    def leave_chat(self,
                   chat_id: Union[str, int],
                   timeout: float = None,
                   **kwargs: Any) -> bool:
        """Use this method for your bot to leave a group, supergroup or channel.

        Args:
            chat_id (:obj:`int` | :obj:`str`): Unique identifier for the target chat or username
                of the target channel (in the format @channelusername).
            timeout (:obj:`int` | :obj:`float`, optional): If this value is specified, use it as
                the read timeout from the server (instead of the one specified during creation of
                the connection pool).
            **kwargs (:obj:`dict`): Arbitrary keyword arguments.

        Returns:
            :obj:`bool` On success, ``True`` is returned.

        Raises:
            :class:`telegram.TelegramError`

        """
        url = '{}/leaveChat'.format(self.base_url)

        data: JSONDict = {'chat_id': chat_id}
        data.update(kwargs)

        result = self._request.post(url, data, timeout=timeout)

        return result  # type: ignore[return-value]

    @log
    def get_chat(self,
                 chat_id: Union[str, int],
                 timeout: float = None,
                 **kwargs: Any) -> Chat:
        """
        Use this method to get up to date information about the chat (current name of the user for
        one-on-one conversations, current username of a user, group or channel, etc.).

        Args:
            chat_id (:obj:`int` | :obj:`str`): Unique identifier for the target chat or username
                of the target channel (in the format @channelusername).
            timeout (:obj:`int` | :obj:`float`, optional): If this value is specified, use it as
                the read timeout from the server (instead of the one specified during creation of
                the connection pool).
            **kwargs (:obj:`dict`): Arbitrary keyword arguments.

        Returns:
            :class:`telegram.Chat`

        Raises:
            :class:`telegram.TelegramError`

        """
        url = '{}/getChat'.format(self.base_url)

        data: JSONDict = {'chat_id': chat_id}
        data.update(kwargs)

        result = self._request.post(url, data, timeout=timeout)

        if self.defaults:
            result['default_quote'] = self.defaults.quote  # type: ignore

        return Chat.de_json(result, self)  # type: ignore

    @log
    def get_chat_administrators(self,
                                chat_id: Union[str, int],
                                timeout: float = None,
                                **kwargs: Any) -> List[ChatMember]:
        """
        Use this method to get a list of administrators in a chat.

        Args:
            chat_id (:obj:`int` | :obj:`str`): Unique identifier for the target chat or username
                of the target channel (in the format @channelusername).
            timeout (:obj:`int` | :obj:`float`, optional): If this value is specified, use it as
                the read timeout from the server (instead of the one specified during creation of
                the connection pool).
            **kwargs (:obj:`dict`): Arbitrary keyword arguments.

        Returns:
            List[:class:`telegram.ChatMember`]: On success, returns a list of ``ChatMember``
            objects that contains information about all chat administrators except
            other bots. If the chat is a group or a supergroup and no administrators were
            appointed, only the creator will be returned.

        Raises:
            :class:`telegram.TelegramError`

        """
        url = '{}/getChatAdministrators'.format(self.base_url)

        data: JSONDict = {'chat_id': chat_id}
        data.update(kwargs)

        result = self._request.post(url, data, timeout=timeout)

        return [ChatMember.de_json(x, self) for x in result]  # type: ignore

    @log
    def get_chat_members_count(self,
                               chat_id: Union[str, int],
                               timeout: float = None,
                               **kwargs: Any) -> int:
        """Use this method to get the number of members in a chat.

        Args:
            chat_id (:obj:`int` | :obj:`str`): Unique identifier for the target chat or username
                of the target channel (in the format @channelusername).
            timeout (:obj:`int` | :obj:`float`, optional): If this value is specified, use it as
                the read timeout from the server (instead of the one specified during creation of
                the connection pool).
            **kwargs (:obj:`dict`): Arbitrary keyword arguments.

        Returns:
            :obj:`int`: Number of members in the chat.

        Raises:
            :class:`telegram.TelegramError`

        """
        url = '{}/getChatMembersCount'.format(self.base_url)

        data: JSONDict = {'chat_id': chat_id}
        data.update(kwargs)

        result = self._request.post(url, data, timeout=timeout)

        return result  # type: ignore[return-value]

    @log
    def get_chat_member(self,
                        chat_id: Union[str, int],
                        user_id: Union[str, int],
                        timeout: float = None,
                        **kwargs: Any) -> ChatMember:
        """Use this method to get information about a member of a chat.

        Args:
            chat_id (:obj:`int` | :obj:`str`): Unique identifier for the target chat or username
                of the target channel (in the format @channelusername).
            user_id (:obj:`int`): Unique identifier of the target user.
            timeout (:obj:`int` | :obj:`float`, optional): If this value is specified, use it as
                the read timeout from the server (instead of the one specified during creation of
                the connection pool).
            **kwargs (:obj:`dict`): Arbitrary keyword arguments.

        Returns:
            :class:`telegram.ChatMember`

        Raises:
            :class:`telegram.TelegramError`

        """
        url = '{}/getChatMember'.format(self.base_url)

        data: JSONDict = {'chat_id': chat_id, 'user_id': user_id}
        data.update(kwargs)

        result = self._request.post(url, data, timeout=timeout)

        return ChatMember.de_json(result, self)  # type: ignore

    @log
    def set_chat_sticker_set(self,
                             chat_id: Union[str, int],
                             sticker_set_name: str,
                             timeout: float = None,
                             **kwargs: Any) -> bool:
        """Use this method to set a new group sticker set for a supergroup.
        The bot must be an administrator in the chat for this to work and must have the appropriate
        admin rights. Use the field :attr:`telegram.Chat.can_set_sticker_set` optionally returned
        in :attr:`get_chat` requests to check if the bot can use this method.

        Args:
            chat_id (:obj:`int` | :obj:`str`): Unique identifier for the target chat or username
                of the target supergroup (in the format @supergroupusername).
            sticker_set_name (:obj:`str`): Name of the sticker set to be set as the group
                sticker set.
            timeout (:obj:`int` | :obj:`float`, optional): If this value is specified, use it as
                the read timeout from the server (instead of the one specified during creation of
                the connection pool).
            **kwargs (:obj:`dict`): Arbitrary keyword arguments.


        Returns:
            :obj:`bool`: On success, ``True`` is returned.
        """

        url = '{}/setChatStickerSet'.format(self.base_url)

        data: JSONDict = {'chat_id': chat_id, 'sticker_set_name': sticker_set_name}

        result = self._request.post(url, data, timeout=timeout)

        return result  # type: ignore[return-value]

    @log
    def delete_chat_sticker_set(self,
                                chat_id: Union[str, int],
                                timeout: float = None,
                                **kwargs: Any) -> bool:
        """Use this method to delete a group sticker set from a supergroup. The bot must be an
        administrator in the chat for this to work and must have the appropriate admin rights.
        Use the field :attr:`telegram.Chat.can_set_sticker_set` optionally returned in
        :attr:`get_chat` requests to check if the bot can use this method.

        Args:
            chat_id (:obj:`int` | :obj:`str`): Unique identifier for the target chat or username
                of the target supergroup (in the format @supergroupusername).
            timeout (:obj:`int` | :obj:`float`, optional): If this value is specified, use it as
                the read timeout from the server (instead of the one specified during creation of
                the connection pool).
            **kwargs (:obj:`dict`): Arbitrary keyword arguments.

        Returns:
             :obj:`bool`: On success, ``True`` is returned.
        """

        url = '{}/deleteChatStickerSet'.format(self.base_url)

        data: JSONDict = {'chat_id': chat_id}

        result = self._request.post(url, data, timeout=timeout)

        return result  # type: ignore[return-value]

    def get_webhook_info(self,
                         timeout: float = None,
                         **kwargs: Any) -> WebhookInfo:
        """Use this method to get current webhook status. Requires no parameters.

        If the bot is using getUpdates, will return an object with the url field empty.

        Args:
            timeout (:obj:`int` | :obj:`float`, optional): If this value is specified, use it as
                the read timeout from the server (instead of the one specified during creation of
                the connection pool).
            **kwargs (:obj:`dict`): Arbitrary keyword arguments.

        Returns:
            :class:`telegram.WebhookInfo`

        """
        url = '{}/getWebhookInfo'.format(self.base_url)

        data: JSONDict = kwargs

        result = self._request.post(url, data, timeout=timeout)

        return WebhookInfo.de_json(result, self)  # type: ignore

    @log
    def set_game_score(self,
                       user_id: Union[int, str],
                       score: int,
                       chat_id: Union[str, int] = None,
                       message_id: Union[str, int] = None,
                       inline_message_id: Union[str, int] = None,
                       force: bool = None,
                       disable_edit_message: bool = None,
                       timeout: float = None,
                       **kwargs: Any) -> Union[Message, bool]:
        """
        Use this method to set the score of the specified user in a game.

        Args:
            user_id (:obj:`int`): User identifier.
            score (:obj:`int`): New score, must be non-negative.
            force (:obj:`bool`, optional): Pass True, if the high score is allowed to decrease.
                This can be useful when fixing mistakes or banning cheaters.
            disable_edit_message (:obj:`bool`, optional): Pass True, if the game message should not
                be automatically edited to include the current scoreboard.
            chat_id (:obj:`int` | :obj:`str`, optional): Required if inline_message_id is not
                specified. Unique identifier for the target chat.
            message_id (:obj:`int`, optional): Required if inline_message_id is not specified.
                Identifier of the sent message.
            inline_message_id (:obj:`str`, optional): Required if chat_id and message_id are not
                specified. Identifier of the inline message.
            timeout (:obj:`int` | :obj:`float`, optional): If this value is specified, use it as
                the read timeout from the server (instead of the one specified during creation of
                the connection pool).
            **kwargs (:obj:`dict`): Arbitrary keyword arguments.

        Returns:
            :class:`telegram.Message`: The edited message, or if the message wasn't sent by the bot
            , ``True``.

        Raises:
            :class:`telegram.TelegramError`: If the new score is not greater than the user's
            current score in the chat and force is False.

        """
        url = '{}/setGameScore'.format(self.base_url)

        data: JSONDict = {'user_id': user_id, 'score': score}

        if chat_id:
            data['chat_id'] = chat_id
        if message_id:
            data['message_id'] = message_id
        if inline_message_id:
            data['inline_message_id'] = inline_message_id
        if force is not None:
            data['force'] = force
        if disable_edit_message is not None:
            data['disable_edit_message'] = disable_edit_message

        return self._message(url, data, timeout=timeout,  # type: ignore[return-value]
                             **kwargs)

    @log
    def get_game_high_scores(self,
                             user_id: Union[int, str],
                             chat_id: Union[str, int] = None,
                             message_id: Union[str, int] = None,
                             inline_message_id: Union[str, int] = None,
                             timeout: float = None,
                             **kwargs: Any) -> List[GameHighScore]:
        """
        Use this method to get data for high score tables. Will return the score of the specified
        user and several of his neighbors in a game.

        Args:
            user_id (:obj:`int`): Target user id.
            chat_id (:obj:`int` | :obj:`str`, optional): Required if inline_message_id is not
                specified. Unique identifier for the target chat.
            message_id (:obj:`int`, optional): Required if inline_message_id is not specified.
                Identifier of the sent message.
            inline_message_id (:obj:`str`, optional): Required if chat_id and message_id are not
                specified. Identifier of the inline message.
            timeout (:obj:`int` | :obj:`float`, optional): If this value is specified, use it as
                the read timeout from the server (instead of the one specified during creation of
                the connection pool).
            **kwargs (:obj:`dict`): Arbitrary keyword arguments.

        Returns:
            List[:class:`telegram.GameHighScore`]

        Raises:
            :class:`telegram.TelegramError`

        """
        url = '{}/getGameHighScores'.format(self.base_url)

        data: JSONDict = {'user_id': user_id}

        if chat_id:
            data['chat_id'] = chat_id
        if message_id:
            data['message_id'] = message_id
        if inline_message_id:
            data['inline_message_id'] = inline_message_id
        data.update(kwargs)

        result = self._request.post(url, data, timeout=timeout)

        return [GameHighScore.de_json(hs, self) for hs in result]  # type: ignore

    @log
    def send_invoice(self,
                     chat_id: Union[int, str],
                     title: str,
                     description: str,
                     payload: str,
                     provider_token: str,
                     start_parameter: str,
                     currency: str,
                     prices: List[LabeledPrice],
                     photo_url: str = None,
                     photo_size: int = None,
                     photo_width: int = None,
                     photo_height: int = None,
                     need_name: bool = None,
                     need_phone_number: bool = None,
                     need_email: bool = None,
                     need_shipping_address: bool = None,
                     is_flexible: bool = None,
                     disable_notification: bool = False,
                     reply_to_message_id: Union[int, str] = None,
                     reply_markup: ReplyMarkup = None,
                     provider_data: Union[str, object] = None,
                     send_phone_number_to_provider: bool = None,
                     send_email_to_provider: bool = None,
                     timeout: float = None,
                     **kwargs: Any) -> Message:
        """Use this method to send invoices.

        Args:
            chat_id (:obj:`int` | :obj:`str`): Unique identifier for the target private chat.
            title (:obj:`str`): Product name, 1-32 characters.
            description (:obj:`str`): Product description, 1-255 characters.
            payload (:obj:`str`): Bot-defined invoice payload, 1-128 bytes. This will not be
                displayed to the user, use for your internal processes.
            provider_token (:obj:`str`): Payments provider token, obtained via Botfather.
            start_parameter (:obj:`str`): Unique deep-linking parameter that can be used to
                generate this invoice when used as a start parameter.
            currency (:obj:`str`): Three-letter ISO 4217 currency code.
            prices (List[:class:`telegram.LabeledPrice`)]: Price breakdown, a JSON-serialized list
                of components (e.g. product price, tax, discount, delivery cost, delivery tax,
                bonus, etc.).
            provider_data (:obj:`str` | :obj:`object`, optional): JSON-encoded data about the
                invoice, which will be shared with the payment provider. A detailed description of
                required fields should be provided by the payment provider. When an object is
                passed, it will be encoded as JSON.
            photo_url (:obj:`str`, optional): URL of the product photo for the invoice. Can be a
                photo of the goods or a marketing image for a service. People like it better when
                they see what they are paying for.
            photo_size (:obj:`str`, optional): Photo size.
            photo_width (:obj:`int`, optional): Photo width.
            photo_height (:obj:`int`, optional): Photo height.
            need_name (:obj:`bool`, optional): Pass True, if you require the user's full name to
                complete the order.
            need_phone_number (:obj:`bool`, optional): Pass True, if you require the user's
                phone number to complete the order.
            need_email (:obj:`bool`, optional): Pass True, if you require the user's email to
                complete the order.
            need_shipping_address (:obj:`bool`, optional): Pass True, if you require the user's
                shipping address to complete the order.
            send_phone_number_to_provider (:obj:`bool`, optional): Pass True, if user's phone
                number should be sent to provider.
            send_email_to_provider (:obj:`bool`, optional): Pass True, if user's email address
                should be sent to provider.
            is_flexible (:obj:`bool`, optional): Pass True, if the final price depends on the
                shipping method.
            disable_notification (:obj:`bool`, optional): Sends the message silently. Users will
                receive a notification with no sound.
            reply_to_message_id (:obj:`int`, optional): If the message is a reply, ID of the
                original message.
            reply_markup (:class:`telegram.InlineKeyboardMarkup`, optional): A JSON-serialized
                object for an inline keyboard. If empty, one 'Pay total price' button will be
                shown. If not empty, the first button must be a Pay button.
            timeout (:obj:`int` | :obj:`float`, optional): If this value is specified, use it as
                the read timeout from the server (instead of the one specified during creation of
                the connection pool).
            **kwargs (:obj:`dict`): Arbitrary keyword arguments.

        Returns:
            :class:`telegram.Message`: On success, the sent Message is returned.

        Raises:
            :class:`telegram.TelegramError`

        """
        url = '{}/sendInvoice'.format(self.base_url)

        data: JSONDict = {
            'chat_id': chat_id,
            'title': title,
            'description': description,
            'payload': payload,
            'provider_token': provider_token,
            'start_parameter': start_parameter,
            'currency': currency,
            'prices': [p.to_dict() for p in prices]
        }
        if provider_data is not None:
            if isinstance(provider_data, str):
                data['provider_data'] = provider_data
            else:
                data['provider_data'] = json.dumps(provider_data)
        if photo_url is not None:
            data['photo_url'] = photo_url
        if photo_size is not None:
            data['photo_size'] = photo_size
        if photo_width is not None:
            data['photo_width'] = photo_width
        if photo_height is not None:
            data['photo_height'] = photo_height
        if need_name is not None:
            data['need_name'] = need_name
        if need_phone_number is not None:
            data['need_phone_number'] = need_phone_number
        if need_email is not None:
            data['need_email'] = need_email
        if need_shipping_address is not None:
            data['need_shipping_address'] = need_shipping_address
        if is_flexible is not None:
            data['is_flexible'] = is_flexible
        if send_phone_number_to_provider is not None:
            data['send_phone_number_to_provider'] = send_email_to_provider
        if send_email_to_provider is not None:
            data['send_email_to_provider'] = send_email_to_provider

        return self._message(url, data, timeout=timeout,  # type: ignore[return-value]
                             disable_notification=disable_notification,
                             reply_to_message_id=reply_to_message_id, reply_markup=reply_markup,
                             **kwargs)

    @log
    def answer_shipping_query(self,
                              shipping_query_id: str,
                              ok: bool,
                              shipping_options: List[ShippingOption] = None,
                              error_message: str = None,
                              timeout: float = None,
                              **kwargs: Any) -> bool:
        """
        If you sent an invoice requesting a shipping address and the parameter is_flexible was
        specified, the Bot API will send an Update with a shipping_query field to the bot. Use
        this method to reply to shipping queries.

        Args:
            shipping_query_id (:obj:`str`): Unique identifier for the query to be answered.
            ok (:obj:`bool`): Specify True if delivery to the specified address is possible and
                False if there are any problems (for example, if delivery to the specified address
                is not possible).
            shipping_options (List[:class:`telegram.ShippingOption`]), optional]: Required if ok is
                True. A JSON-serialized array of available shipping options.
            error_message (:obj:`str`, optional): Required if ok is False. Error message in
                human readable form that explains why it is impossible to complete the order (e.g.
                "Sorry, delivery to your desired address is unavailable"). Telegram will display
                this message to the user.
            timeout (:obj:`int` | :obj:`float`, optional): If this value is specified, use it as
                the read timeout from the server (instead of the one specified during creation of
                the connection pool).
            **kwargs (:obj:`dict`): Arbitrary keyword arguments.

        Returns:
            :obj:`bool`: On success, True is returned.

        Raises:
            :class:`telegram.TelegramError`

        """
        ok = bool(ok)

        if ok and (shipping_options is None or error_message is not None):
            raise TelegramError(
                'answerShippingQuery: If ok is True, shipping_options '
                'should not be empty and there should not be error_message')

        if not ok and (shipping_options is not None or error_message is None):
            raise TelegramError(
                'answerShippingQuery: If ok is False, error_message '
                'should not be empty and there should not be shipping_options')

        url_ = '{}/answerShippingQuery'.format(self.base_url)

        data: JSONDict = {'shipping_query_id': shipping_query_id, 'ok': ok}

        if ok:
            assert shipping_options
            data['shipping_options'] = [option.to_dict() for option in shipping_options]
        if error_message is not None:
            data['error_message'] = error_message
        data.update(kwargs)

        result = self._request.post(url_, data, timeout=timeout)

        return result  # type: ignore[return-value]

    @log
    def answer_pre_checkout_query(self,
                                  pre_checkout_query_id: str,
                                  ok: bool,
                                  error_message: str = None,
                                  timeout: float = None,
                                  **kwargs: Any) -> bool:
        """
        Once the user has confirmed their payment and shipping details, the Bot API sends the final
        confirmation in the form of an Update with the field pre_checkout_query. Use this method to
        respond to such pre-checkout queries.

        Note:
            The Bot API must receive an answer within 10 seconds after the pre-checkout
            query was sent.

        Args:
            pre_checkout_query_id (:obj:`str`): Unique identifier for the query to be answered.
            ok (:obj:`bool`): Specify True if everything is alright (goods are available, etc.) and
                the bot is ready to proceed with the order. Use False if there are any problems.
            error_message (:obj:`str`, optional): Required if ok is False. Error message in human
                readable form that explains the reason for failure to proceed with the checkout
                (e.g. "Sorry, somebody just bought the last of our amazing black T-shirts while you
                were busy filling out your payment details. Please choose a different color or
                garment!"). Telegram will display this message to the user.
            timeout (:obj:`int` | :obj:`float`, optional): If this value is specified, use it as
                the read timeout from the server (instead of the one specified during creation of
                the connection pool).
            **kwargs (:obj:`dict`): Arbitrary keyword arguments.

        Returns:
            :obj:`bool`: On success, ``True`` is returned.

        Raises:
            :class:`telegram.TelegramError`

        """
        ok = bool(ok)

        if not (ok ^ (error_message is not None)):
            raise TelegramError(
                'answerPreCheckoutQuery: If ok is True, there should '
                'not be error_message; if ok is False, error_message '
                'should not be empty')

        url_ = '{}/answerPreCheckoutQuery'.format(self.base_url)

        data: JSONDict = {'pre_checkout_query_id': pre_checkout_query_id, 'ok': ok}

        if error_message is not None:
            data['error_message'] = error_message
        data.update(kwargs)

        result = self._request.post(url_, data, timeout=timeout)

        return result  # type: ignore[return-value]

    @log
    def restrict_chat_member(self,
                             chat_id: Union[str, int],
                             user_id: Union[str, int],
                             permissions: ChatPermissions,
                             until_date: Union[int, datetime] = None,
                             timeout: float = None,
                             **kwargs: Any) -> bool:
        """
        Use this method to restrict a user in a supergroup. The bot must be an administrator in
        the supergroup for this to work and must have the appropriate admin rights. Pass True for
        all boolean parameters to lift restrictions from a user.

        Note:
            Since Bot API 4.4, :attr:`restrict_chat_member` takes the new user permissions in a
            single argument of type :class:`telegram.ChatPermissions`. The old way of passing
            parameters will not keep working forever.

        Args:
            chat_id (:obj:`int` | :obj:`str`): Unique identifier for the target chat or username
                of the target supergroup (in the format @supergroupusername).
            user_id (:obj:`int`): Unique identifier of the target user.
            until_date (:obj:`int` | :obj:`datetime.datetime`, optional): Date when restrictions
                will be lifted for the user, unix time. If user is restricted for more than 366
                days or less than 30 seconds from the current time, they are considered to be
                restricted forever.
            permissions (:class:`telegram.ChatPermissions`): New user permissions.
            timeout (:obj:`int` | :obj:`float`, optional): If this value is specified, use it as
                the read timeout from the server (instead of the one specified during creation of
                the connection pool).
            **kwargs (:obj:`dict`): Arbitrary keyword arguments

        Returns:
            :obj:`bool`: On success, ``True`` is returned.

        Raises:
            :class:`telegram.TelegramError`
        """
        url = '{}/restrictChatMember'.format(self.base_url)

        data: JSONDict = {'chat_id': chat_id, 'user_id': user_id,
                          'permissions': permissions.to_dict()}

        if until_date is not None:
            if isinstance(until_date, datetime):
                until_date = to_timestamp(until_date)
            data['until_date'] = until_date
        data.update(kwargs)

        result = self._request.post(url, data, timeout=timeout)

        return result  # type: ignore[return-value]

    @log
    def promote_chat_member(self,
                            chat_id: Union[str, int],
                            user_id: Union[str, int],
                            can_change_info: bool = None,
                            can_post_messages: bool = None,
                            can_edit_messages: bool = None,
                            can_delete_messages: bool = None,
                            can_invite_users: bool = None,
                            can_restrict_members: bool = None,
                            can_pin_messages: bool = None,
                            can_promote_members: bool = None,
                            timeout: float = None,
                            **kwargs: Any) -> bool:
        """
        Use this method to promote or demote a user in a supergroup or a channel. The bot must be
        an administrator in the chat for this to work and must have the appropriate admin rights.
        Pass False for all boolean parameters to demote a user.

        Args:
            chat_id (:obj:`int` | :obj:`str`): Unique identifier for the target chat or username
                of the target supergroup (in the format @supergroupusername).
            user_id (:obj:`int`): Unique identifier of the target user.
            can_change_info (:obj:`bool`, optional): Pass True, if the administrator can change
                chat title, photo and other settings.
            can_post_messages (:obj:`bool`, optional): Pass True, if the administrator can
                create channel posts, channels only.
            can_edit_messages (:obj:`bool`, optional): Pass True, if the administrator can edit
                messages of other users, channels only.
            can_delete_messages (:obj:`bool`, optional): Pass True, if the administrator can
                delete messages of other users.
            can_invite_users (:obj:`bool`, optional): Pass True, if the administrator can invite
                new users to the chat.
            can_restrict_members (:obj:`bool`, optional): Pass True, if the administrator can
                restrict, ban or unban chat members.
            can_pin_messages (:obj:`bool`, optional): Pass True, if the administrator can pin
                messages, supergroups only.
            can_promote_members (:obj:`bool`, optional): Pass True, if the administrator can add
                new administrators with a subset of his own privileges or demote administrators
                that he has promoted, directly or indirectly (promoted by administrators that were
                appointed by him).
            timeout (:obj:`int` | :obj:`float`, optional): If this value is specified, use it as
                the read timeout from the server (instead of the one specified during creation of
                the connection pool).
            **kwargs (:obj:`dict`): Arbitrary keyword arguments

        Returns:
            :obj:`bool`: On success, ``True`` is returned.

        Raises:
            :class:`telegram.TelegramError`

        """
        url = '{}/promoteChatMember'.format(self.base_url)

        data: JSONDict = {'chat_id': chat_id, 'user_id': user_id}

        if can_change_info is not None:
            data['can_change_info'] = can_change_info
        if can_post_messages is not None:
            data['can_post_messages'] = can_post_messages
        if can_edit_messages is not None:
            data['can_edit_messages'] = can_edit_messages
        if can_delete_messages is not None:
            data['can_delete_messages'] = can_delete_messages
        if can_invite_users is not None:
            data['can_invite_users'] = can_invite_users
        if can_restrict_members is not None:
            data['can_restrict_members'] = can_restrict_members
        if can_pin_messages is not None:
            data['can_pin_messages'] = can_pin_messages
        if can_promote_members is not None:
            data['can_promote_members'] = can_promote_members
        data.update(kwargs)

        result = self._request.post(url, data, timeout=timeout)

        return result  # type: ignore[return-value]

    @log
    def set_chat_permissions(self,
                             chat_id: Union[str, int],
                             permissions: ChatPermissions,
                             timeout: float = None,
                             **kwargs: Any) -> bool:
        """
        Use this method to set default chat permissions for all members. The bot must be an
        administrator in the group or a supergroup for this to work and must have the
        :attr:`can_restrict_members` admin rights.

        Args:
            chat_id (:obj:`int` | :obj:`str`): Unique identifier for the target chat or username of
                the target supergroup (in the format `@supergroupusername`).
            permissions (:class:`telegram.ChatPermissions`): New default chat permissions.
            timeout (:obj:`int` | :obj:`float`, optional): If this value is specified, use it as
                the read timeout from the server (instead of the one specified during creation of
                the connection pool).
            **kwargs (:obj:`dict`): Arbitrary keyword arguments

        Returns:
            :obj:`bool`: On success, ``True`` is returned.

        Raises:
            :class:`telegram.TelegramError`

        """
        url = '{}/setChatPermissions'.format(self.base_url)

        data: JSONDict = {'chat_id': chat_id, 'permissions': permissions.to_dict()}
        data.update(kwargs)

        result = self._request.post(url, data, timeout=timeout)

        return result  # type: ignore[return-value]

    @log
    def set_chat_administrator_custom_title(self,
                                            chat_id: Union[int, str],
                                            user_id: Union[int, str],
                                            custom_title: str,
                                            timeout: float = None,
                                            **kwargs: Any) -> bool:
        """
        Use this method to set a custom title for administrators promoted by the bot in a
        supergroup. The bot must be an administrator for this to work.

        Args:
            chat_id (:obj:`int` | :obj:`str`): Unique identifier for the target chat or username of
                the target supergroup (in the format `@supergroupusername`).
            user_id (:obj:`int`): Unique identifier of the target administrator.
            custom_title (:obj:`str`) New custom title for the administrator; 0-16 characters,
                emoji are not allowed.
            timeout (:obj:`int` | :obj:`float`, optional): If this value is specified, use it as
                the read timeout from the server (instead of the one specified during creation of
                the connection pool).
            **kwargs (:obj:`dict`): Arbitrary keyword arguments

        Returns:
            :obj:`bool`: On success, ``True`` is returned.

        Raises:
            :class:`telegram.TelegramError`

        """
        url = '{}/setChatAdministratorCustomTitle'.format(self.base_url)

        data: JSONDict = {'chat_id': chat_id, 'user_id': user_id,
                          'custom_title': custom_title}
        data.update(kwargs)

        result = self._request.post(url, data, timeout=timeout)

        return result  # type: ignore[return-value]

    @log
    def export_chat_invite_link(self,
                                chat_id: Union[str, int],
                                timeout: float = None,
                                **kwargs: Any) -> str:
        """
        Use this method to generate a new invite link for a chat; any previously generated link
        is revoked. The bot must be an administrator in the chat for this to work and must have
        the appropriate admin rights.

        Args:
            chat_id (:obj:`int` | :obj:`str`): Unique identifier for the target chat or username
                of the target channel (in the format @channelusername).
            timeout (:obj:`int` | :obj:`float`, optional): If this value is specified, use it as
                the read timeout from the server (instead of the one specified during creation of
                the connection pool).
            **kwargs (:obj:`dict`): Arbitrary keyword arguments

        Returns:
            :obj:`str`: New invite link on success.

        Raises:
            :class:`telegram.TelegramError`

        """
        url = '{}/exportChatInviteLink'.format(self.base_url)

        data: JSONDict = {'chat_id': chat_id}
        data.update(kwargs)

        result = self._request.post(url, data, timeout=timeout)

        return result  # type: ignore[return-value]

    @log
    def set_chat_photo(self,
                       chat_id: Union[str, int],
                       photo: FileLike,
                       timeout: float = 20,
                       **kwargs: Any) -> bool:
        """Use this method to set a new profile photo for the chat.

        Photos can't be changed for private chats. The bot must be an administrator in the chat
        for this to work and must have the appropriate admin rights.

        Args:
            chat_id (:obj:`int` | :obj:`str`): Unique identifier for the target chat or username
                of the target channel (in the format @channelusername).
            photo (`filelike object`): New chat photo.
            timeout (:obj:`int` | :obj:`float`, optional): If this value is specified, use it as
                the read timeout from the server (instead of the one specified during creation of
                the connection pool).
            **kwargs (:obj:`dict`): Arbitrary keyword arguments

        Returns:
            :obj:`bool`: On success, ``True`` is returned.

        Raises:
            :class:`telegram.TelegramError`

        """
        url = '{}/setChatPhoto'.format(self.base_url)

        if InputFile.is_file(photo):
            photo = cast(IO, photo)
            photo = InputFile(photo)

        data: JSONDict = {'chat_id': chat_id, 'photo': photo}
        data.update(kwargs)

        result = self._request.post(url, data, timeout=timeout)

        return result  # type: ignore[return-value]

    @log
    def delete_chat_photo(self,
                          chat_id: Union[str, int],
                          timeout: float = None,
                          **kwargs: Any) -> bool:
        """
        Use this method to delete a chat photo. Photos can't be changed for private chats. The bot
        must be an administrator in the chat for this to work and must have the appropriate admin
        rights.

        Args:
            chat_id (:obj:`int` | :obj:`str`): Unique identifier for the target chat or username
                of the target channel (in the format @channelusername).
            timeout (:obj:`int` | :obj:`float`, optional): If this value is specified, use it as
                the read timeout from the server (instead of the one specified during creation of
                the connection pool).
            **kwargs (:obj:`dict`): Arbitrary keyword arguments

        Returns:
            :obj:`bool`: On success, ``True`` is returned.

        Raises:
            :class:`telegram.TelegramError`

        """
        url = '{}/deleteChatPhoto'.format(self.base_url)

        data: JSONDict = {'chat_id': chat_id}
        data.update(kwargs)

        result = self._request.post(url, data, timeout=timeout)

        return result  # type: ignore[return-value]

    @log
    def set_chat_title(self,
                       chat_id: Union[str, int],
                       title: str,
                       timeout: float = None,
                       **kwargs: Any) -> bool:
        """
        Use this method to change the title of a chat. Titles can't be changed for private chats.
        The bot must be an administrator in the chat for this to work and must have the appropriate
        admin rights.

        Args:
            chat_id (:obj:`int` | :obj:`str`): Unique identifier for the target chat or username
                of the target channel (in the format @channelusername).
            title (:obj:`str`): New chat title, 1-255 characters.
            timeout (:obj:`int` | :obj:`float`, optional): If this value is specified, use it as
                the read timeout from the server (instead of the one specified during creation of
                the connection pool).
            **kwargs (:obj:`dict`): Arbitrary keyword arguments

        Returns:
            :obj:`bool`: On success, ``True`` is returned.

        Raises:
            :class:`telegram.TelegramError`

        """
        url = '{}/setChatTitle'.format(self.base_url)

        data: JSONDict = {'chat_id': chat_id, 'title': title}
        data.update(kwargs)

        result = self._request.post(url, data, timeout=timeout)

        return result  # type: ignore[return-value]

    @log
    def set_chat_description(self,
                             chat_id: Union[str, int],
                             description: str,
                             timeout: float = None,
                             **kwargs: Any) -> bool:
        """
        Use this method to change the description of a group, a supergroup or a channel. The bot
        must be an administrator in the chat for this to work and must have the appropriate admin
        rights.

        Args:
            chat_id (:obj:`int` | :obj:`str`): Unique identifier for the target chat or username
                of the target channel (in the format @channelusername).
            description (:obj:`str`): New chat description, 0-255 characters.
            timeout (:obj:`int` | :obj:`float`, optional): If this value is specified, use it as
                the read timeout from the server (instead of the one specified during creation of
                the connection pool).
            **kwargs (:obj:`dict`): Arbitrary keyword arguments

        Returns:
            :obj:`bool`: On success, ``True`` is returned.

        Raises:
            :class:`telegram.TelegramError`

        """
        url = '{}/setChatDescription'.format(self.base_url)

        data: JSONDict = {'chat_id': chat_id, 'description': description}
        data.update(kwargs)

        result = self._request.post(url, data, timeout=timeout)

        return result  # type: ignore[return-value]

    @log
    def pin_chat_message(self,
                         chat_id: Union[str, int],
                         message_id: Union[str, int],
                         disable_notification: bool = None,
                         timeout: float = None,
                         **kwargs: Any) -> bool:
        """
        Use this method to pin a message in a group, a supergroup, or a channel.
        The bot must be an administrator in the chat for this to work and must have the
        ‘can_pin_messages’ admin right in the supergroup or ‘can_edit_messages’ admin right
        in the channel.

        Args:
            chat_id (:obj:`int` | :obj:`str`): Unique identifier for the target chat or username
                of the target channel (in the format @channelusername).
            message_id (:obj:`int`): Identifier of a message to pin.
            disable_notification (:obj:`bool`, optional): Pass True, if it is not necessary to send
                a notification to all group members about the new pinned message. Notifications
                are always disabled in channels.
            timeout (:obj:`int` | :obj:`float`, optional): If this value is specified, use it as
                the read timeout from the server (instead of the one specified during creation of
                the connection pool).
            **kwargs (:obj:`dict`): Arbitrary keyword arguments

        Returns:
            :obj:`bool`: On success, ``True`` is returned.

        Raises:
            :class:`telegram.TelegramError`

        """
        url = '{}/pinChatMessage'.format(self.base_url)

        data: JSONDict = {'chat_id': chat_id, 'message_id': message_id}

        if disable_notification is not None:
            data['disable_notification'] = disable_notification
        data.update(kwargs)

        result = self._request.post(url, data, timeout=timeout)

        return result  # type: ignore[return-value]

    @log
    def unpin_chat_message(self,
                           chat_id: Union[str, int],
                           timeout: float = None,
                           **kwargs: Any) -> bool:
        """
        Use this method to unpin a message in a group, a supergroup, or a channel.
        The bot must be an administrator in the chat for this to work and must have the
        ``can_pin_messages`` admin right in the supergroup or ``can_edit_messages`` admin right
        in the channel.

        Args:
            chat_id (:obj:`int` | :obj:`str`): Unique identifier for the target chat or username
                of the target channel (in the format @channelusername).
            timeout (:obj:`int` | :obj:`float`, optional): If this value is specified, use it as
                the read timeout from the server (instead of the one specified during creation of
                the connection pool).
            **kwargs (:obj:`dict`): Arbitrary keyword arguments

        Returns:
            :obj:`bool`: On success, ``True`` is returned.

        Raises:
            :class:`telegram.TelegramError`

        """
        url = '{}/unpinChatMessage'.format(self.base_url)

        data: JSONDict = {'chat_id': chat_id}
        data.update(kwargs)

        result = self._request.post(url, data, timeout=timeout)

        return result  # type: ignore[return-value]

    @log
    def get_sticker_set(self,
                        name: str,
                        timeout: float = None,
                        **kwargs: Any) -> StickerSet:
        """Use this method to get a sticker set.

        Args:
            name (:obj:`str`): Name of the sticker set.
            timeout (:obj:`int` | :obj:`float`, optional): If this value is specified, use it as
                the read timeout from the server (instead of the one specified during
                creation of the connection pool).
            **kwargs (:obj:`dict`): Arbitrary keyword arguments.

        Returns:
            :class:`telegram.StickerSet`

        Raises:
            :class:`telegram.TelegramError`

        """
        url = '{}/getStickerSet'.format(self.base_url)

        data: JSONDict = {'name': name}
        data.update(kwargs)

        result = self._request.post(url, data, timeout=timeout)

        return StickerSet.de_json(result, self)  # type: ignore

    @log
    def upload_sticker_file(self,
                            user_id: Union[str, int],
                            png_sticker: Union[str, FileLike],
                            timeout: float = 20,
                            **kwargs: Any) -> File:
        """
        Use this method to upload a .png file with a sticker for later use in
        :attr:`create_new_sticker_set` and :attr:`add_sticker_to_set` methods (can be used multiple
        times).

        Note:
            The png_sticker argument can be either a file_id, an URL or a file from disk
            ``open(filename, 'rb')``

        Args:
            user_id (:obj:`int`): User identifier of sticker file owner.
            png_sticker (:obj:`str` | `filelike object`): Png image with the sticker,
                must be up to 512 kilobytes in size, dimensions must not exceed 512px,
                and either width or height must be exactly 512px.
            timeout (:obj:`int` | :obj:`float`, optional): If this value is specified, use it as
                the read timeout from the server (instead of the one specified during
                creation of the connection pool).
            **kwargs (:obj:`dict`): Arbitrary keyword arguments.

        Returns:
            :class:`telegram.File`: The uploaded File

        Raises:
            :class:`telegram.TelegramError`

        """
        url = '{}/uploadStickerFile'.format(self.base_url)

        if InputFile.is_file(png_sticker):
            png_sticker = InputFile(png_sticker)  # type: ignore[assignment,arg-type]

        data: JSONDict = {'user_id': user_id, 'png_sticker': png_sticker}
        data.update(kwargs)

        result = self._request.post(url, data, timeout=timeout)

        return File.de_json(result, self)  # type: ignore

    @log
    def create_new_sticker_set(self,
                               user_id: Union[str, int],
                               name: str,
                               title: str,
                               emojis: str,
                               png_sticker: Union[str, FileLike] = None,
                               contains_masks: bool = None,
                               mask_position: MaskPosition = None,
                               timeout: float = 20,
                               tgs_sticker: Union[str, FileLike] = None,
                               **kwargs: Any) -> bool:
        """
        Use this method to create new sticker set owned by a user.
        The bot will be able to edit the created sticker set.
        You must use exactly one of the fields png_sticker or tgs_sticker.

        Warning:
            As of API 4.7 ``png_sticker`` is an optional argument and therefore the order of the
            arguments had to be changed. Use keyword arguments to make sure that the arguments are
            passed correctly.

        Note:
            The png_sticker and tgs_sticker argument can be either a file_id, an URL or a file from
            disk ``open(filename, 'rb')``

        Args:
            user_id (:obj:`int`): User identifier of created sticker set owner.
            name (:obj:`str`): Short name of sticker set, to be used in t.me/addstickers/ URLs
                (e.g., animals). Can contain only english letters, digits and underscores.
                Must begin with a letter, can't contain consecutive underscores and
                must end in "_by_<bot username>". <bot_username> is case insensitive.
                1-64 characters.
            title (:obj:`str`): Sticker set title, 1-64 characters.
            png_sticker (:obj:`str` | `filelike object`, optional): Png image with the sticker,
                must be up to 512 kilobytes in size, dimensions must not exceed 512px,
                and either width or height must be exactly 512px. Pass a file_id as a String to
                send a file that already exists on the Telegram servers, pass an HTTP URL as a
                String for Telegram to get a file from the Internet, or upload a new one
                using multipart/form-data.
            tgs_sticker (:obj:`str` | `filelike object`, optional): TGS animation with the sticker,
                uploaded using multipart/form-data. See
                https://core.telegram.org/animated_stickers#technical-requirements for technical
                requirements
            emojis (:obj:`str`): One or more emoji corresponding to the sticker.
            contains_masks (:obj:`bool`, optional): Pass True, if a set of mask stickers should be
                created.
            mask_position (:class:`telegram.MaskPosition`, optional): Position where the mask
                should be placed on faces.
            timeout (:obj:`int` | :obj:`float`, optional): If this value is specified, use it as
                the read timeout from the server (instead of the one specified during
                creation of the connection pool).
            **kwargs (:obj:`dict`): Arbitrary keyword arguments.

        Returns:
            :obj:`bool`: On success, ``True`` is returned.

        Raises:
            :class:`telegram.TelegramError`

        """
        url = '{}/createNewStickerSet'.format(self.base_url)

        if InputFile.is_file(png_sticker):
            png_sticker = InputFile(png_sticker)  # type: ignore[assignment,arg-type]

        if InputFile.is_file(tgs_sticker):
            tgs_sticker = InputFile(tgs_sticker)  # type: ignore[assignment,arg-type]

        data: JSONDict = {'user_id': user_id, 'name': name, 'title': title, 'emojis': emojis}

        if png_sticker is not None:
            data['png_sticker'] = png_sticker
        if tgs_sticker is not None:
            data['tgs_sticker'] = tgs_sticker
        if contains_masks is not None:
            data['contains_masks'] = contains_masks
        if mask_position is not None:
            # We need to_json() instead of to_dict() here, because we're sending a media
            # message here, which isn't json dumped by utils.request
            data['mask_position'] = mask_position.to_json()
        data.update(kwargs)

        result = self._request.post(url, data, timeout=timeout)

        return result  # type: ignore[return-value]

    @log
    def add_sticker_to_set(self,
                           user_id: Union[str, int],
                           name: str,
                           emojis: str,
                           png_sticker: Union[str, FileLike] = None,
                           mask_position: MaskPosition = None,
                           timeout: float = 20,
                           tgs_sticker: Union[str, FileLike] = None,
                           **kwargs: Any) -> bool:
        """
        Use this method to add a new sticker to a set created by the bot.
        You must use exactly one of the fields png_sticker or tgs_sticker. Animated stickers
        can be added to animated sticker sets and only to them. Animated sticker sets can have up
        to 50 stickers. Static sticker sets can have up to 120 stickers.

        Warning:
            As of API 4.7 ``png_sticker`` is an optional argument and therefore the order of the
            arguments had to be changed. Use keyword arguments to make sure that the arguments are
            passed correctly.

        Note:
            The png_sticker and tgs_sticker argument can be either a file_id, an URL or a file from
            disk ``open(filename, 'rb')``

        Args:
            user_id (:obj:`int`): User identifier of created sticker set owner.
            name (:obj:`str`): Sticker set name.
            png_sticker (:obj:`str` | `filelike object`, optional): Png image with the sticker,
                must be up to 512 kilobytes in size, dimensions must not exceed 512px,
                and either width or height must be exactly 512px. Pass a file_id as a String to
                send a file that already exists on the Telegram servers, pass an HTTP URL as a
                String for Telegram to get a file from the Internet, or upload a new one
                using multipart/form-data.
            tgs_sticker (:obj:`str` | `filelike object`, optional): TGS animation with the sticker,
                uploaded using multipart/form-data. See
                https://core.telegram.org/animated_stickers#technical-requirements for technical
                requirements
            emojis (:obj:`str`): One or more emoji corresponding to the sticker.
            mask_position (:class:`telegram.MaskPosition`, optional): Position where the mask
                should be placed on faces.
            timeout (:obj:`int` | :obj:`float`, optional): If this value is specified, use it as
                the read timeout from the server (instead of the one specified during
                creation of the connection pool).
            **kwargs (:obj:`dict`): Arbitrary keyword arguments.

        Returns:
            :obj:`bool`: On success, ``True`` is returned.

        Raises:
            :class:`telegram.TelegramError`

        """
        url = '{}/addStickerToSet'.format(self.base_url)

        if InputFile.is_file(png_sticker):
            png_sticker = InputFile(png_sticker)  # type: ignore[assignment,arg-type]

        if InputFile.is_file(tgs_sticker):
            tgs_sticker = InputFile(tgs_sticker)  # type: ignore[assignment,arg-type]

        data: JSONDict = {'user_id': user_id, 'name': name, 'emojis': emojis}

        if png_sticker is not None:
            data['png_sticker'] = png_sticker
        if tgs_sticker is not None:
            data['tgs_sticker'] = tgs_sticker
        if mask_position is not None:
            # We need to_json() instead of to_dict() here, because we're sending a media
            # message here, which isn't json dumped by utils.request
            data['mask_position'] = mask_position.to_json()
        data.update(kwargs)

        result = self._request.post(url, data, timeout=timeout)

        return result  # type: ignore[return-value]

    @log
    def set_sticker_position_in_set(self,
                                    sticker: str,
                                    position: int,
                                    timeout: float = None,
                                    **kwargs: Any) -> bool:
        """Use this method to move a sticker in a set created by the bot to a specific position.

        Args:
            sticker (:obj:`str`): File identifier of the sticker.
            position (:obj:`int`): New sticker position in the set, zero-based.
            timeout (:obj:`int` | :obj:`float`, optional): If this value is specified, use it as
                the read timeout from the server (instead of the one specified during
                creation of the connection pool).
            **kwargs (:obj:`dict`): Arbitrary keyword arguments.

        Returns:
            :obj:`bool`: On success, ``True`` is returned.

        Raises:
            :class:`telegram.TelegramError`

        """
        url = '{}/setStickerPositionInSet'.format(self.base_url)

        data: JSONDict = {'sticker': sticker, 'position': position}
        data.update(kwargs)

        result = self._request.post(url, data, timeout=timeout)

        return result  # type: ignore[return-value]

    @log
    def delete_sticker_from_set(self,
                                sticker: str,
                                timeout: float = None,
                                **kwargs: Any) -> bool:
        """Use this method to delete a sticker from a set created by the bot.

        Args:
            sticker (:obj:`str`): File identifier of the sticker.
            timeout (:obj:`int` | :obj:`float`, optional): If this value is specified, use it as
                the read timeout from the server (instead of the one specified during
                creation of the connection pool).
            **kwargs (:obj:`dict`): Arbitrary keyword arguments.

        Returns:
            :obj:`bool`: On success, ``True`` is returned.

        Raises:
            :class:`telegram.TelegramError`

        """
        url = '{}/deleteStickerFromSet'.format(self.base_url)

        data: JSONDict = {'sticker': sticker}
        data.update(kwargs)

        result = self._request.post(url, data, timeout=timeout)

        return result  # type: ignore[return-value]

    @log
    def set_sticker_set_thumb(self,
                              name: str,
                              user_id: Union[str, int],
                              thumb: FileLike = None,
                              timeout: float = None,
                              **kwargs: Any) -> bool:
        """Use this method to set the thumbnail of a sticker set. Animated thumbnails can be set
        for animated sticker sets only.

        Note:
            The thumb can be either a file_id, an URL or a file from disk ``open(filename, 'rb')``

        Args:
            name (:obj:`str`): Sticker set name
            user_id (:obj:`int`): User identifier of created sticker set owner.
            thumb (:obj:`str` | `filelike object`, optional): A PNG image with the thumbnail, must
                be up to 128 kilobytes in size and have width and height exactly 100px, or a TGS
                animation with the thumbnail up to 32 kilobytes in size; see
                https://core.telegram.org/animated_stickers#technical-requirements for animated
                sticker technical requirements. Pass a file_id as a String to send a file that
                already exists on the Telegram servers, pass an HTTP URL as a String for Telegram
                to get a file from the Internet, or upload a new one using multipart/form-data.
            timeout (:obj:`int` | :obj:`float`, optional): If this value is specified, use it as
                the read timeout from the server (instead of the one specified during
                creation of the connection pool).
            **kwargs (:obj:`dict`): Arbitrary keyword arguments.

        Returns:
            :obj:`bool`: On success, ``True`` is returned.

        Raises:
            :class:`telegram.TelegramError`

        """
        url = '{}/setStickerSetThumb'.format(self.base_url)

        if InputFile.is_file(thumb):
            thumb = cast(IO, thumb)
            thumb = InputFile(thumb)

        data: JSONDict = {'name': name, 'user_id': user_id, 'thumb': thumb}
        data.update(kwargs)

        result = self._request.post(url, data, timeout=timeout)

        return result  # type: ignore[return-value]

    @log
    def set_passport_data_errors(self,
                                 user_id: Union[str, int],
                                 errors: List[PassportElementError],
                                 timeout: float = None,
                                 **kwargs: Any) -> bool:
        """
        Informs a user that some of the Telegram Passport elements they provided contains errors.
        The user will not be able to re-submit their Passport to you until the errors are fixed
        (the contents of the field for which you returned the error must change).

        Use this if the data submitted by the user doesn't satisfy the standards your service
        requires for any reason. For example, if a birthday date seems invalid, a submitted
        document is blurry, a scan shows evidence of tampering, etc. Supply some details in the
        error message to make sure the user knows how to correct the issues.

        Args:
            user_id (:obj:`int`): User identifier
            errors (List[:class:`PassportElementError`]): A JSON-serialized array describing the
                errors.
            timeout (:obj:`int` | :obj:`float`, optional): If this value is specified, use it as
                the read timeout from the server (instead of the one specified during
                creation of the connection pool).
            **kwargs (:obj:`dict`): Arbitrary keyword arguments.

        Returns:
            :obj:`bool`: On success, ``True`` is returned.

        Raises:
            :class:`telegram.TelegramError`

        """
        url_ = '{}/setPassportDataErrors'.format(self.base_url)

        data: JSONDict = {'user_id': user_id,
                          'errors': [error.to_dict() for error in errors]}
        data.update(kwargs)

        result = self._request.post(url_, data, timeout=timeout)

        return result  # type: ignore[return-value]

    @log
    def send_poll(self,
                  chat_id: Union[int, str],
                  question: str,
                  options: List[str],
                  is_anonymous: bool = True,
                  type: str = Poll.REGULAR,
                  allows_multiple_answers: bool = False,
                  correct_option_id: int = None,
                  is_closed: bool = None,
                  disable_notification: bool = None,
                  reply_to_message_id: Union[int, str] = None,
                  reply_markup: ReplyMarkup = None,
                  timeout: float = None,
                  explanation: str = None,
                  explanation_parse_mode: Union[str, DefaultValue, None] = DEFAULT_NONE,
                  open_period: int = None,
                  close_date: Union[int, datetime] = None,
                  **kwargs: Any) -> Message:
        """
        Use this method to send a native poll.

        Args:
            chat_id (:obj:`int` | :obj:`str`): Unique identifier for the target chat or username
                of the target channel (in the format @channelusername).
            question (:obj:`str`): Poll question, 1-255 characters.
            options (List[:obj:`str`]): List of answer options, 2-10 strings 1-100 characters each.
            is_anonymous (:obj:`bool`, optional): True, if the poll needs to be anonymous,
                defaults to True.
            type (:obj:`str`, optional): Poll type, :attr:`telegram.Poll.QUIZ` or
                :attr:`telegram.Poll.REGULAR`, defaults to :attr:`telegram.Poll.REGULAR`.
            allows_multiple_answers (:obj:`bool`, optional): True, if the poll allows multiple
                answers, ignored for polls in quiz mode, defaults to False.
            correct_option_id (:obj:`int`, optional): 0-based identifier of the correct answer
                option, required for polls in quiz mode.
            explanation (:obj:`str`, optional): Text that is shown when a user chooses an incorrect
                answer or taps on the lamp icon in a quiz-style poll, 0-200 characters with at most
                2 line feeds after entities parsing.
            explanation_parse_mode (:obj:`str`, optional): Mode for parsing entities in the
                explanation. See the constants in :class:`telegram.ParseMode` for the available
                modes.
            open_period (:obj:`int`, optional): Amount of time in seconds the poll will be active
                after creation, 5-600. Can't be used together with :attr:`close_date`.
            close_date (:obj:`int` | :obj:`datetime.datetime`, optional): Point in time (Unix
                timestamp) when the poll will be automatically closed. Must be at least 5 and no
                more than 600 seconds in the future. Can't be used together with
                :attr:`open_period`.
            is_closed (:obj:`bool`, optional): Pass True, if the poll needs to be immediately
                closed. This can be useful for poll preview.
            disable_notification (:obj:`bool`, optional): Sends the message silently. Users will
                receive a notification with no sound.
            reply_to_message_id (:obj:`int`, optional): If the message is a reply, ID of the
                original message.
            reply_markup (:class:`telegram.ReplyMarkup`, optional): Additional interface options. A
                JSON-serialized object for an inline keyboard, custom reply keyboard, instructions
                to remove reply keyboard or to force a reply from the user.
            timeout (:obj:`int` | :obj:`float`, optional): If this value is specified, use it as
                the read timeout from the server (instead of the one specified during creation of
                the connection pool).
            **kwargs (:obj:`dict`): Arbitrary keyword arguments.

        Returns:
            :class:`telegram.Message`: On success, the sent Message is returned.

        Raises:
            :class:`telegram.TelegramError`

        """
        url = '{}/sendPoll'.format(self.base_url)

        data: JSONDict = {
            'chat_id': chat_id,
            'question': question,
            'options': options
        }

        if explanation_parse_mode == DEFAULT_NONE:
            if self.defaults:
                explanation_parse_mode = self.defaults.parse_mode
            else:
                explanation_parse_mode = None

        if not is_anonymous:
            data['is_anonymous'] = is_anonymous
        if type:
            data['type'] = type
        if allows_multiple_answers:
            data['allows_multiple_answers'] = allows_multiple_answers
        if correct_option_id is not None:
            data['correct_option_id'] = correct_option_id
        if is_closed:
            data['is_closed'] = is_closed
        if explanation:
            data['explanation'] = explanation
        if explanation_parse_mode:
            data['explanation_parse_mode'] = explanation_parse_mode
        if open_period:
            data['open_period'] = open_period
        if close_date:
            if isinstance(close_date, datetime):
                close_date = to_timestamp(close_date)
            data['close_date'] = close_date

        return self._message(url, data, timeout=timeout,  # type: ignore[return-value]
                             disable_notification=disable_notification,
                             reply_to_message_id=reply_to_message_id, reply_markup=reply_markup,
                             **kwargs)

    @log
    def stop_poll(self,
                  chat_id: Union[int, str],
                  message_id: Union[int, str],
                  reply_markup: ReplyMarkup = None,
                  timeout: float = None,
                  **kwargs: Any) -> Poll:
        """
        Use this method to stop a poll which was sent by the bot.

        Args:
            chat_id (:obj:`int` | :obj:`str`): Unique identifier for the target chat or username
                of the target channel (in the format @channelusername).
            message_id (:obj:`int`): Identifier of the original message with the poll.
            reply_markup (:class:`telegram.InlineKeyboardMarkup`, optional): A JSON-serialized
                object for a new message inline keyboard.
            timeout (:obj:`int` | :obj:`float`, optional): If this value is specified, use it as
                the read timeout from the server (instead of the one specified during creation of
                the connection pool).
            **kwargs (:obj:`dict`): Arbitrary keyword arguments.

        Returns:
            :class:`telegram.Poll`: On success, the stopped Poll with the final results is
            returned.

        Raises:
            :class:`telegram.TelegramError`

        """
        url = '{}/stopPoll'.format(self.base_url)

        data: JSONDict = {
            'chat_id': chat_id,
            'message_id': message_id
        }

        if reply_markup:
            if isinstance(reply_markup, ReplyMarkup):
                # We need to_json() instead of to_dict() here, because reply_markups may be
                # attached to media messages, which aren't json dumped by utils.request
                data['reply_markup'] = reply_markup.to_json()
            else:
                data['reply_markup'] = reply_markup

        result = self._request.post(url, data, timeout=timeout)

        return Poll.de_json(result, self)  # type: ignore

    @log
    def send_dice(self,
                  chat_id: Union[int, str],
                  disable_notification: bool = None,
                  reply_to_message_id: Union[int, str] = None,
                  reply_markup: ReplyMarkup = None,
                  timeout: float = None,
                  emoji: str = None,
                  **kwargs: Any) -> Message:
        """
        Use this method to send a dice, which will have a random value from 1 to 6. On success, the
        sent Message is returned.

        Args:
            chat_id (:obj:`int` | :obj:`str`): Unique identifier for the target private chat.
            emoji (:obj:`str`, optional): Emoji on which the dice throw animation is based.
                Currently, must be one of “🎲” or “🎯”. Defaults to “🎲”
            disable_notification (:obj:`bool`, optional): Sends the message silently. Users will
                receive a notification with no sound.
            reply_to_message_id (:obj:`int`, optional): If the message is a reply, ID of the
                original message.
            reply_markup (:class:`telegram.ReplyMarkup`, optional): Additional interface options. A
                JSON-serialized object for an inline keyboard, custom reply keyboard, instructions
                to remove reply keyboard or to force a reply from the user.
            timeout (:obj:`int` | :obj:`float`, optional): If this value is specified, use it as
                the read timeout from the server (instead of the one specified during creation of
                the connection pool).
            **kwargs (:obj:`dict`): Arbitrary keyword arguments.

        Returns:
            :class:`telegram.Message`: On success, the sent Message is returned.

        Raises:
            :class:`telegram.TelegramError`

        """
        url = '{}/sendDice'.format(self.base_url)

        data: JSONDict = {
            'chat_id': chat_id,
        }

        if emoji:
            data['emoji'] = emoji

        return self._message(url, data, timeout=timeout,  # type: ignore[return-value]
                             disable_notification=disable_notification,
                             reply_to_message_id=reply_to_message_id, reply_markup=reply_markup,
                             **kwargs)

    @log
    def get_my_commands(self,
                        timeout: float = None,
                        **kwargs: Any) -> List[BotCommand]:
        """
        Use this method to get the current list of the bot's commands.

        Args:
            timeout (:obj:`int` | :obj:`float`, optional): If this value is specified, use it as
                the read timeout from the server (instead of the one specified during creation of
                the connection pool).
            **kwargs (:obj:`dict`): Arbitrary keyword arguments.

        Returns:
            List[:class:`telegram.BotCommand]`: On success, the commands set for the bot

        Raises:
            :class:`telegram.TelegramError`

        """
        url = '{}/getMyCommands'.format(self.base_url)

        result = self._request.get(url, timeout=timeout)

        self._commands = [BotCommand.de_json(c, self) for c in result]  # type: ignore

        return self._commands

    @log
    def set_my_commands(self,
                        commands: List[Union[BotCommand, Tuple[str, str]]],
                        timeout: float = None,
                        **kwargs: Any) -> bool:
        """
        Use this method to change the list of the bot's commands.

        Args:
            commands (List[:class:`BotCommand` | (:obj:`str`, :obj:`str`)]): A JSON-serialized list
                of bot commands to be set as the list of the bot's commands. At most 100 commands
                can be specified.
            timeout (:obj:`int` | :obj:`float`, optional): If this value is specified, use it as
                the read timeout from the server (instead of the one specified during creation of
                the connection pool).
            **kwargs (:obj:`dict`): Arbitrary keyword arguments.

        Returns:
            :obj:`True`: On success

        Raises:
            :class:`telegram.TelegramError`

        """
        url = '{}/setMyCommands'.format(self.base_url)

        cmds = [c if isinstance(c, BotCommand) else BotCommand(c[0], c[1]) for c in commands]

        data: JSONDict = {'commands': [c.to_dict() for c in cmds]}
        data.update(kwargs)

        result = self._request.post(url, data, timeout=timeout)

        # Set commands. No need to check for outcome.
        # If request failed, we won't come this far
        self._commands = cmds

        return result  # type: ignore[return-value]

    def to_dict(self) -> JSONDict:
        data: JSONDict = {'id': self.id, 'username': self.username,
                          'first_name': self.first_name}

        if self.last_name:
            data['last_name'] = self.last_name

        return data

    def __reduce__(self) -> Tuple:
        return (self.__class__, (self.token, self.base_url.replace(self.token, ''),
                                 self.base_file_url.replace(self.token, '')))

    # camelCase aliases
    getMe = get_me
    """Alias for :attr:`get_me`"""
    sendMessage = send_message
    """Alias for :attr:`send_message`"""
    deleteMessage = delete_message
    """Alias for :attr:`delete_message`"""
    forwardMessage = forward_message
    """Alias for :attr:`forward_message`"""
    sendPhoto = send_photo
    """Alias for :attr:`send_photo`"""
    sendAudio = send_audio
    """Alias for :attr:`send_audio`"""
    sendDocument = send_document
    """Alias for :attr:`send_document`"""
    sendSticker = send_sticker
    """Alias for :attr:`send_sticker`"""
    sendVideo = send_video
    """Alias for :attr:`send_video`"""
    sendAnimation = send_animation
    """Alias for :attr:`send_animation`"""
    sendVoice = send_voice
    """Alias for :attr:`send_voice`"""
    sendVideoNote = send_video_note
    """Alias for :attr:`send_video_note`"""
    sendMediaGroup = send_media_group
    """Alias for :attr:`send_media_group`"""
    sendLocation = send_location
    """Alias for :attr:`send_location`"""
    editMessageLiveLocation = edit_message_live_location
    """Alias for :attr:`edit_message_live_location`"""
    stopMessageLiveLocation = stop_message_live_location
    """Alias for :attr:`stop_message_live_location`"""
    sendVenue = send_venue
    """Alias for :attr:`send_venue`"""
    sendContact = send_contact
    """Alias for :attr:`send_contact`"""
    sendGame = send_game
    """Alias for :attr:`send_game`"""
    sendChatAction = send_chat_action
    """Alias for :attr:`send_chat_action`"""
    answerInlineQuery = answer_inline_query
    """Alias for :attr:`answer_inline_query`"""
    getUserProfilePhotos = get_user_profile_photos
    """Alias for :attr:`get_user_profile_photos`"""
    getFile = get_file
    """Alias for :attr:`get_file`"""
    kickChatMember = kick_chat_member
    """Alias for :attr:`kick_chat_member`"""
    unbanChatMember = unban_chat_member
    """Alias for :attr:`unban_chat_member`"""
    answerCallbackQuery = answer_callback_query
    """Alias for :attr:`answer_callback_query`"""
    editMessageText = edit_message_text
    """Alias for :attr:`edit_message_text`"""
    editMessageCaption = edit_message_caption
    """Alias for :attr:`edit_message_caption`"""
    editMessageMedia = edit_message_media
    """Alias for :attr:`edit_message_media`"""
    editMessageReplyMarkup = edit_message_reply_markup
    """Alias for :attr:`edit_message_reply_markup`"""
    getUpdates = get_updates
    """Alias for :attr:`get_updates`"""
    setWebhook = set_webhook
    """Alias for :attr:`set_webhook`"""
    deleteWebhook = delete_webhook
    """Alias for :attr:`delete_webhook`"""
    leaveChat = leave_chat
    """Alias for :attr:`leave_chat`"""
    getChat = get_chat
    """Alias for :attr:`get_chat`"""
    getChatAdministrators = get_chat_administrators
    """Alias for :attr:`get_chat_administrators`"""
    getChatMember = get_chat_member
    """Alias for :attr:`get_chat_member`"""
    setChatStickerSet = set_chat_sticker_set
    """Alias for :attr:`set_chat_sticker_set`"""
    deleteChatStickerSet = delete_chat_sticker_set
    """Alias for :attr:`delete_chat_sticker_set`"""
    getChatMembersCount = get_chat_members_count
    """Alias for :attr:`get_chat_members_count`"""
    getWebhookInfo = get_webhook_info
    """Alias for :attr:`get_webhook_info`"""
    setGameScore = set_game_score
    """Alias for :attr:`set_game_score`"""
    getGameHighScores = get_game_high_scores
    """Alias for :attr:`get_game_high_scores`"""
    sendInvoice = send_invoice
    """Alias for :attr:`send_invoice`"""
    answerShippingQuery = answer_shipping_query
    """Alias for :attr:`answer_shipping_query`"""
    answerPreCheckoutQuery = answer_pre_checkout_query
    """Alias for :attr:`answer_pre_checkout_query`"""
    restrictChatMember = restrict_chat_member
    """Alias for :attr:`restrict_chat_member`"""
    promoteChatMember = promote_chat_member
    """Alias for :attr:`promote_chat_member`"""
    setChatPermissions = set_chat_permissions
    """Alias for :attr:`set_chat_permissions`"""
    setChatAdministratorCustomTitle = set_chat_administrator_custom_title
    """Alias for :attr:`set_chat_administrator_custom_title`"""
    exportChatInviteLink = export_chat_invite_link
    """Alias for :attr:`export_chat_invite_link`"""
    setChatPhoto = set_chat_photo
    """Alias for :attr:`set_chat_photo`"""
    deleteChatPhoto = delete_chat_photo
    """Alias for :attr:`delete_chat_photo`"""
    setChatTitle = set_chat_title
    """Alias for :attr:`set_chat_title`"""
    setChatDescription = set_chat_description
    """Alias for :attr:`set_chat_description`"""
    pinChatMessage = pin_chat_message
    """Alias for :attr:`pin_chat_message`"""
    unpinChatMessage = unpin_chat_message
    """Alias for :attr:`unpin_chat_message`"""
    getStickerSet = get_sticker_set
    """Alias for :attr:`get_sticker_set`"""
    uploadStickerFile = upload_sticker_file
    """Alias for :attr:`upload_sticker_file`"""
    createNewStickerSet = create_new_sticker_set
    """Alias for :attr:`create_new_sticker_set`"""
    addStickerToSet = add_sticker_to_set
    """Alias for :attr:`add_sticker_to_set`"""
    setStickerPositionInSet = set_sticker_position_in_set
    """Alias for :attr:`set_sticker_position_in_set`"""
    deleteStickerFromSet = delete_sticker_from_set
    """Alias for :attr:`delete_sticker_from_set`"""
    setStickerSetThumb = set_sticker_set_thumb
    """Alias for :attr:`set_sticker_set_thumb`"""
    setPassportDataErrors = set_passport_data_errors
    """Alias for :attr:`set_passport_data_errors`"""
    sendPoll = send_poll
    """Alias for :attr:`send_poll`"""
    stopPoll = stop_poll
    """Alias for :attr:`stop_poll`"""
    sendDice = send_dice
    """Alias for :attr:`send_dice`"""
    getMyCommands = get_my_commands
    """Alias for :attr:`get_my_commands`"""
    setMyCommands = set_my_commands
    """Alias for :attr:`set_my_commands`"""<|MERGE_RESOLUTION|>--- conflicted
+++ resolved
@@ -1626,14 +1626,8 @@
             :class:`telegram.TelegramError`
 
         """
-<<<<<<< HEAD
         @no_type_check
         def _set_defaults(res):
-=======
-        url = '{}/answerInlineQuery'.format(self.base_url)
-
-        for res in results:
->>>>>>> 6005861f
             if res._has_parse_mode and res.parse_mode == DEFAULT_NONE:
                 if self.defaults:
                     res.parse_mode = self.defaults.parse_mode
@@ -1654,7 +1648,7 @@
                     else:
                         res.input_message_content.disable_web_page_preview = None
 
-        url = '{0}/answerInlineQuery'.format(self.base_url)
+        url = '{}/answerInlineQuery'.format(self.base_url)
 
         for result in results:
             _set_defaults(result)
@@ -1769,14 +1763,9 @@
 
         result = self._request.post(url, data, timeout=timeout)
 
-<<<<<<< HEAD
         if result.get('file_path'):  # type: ignore
-            result['file_path'] = '%s/%s' % (self.base_file_url,  # type: ignore
-                                             result['file_path'])  # type: ignore
-=======
-        if result.get('file_path'):
-            result['file_path'] = '{}/{}'.format(self.base_file_url, result['file_path'])
->>>>>>> 6005861f
+            result['file_path'] = '{}/{}'.format(self.base_file_url,  # type: ignore
+                                                 result['file_path'])  # type: ignore
 
         return File.de_json(result, self)  # type: ignore
 
