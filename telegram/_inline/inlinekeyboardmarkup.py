--- conflicted
+++ resolved
@@ -36,14 +36,9 @@
     Objects of this class are comparable in terms of equality. Two objects of this class are
     considered equal, if their size of :attr:`inline_keyboard` and all the buttons are equal.
 
-<<<<<<< HEAD
-    .. seealso:: :any:`Inline Keyboard Example 1 <examples.inlinekeyboard>`,
-        :any:`Inline Keyboard Example 2 <examples.inlinekeyboard2>`
-=======
     Examples:
         * :any:`Inline Keyboard 1 <examples.inlinekeyboard>`
         * :any:`Inline Keyboard 2 <examples.inlinekeyboard2>`
->>>>>>> 7c179aee
 
     Args:
         inline_keyboard (List[List[:class:`telegram.InlineKeyboardButton`]]): List of button rows,
