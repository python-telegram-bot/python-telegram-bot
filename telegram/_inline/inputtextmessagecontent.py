--- conflicted
+++ resolved
@@ -33,12 +33,8 @@
     Objects of this class are comparable in terms of equality. Two objects of this class are
     considered equal, if their :attr:`message_text` is equal.
 
-<<<<<<< HEAD
-    .. seealso:: :any:`Inline Example <examples.inlinebot>`
-=======
     Examples:
         :any:`Inline Bot <examples.inlinebot>`
->>>>>>> 7c179aee
 
     Args:
         message_text (:obj:`str`): Text of the message to be sent,
