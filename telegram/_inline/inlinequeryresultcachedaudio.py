#!/usr/bin/env python
#
# A library that provides a Python interface to the Telegram Bot API
# Copyright (C) 2015-2022
# Leandro Toledo de Souza <devs@python-telegram-bot.org>
#
# This program is free software: you can redistribute it and/or modify
# it under the terms of the GNU Lesser Public License as published by
# the Free Software Foundation, either version 3 of the License, or
# (at your option) any later version.
#
# This program is distributed in the hope that it will be useful,
# but WITHOUT ANY WARRANTY; without even the implied warranty of
# MERCHANTABILITY or FITNESS FOR A PARTICULAR PURPOSE.  See the
# GNU Lesser Public License for more details.
#
# You should have received a copy of the GNU Lesser Public License
# along with this program.  If not, see [http://www.gnu.org/licenses/].
"""This module contains the classes that represent Telegram InlineQueryResultCachedAudio."""
from typing import TYPE_CHECKING, Sequence

from telegram._inline.inlinekeyboardmarkup import InlineKeyboardMarkup
from telegram._inline.inlinequeryresult import InlineQueryResult
from telegram._messageentity import MessageEntity
from telegram._utils.argumentparsing import parse_sequence_arg
from telegram._utils.defaultvalue import DEFAULT_NONE
from telegram._utils.types import JSONDict, ODVInput
from telegram.constants import InlineQueryResultType

if TYPE_CHECKING:
    from telegram import InputMessageContent


class InlineQueryResultCachedAudio(InlineQueryResult):
    """
    Represents a link to an mp3 audio file stored on the Telegram servers. By default, this audio
    file will be sent by the user. Alternatively, you can use :attr:`input_message_content` to
    send a message with the specified content instead of the audio.

    .. seealso:: :wiki:`Working with Files and Media <Working-with-Files-and-Media>`

    Args:
        id (:obj:`str`): Unique identifier for this result,
            :tg-const:`telegram.InlineQueryResult.MIN_ID_LENGTH`-
            :tg-const:`telegram.InlineQueryResult.MAX_ID_LENGTH` Bytes.
        audio_file_id (:obj:`str`): A valid file identifier for the audio file.
        caption (:obj:`str`, optional): Caption,
            0-:tg-const:`telegram.constants.MessageLimit.CAPTION_LENGTH` characters after entities
            parsing.
        parse_mode (:obj:`str`, optional): |parse_mode|
        caption_entities (Sequence[:class:`telegram.MessageEntity`], optional): |caption_entities|

            .. versionchanged:: 20.0
                |sequenceclassargs|

        reply_markup (:class:`telegram.InlineKeyboardMarkup`, optional): Inline keyboard attached
            to the message.
        input_message_content (:class:`telegram.InputMessageContent`, optional): Content of the
            message to be sent instead of the audio.

    Attributes:
        type (:obj:`str`): :tg-const:`telegram.constants.InlineQueryResultType.AUDIO`.
        id (:obj:`str`): Unique identifier for this result,
            :tg-const:`telegram.InlineQueryResult.MIN_ID_LENGTH`-
            :tg-const:`telegram.InlineQueryResult.MAX_ID_LENGTH` Bytes.
        audio_file_id (:obj:`str`): A valid file identifier for the audio file.
        caption (:obj:`str`): Optional. Caption,
            0-:tg-const:`telegram.constants.MessageLimit.CAPTION_LENGTH` characters after entities
            parsing.
        parse_mode (:obj:`str`): Optional. |parse_mode|
<<<<<<< HEAD
        caption_entities (List[:class:`telegram.MessageEntity`]): Optional. |caption_entities|
=======
        caption_entities (Tuple[:class:`telegram.MessageEntity`]): Optional. |caption_entities|

            .. versionchanged:: 20.0

                * |tupleclassattrs|
                * |alwaystuple|
>>>>>>> 33fd2506
        reply_markup (:class:`telegram.InlineKeyboardMarkup`): Optional. Inline keyboard attached
            to the message.
        input_message_content (:class:`telegram.InputMessageContent`): Optional. Content of the
            message to be sent instead of the audio.

    """

    __slots__ = (
        "reply_markup",
        "caption_entities",
        "caption",
        "parse_mode",
        "audio_file_id",
        "input_message_content",
    )

    def __init__(
        self,
        id: str,  # pylint: disable=redefined-builtin
        audio_file_id: str,
        caption: str = None,
        reply_markup: InlineKeyboardMarkup = None,
        input_message_content: "InputMessageContent" = None,
        parse_mode: ODVInput[str] = DEFAULT_NONE,
        caption_entities: Sequence[MessageEntity] = None,
        *,
        api_kwargs: JSONDict = None,
    ):
        # Required
        super().__init__(InlineQueryResultType.AUDIO, id, api_kwargs=api_kwargs)
        with self._unfrozen():
            self.audio_file_id = audio_file_id

            # Optionals
            self.caption = caption
            self.parse_mode = parse_mode
            self.caption_entities = parse_sequence_arg(caption_entities)
            self.reply_markup = reply_markup
            self.input_message_content = input_message_content<|MERGE_RESOLUTION|>--- conflicted
+++ resolved
@@ -68,16 +68,12 @@
             0-:tg-const:`telegram.constants.MessageLimit.CAPTION_LENGTH` characters after entities
             parsing.
         parse_mode (:obj:`str`): Optional. |parse_mode|
-<<<<<<< HEAD
-        caption_entities (List[:class:`telegram.MessageEntity`]): Optional. |caption_entities|
-=======
         caption_entities (Tuple[:class:`telegram.MessageEntity`]): Optional. |caption_entities|
 
             .. versionchanged:: 20.0
 
                 * |tupleclassattrs|
                 * |alwaystuple|
->>>>>>> 33fd2506
         reply_markup (:class:`telegram.InlineKeyboardMarkup`): Optional. Inline keyboard attached
             to the message.
         input_message_content (:class:`telegram.InputMessageContent`): Optional. Content of the
