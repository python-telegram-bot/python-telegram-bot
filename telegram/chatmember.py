--- conflicted
+++ resolved
@@ -28,12 +28,6 @@
     Objects of this class are comparable in terms of equality. Two objects of this class are
     considered equal, if their :attr:`user` and :attr:`status` are equal.
 
-<<<<<<< HEAD
-    Objects of this class are comparable in terms of equality. Two objects of this class are
-    considered equal, if their :attr:`user` and :attr:`status` are equal.
-
-=======
->>>>>>> 85c68318
     Attributes:
         user (:class:`telegram.User`): Information about the user.
         status (:obj:`str`): The member's status in the chat.
