#!/usr/bin/env python
#
# A library that provides a Python interface to the Telegram Bot API
# Copyright (C) 2015-2018
# Leandro Toledo de Souza <devs@python-telegram-bot.org>
#
# This program is free software: you can redistribute it and/or modify
# it under the terms of the GNU Lesser Public License as published by
# the Free Software Foundation, either version 3 of the License, or
# (at your option) any later version.
#
# This program is distributed in the hope that it will be useful,
# but WITHOUT ANY WARRANTY; without even the implied warranty of
# MERCHANTABILITY or FITNESS FOR A PARTICULAR PURPOSE.  See the
# GNU Lesser Public License for more details.
#
# You should have received a copy of the GNU Lesser Public License
# along with this program.  If not, see [http://www.gnu.org/licenses/].
"""This module contains an object that represents a Telegram ChatMember."""

from telegram import User, TelegramObject
from telegram.utils.helpers import to_timestamp, from_timestamp


class ChatMember(TelegramObject):
    """This object contains information about one member of the chat.

    Attributes:
        user (:class:`telegram.User`): Information about the user.
        status (:obj:`str`): The member's status in the chat.
        until_date (:class:`datetime.datetime`): Optional. Date when restrictions will be lifted
            for this user.
        can_be_edited (:obj:`bool`): Optional. If the bot is allowed to edit administrator
            privileges of that user.
        can_change_info (:obj:`bool`): Optional. If the user can change the chat title, photo and
            other settings.
        can_post_messages (:obj:`bool`): Optional. If the administrator can post in the channel.
        can_edit_messages (:obj:`bool`): Optional. If the administrator can edit messages of other
            users.
        can_delete_messages (:obj:`bool`): Optional. If the administrator can delete messages of
            other users.
        can_invite_users (:obj:`bool`): Optional. If the user can invite new users to the chat.
        can_restrict_members (:obj:`bool`): Optional. If the administrator can restrict, ban or
            unban chat members.
        can_pin_messages (:obj:`bool`): Optional. If the user can pin messages.
        can_promote_members (:obj:`bool`): Optional. If the administrator can add new
            administrators.
        is_member (:obj:`bool`): Optional. Restricted only. True, if the user is a member of the
            chat at the moment of the request.
        can_send_messages (:obj:`bool`): Optional. If the user can send text messages, contacts,
            locations and venues.
        can_send_media_messages (:obj:`bool`): Optional. If the user can send media messages,
            implies can_send_messages.
        can_send_polls (:obj:`bool`): Optional. True, if the user is allowed to
            send polls.
        can_send_other_messages (:obj:`bool`): Optional. If the user can send animations, games,
            stickers and use inline bots, implies can_send_media_messages.
        can_add_web_page_previews (:obj:`bool`): Optional. If user may add web page previews to his
            messages, implies can_send_media_messages

    Args:
        user (:class:`telegram.User`): Information about the user.
        status (:obj:`str`): The member's status in the chat. Can be 'creator', 'administrator',
            'member', 'restricted', 'left' or 'kicked'.
        until_date (:class:`datetime.datetime`, optional): Restricted and kicked only. Date when
            restrictions will be lifted for this user.
        can_be_edited (:obj:`bool`, optional): Administrators only. True, if the bot is allowed to
            edit administrator privileges of that user.
        can_change_info (:obj:`bool`, optional): Administrators and restricted only. True, if the
            user can change the chat title, photo and other settings.
        can_post_messages (:obj:`bool`, optional): Administrators only. True, if the administrator
            can post in the channel, channels only.
        can_edit_messages (:obj:`bool`, optional): Administrators only. True, if the administrator
            can edit messages of other users, channels only.
        can_delete_messages (:obj:`bool`, optional): Administrators only. True, if the
            administrator can delete messages of other user.
        can_invite_users (:obj:`bool`, optional): Administrators and restricted only. True, if the
            user can invite new users to the chat.
        can_restrict_members (:obj:`bool`, optional): Administrators only. True, if the
            administrator can restrict, ban or unban chat members.
        can_pin_messages (:obj:`bool`, optional): Administrators and restricted only. True, if the
            user can pin messages, supergroups only.
        can_promote_members (:obj:`bool`, optional): Administrators only. True, if the
            administrator can add new administrators with a subset of his own privileges or demote
            administrators that he has promoted, directly or indirectly (promoted by administrators
            that were appointed by the user).
        is_member (:obj:`bool`, optional): Restricted only. True, if the user is a member of the
            chat at the moment of the request.
        can_send_messages (:obj:`bool`, optional): Restricted only. True, if the user can send text
            messages, contacts, locations and venues.
        can_send_media_messages (:obj:`bool`, optional): Restricted only. True, if the user can
            send audios, documents, photos, videos, video notes and voice notes, implies
            can_send_messages.
        can_send_polls (:obj:`bool`, optional): Restricted only. True, if the user is allowed to
            send polls.
        can_send_other_messages (:obj:`bool`, optional): Restricted only. True, if the user can
            send animations, games, stickers and use inline bots, implies can_send_media_messages.
        can_add_web_page_previews (:obj:`bool`, optional): Restricted only. True, if user may add
            web page previews to his messages, implies can_send_media_messages.

    """
    ADMINISTRATOR = 'administrator'
    """:obj:`str`: 'administrator'"""
    CREATOR = 'creator'
    """:obj:`str`: 'creator'"""
    KICKED = 'kicked'
    """:obj:`str`: 'kicked'"""
    LEFT = 'left'
    """:obj:`str`: 'left'"""
    MEMBER = 'member'
    """:obj:`str`: 'member'"""
    RESTRICTED = 'restricted'
    """:obj:`str`: 'restricted'"""

    def __init__(self, user, status, until_date=None, can_be_edited=None,
                 can_change_info=None, can_post_messages=None, can_edit_messages=None,
                 can_delete_messages=None, can_invite_users=None,
                 can_restrict_members=None, can_pin_messages=None,
                 can_promote_members=None, can_send_messages=None,
<<<<<<< HEAD
                 can_send_media_messages=None, can_send_polls=None, can_send_other_messages=None,
                 can_add_web_page_previews=None, **kwargs):
=======
                 can_send_media_messages=None, can_send_other_messages=None,
                 can_add_web_page_previews=None, is_member=None, **kwargs):
>>>>>>> f379a34c
        # Required
        self.user = user
        self.status = status
        self.until_date = until_date
        self.can_be_edited = can_be_edited
        self.can_change_info = can_change_info
        self.can_post_messages = can_post_messages
        self.can_edit_messages = can_edit_messages
        self.can_delete_messages = can_delete_messages
        self.can_invite_users = can_invite_users
        self.can_restrict_members = can_restrict_members
        self.can_pin_messages = can_pin_messages
        self.can_promote_members = can_promote_members
        self.can_send_messages = can_send_messages
        self.can_send_media_messages = can_send_media_messages
        self.can_send_polls = can_send_polls
        self.can_send_other_messages = can_send_other_messages
        self.can_add_web_page_previews = can_add_web_page_previews
        self.is_member = is_member

        self._id_attrs = (self.user, self.status)

    @classmethod
    def de_json(cls, data, bot):
        if not data:
            return None

        data = super(ChatMember, cls).de_json(data, bot)

        data['user'] = User.de_json(data.get('user'), bot)
        data['until_date'] = from_timestamp(data.get('until_date', None))

        return cls(**data)

    def to_dict(self):
        data = super(ChatMember, self).to_dict()

        data['until_date'] = to_timestamp(self.until_date)

        return data<|MERGE_RESOLUTION|>--- conflicted
+++ resolved
@@ -117,13 +117,8 @@
                  can_delete_messages=None, can_invite_users=None,
                  can_restrict_members=None, can_pin_messages=None,
                  can_promote_members=None, can_send_messages=None,
-<<<<<<< HEAD
                  can_send_media_messages=None, can_send_polls=None, can_send_other_messages=None,
-                 can_add_web_page_previews=None, **kwargs):
-=======
-                 can_send_media_messages=None, can_send_other_messages=None,
                  can_add_web_page_previews=None, is_member=None, **kwargs):
->>>>>>> f379a34c
         # Required
         self.user = user
         self.status = status
