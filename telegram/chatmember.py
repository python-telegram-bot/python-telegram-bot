--- conflicted
+++ resolved
@@ -27,57 +27,79 @@
 
     Attributes:
         user (:class:`telegram.User`): Information about the user.
-<<<<<<< HEAD
-        status (str): The member's status in the chat. Can be 'creator', 'administrator',
-                'member', 'left' or 'kicked'.
+        status (str): The member's status in the chat.
+        until_date (:class:`datetime.datetime`): Optional. Restricted and kicked only. Date when
+                restrictions will be lifted for this user.
+        can_be_edited (boolean): Optional. Administrators only. True, if the bot is allowed to
+                edit administrator privileges of that user.
+        can_change_info (boolean): Optional. Administrators only. True, if the administrator can
+                change the chat title, photo and other settings.
+        can_post_messages (boolean): Optional. Administrators only. True, if the administrator can
+                post in the channel, channels only.
+        can_edit_messages (boolean): Optional. Administrators only. True, if the administrator can
+                edit messages of other users, channels only.
+        can_delete_messages (boolean): Optional. Administrators only. True, if the administrator
+                can delete messages of other user.
+        can_invite_users (boolean): Optional. Administrators only. True, if the administrator can
+                invite new users to the chat.
+        can_restrict_members (boolean): Optional. Administrators only. True, if the administrator
+                can restrict, ban or unban chat members.
+        can_pin_messages (boolean): Optional. Administrators only. True, if the administrator can
+                pin messages, supergroups only.
+        can_promote_members (boolean): Optional. Administrators only. True, if the administrator
+                can add new administrators with a subset of his own privileges or demote
+                administrators that he has promoted, directly or indirectly (promoted by
+                administrators that were appointed by the user).
+        can_send_messages (boolean): Optional. Restricted only. True, if the user can send text
+                messages, contacts, locations and venues.
+        can_send_media_messages (boolean): Optional. Restricted only. True, if the user can send
+                audios, documents, photos, videos, video notes and voice notes, implies
+                can_send_messages.
+        can_send_other_messages (boolean): Optional. Restricted only. True, if the user can send
+                animations, games, stickers and use inline bots, implies can_send_media_messages.
+        can_add_web_page_previews (boolean): Optional. Restricted only. True, if user may add
+                web page previews to his messages, implies can_send_media_messages
+        ADMINISTRATOR (str): 'administrator'
+        CREATOR (str): 'creator'
+        KICKED (str): 'kicked'
+        LEFT (str): 'left'
+        MEMBER (str): 'member'
 
     Args:
         user (:class:`telegram.User`): Information about the user.
         status (str): The member's status in the chat. Can be 'creator', 'administrator', 'member',
                 'left' or 'kicked'.
-=======
-        status (str): The member's status in the chat. Can be 'creator', 'administrator', 'member',
-            'left' or 'kicked'.
         until_date (Optional[:class:`datetime.datetime`]): Restricted and kicked only. Date when
-            restrictions will be lifted for this user.
+                restrictions will be lifted for this user.
         can_be_edited (Optional[boolean]): Administrators only. True, if the bot is allowed to
-            edit administrator privileges of that user
+                edit administrator privileges of that user.
         can_change_info (Optional[boolean]): Administrators only. True, if the administrator can
-            change the chat title, photo and other settings
+                change the chat title, photo and other settings.
         can_post_messages (Optional[boolean]): Administrators only. True, if the administrator can
-            post in the channel, channels only
+                post in the channel, channels only.
         can_edit_messages (Optional[boolean]): Administrators only. True, if the administrator can
-            edit messages of other users, channels only
+                edit messages of other users, channels only.
         can_delete_messages (Optional[boolean]): Administrators only. True, if the administrator
-            can delete messages of other user
+                can delete messages of other user.
         can_invite_users (Optional[boolean]): Administrators only. True, if the administrator can
-            invite new users to the chat
+                invite new users to the chat.
         can_restrict_members (Optional[boolean]): Administrators only. True, if the administrator
-            can restrict, ban or unban chat members
+                can restrict, ban or unban chat members.
         can_pin_messages (Optional[boolean]): Administrators only. True, if the administrator can
-            pin messages, supergroups only
+                pin messages, supergroups only.
         can_promote_members (Optional[boolean]): Administrators only. True, if the administrator
-            can add new administrators with a subset of his own privileges or demote administrators
-            that he has promoted, directly or indirectly (promoted by administrators that were
-            appointed by the user)
+                can add new administrators with a subset of his own privileges or demote
+                administrators that he has promoted, directly or indirectly (promoted by
+                administrators that were appointed by the user).
         can_send_messages (Optional[boolean]): Restricted only. True, if the user can send text
-            messages, contacts, locations and venues
+                messages, contacts, locations and venues.
         can_send_media_messages (Optional[boolean]): Restricted only. True, if the user can send
-            audios, documents, photos, videos, video notes and voice notes,
-            implies can_send_messages
+                audios, documents, photos, videos, video notes and voice notes, implies
+                can_send_messages.
         can_send_other_messages (Optional[boolean]): Restricted only. True, if the user can send
-            animations, games, stickers and use inline bots, implies can_send_media_messages
+                animations, games, stickers and use inline bots, implies can_send_media_messages.
         can_add_web_page_previews (Optional[boolean]): Restricted only. True, if user may add
-            web page previews to his messages, implies can_send_media_messages
-
-    Args:
->>>>>>> f72f4090
-        **kwargs (dict): Arbitrary keyword arguments.
-
-   Note:
-        The following helper attributes are available ass class-constants: ADMINISTRATOR, CREATOR,
-        KICKED, LEFT and MEMBER
-
+                web page previews to his messages, implies can_send_media_messages.
     """
     ADMINISTRATOR = 'administrator'
     CREATOR = 'creator'
