#!/usr/bin/env python
# pylint: disable=no-name-in-module, no-self-argument, not-callable, no-member, too-many-arguments
# pylint: disable=too-many-public-methods
#
# A library that provides a Python interface to the Telegram Bot API
# Copyright (C) 2015-2022
# Leandro Toledo de Souza <devs@python-telegram-bot.org>
#
# This program is free software: you can redistribute it and/or modify
# it under the terms of the GNU Lesser Public License as published by
# the Free Software Foundation, either version 3 of the License, or
# (at your option) any later version.
#
# This program is distributed in the hope that it will be useful,
# but WITHOUT ANY WARRANTY; without even the implied warranty of
# MERCHANTABILITY or FITNESS FOR A PARTICULAR PURPOSE.  See the
# GNU Lesser Public License for more details.
#
# You should have received a copy of the GNU Lesser Public License
# along with this program.  If not, see [http://www.gnu.org/licenses/].
"""This module contains an object that represents a Telegram Bot."""
import asyncio
import functools
import logging
from contextlib import AbstractAsyncContextManager
import pickle
from datetime import datetime
from types import TracebackType

from typing import (
    TYPE_CHECKING,
    Callable,
    List,
    Optional,
    Tuple,
    TypeVar,
    Union,
    no_type_check,
    Dict,
    cast,
    Sequence,
    Any,
    NoReturn,
    Type,
)

try:
    import ujson as json
except ImportError:
    import json  # type: ignore[no-redef]  # noqa: F723

try:
    from cryptography.hazmat.backends import default_backend
    from cryptography.hazmat.primitives import serialization

    CRYPTO_INSTALLED = True
except ImportError:
    default_backend = None  # type: ignore[assignment]
    serialization = None  # type: ignore[assignment]
    CRYPTO_INSTALLED = False

from telegram import (
    Animation,
    Audio,
    BotCommand,
    BotCommandScope,
    Chat,
    ChatMember,
    ChatPermissions,
    ChatPhoto,
    Contact,
    Document,
    File,
    GameHighScore,
    InputMedia,
    Location,
    MaskPosition,
    Message,
    MessageId,
    PassportElementError,
    PhotoSize,
    Poll,
    ShippingOption,
    Sticker,
    StickerSet,
    TelegramObject,
    Update,
    User,
    UserProfilePhotos,
    Venue,
    Video,
    VideoNote,
    Voice,
    WebhookInfo,
    InlineKeyboardMarkup,
    ChatInviteLink,
    SentWebAppMessage,
<<<<<<< HEAD
    InlineQueryResult,
    MenuButton,
=======
>>>>>>> be6111cb
)
from telegram.error import InvalidToken, TelegramError
from telegram.constants import InlineQueryLimit
from telegram.request import BaseRequest, RequestData
from telegram.request._requestparameter import RequestParameter
from telegram.request._httpxrequest import HTTPXRequest
from telegram._utils.defaultvalue import DEFAULT_NONE, DefaultValue
from telegram._utils.files import is_local_file, parse_file_input
from telegram._utils.types import FileInput, JSONDict, ODVInput, DVInput, ReplyMarkup

if TYPE_CHECKING:
    from telegram import (
        InputMediaAudio,
        InputMediaDocument,
        InputMediaPhoto,
        InputMediaVideo,
        LabeledPrice,
        MessageEntity,
        InlineQueryResult,
    )

RT = TypeVar('RT')
BT = TypeVar('BT', bound='Bot')


class Bot(TelegramObject, AbstractAsyncContextManager):
    """This object represents a Telegram Bot.

    Instances of this class can be used as asyncio context managers, where

    .. code:: python

        async with bot:
            # code

    is roughly equivalent to

    .. code:: python

        try:
            await bot.initialize()
            # code
        finally:
            await request_object.shutdown()

    Note:
        * Most bot methods have the argument ``api_kwargs`` which allows passing arbitrary keywords
          to the Telegram API. This can be used to access new features of the API before they are
          incorporated into PTB. However, this is not guaranteed to work, i.e. it will fail for
          passing files.
        * Bots should not be serialized since if you for e.g. change the bots token, then your
          serialized instance will not reflect that change. Trying to pickle a bot instance will
          raise :exc:`pickle.PicklingError`.

    .. versionadded:: 13.2
        Objects of this class are comparable in terms of equality. Two objects of this class are
        considered equal, if their :attr:`bot` is equal.

    .. versionchanged:: 14.0

        * Removed the deprecated methods ``kick_chat_member``, ``kickChatMember``,
          ``get_chat_members_count`` and ``getChatMembersCount``.
        * Removed the deprecated property ``commands``.
        * Removed the deprecated ``defaults`` parameter. If you want to use
          :class:`telegram.ext.Defaults`, please use the subclass :class:`telegram.ext.ExtBot`
          instead.
        * Attempting to pickle a bot instance will now raise :exc:`pickle.PicklingError`.

    Args:
        token (:obj:`str`): Bot's unique authentication token.
        base_url (:obj:`str`, optional): Telegram Bot API service URL.
        base_file_url (:obj:`str`, optional): Telegram Bot API file URL.
        request (:class:`telegram.request.BaseRequest`, optional): Pre initialized
            :class:`telegram.request.BaseRequest` instances. Will be used for all bot methods
            *except* for :meth:`get_updates`. If not passed, an instance of
            :class:`telegram.request.HTTPXRequest` will be used.
        get_updates_request (:class:`telegram.request.BaseRequest`, optional): Pre initialized
            :class:`telegram.request.BaseRequest` instances. Will be used exclusively for
            :meth:`get_updates`. If not passed, an instance of
            :class:`telegram.request.HTTPXRequest` will be used.
        private_key (:obj:`bytes`, optional): Private key for decryption of telegram passport data.
        private_key_password (:obj:`bytes`, optional): Password for above private key.

    .. include:: bot_methods.rst

    """

    __slots__ = (
        'token',
        'base_url',
        'base_file_url',
        'private_key',
        '_bot_user',
        '_request',
        '_logger',
        '_initialized',
    )

    def __init__(
        self,
        token: str,
        base_url: str = 'https://api.telegram.org/bot',
        base_file_url: str = 'https://api.telegram.org/file/bot',
        request: BaseRequest = None,
        get_updates_request: BaseRequest = None,
        private_key: bytes = None,
        private_key_password: bytes = None,
    ):
        self.token = self._validate_token(token)

        self.base_url = base_url + self.token
        self.base_file_url = base_file_url + self.token
        self._bot_user: Optional[User] = None
        self.private_key = None
        self._logger = logging.getLogger(__name__)
        self._initialized = False

        self._request: Tuple[BaseRequest, BaseRequest] = (
            HTTPXRequest() if get_updates_request is None else get_updates_request,
            HTTPXRequest() if request is None else request,
        )

        if private_key:
            if not CRYPTO_INSTALLED:
                raise RuntimeError(
                    'To use Telegram Passports, PTB must be installed via `pip install '
                    'python-telegram-bot[passport]`.'
                )
            self.private_key = serialization.load_pem_private_key(
                private_key, password=private_key_password, backend=default_backend()
            )

    def __reduce__(self) -> NoReturn:
        """Called by pickle.dumps(). Serializing bots is unadvisable, so we forbid pickling."""
        raise pickle.PicklingError('Bot objects cannot be pickled!')

    # TODO: After https://youtrack.jetbrains.com/issue/PY-50952 is fixed, we can revisit this and
    # consider adding Paramspec from typing_extensions to properly fix this. Currently a workaround
    def _log(func: Any):  # type: ignore[no-untyped-def] # skipcq: PY-D0003
        logger = logging.getLogger(func.__module__)

        @functools.wraps(func)
        async def decorator(*args, **kwargs):  # type: ignore[no-untyped-def]
            logger.debug('Entering: %s', func.__name__)
            result = await func(*args, **kwargs)
            logger.debug(result)
            logger.debug('Exiting: %s', func.__name__)
            return result

        return decorator

    def _insert_defaults(self, data: Dict[str, object]) -> None:  # pylint: disable=no-self-use
        """This method is here to make ext.Defaults work. Because we need to be able to tell
        e.g. `send_message(chat_id, text)` from `send_message(chat_id, text, parse_mode=None)`, the
        default values for `parse_mode` etc are not `None` but `DEFAULT_NONE`. While this *could*
        be done in ExtBot instead of Bot, shortcuts like `Message.reply_text` need to work for both
        Bot and ExtBot, so they also have the `DEFAULT_NONE` default values.

        This makes it necessary to convert `DefaultValue(obj)` to `obj` at some point between
        `Message.reply_text` and the request to TG. Doing this here in a centralized manner is a
        rather clean and minimally invasive solution, i.e. the link between tg and tg.ext is as
        small as possible.
        See also _insert_defaults_for_ilq
        ExtBot overrides this method to actually insert default values.

        If in the future we come up with a better way of making `Defaults` work, we can cut this
        link as well.
        """
        # We
        # 1) set the correct parse_mode for all InputMedia objects
        # 2) replace all DefaultValue instances with the corresponding normal value.
        for key, val in data.items():
            # 1)
            if isinstance(val, InputMedia):
                val.parse_mode = DefaultValue.get_value(val.parse_mode)
            elif key == 'media' and isinstance(val, list):
                for media in val:
                    media.parse_mode = DefaultValue.get_value(media.parse_mode)
            # 2)
            else:
                data[key] = DefaultValue.get_value(val)

    async def _post(
        self,
        endpoint: str,
        data: JSONDict = None,
        read_timeout: ODVInput[float] = DEFAULT_NONE,
        write_timeout: ODVInput[float] = DEFAULT_NONE,
        connect_timeout: ODVInput[float] = DEFAULT_NONE,
        pool_timeout: ODVInput[float] = DEFAULT_NONE,
        api_kwargs: JSONDict = None,
    ) -> Union[bool, JSONDict, None]:
        if data is None:
            data = {}

        if api_kwargs:
            data.update(api_kwargs)

        # Insert is in-place, so no return value for data
        self._insert_defaults(data)

        # Drop any None values because Telegram doesn't handle them well
        data = {key: value for key, value in data.items() if value is not None}

        # This also converts datetimes into timestamps.
        # We don't do this earlier so that _insert_defaults (see above) has a chance to convert
        # to the default timezone in case this is called by ExtBot
        request_data = RequestData(
            parameters=[RequestParameter.from_input(key, value) for key, value in data.items()],
        )

        if endpoint == 'getUpdates':
            request = self._request[0]
        else:
            request = self._request[1]

        return await request.post(
            url=f"{self.base_url}/{endpoint}",
            request_data=request_data,
            read_timeout=read_timeout,
            write_timeout=write_timeout,
            connect_timeout=connect_timeout,
            pool_timeout=pool_timeout,
        )

    async def _send_message(
        self,
        endpoint: str,
        data: JSONDict,
        reply_to_message_id: int = None,
        disable_notification: ODVInput[bool] = DEFAULT_NONE,
        reply_markup: ReplyMarkup = None,
        allow_sending_without_reply: ODVInput[bool] = DEFAULT_NONE,
        read_timeout: ODVInput[float] = DEFAULT_NONE,
        write_timeout: ODVInput[float] = DEFAULT_NONE,
        connect_timeout: ODVInput[float] = DEFAULT_NONE,
        pool_timeout: ODVInput[float] = DEFAULT_NONE,
        api_kwargs: JSONDict = None,
        protect_content: ODVInput[bool] = DEFAULT_NONE,
    ) -> Union[bool, Message]:
        if reply_to_message_id is not None:
            data['reply_to_message_id'] = reply_to_message_id

        # We don't check if (DEFAULT_)None here, so that _post is able to insert the defaults
        # correctly, if necessary
        data['disable_notification'] = disable_notification
        data['allow_sending_without_reply'] = allow_sending_without_reply
        data['protect_content'] = protect_content

        if reply_markup is not None:
            data['reply_markup'] = reply_markup

        result = await self._post(
            endpoint,
            data,
            read_timeout=read_timeout,
            write_timeout=write_timeout,
            connect_timeout=connect_timeout,
            pool_timeout=pool_timeout,
            api_kwargs=api_kwargs,
        )

        if result is True:
            return result

        return Message.de_json(result, self)  # type: ignore[return-value, arg-type]

    async def initialize(self) -> None:
        """Initialize resources used by this class. Currently calls :meth:`get_me` to
        cache :attr:`bot` and calls :meth:`telegram.request.BaseRequest.initialize` for
        the request objects used by this bot.

        .. versionadded:: 14.0
        """
        if self._initialized:
            self._logger.debug('This Bot is already initialized.')
            return

        await asyncio.gather(self._request[0].initialize(), self._request[1].initialize())
        await self.get_me()
        self._initialized = True

    async def shutdown(self) -> None:
        """Stop & clear resources used by this class. Currently just calls
        :meth:`telegram.request.BaseRequest.shutdown` for the request objects used by this bot.

        .. versionadded:: 14.0
        """
        if not self._initialized:
            self._logger.debug('This Bot is already shut down. Returning.')
            return

        await asyncio.gather(self._request[0].shutdown(), self._request[1].shutdown())
        self._initialized = False

    async def __aenter__(self: BT) -> BT:
        try:
            await self.initialize()
            return self
        except Exception as exc:
            await self.shutdown()
            raise exc

    async def __aexit__(
        self,
        exc_type: Optional[Type[BaseException]],
        exc_val: Optional[BaseException],
        exc_tb: Optional[TracebackType],
    ) -> None:
        # Make sure not to return `True` so that exceptions are not suppressed
        # https://docs.python.org/3/reference/datamodel.html?#object.__aexit__
        await self.shutdown()

    @property
    def request(self) -> BaseRequest:
        """The :class:`~telegram.request.BaseRequest` object used by this bot.

        Warning:
            Requests to the Bot API are made by the various methods of this class. This attribute
            should *not* be used manually.
        """
        return self._request[1]

    @staticmethod
    def _validate_token(token: str) -> str:
        """A very basic validation on token."""
        if any(x.isspace() for x in token):
            raise InvalidToken()

        left, sep, _right = token.partition(':')
        if (not sep) or (not left.isdigit()) or (len(left) < 3):
            raise InvalidToken()

        return token

    @property
    def bot(self) -> User:
        """:class:`telegram.User`: User instance for the bot as returned by :meth:`get_me`.

        Warning:
            This value is the cached return value of :meth:`get_me`. If the bots profile is
            changed during runtime, this value won't reflect the changes until :meth:`get_me` is
            called again.

        .. seealso:: :meth:`initialize`
        """
        if self._bot_user is None:
            raise RuntimeError(
                f'{self.__class__.__name__} is not properly initialized. Call '
                f'`{self.__class__.__name__}.initialize` before accessing this property.'
            )
        return self._bot_user

    @property
    def id(self) -> int:  # pylint: disable=invalid-name
        """:obj:`int`: Unique identifier for this bot. Shortcut for the corresponding attribute of
        :attr:`bot`.
        """
        return self.bot.id

    @property
    def first_name(self) -> str:
        """:obj:`str`: Bot's first name. Shortcut for the corresponding attribute of
        :attr:`bot`.
        """
        return self.bot.first_name

    @property
    def last_name(self) -> str:
        """:obj:`str`: Optional. Bot's last name. Shortcut for the corresponding attribute of
        :attr:`bot`.
        """
        return self.bot.last_name  # type: ignore

    @property
    def username(self) -> str:
        """:obj:`str`: Bot's username. Shortcut for the corresponding attribute of
        :attr:`bot`.
        """
        return self.bot.username  # type: ignore

    @property
    def link(self) -> str:
        """:obj:`str`: Convenience property. Returns the t.me link of the bot."""
        return f"https://t.me/{self.username}"

    @property
    def can_join_groups(self) -> bool:
        """:obj:`bool`: Bot's :attr:`telegram.User.can_join_groups` attribute. Shortcut for the
        corresponding attribute of :attr:`bot`.
        """
        return self.bot.can_join_groups  # type: ignore

    @property
    def can_read_all_group_messages(self) -> bool:
        """:obj:`bool`: Bot's :attr:`telegram.User.can_read_all_group_messages` attribute.
        Shortcut for the corresponding attribute of :attr:`bot`.
        """
        return self.bot.can_read_all_group_messages  # type: ignore

    @property
    def supports_inline_queries(self) -> bool:
        """:obj:`bool`: Bot's :attr:`telegram.User.supports_inline_queries` attribute.
        Shortcut for the corresponding attribute of :attr:`bot`.
        """
        return self.bot.supports_inline_queries  # type: ignore

    @property
    def name(self) -> str:
        """:obj:`str`: Bot's @username. Shortcut for the corresponding attribute of :attr:`bot`."""
        return f'@{self.username}'

    @_log
    async def get_me(
        self,
        read_timeout: ODVInput[float] = DEFAULT_NONE,
        write_timeout: ODVInput[float] = DEFAULT_NONE,
        connect_timeout: ODVInput[float] = DEFAULT_NONE,
        pool_timeout: ODVInput[float] = DEFAULT_NONE,
        api_kwargs: JSONDict = None,
    ) -> User:
        """A simple method for testing your bot's auth token. Requires no parameters.

        Args:
            read_timeout (:obj:`float` | :obj:`None`, optional): Value to pass to
                :paramref:`telegram.request.BaseRequest.post.read_timeout`. Defaults to
                :attr:`~telegram.request.BaseRequest.DEFAULT_NONE`.
            write_timeout (:obj:`float` | :obj:`None`, optional):  Value to pass to
                :paramref:`telegram.request.BaseRequest.post.write_timeout`. Defaults to
                :attr:`~telegram.request.BaseRequest.DEFAULT_NONE`.
            connect_timeout (:obj:`float` | :obj:`None`, optional): Value to pass to
                :paramref:`telegram.request.BaseRequest.post.connect_timeout`. Defaults to
                :attr:`~telegram.request.BaseRequest.DEFAULT_NONE`.
            pool_timeout (:obj:`float` | :obj:`None`, optional):  Value to pass to
                :paramref:`telegram.request.BaseRequest.post.pool_timeout`. Defaults to
                :attr:`~telegram.request.BaseRequest.DEFAULT_NONE`.
            api_kwargs (:obj:`dict`, optional): Arbitrary keyword arguments to be passed to the
                Telegram API.

        Returns:
            :class:`telegram.User`: A :class:`telegram.User` instance representing that bot if the
            credentials are valid, :obj:`None` otherwise.

        Raises:
            :class:`telegram.error.TelegramError`

        """
        result = await self._post(
            'getMe',
            read_timeout=read_timeout,
            write_timeout=write_timeout,
            connect_timeout=connect_timeout,
            pool_timeout=pool_timeout,
            api_kwargs=api_kwargs,
        )
        self._bot_user = User.de_json(result, self)  # type: ignore[return-value, arg-type]
        return self._bot_user  # type: ignore[return-value]

    @_log
    async def send_message(
        self,
        chat_id: Union[int, str],
        text: str,
        parse_mode: ODVInput[str] = DEFAULT_NONE,
        disable_web_page_preview: ODVInput[bool] = DEFAULT_NONE,
        disable_notification: DVInput[bool] = DEFAULT_NONE,
        reply_to_message_id: int = None,
        reply_markup: ReplyMarkup = None,
        read_timeout: ODVInput[float] = DEFAULT_NONE,
        write_timeout: ODVInput[float] = DEFAULT_NONE,
        connect_timeout: ODVInput[float] = DEFAULT_NONE,
        pool_timeout: ODVInput[float] = DEFAULT_NONE,
        api_kwargs: JSONDict = None,
        allow_sending_without_reply: ODVInput[bool] = DEFAULT_NONE,
        entities: Union[List['MessageEntity'], Tuple['MessageEntity', ...]] = None,
        protect_content: ODVInput[bool] = DEFAULT_NONE,
    ) -> Message:
        """Use this method to send text messages.

        Args:
            chat_id (:obj:`int` | :obj:`str`): Unique identifier for the target chat or username
                of the target channel (in the format ``@channelusername``).
            text (:obj:`str`): Text of the message to be sent. Max
                :tg-const:`telegram.constants.MessageLimit.TEXT_LENGTH` characters after entities
                parsing.
            parse_mode (:obj:`str`): Send Markdown or HTML, if you want Telegram apps to show bold,
                italic, fixed-width text or inline URLs in your bot's message. See the constants in
                :class:`telegram.constants.ParseMode` for the available modes.
            entities (List[:class:`telegram.MessageEntity`], optional): List of special entities
                that appear in message text, which can be specified instead of
                :paramref:`parse_mode`.
            disable_web_page_preview (:obj:`bool`, optional): Disables link previews for links in
                this message.
            disable_notification (:obj:`bool`, optional): Sends the message silently. Users will
                receive a notification with no sound.
            protect_content (:obj:`bool`, optional): Protects the contents of sent messages from
                forwarding and saving.

                .. versionadded:: 13.10
            reply_to_message_id (:obj:`int`, optional): If the message is a reply, ID of the
                original message.
            allow_sending_without_reply (:obj:`bool`, optional): Pass :obj:`True`, if the message
                should be sent even if the specified replied-to message is not found.
            reply_markup (:class:`InlineKeyboardMarkup` | :class:`ReplyKeyboardMarkup` | \
                :class:`ReplyKeyboardRemove` | :class:`ForceReply`, optional):
                Additional interface options. An object for an inline keyboard, custom reply
                keyboard, instructions to remove reply keyboard or to force a reply from the user.
            read_timeout (:obj:`float` | :obj:`None`, optional): Value to pass to
                :paramref:`telegram.request.BaseRequest.post.read_timeout`. Defaults to
                :attr:`~telegram.request.BaseRequest.DEFAULT_NONE`.
            write_timeout (:obj:`float` | :obj:`None`, optional):  Value to pass to
                :paramref:`telegram.request.BaseRequest.post.write_timeout`. Defaults to
                :attr:`~telegram.request.BaseRequest.DEFAULT_NONE`.
            connect_timeout (:obj:`float` | :obj:`None`, optional): Value to pass to
                :paramref:`telegram.request.BaseRequest.post.connect_timeout`. Defaults to
                :attr:`~telegram.request.BaseRequest.DEFAULT_NONE`.
            pool_timeout (:obj:`float` | :obj:`None`, optional):  Value to pass to
                :paramref:`telegram.request.BaseRequest.post.pool_timeout`. Defaults to
                :attr:`~telegram.request.BaseRequest.DEFAULT_NONE`.
            api_kwargs (:obj:`dict`, optional): Arbitrary keyword arguments to be passed to the
                Telegram API.

        Returns:
            :class:`telegram.Message`: On success, the sent message is returned.

        Raises:
            :class:`telegram.error.TelegramError`

        """
        data: JSONDict = {
            'chat_id': chat_id,
            'text': text,
            'parse_mode': parse_mode,
            'disable_web_page_preview': disable_web_page_preview,
        }

        if entities:
            data['entities'] = entities

        return await self._send_message(  # type: ignore[return-value]
            'sendMessage',
            data,
            reply_to_message_id=reply_to_message_id,
            disable_notification=disable_notification,
            reply_markup=reply_markup,
            allow_sending_without_reply=allow_sending_without_reply,
            read_timeout=read_timeout,
            write_timeout=write_timeout,
            connect_timeout=connect_timeout,
            pool_timeout=pool_timeout,
            api_kwargs=api_kwargs,
            protect_content=protect_content,
        )

    @_log
    async def delete_message(
        self,
        chat_id: Union[str, int],
        message_id: int,
        read_timeout: ODVInput[float] = DEFAULT_NONE,
        write_timeout: ODVInput[float] = DEFAULT_NONE,
        connect_timeout: ODVInput[float] = DEFAULT_NONE,
        pool_timeout: ODVInput[float] = DEFAULT_NONE,
        api_kwargs: JSONDict = None,
    ) -> bool:
        """
        Use this method to delete a message, including service messages, with the following
        limitations:

            - A message can only be deleted if it was sent less than 48 hours ago.
            - A dice message in a private chat can only be deleted if it was sent more than 24
              hours ago.
            - Bots can delete outgoing messages in private chats, groups, and supergroups.
            - Bots can delete incoming messages in private chats.
            - Bots granted :attr:`~telegram.ChatMemberAdministrator.can_post_messages` permissions
              can delete outgoing messages in channels.
            - If the bot is an administrator of a group, it can delete any message there.
            - If the bot has :attr:`~telegram.ChatMemberAdministrator.can_delete_messages`
              permission in a supergroup or a channel, it can delete any message there.

        Args:
            chat_id (:obj:`int` | :obj:`str`): Unique identifier for the target chat or username
                of the target channel (in the format ``@channelusername``).
            message_id (:obj:`int`): Identifier of the message to delete.
            read_timeout (:obj:`float` | :obj:`None`, optional): Value to pass to
                :paramref:`telegram.request.BaseRequest.post.read_timeout`. Defaults to
                :attr:`~telegram.request.BaseRequest.DEFAULT_NONE`.
            write_timeout (:obj:`float` | :obj:`None`, optional):  Value to pass to
                :paramref:`telegram.request.BaseRequest.post.write_timeout`. Defaults to
                :attr:`~telegram.request.BaseRequest.DEFAULT_NONE`.
            connect_timeout (:obj:`float` | :obj:`None`, optional): Value to pass to
                :paramref:`telegram.request.BaseRequest.post.connect_timeout`. Defaults to
                :attr:`~telegram.request.BaseRequest.DEFAULT_NONE`.
            pool_timeout (:obj:`float` | :obj:`None`, optional):  Value to pass to
                :paramref:`telegram.request.BaseRequest.post.pool_timeout`. Defaults to
                :attr:`~telegram.request.BaseRequest.DEFAULT_NONE`.
            api_kwargs (:obj:`dict`, optional): Arbitrary keyword arguments to be passed to the
                Telegram API.

        Returns:
            :obj:`bool`: On success, :obj:`True` is returned.

        Raises:
            :class:`telegram.error.TelegramError`

        """
        data: JSONDict = {'chat_id': chat_id, 'message_id': message_id}
        result = await self._post(
            'deleteMessage',
            data,
            read_timeout=read_timeout,
            write_timeout=write_timeout,
            connect_timeout=connect_timeout,
            pool_timeout=pool_timeout,
            api_kwargs=api_kwargs,
        )
        return result  # type: ignore[return-value]

    @_log
    async def forward_message(
        self,
        chat_id: Union[int, str],
        from_chat_id: Union[str, int],
        message_id: int,
        disable_notification: DVInput[bool] = DEFAULT_NONE,
        read_timeout: ODVInput[float] = DEFAULT_NONE,
        write_timeout: ODVInput[float] = DEFAULT_NONE,
        connect_timeout: ODVInput[float] = DEFAULT_NONE,
        pool_timeout: ODVInput[float] = DEFAULT_NONE,
        api_kwargs: JSONDict = None,
        protect_content: ODVInput[bool] = DEFAULT_NONE,
    ) -> Message:
        """Use this method to forward messages of any kind. Service messages can't be forwarded.

        Note:
            Since the release of Bot API 5.5 it can be impossible to forward messages from
            some chats. Use the attributes :attr:`telegram.Message.has_protected_content` and
            :attr:`telegram.Chat.has_protected_content` to check this.

            As a workaround, it is still possible to use :meth:`copy_message`. However, this
            behaviour is undocumented and might be changed by Telegram.

        Args:
            chat_id (:obj:`int` | :obj:`str`): Unique identifier for the target chat or username
                of the target channel (in the format ``@channelusername``).
            from_chat_id (:obj:`int` | :obj:`str`): Unique identifier for the chat where the
                original message was sent (or channel username in the format ``@channelusername``).
            message_id (:obj:`int`): Message identifier in the chat specified in from_chat_id.
            disable_notification (:obj:`bool`, optional): Sends the message silently. Users will
                receive a notification with no sound.
            protect_content (:obj:`bool`, optional): Protects the contents of the sent message from
                forwarding and saving.

                .. versionadded:: 13.10

            read_timeout (:obj:`float` | :obj:`None`, optional): Value to pass to
                :paramref:`telegram.request.BaseRequest.post.read_timeout`. Defaults to
                :attr:`~telegram.request.BaseRequest.DEFAULT_NONE`.
            write_timeout (:obj:`float` | :obj:`None`, optional):  Value to pass to
                :paramref:`telegram.request.BaseRequest.post.write_timeout`. Defaults to
                :attr:`~telegram.request.BaseRequest.DEFAULT_NONE`.
            connect_timeout (:obj:`float` | :obj:`None`, optional): Value to pass to
                :paramref:`telegram.request.BaseRequest.post.connect_timeout`. Defaults to
                :attr:`~telegram.request.BaseRequest.DEFAULT_NONE`.
            pool_timeout (:obj:`float` | :obj:`None`, optional):  Value to pass to
                :paramref:`telegram.request.BaseRequest.post.pool_timeout`. Defaults to
                :attr:`~telegram.request.BaseRequest.DEFAULT_NONE`.
            api_kwargs (:obj:`dict`, optional): Arbitrary keyword arguments to be passed to the
                Telegram API.

        Returns:
            :class:`telegram.Message`: On success, the sent Message is returned.

        Raises:
            :class:`telegram.error.TelegramError`

        """
        data: JSONDict = {}

        if chat_id:
            data['chat_id'] = chat_id
        if from_chat_id:
            data['from_chat_id'] = from_chat_id
        if message_id:
            data['message_id'] = message_id
        return await self._send_message(  # type: ignore[return-value]
            'forwardMessage',
            data,
            disable_notification=disable_notification,
            read_timeout=read_timeout,
            write_timeout=write_timeout,
            connect_timeout=connect_timeout,
            pool_timeout=pool_timeout,
            api_kwargs=api_kwargs,
            protect_content=protect_content,
        )

    @_log
    async def send_photo(
        self,
        chat_id: Union[int, str],
        photo: Union[FileInput, 'PhotoSize'],
        caption: str = None,
        disable_notification: DVInput[bool] = DEFAULT_NONE,
        reply_to_message_id: int = None,
        reply_markup: ReplyMarkup = None,
        read_timeout: ODVInput[float] = DEFAULT_NONE,
        write_timeout: ODVInput[float] = 20,
        connect_timeout: ODVInput[float] = DEFAULT_NONE,
        pool_timeout: ODVInput[float] = DEFAULT_NONE,
        parse_mode: ODVInput[str] = DEFAULT_NONE,
        api_kwargs: JSONDict = None,
        allow_sending_without_reply: ODVInput[bool] = DEFAULT_NONE,
        caption_entities: Union[List['MessageEntity'], Tuple['MessageEntity', ...]] = None,
        filename: str = None,
        protect_content: ODVInput[bool] = DEFAULT_NONE,
    ) -> Message:
        """Use this method to send photos.

        Note:
            The photo argument can be either a file_id, an URL or a file from disk
            ``open(filename, 'rb')``

        Args:
            chat_id (:obj:`int` | :obj:`str`): Unique identifier for the target chat or username
                of the target channel (in the format ``@channelusername``).
            photo (:obj:`str` | :term:`file object` | :obj:`bytes` | :class:`pathlib.Path` | \
                :class:`telegram.PhotoSize`): Photo to send.
                Pass a file_id as String to send a photo that exists on the Telegram servers
                (recommended), pass an HTTP URL as a String for Telegram to get a photo from the
                Internet, or upload a new photo using multipart/form-data. Lastly you can pass
                an existing :class:`telegram.PhotoSize` object to send.

                .. versionchanged:: 13.2
                   Accept :obj:`bytes` as input.
            filename (:obj:`str`, optional): Custom file name for the photo, when uploading a
                new file. Convenience parameter, useful e.g. when sending files generated by the
                :obj:`tempfile` module.

                .. versionadded:: 13.1
            caption (:obj:`str`, optional): Photo caption (may also be used when resending photos
                by file_id), 0-:tg-const:`telegram.constants.MessageLimit.CAPTION_LENGTH`
                characters after entities parsing.
            parse_mode (:obj:`str`, optional): Send Markdown or HTML, if you want Telegram apps to
                show bold, italic, fixed-width text or inline URLs in the media caption. See the
                constants in :class:`telegram.constants.ParseMode` for the available modes.
            caption_entities (List[:class:`telegram.MessageEntity`], optional): List of special
                entities that appear in message text, which can be specified instead of
                :paramref:`parse_mode`.
            disable_notification (:obj:`bool`, optional): Sends the message silently. Users will
                receive a notification with no sound.
            protect_content (:obj:`bool`, optional): Protects the contents of the sent message from
                forwarding and saving.

                .. versionadded:: 13.10

            reply_to_message_id (:obj:`int`, optional): If the message is a reply, ID of the
                original message.
            allow_sending_without_reply (:obj:`bool`, optional): Pass :obj:`True`, if the message
                should be sent even if the specified replied-to message is not found.
            reply_markup (:class:`InlineKeyboardMarkup` | :class:`ReplyKeyboardMarkup` | \
                :class:`ReplyKeyboardRemove` | :class:`ForceReply`, optional):
                Additional interface options. An object for an inline keyboard, custom reply
                keyboard, instructions to remove reply keyboard or to force a reply from the user.
            read_timeout (:obj:`float` | :obj:`None`, optional): Value to pass to
                :paramref:`telegram.request.BaseRequest.post.read_timeout`. Defaults to
                :attr:`~telegram.request.BaseRequest.DEFAULT_NONE`.
            write_timeout (:obj:`float` | :obj:`None`, optional):  Value to pass to
                :paramref:`telegram.request.BaseRequest.post.write_timeout`. Defaults to ``20``.
            connect_timeout (:obj:`float` | :obj:`None`, optional): Value to pass to
                :paramref:`telegram.request.BaseRequest.post.connect_timeout`. Defaults to
                :attr:`~telegram.request.BaseRequest.DEFAULT_NONE`.
            pool_timeout (:obj:`float` | :obj:`None`, optional):  Value to pass to
                :paramref:`telegram.request.BaseRequest.post.pool_timeout`. Defaults to
                :attr:`~telegram.request.BaseRequest.DEFAULT_NONE`.
            api_kwargs (:obj:`dict`, optional): Arbitrary keyword arguments to be passed to the
                Telegram API.

        Returns:
            :class:`telegram.Message`: On success, the sent Message is returned.

        Raises:
            :class:`telegram.error.TelegramError`

        """
        data: JSONDict = {
            'chat_id': chat_id,
            'photo': parse_file_input(photo, PhotoSize, filename=filename),
            'parse_mode': parse_mode,
        }

        if caption:
            data['caption'] = caption

        if caption_entities:
            data['caption_entities'] = caption_entities

        return await self._send_message(  # type: ignore[return-value]
            'sendPhoto',
            data,
            reply_to_message_id=reply_to_message_id,
            disable_notification=disable_notification,
            reply_markup=reply_markup,
            allow_sending_without_reply=allow_sending_without_reply,
            read_timeout=read_timeout,
            write_timeout=write_timeout,
            connect_timeout=connect_timeout,
            pool_timeout=pool_timeout,
            api_kwargs=api_kwargs,
            protect_content=protect_content,
        )

    @_log
    async def send_audio(
        self,
        chat_id: Union[int, str],
        audio: Union[FileInput, 'Audio'],
        duration: int = None,
        performer: str = None,
        title: str = None,
        caption: str = None,
        disable_notification: DVInput[bool] = DEFAULT_NONE,
        reply_to_message_id: int = None,
        reply_markup: ReplyMarkup = None,
        read_timeout: ODVInput[float] = DEFAULT_NONE,
        write_timeout: ODVInput[float] = 20,
        connect_timeout: ODVInput[float] = DEFAULT_NONE,
        pool_timeout: ODVInput[float] = DEFAULT_NONE,
        parse_mode: ODVInput[str] = DEFAULT_NONE,
        thumb: FileInput = None,
        api_kwargs: JSONDict = None,
        allow_sending_without_reply: ODVInput[bool] = DEFAULT_NONE,
        caption_entities: Union[List['MessageEntity'], Tuple['MessageEntity', ...]] = None,
        filename: str = None,
        protect_content: ODVInput[bool] = DEFAULT_NONE,
    ) -> Message:
        """
        Use this method to send audio files, if you want Telegram clients to display them in the
        music player. Your audio must be in the .mp3 or .m4a format.

        Bots can currently send audio files of up to
        :tg-const:`telegram.constants.FileSizeLimit.FILESIZE_UPLOAD` in size, this limit may be
        changed in the future.

        For sending voice messages, use the :meth:`send_voice` method instead.

        Note:
            The audio argument can be either a file_id, an URL or a file from disk
            ``open(filename, 'rb')``

        Args:
            chat_id (:obj:`int` | :obj:`str`): Unique identifier for the target chat or username
                of the target channel (in the format ``@channelusername``).
            audio (:obj:`str` | :term:`file object` | :obj:`bytes` | :class:`pathlib.Path` | \
                :class:`telegram.Audio`): Audio file to send.
                Pass a file_id as String to send an audio file that exists on the Telegram servers
                (recommended), pass an HTTP URL as a String for Telegram to get an audio file from
                the Internet, or upload a new one using multipart/form-data. Lastly you can pass
                an existing :class:`telegram.Audio` object to send.

                .. versionchanged:: 13.2
                   Accept :obj:`bytes` as input.
            filename (:obj:`str`, optional): Custom file name for the audio, when uploading a
                new file. Convenience parameter, useful e.g. when sending files generated by the
                :obj:`tempfile` module.

                .. versionadded:: 13.1
            caption (:obj:`str`, optional): Audio caption,
                0-:tg-const:`telegram.constants.MessageLimit.CAPTION_LENGTH` characters after
                entities parsing.
            parse_mode (:obj:`str`, optional): Send Markdown or HTML, if you want Telegram apps to
                show bold, italic, fixed-width text or inline URLs in the media caption. See the
                constants in :class:`telegram.constants.ParseMode` for the available modes.
            caption_entities (List[:class:`telegram.MessageEntity`], optional): List of special
                entities that appear in message text, which can be specified instead of
                :paramref:`parse_mode`.
            duration (:obj:`int`, optional): Duration of sent audio in seconds.
            performer (:obj:`str`, optional): Performer.
            title (:obj:`str`, optional): Track name.
            disable_notification (:obj:`bool`, optional): Sends the message silently. Users will
                receive a notification with no sound.
            protect_content (:obj:`bool`, optional): Protects the contents of the sent message from
                forwarding and saving.

                .. versionadded:: 13.10

            reply_to_message_id (:obj:`int`, optional): If the message is a reply, ID of the
                original message.
            allow_sending_without_reply (:obj:`bool`, optional): Pass :obj:`True`, if the message
                should be sent even if the specified replied-to message is not found.
            reply_markup (:class:`InlineKeyboardMarkup` | :class:`ReplyKeyboardMarkup` | \
                :class:`ReplyKeyboardRemove` | :class:`ForceReply`, optional):
                Additional interface options. An object for an inline keyboard, custom reply
                keyboard, instructions to remove reply keyboard or to force a reply from the user.
            thumb (:term:`file object` | :obj:`bytes` | :class:`pathlib.Path`, optional): Thumbnail
                of the file sent; can be ignored if
                thumbnail generation for the file is supported server-side. The thumbnail should be
                in JPEG format and less than 200 kB in size. A thumbnail's width and height should
                not exceed 320. Ignored if the file is not uploaded using multipart/form-data.
                Thumbnails can't be reused and can be only uploaded as a new file.

                .. versionchanged:: 13.2
                   Accept :obj:`bytes` as input.
            read_timeout (:obj:`float` | :obj:`None`, optional): Value to pass to
                :paramref:`telegram.request.BaseRequest.post.read_timeout`. Defaults to
                :attr:`~telegram.request.BaseRequest.DEFAULT_NONE`.
            write_timeout (:obj:`float` | :obj:`None`, optional):  Value to pass to
                :paramref:`telegram.request.BaseRequest.post.write_timeout`. Defaults to ``20``.
            connect_timeout (:obj:`float` | :obj:`None`, optional): Value to pass to
                :paramref:`telegram.request.BaseRequest.post.connect_timeout`. Defaults to
                :attr:`~telegram.request.BaseRequest.DEFAULT_NONE`.
            pool_timeout (:obj:`float` | :obj:`None`, optional):  Value to pass to
                :paramref:`telegram.request.BaseRequest.post.pool_timeout`. Defaults to
                :attr:`~telegram.request.BaseRequest.DEFAULT_NONE`.
            api_kwargs (:obj:`dict`, optional): Arbitrary keyword arguments to be passed to the
                Telegram API.

        Returns:
            :class:`telegram.Message`: On success, the sent Message is returned.

        Raises:
            :class:`telegram.error.TelegramError`

        """
        data: JSONDict = {
            'chat_id': chat_id,
            'audio': parse_file_input(audio, Audio, filename=filename),
            'parse_mode': parse_mode,
        }

        if duration:
            data['duration'] = duration
        if performer:
            data['performer'] = performer
        if title:
            data['title'] = title
        if caption:
            data['caption'] = caption

        if caption_entities:
            data['caption_entities'] = caption_entities
        if thumb:
            data['thumb'] = parse_file_input(thumb, attach=True)

        return await self._send_message(  # type: ignore[return-value]
            'sendAudio',
            data,
            reply_to_message_id=reply_to_message_id,
            disable_notification=disable_notification,
            reply_markup=reply_markup,
            allow_sending_without_reply=allow_sending_without_reply,
            read_timeout=read_timeout,
            write_timeout=write_timeout,
            connect_timeout=connect_timeout,
            pool_timeout=pool_timeout,
            api_kwargs=api_kwargs,
            protect_content=protect_content,
        )

    @_log
    async def send_document(
        self,
        chat_id: Union[int, str],
        document: Union[FileInput, 'Document'],
        filename: str = None,
        caption: str = None,
        disable_notification: DVInput[bool] = DEFAULT_NONE,
        reply_to_message_id: int = None,
        reply_markup: ReplyMarkup = None,
        read_timeout: ODVInput[float] = DEFAULT_NONE,
        write_timeout: ODVInput[float] = 20,
        connect_timeout: ODVInput[float] = DEFAULT_NONE,
        pool_timeout: ODVInput[float] = DEFAULT_NONE,
        parse_mode: ODVInput[str] = DEFAULT_NONE,
        thumb: FileInput = None,
        api_kwargs: JSONDict = None,
        disable_content_type_detection: bool = None,
        allow_sending_without_reply: ODVInput[bool] = DEFAULT_NONE,
        caption_entities: Union[List['MessageEntity'], Tuple['MessageEntity', ...]] = None,
        protect_content: ODVInput[bool] = DEFAULT_NONE,
    ) -> Message:
        """
        Use this method to send general files.

        Bots can currently send files of any type of up to
        :tg-const:`telegram.constants.FileSizeLimit.FILESIZE_UPLOAD` in size, this limit may be
        changed in the future.

        Note:
            * The document argument can be either a file_id, an URL or a file from disk
              ``open(filename, 'rb')``.

            * Sending by URL will currently only work ``GIF``, ``PDF`` & ``ZIP`` files.

        Args:
            chat_id (:obj:`int` | :obj:`str`): Unique identifier for the target chat or username
                of the target channel (in the format ``@channelusername``).
            document (:obj:`str` | :term:`file object` | :obj:`bytes` | :class:`pathlib.Path` | \
                :class:`telegram.Document`): File to send.
                Pass a file_id as String to send a file that exists on the Telegram servers
                (recommended), pass an HTTP URL as a String for Telegram to get a file from the
                Internet, or upload a new one using multipart/form-data. Lastly you can pass
                an existing :class:`telegram.Document` object to send.

                .. versionchanged:: 13.2
                   Accept :obj:`bytes` as input.
            filename (:obj:`str`, optional): Custom file name for the document, when uploading a
                new file. Convenience parameter, useful e.g. when sending files generated by the
                :obj:`tempfile` module.
            caption (:obj:`str`, optional): Document caption (may also be used when resending
                documents by file_id), 0-:tg-const:`telegram.constants.MessageLimit.CAPTION_LENGTH`
                characters after entities parsing.
            disable_content_type_detection (:obj:`bool`, optional): Disables automatic server-side
                content type detection for files uploaded using multipart/form-data.
            parse_mode (:obj:`str`, optional): Send Markdown or HTML, if you want Telegram apps to
                show bold, italic, fixed-width text or inline URLs in the media caption. See the
                constants in :class:`telegram.constants.ParseMode` for the available modes.
            caption_entities (List[:class:`telegram.MessageEntity`], optional): List of special
                entities that appear in message text, which can be specified instead of
                :paramref:`parse_mode`.
            disable_notification (:obj:`bool`, optional): Sends the message silently. Users will
                receive a notification with no sound.
            protect_content (:obj:`bool`, optional): Protects the contents of the sent message from
                forwarding and saving.

                .. versionadded:: 13.10

            reply_to_message_id (:obj:`int`, optional): If the message is a reply, ID of the
                original message.
            allow_sending_without_reply (:obj:`bool`, optional): Pass :obj:`True`, if the message
                should be sent even if the specified replied-to message is not found.
            reply_markup (:class:`InlineKeyboardMarkup` | :class:`ReplyKeyboardMarkup` | \
                :class:`ReplyKeyboardRemove` | :class:`ForceReply`, optional):
                Additional interface options. An object for an inline keyboard, custom reply
                keyboard, instructions to remove reply keyboard or to force a reply from the user.
            thumb (:term:`file object` | :obj:`bytes` | :class:`pathlib.Path`, optional): Thumbnail
                of the file sent; can be ignored if
                thumbnail generation for the file is supported server-side. The thumbnail should be
                in JPEG format and less than 200 kB in size. A thumbnail's width and height should
                not exceed 320. Ignored if the file is not uploaded using multipart/form-data.
                Thumbnails can't be reused and can be only uploaded as a new file.

                .. versionchanged:: 13.2
                   Accept :obj:`bytes` as input.
            read_timeout (:obj:`float` | :obj:`None`, optional): Value to pass to
                :paramref:`telegram.request.BaseRequest.post.read_timeout`. Defaults to
                :attr:`~telegram.request.BaseRequest.DEFAULT_NONE`.
            write_timeout (:obj:`float` | :obj:`None`, optional):  Value to pass to
                :paramref:`telegram.request.BaseRequest.post.write_timeout`. Defaults to ``20``.
            connect_timeout (:obj:`float` | :obj:`None`, optional): Value to pass to
                :paramref:`telegram.request.BaseRequest.post.connect_timeout`. Defaults to
                :attr:`~telegram.request.BaseRequest.DEFAULT_NONE`.
            pool_timeout (:obj:`float` | :obj:`None`, optional):  Value to pass to
                :paramref:`telegram.request.BaseRequest.post.pool_timeout`. Defaults to
                :attr:`~telegram.request.BaseRequest.DEFAULT_NONE`.
            api_kwargs (:obj:`dict`, optional): Arbitrary keyword arguments to be passed to the
                Telegram API.

        Returns:
            :class:`telegram.Message`: On success, the sent Message is returned.

        Raises:
            :class:`telegram.error.TelegramError`

        """
        data: JSONDict = {
            'chat_id': chat_id,
            'document': parse_file_input(document, Document, filename=filename),
            'parse_mode': parse_mode,
        }

        if caption:
            data['caption'] = caption

        if caption_entities:
            data['caption_entities'] = caption_entities
        if disable_content_type_detection is not None:
            data['disable_content_type_detection'] = disable_content_type_detection
        if thumb:
            data['thumb'] = parse_file_input(thumb, attach=True)

        return await self._send_message(  # type: ignore[return-value]
            'sendDocument',
            data,
            reply_to_message_id=reply_to_message_id,
            disable_notification=disable_notification,
            reply_markup=reply_markup,
            allow_sending_without_reply=allow_sending_without_reply,
            read_timeout=read_timeout,
            write_timeout=write_timeout,
            connect_timeout=connect_timeout,
            pool_timeout=pool_timeout,
            api_kwargs=api_kwargs,
            protect_content=protect_content,
        )

    @_log
    async def send_sticker(
        self,
        chat_id: Union[int, str],
        sticker: Union[FileInput, 'Sticker'],
        disable_notification: DVInput[bool] = DEFAULT_NONE,
        reply_to_message_id: int = None,
        reply_markup: ReplyMarkup = None,
        read_timeout: ODVInput[float] = DEFAULT_NONE,
        write_timeout: ODVInput[float] = 20,
        connect_timeout: ODVInput[float] = DEFAULT_NONE,
        pool_timeout: ODVInput[float] = DEFAULT_NONE,
        api_kwargs: JSONDict = None,
        allow_sending_without_reply: ODVInput[bool] = DEFAULT_NONE,
        protect_content: ODVInput[bool] = DEFAULT_NONE,
    ) -> Message:
        """
        Use this method to send static ``.WEBP``, animated ``.TGS``, or video ``.WEBM`` stickers.

        Note:
            The sticker argument can be either a file_id, an URL or a file from disk
            ``open(filename, 'rb')``

        Args:
            chat_id (:obj:`int` | :obj:`str`): Unique identifier for the target chat or username
                of the target channel (in the format ``@channelusername``).
            sticker (:obj:`str` | :term:`file object` | :obj:`bytes` | :class:`pathlib.Path` | \
                :class:`telegram.Sticker`): Sticker to send.
                Pass a file_id as String to send a file that exists on the Telegram servers
                (recommended), pass an HTTP URL as a String for Telegram to get a .webp file from
                the Internet, or upload a new one using multipart/form-data. Lastly you can pass
                an existing :class:`telegram.Sticker` object to send.

                .. versionchanged:: 13.2
                   Accept :obj:`bytes` as input.
            disable_notification (:obj:`bool`, optional): Sends the message silently. Users will
                receive a notification with no sound.
            protect_content (:obj:`bool`, optional): Protects the contents of the sent message from
                forwarding and saving.

                .. versionadded:: 13.10

            reply_to_message_id (:obj:`int`, optional): If the message is a reply, ID of the
                original message.
            allow_sending_without_reply (:obj:`bool`, optional): Pass :obj:`True`, if the message
                should be sent even if the specified replied-to message is not found.
            reply_markup (:class:`InlineKeyboardMarkup` | :class:`ReplyKeyboardMarkup` | \
                :class:`ReplyKeyboardRemove` | :class:`ForceReply`, optional):
                Additional interface options. An object for an inline keyboard, custom reply
                keyboard, instructions to remove reply keyboard or to force a reply from the user.
            read_timeout (:obj:`float` | :obj:`None`, optional): Value to pass to
                :paramref:`telegram.request.BaseRequest.post.read_timeout`. Defaults to
                :attr:`~telegram.request.BaseRequest.DEFAULT_NONE`.
            write_timeout (:obj:`float` | :obj:`None`, optional):  Value to pass to
                :paramref:`telegram.request.BaseRequest.post.write_timeout`. Defaults to ``20``.
            connect_timeout (:obj:`float` | :obj:`None`, optional): Value to pass to
                :paramref:`telegram.request.BaseRequest.post.connect_timeout`. Defaults to
                :attr:`~telegram.request.BaseRequest.DEFAULT_NONE`.
            pool_timeout (:obj:`float` | :obj:`None`, optional):  Value to pass to
                :paramref:`telegram.request.BaseRequest.post.pool_timeout`. Defaults to
                :attr:`~telegram.request.BaseRequest.DEFAULT_NONE`.
            api_kwargs (:obj:`dict`, optional): Arbitrary keyword arguments to be passed to the
                Telegram API.

        Returns:
            :class:`telegram.Message`: On success, the sent Message is returned.

        Raises:
            :class:`telegram.error.TelegramError`

        """
        data: JSONDict = {'chat_id': chat_id, 'sticker': parse_file_input(sticker, Sticker)}
        return await self._send_message(  # type: ignore[return-value]
            'sendSticker',
            data,
            reply_to_message_id=reply_to_message_id,
            disable_notification=disable_notification,
            reply_markup=reply_markup,
            allow_sending_without_reply=allow_sending_without_reply,
            read_timeout=read_timeout,
            write_timeout=write_timeout,
            connect_timeout=connect_timeout,
            pool_timeout=pool_timeout,
            api_kwargs=api_kwargs,
            protect_content=protect_content,
        )

    @_log
    async def send_video(
        self,
        chat_id: Union[int, str],
        video: Union[FileInput, 'Video'],
        duration: int = None,
        caption: str = None,
        disable_notification: DVInput[bool] = DEFAULT_NONE,
        reply_to_message_id: int = None,
        reply_markup: ReplyMarkup = None,
        read_timeout: ODVInput[float] = DEFAULT_NONE,
        write_timeout: ODVInput[float] = 20,
        connect_timeout: ODVInput[float] = DEFAULT_NONE,
        pool_timeout: ODVInput[float] = DEFAULT_NONE,
        width: int = None,
        height: int = None,
        parse_mode: ODVInput[str] = DEFAULT_NONE,
        supports_streaming: bool = None,
        thumb: FileInput = None,
        api_kwargs: JSONDict = None,
        allow_sending_without_reply: ODVInput[bool] = DEFAULT_NONE,
        caption_entities: Union[List['MessageEntity'], Tuple['MessageEntity', ...]] = None,
        filename: str = None,
        protect_content: ODVInput[bool] = DEFAULT_NONE,
    ) -> Message:
        """
        Use this method to send video files, Telegram clients support mp4 videos
        (other formats may be sent as Document).

        Bots can currently send video files of up to
        :tg-const:`telegram.constants.FileSizeLimit.FILESIZE_UPLOAD` in size, this limit may be
        changed in the future.

        Note:
            * The video argument can be either a file_id, an URL or a file from disk
              ``open(filename, 'rb')``
            * ``thumb`` will be ignored for small video files, for which Telegram can easily
              generate thumb nails. However, this behaviour is undocumented and might be changed
              by Telegram.

        Args:
            chat_id (:obj:`int` | :obj:`str`): Unique identifier for the target chat or username
                of the target channel (in the format ``@channelusername``).
            video (:obj:`str` | :term:`file object` | :obj:`bytes` | :class:`pathlib.Path` | \
                :class:`telegram.Video`): Video file to send.
                Pass a file_id as String to send an video file that exists on the Telegram servers
                (recommended), pass an HTTP URL as a String for Telegram to get an video file from
                the Internet, or upload a new one using multipart/form-data. Lastly you can pass
                an existing :class:`telegram.Video` object to send.

                .. versionchanged:: 13.2
                   Accept :obj:`bytes` as input.
            filename (:obj:`str`, optional): Custom file name for the video, when uploading a
                new file. Convenience parameter, useful e.g. when sending files generated by the
                :obj:`tempfile` module.

                .. versionadded:: 13.1
            duration (:obj:`int`, optional): Duration of sent video in seconds.
            width (:obj:`int`, optional): Video width.
            height (:obj:`int`, optional): Video height.
            caption (:obj:`str`, optional): Video caption (may also be used when resending videos
                by file_id), 0-:tg-const:`telegram.constants.MessageLimit.CAPTION_LENGTH`
                characters after entities parsing.
            parse_mode (:obj:`str`, optional): Send Markdown or HTML, if you want Telegram apps to
                show bold, italic, fixed-width text or inline URLs in the media caption. See the
                constants in :class:`telegram.constants.ParseMode` for the available modes.
            caption_entities (List[:class:`telegram.MessageEntity`], optional): List of special
                entities that appear in message text, which can be specified instead of
                :paramref:`parse_mode`.
            supports_streaming (:obj:`bool`, optional): Pass :obj:`True`, if the uploaded video is
                suitable for streaming.
            disable_notification (:obj:`bool`, optional): Sends the message silently. Users will
                receive a notification with no sound.
            protect_content (:obj:`bool`, optional): Protects the contents of the sent message from
                forwarding and saving.

                .. versionadded:: 13.10

            reply_to_message_id (:obj:`int`, optional): If the message is a reply, ID of the
                original message.
            allow_sending_without_reply (:obj:`bool`, optional): Pass :obj:`True`, if the message
                should be sent even if the specified replied-to message is not found.
            reply_markup (:class:`InlineKeyboardMarkup` | :class:`ReplyKeyboardMarkup` | \
                :class:`ReplyKeyboardRemove` | :class:`ForceReply`, optional):
                Additional interface options. An object for an inline keyboard, custom reply
                keyboard, instructions to remove reply keyboard or to force a reply from the user.
            thumb (:term:`file object` | :obj:`bytes` | :class:`pathlib.Path`, optional): Thumbnail
                of the file sent; can be ignored if
                thumbnail generation for the file is supported server-side. The thumbnail should be
                in JPEG format and less than 200 kB in size. A thumbnail's width and height should
                not exceed 320. Ignored if the file is not uploaded using multipart/form-data.
                Thumbnails can't be reused and can be only uploaded as a new file.

                .. versionchanged:: 13.2
                   Accept :obj:`bytes` as input.
            read_timeout (:obj:`float` | :obj:`None`, optional): Value to pass to
                :paramref:`telegram.request.BaseRequest.post.read_timeout`. Defaults to
                :attr:`~telegram.request.BaseRequest.DEFAULT_NONE`.
            write_timeout (:obj:`float` | :obj:`None`, optional):  Value to pass to
                :paramref:`telegram.request.BaseRequest.post.write_timeout`. Defaults to ``20``.
            connect_timeout (:obj:`float` | :obj:`None`, optional): Value to pass to
                :paramref:`telegram.request.BaseRequest.post.connect_timeout`. Defaults to
                :attr:`~telegram.request.BaseRequest.DEFAULT_NONE`.
            pool_timeout (:obj:`float` | :obj:`None`, optional):  Value to pass to
                :paramref:`telegram.request.BaseRequest.post.pool_timeout`. Defaults to
                :attr:`~telegram.request.BaseRequest.DEFAULT_NONE`.
            api_kwargs (:obj:`dict`, optional): Arbitrary keyword arguments to be passed to the
                Telegram API.

        Returns:
            :class:`telegram.Message`: On success, the sent Message is returned.

        Raises:
            :class:`telegram.error.TelegramError`

        """
        data: JSONDict = {
            'chat_id': chat_id,
            'video': parse_file_input(video, Video, filename=filename),
            'parse_mode': parse_mode,
        }

        if duration:
            data['duration'] = duration
        if caption:
            data['caption'] = caption
        if caption_entities:
            data['caption_entities'] = caption_entities
        if supports_streaming:
            data['supports_streaming'] = supports_streaming
        if width:
            data['width'] = width
        if height:
            data['height'] = height
        if thumb:
            data['thumb'] = parse_file_input(thumb, attach=True)

        return await self._send_message(  # type: ignore[return-value]
            'sendVideo',
            data,
            reply_to_message_id=reply_to_message_id,
            disable_notification=disable_notification,
            reply_markup=reply_markup,
            allow_sending_without_reply=allow_sending_without_reply,
            read_timeout=read_timeout,
            write_timeout=write_timeout,
            connect_timeout=connect_timeout,
            pool_timeout=pool_timeout,
            api_kwargs=api_kwargs,
            protect_content=protect_content,
        )

    @_log
    async def send_video_note(
        self,
        chat_id: Union[int, str],
        video_note: Union[FileInput, 'VideoNote'],
        duration: int = None,
        length: int = None,
        disable_notification: DVInput[bool] = DEFAULT_NONE,
        reply_to_message_id: int = None,
        reply_markup: ReplyMarkup = None,
        read_timeout: ODVInput[float] = DEFAULT_NONE,
        write_timeout: ODVInput[float] = 20,
        connect_timeout: ODVInput[float] = DEFAULT_NONE,
        pool_timeout: ODVInput[float] = DEFAULT_NONE,
        thumb: FileInput = None,
        api_kwargs: JSONDict = None,
        allow_sending_without_reply: ODVInput[bool] = DEFAULT_NONE,
        filename: str = None,
        protect_content: ODVInput[bool] = DEFAULT_NONE,
    ) -> Message:
        """
        As of v.4.0, Telegram clients support rounded square mp4 videos of up to 1 minute long.
        Use this method to send video messages.

        Note:
            * The video_note argument can be either a file_id or a file from disk
              ``open(filename, 'rb')``
            * ``thumb`` will be ignored for small video files, for which Telegram can easily
              generate thumb nails. However, this behaviour is undocumented and might be changed
              by Telegram.

        Args:
            chat_id (:obj:`int` | :obj:`str`): Unique identifier for the target chat or username
                of the target channel (in the format ``@channelusername``).
            video_note (:obj:`str` | :term:`file object` | :obj:`bytes` | :class:`pathlib.Path` | \
                :class:`telegram.VideoNote`): Video note
                to send. Pass a file_id as String to send a video note that exists on the Telegram
                servers (recommended) or upload a new video using multipart/form-data. Or you can
                pass an existing :class:`telegram.VideoNote` object to send. Sending video notes by
                a URL is currently unsupported.

                .. versionchanged:: 13.2
                   Accept :obj:`bytes` as input.
            filename (:obj:`str`, optional): Custom file name for the video note, when uploading a
                new file. Convenience parameter, useful e.g. when sending files generated by the
                :obj:`tempfile` module.

                .. versionadded:: 13.1
            duration (:obj:`int`, optional): Duration of sent video in seconds.
            length (:obj:`int`, optional): Video width and height, i.e. diameter of the video
                message.
            disable_notification (:obj:`bool`, optional): Sends the message silently. Users will
                receive a notification with no sound.
            protect_content (:obj:`bool`, optional): Protects the contents of the sent message from
                forwarding and saving.

                .. versionadded:: 13.10

            reply_to_message_id (:obj:`int`, optional): If the message is a reply, ID of the
                original message.
            allow_sending_without_reply (:obj:`bool`, optional): Pass :obj:`True`, if the message
                should be sent even if the specified replied-to message is not found.
            reply_markup (:class:`InlineKeyboardMarkup` | :class:`ReplyKeyboardMarkup` | \
                :class:`ReplyKeyboardRemove` | :class:`ForceReply`, optional):
                Additional interface options. An object for an inline keyboard, custom reply
                keyboard, instructions to remove reply keyboard or to force a reply from the user.
            thumb (:term:`file object` | :obj:`bytes` | :class:`pathlib.Path`, optional): Thumbnail
                of the file sent; can be ignored if
                thumbnail generation for the file is supported server-side. The thumbnail should be
                in JPEG format and less than 200 kB in size. A thumbnail's width and height should
                not exceed 320. Ignored if the file is not uploaded using multipart/form-data.
                Thumbnails can't be reused and can be only uploaded as a new file.

                .. versionchanged:: 13.2
                   Accept :obj:`bytes` as input.
            read_timeout (:obj:`float` | :obj:`None`, optional): Value to pass to
                :paramref:`telegram.request.BaseRequest.post.read_timeout`. Defaults to
                :attr:`~telegram.request.BaseRequest.DEFAULT_NONE`.
            write_timeout (:obj:`float` | :obj:`None`, optional):  Value to pass to
                :paramref:`telegram.request.BaseRequest.post.write_timeout`. Defaults to ``20``.
            connect_timeout (:obj:`float` | :obj:`None`, optional): Value to pass to
                :paramref:`telegram.request.BaseRequest.post.connect_timeout`. Defaults to
                :attr:`~telegram.request.BaseRequest.DEFAULT_NONE`.
            pool_timeout (:obj:`float` | :obj:`None`, optional):  Value to pass to
                :paramref:`telegram.request.BaseRequest.post.pool_timeout`. Defaults to
                :attr:`~telegram.request.BaseRequest.DEFAULT_NONE`.
            api_kwargs (:obj:`dict`, optional): Arbitrary keyword arguments to be passed to the
                Telegram API.

        Returns:
            :class:`telegram.Message`: On success, the sent Message is returned.

        Raises:
            :class:`telegram.error.TelegramError`

        """
        data: JSONDict = {
            'chat_id': chat_id,
            'video_note': parse_file_input(video_note, VideoNote, filename=filename),
        }

        if duration is not None:
            data['duration'] = duration
        if length is not None:
            data['length'] = length
        if thumb:
            data['thumb'] = parse_file_input(thumb, attach=True)

        return await self._send_message(  # type: ignore[return-value]
            'sendVideoNote',
            data,
            reply_to_message_id=reply_to_message_id,
            disable_notification=disable_notification,
            reply_markup=reply_markup,
            allow_sending_without_reply=allow_sending_without_reply,
            read_timeout=read_timeout,
            write_timeout=write_timeout,
            connect_timeout=connect_timeout,
            pool_timeout=pool_timeout,
            api_kwargs=api_kwargs,
            protect_content=protect_content,
        )

    @_log
    async def send_animation(
        self,
        chat_id: Union[int, str],
        animation: Union[FileInput, 'Animation'],
        duration: int = None,
        width: int = None,
        height: int = None,
        thumb: FileInput = None,
        caption: str = None,
        parse_mode: ODVInput[str] = DEFAULT_NONE,
        disable_notification: DVInput[bool] = DEFAULT_NONE,
        reply_to_message_id: int = None,
        reply_markup: ReplyMarkup = None,
        read_timeout: ODVInput[float] = DEFAULT_NONE,
        write_timeout: ODVInput[float] = 20,
        connect_timeout: ODVInput[float] = DEFAULT_NONE,
        pool_timeout: ODVInput[float] = DEFAULT_NONE,
        api_kwargs: JSONDict = None,
        allow_sending_without_reply: ODVInput[bool] = DEFAULT_NONE,
        caption_entities: Union[List['MessageEntity'], Tuple['MessageEntity', ...]] = None,
        filename: str = None,
        protect_content: ODVInput[bool] = DEFAULT_NONE,
    ) -> Message:
        """
        Use this method to send animation files (GIF or H.264/MPEG-4 AVC video without sound).
        Bots can currently send animation files of up to
        :tg-const:`telegram.constants.FileSizeLimit.FILESIZE_UPLOAD` in size, this limit may be
        changed in the future.

        Note:
            ``thumb`` will be ignored for small files, for which Telegram can easily
            generate thumb nails. However, this behaviour is undocumented and might be changed
            by Telegram.

        Args:
            chat_id (:obj:`int` | :obj:`str`): Unique identifier for the target chat or username
                of the target channel (in the format ``@channelusername``).
            animation (:obj:`str` | :term:`file object` | :obj:`bytes` | :class:`pathlib.Path` | \
                :class:`telegram.Animation`): Animation to
                send. Pass a file_id as String to send an animation that exists on the Telegram
                servers (recommended), pass an HTTP URL as a String for Telegram to get an
                animation from the Internet, or upload a new animation using multipart/form-data.
                Lastly you can pass an existing :class:`telegram.Animation` object to send.

                .. versionchanged:: 13.2
                   Accept :obj:`bytes` as input.
            filename (:obj:`str`, optional): Custom file name for the animation, when uploading a
                new file. Convenience parameter, useful e.g. when sending files generated by the
                :obj:`tempfile` module.

                .. versionadded:: 13.1
            duration (:obj:`int`, optional): Duration of sent animation in seconds.
            width (:obj:`int`, optional): Animation width.
            height (:obj:`int`, optional): Animation height.
            thumb (:term:`file object` | :obj:`bytes` | :class:`pathlib.Path`, optional): Thumbnail
                of the file sent; can be ignored if
                thumbnail generation for the file is supported server-side. The thumbnail should be
                in JPEG format and less than 200 kB in size. A thumbnail's width and height should
                not exceed 320. Ignored if the file is not uploaded using multipart/form-data.
                Thumbnails can't be reused and can be only uploaded as a new file.

                .. versionchanged:: 13.2
                   Accept :obj:`bytes` as input.
            caption (:obj:`str`, optional): Animation caption (may also be used when resending
                animations by file_id),
                0-:tg-const:`telegram.constants.MessageLimit.CAPTION_LENGTH` characters after
                entities parsing.
            parse_mode (:obj:`str`, optional): Send Markdown or HTML, if you want Telegram apps to
                show bold, italic, fixed-width text or inline URLs in the media caption. See the
                constants in :class:`telegram.constants.ParseMode` for the available modes.
            caption_entities (List[:class:`telegram.MessageEntity`], optional): List of special
                entities that appear in message text, which can be specified instead of
                :paramref:`parse_mode`.
            disable_notification (:obj:`bool`, optional): Sends the message silently. Users will
                receive a notification with no sound.
            protect_content (:obj:`bool`, optional): Protects the contents of the sent message from
                forwarding and saving.

                .. versionadded:: 13.10

            reply_to_message_id (:obj:`int`, optional): If the message is a reply, ID of the
                original message.
            allow_sending_without_reply (:obj:`bool`, optional): Pass :obj:`True`, if the message
                should be sent even if the specified replied-to message is not found.
            reply_markup (:class:`InlineKeyboardMarkup` | :class:`ReplyKeyboardMarkup` | \
                :class:`ReplyKeyboardRemove` | :class:`ForceReply`, optional):
                Additional interface options. An object for an inline keyboard, custom reply
                keyboard, instructions to remove reply keyboard or to force a reply from the user.
            read_timeout (:obj:`float` | :obj:`None`, optional): Value to pass to
                :paramref:`telegram.request.BaseRequest.post.read_timeout`. Defaults to
                :attr:`~telegram.request.BaseRequest.DEFAULT_NONE`.
            write_timeout (:obj:`float` | :obj:`None`, optional):  Value to pass to
                :paramref:`telegram.request.BaseRequest.post.write_timeout`. Defaults to ``20``.
            connect_timeout (:obj:`float` | :obj:`None`, optional): Value to pass to
                :paramref:`telegram.request.BaseRequest.post.connect_timeout`. Defaults to
                :attr:`~telegram.request.BaseRequest.DEFAULT_NONE`.
            pool_timeout (:obj:`float` | :obj:`None`, optional):  Value to pass to
                :paramref:`telegram.request.BaseRequest.post.pool_timeout`. Defaults to
                :attr:`~telegram.request.BaseRequest.DEFAULT_NONE`.
            api_kwargs (:obj:`dict`, optional): Arbitrary keyword arguments to be passed to the
                Telegram API.

        Returns:
            :class:`telegram.Message`: On success, the sent Message is returned.

        Raises:
            :class:`telegram.error.TelegramError`

        """
        data: JSONDict = {
            'chat_id': chat_id,
            'animation': parse_file_input(animation, Animation, filename=filename),
            'parse_mode': parse_mode,
        }

        if duration:
            data['duration'] = duration
        if width:
            data['width'] = width
        if height:
            data['height'] = height
        if thumb:
            data['thumb'] = parse_file_input(thumb, attach=True)
        if caption:
            data['caption'] = caption
        if caption_entities:
            data['caption_entities'] = caption_entities

        return await self._send_message(  # type: ignore[return-value]
            'sendAnimation',
            data,
            reply_to_message_id=reply_to_message_id,
            disable_notification=disable_notification,
            reply_markup=reply_markup,
            allow_sending_without_reply=allow_sending_without_reply,
            read_timeout=read_timeout,
            write_timeout=write_timeout,
            connect_timeout=connect_timeout,
            pool_timeout=pool_timeout,
            api_kwargs=api_kwargs,
            protect_content=protect_content,
        )

    @_log
    async def send_voice(
        self,
        chat_id: Union[int, str],
        voice: Union[FileInput, 'Voice'],
        duration: int = None,
        caption: str = None,
        disable_notification: DVInput[bool] = DEFAULT_NONE,
        reply_to_message_id: int = None,
        reply_markup: ReplyMarkup = None,
        read_timeout: ODVInput[float] = DEFAULT_NONE,
        write_timeout: ODVInput[float] = 20,
        connect_timeout: ODVInput[float] = DEFAULT_NONE,
        pool_timeout: ODVInput[float] = DEFAULT_NONE,
        parse_mode: ODVInput[str] = DEFAULT_NONE,
        api_kwargs: JSONDict = None,
        allow_sending_without_reply: ODVInput[bool] = DEFAULT_NONE,
        caption_entities: Union[List['MessageEntity'], Tuple['MessageEntity', ...]] = None,
        filename: str = None,
        protect_content: ODVInput[bool] = DEFAULT_NONE,
    ) -> Message:
        """
        Use this method to send audio files, if you want Telegram clients to display the file
        as a playable voice message. For this to work, your audio must be in an ``.ogg`` file
        encoded with OPUS (other formats may be sent as Audio or Document). Bots can currently
        send voice messages of up to :tg-const:`telegram.constants.FileSizeLimit.FILESIZE_UPLOAD`
        in size, this limit may be changed in the future.

        Note:
            * The voice argument can be either a file_id, an URL or a file from disk
              ``open(filename, 'rb')``.

            * To use this method, the file must have the type ``audio/ogg`` and be no more than 1MB
              in size. 1-20MB voice notes will be sent as files.

        Args:
            chat_id (:obj:`int` | :obj:`str`): Unique identifier for the target chat or username
                of the target channel (in the format ``@channelusername``).
            voice (:obj:`str` | :term:`file object` | :obj:`bytes` | :class:`pathlib.Path` | \
                :class:`telegram.Voice`): Voice file to send.
                Pass a file_id as String to send an voice file that exists on the Telegram servers
                (recommended), pass an HTTP URL as a String for Telegram to get an voice file from
                the Internet, or upload a new one using multipart/form-data. Lastly you can pass
                an existing :class:`telegram.Voice` object to send.

                .. versionchanged:: 13.2
                   Accept :obj:`bytes` as input.
            filename (:obj:`str`, optional): Custom file name for the voice, when uploading a
                new file. Convenience parameter, useful e.g. when sending files generated by the
                :obj:`tempfile` module.

                .. versionadded:: 13.1
            caption (:obj:`str`, optional): Voice message caption,
                0-:tg-const:`telegram.constants.MessageLimit.CAPTION_LENGTH` characters after
                entities parsing.
            parse_mode (:obj:`str`, optional): Send Markdown or HTML, if you want Telegram apps to
                show bold, italic, fixed-width text or inline URLs in the media caption. See the
                constants in :class:`telegram.constants.ParseMode` for the available modes.
            caption_entities (List[:class:`telegram.MessageEntity`], optional): List of special
                entities that appear in message text, which can be specified instead of
                :paramref:`parse_mode`.
            duration (:obj:`int`, optional): Duration of the voice message in seconds.
            disable_notification (:obj:`bool`, optional): Sends the message silently. Users will
                receive a notification with no sound.
            protect_content (:obj:`bool`, optional): Protects the contents of the sent message from
                forwarding and saving.

                .. versionadded:: 13.10

            reply_to_message_id (:obj:`int`, optional): If the message is a reply, ID of the
                original message.
            allow_sending_without_reply (:obj:`bool`, optional): Pass :obj:`True`, if the message
                should be sent even if the specified replied-to message is not found.
            reply_markup (:class:`InlineKeyboardMarkup` | :class:`ReplyKeyboardMarkup` | \
                :class:`ReplyKeyboardRemove` | :class:`ForceReply`, optional):
                Additional interface options. An object for an inline keyboard, custom reply
                keyboard, instructions to remove reply keyboard or to force a reply from the user.
            read_timeout (:obj:`float` | :obj:`None`, optional): Value to pass to
                :paramref:`telegram.request.BaseRequest.post.read_timeout`. Defaults to
                :attr:`~telegram.request.BaseRequest.DEFAULT_NONE`.
            write_timeout (:obj:`float` | :obj:`None`, optional):  Value to pass to
                :paramref:`telegram.request.BaseRequest.post.write_timeout`. Defaults to ``20``.
            connect_timeout (:obj:`float` | :obj:`None`, optional): Value to pass to
                :paramref:`telegram.request.BaseRequest.post.connect_timeout`. Defaults to
                :attr:`~telegram.request.BaseRequest.DEFAULT_NONE`.
            pool_timeout (:obj:`float` | :obj:`None`, optional):  Value to pass to
                :paramref:`telegram.request.BaseRequest.post.pool_timeout`. Defaults to
                :attr:`~telegram.request.BaseRequest.DEFAULT_NONE`.
            api_kwargs (:obj:`dict`, optional): Arbitrary keyword arguments to be passed to the
                Telegram API.

        Returns:
            :class:`telegram.Message`: On success, the sent Message is returned.

        Raises:
            :class:`telegram.error.TelegramError`

        """
        data: JSONDict = {
            'chat_id': chat_id,
            'voice': parse_file_input(voice, Voice, filename=filename),
            'parse_mode': parse_mode,
        }

        if duration:
            data['duration'] = duration
        if caption:
            data['caption'] = caption

        if caption_entities:
            data['caption_entities'] = caption_entities

        return await self._send_message(  # type: ignore[return-value]
            'sendVoice',
            data,
            reply_to_message_id=reply_to_message_id,
            disable_notification=disable_notification,
            reply_markup=reply_markup,
            allow_sending_without_reply=allow_sending_without_reply,
            read_timeout=read_timeout,
            write_timeout=write_timeout,
            connect_timeout=connect_timeout,
            pool_timeout=pool_timeout,
            api_kwargs=api_kwargs,
            protect_content=protect_content,
        )

    @_log
    async def send_media_group(
        self,
        chat_id: Union[int, str],
        media: List[
            Union['InputMediaAudio', 'InputMediaDocument', 'InputMediaPhoto', 'InputMediaVideo']
        ],
        disable_notification: ODVInput[bool] = DEFAULT_NONE,
        reply_to_message_id: int = None,
        read_timeout: ODVInput[float] = DEFAULT_NONE,
        write_timeout: ODVInput[float] = 20,
        connect_timeout: ODVInput[float] = DEFAULT_NONE,
        pool_timeout: ODVInput[float] = DEFAULT_NONE,
        api_kwargs: JSONDict = None,
        allow_sending_without_reply: ODVInput[bool] = DEFAULT_NONE,
        protect_content: ODVInput[bool] = DEFAULT_NONE,
    ) -> List[Message]:
        """Use this method to send a group of photos or videos as an album.

        Args:
            chat_id (:obj:`int` | :obj:`str`): Unique identifier for the target chat or username
                of the target channel (in the format ``@channelusername``).
            media (List[:class:`telegram.InputMediaAudio`, :class:`telegram.InputMediaDocument`, \
                :class:`telegram.InputMediaPhoto`, :class:`telegram.InputMediaVideo`]): An array
                describing messages to be sent, must include 2–10 items.
            disable_notification (:obj:`bool`, optional): Sends the message silently. Users will
                receive a notification with no sound.
            protect_content (:obj:`bool`, optional): Protects the contents of the sent message from
                forwarding and saving.

                .. versionadded:: 13.10

            reply_to_message_id (:obj:`int`, optional): If the message is a reply, ID of the
                original message.
            allow_sending_without_reply (:obj:`bool`, optional): Pass :obj:`True`, if the message
                should be sent even if the specified replied-to message is not found.
            read_timeout (:obj:`float` | :obj:`None`, optional): Value to pass to
                :paramref:`telegram.request.BaseRequest.post.read_timeout`. Defaults to
                :attr:`~telegram.request.BaseRequest.DEFAULT_NONE`.
            write_timeout (:obj:`float` | :obj:`None`, optional):  Value to pass to
                :paramref:`telegram.request.BaseRequest.post.write_timeout`. Defaults to ``20``.
            connect_timeout (:obj:`float` | :obj:`None`, optional): Value to pass to
                :paramref:`telegram.request.BaseRequest.post.connect_timeout`. Defaults to
                :attr:`~telegram.request.BaseRequest.DEFAULT_NONE`.
            pool_timeout (:obj:`float` | :obj:`None`, optional):  Value to pass to
                :paramref:`telegram.request.BaseRequest.post.pool_timeout`. Defaults to
                :attr:`~telegram.request.BaseRequest.DEFAULT_NONE`.
            api_kwargs (:obj:`dict`, optional): Arbitrary keyword arguments to be passed to the
                Telegram API.

        Returns:
            List[:class:`telegram.Message`]: An array of the sent Messages.

        Raises:
            :class:`telegram.error.TelegramError`
        """
        data: JSONDict = {
            'chat_id': chat_id,
            'media': media,
            'disable_notification': disable_notification,
            'allow_sending_without_reply': allow_sending_without_reply,
            'protect_content': protect_content,
        }

        if reply_to_message_id:
            data['reply_to_message_id'] = reply_to_message_id

        result = await self._post(
            'sendMediaGroup',
            data,
            read_timeout=read_timeout,
            write_timeout=write_timeout,
            connect_timeout=connect_timeout,
            pool_timeout=pool_timeout,
            api_kwargs=api_kwargs,
        )

        return Message.de_list(result, self)  # type: ignore

    @_log
    async def send_location(
        self,
        chat_id: Union[int, str],
        latitude: float = None,
        longitude: float = None,
        disable_notification: DVInput[bool] = DEFAULT_NONE,
        reply_to_message_id: int = None,
        reply_markup: ReplyMarkup = None,
        read_timeout: ODVInput[float] = DEFAULT_NONE,
        write_timeout: ODVInput[float] = DEFAULT_NONE,
        connect_timeout: ODVInput[float] = DEFAULT_NONE,
        pool_timeout: ODVInput[float] = DEFAULT_NONE,
        location: Location = None,
        live_period: int = None,
        api_kwargs: JSONDict = None,
        horizontal_accuracy: float = None,
        heading: int = None,
        proximity_alert_radius: int = None,
        allow_sending_without_reply: ODVInput[bool] = DEFAULT_NONE,
        protect_content: ODVInput[bool] = DEFAULT_NONE,
    ) -> Message:
        """Use this method to send point on the map.

        Note:
            You can either supply a :paramref:`latitude` and :paramref:`longitude` or a
            :paramref:`location`.

        Args:
            chat_id (:obj:`int` | :obj:`str`): Unique identifier for the target chat or username
                of the target channel (in the format ``@channelusername``).
            latitude (:obj:`float`, optional): Latitude of location.
            longitude (:obj:`float`, optional): Longitude of location.
            location (:class:`telegram.Location`, optional): The location to send.
            horizontal_accuracy (:obj:`int`, optional): The radius of uncertainty for the location,
                measured in meters;
                0-:tg-const:`telegram.constants.LocationLimit.HORIZONTAL_ACCURACY`.
            live_period (:obj:`int`, optional): Period in seconds for which the location will be
                updated, should be between 60 and 86400.
            heading (:obj:`int`, optional): For live locations, a direction in which the user is
                moving, in degrees. Must be between 1 and
                :tg-const:`telegram.constants.LocationLimit.HEADING` if specified.
            proximity_alert_radius (:obj:`int`, optional): For live locations, a maximum distance
                for proximity alerts about approaching another chat member, in meters. Must be
                between 1 and :tg-const:`telegram.constants.LocationLimit.HEADING` if specified.
            disable_notification (:obj:`bool`, optional): Sends the message silently. Users will
                receive a notification with no sound.
            protect_content (:obj:`bool`, optional): Protects the contents of the sent message from
                forwarding and saving.

                .. versionadded:: 13.10

            reply_to_message_id (:obj:`int`, optional): If the message is a reply, ID of the
                    original message.
            allow_sending_without_reply (:obj:`bool`, optional): Pass :obj:`True`, if the message
                should be sent even if the specified replied-to message is not found.
            reply_markup (:class:`InlineKeyboardMarkup` | :class:`ReplyKeyboardMarkup` | \
                :class:`ReplyKeyboardRemove` | :class:`ForceReply`, optional):
                Additional interface options. An object for an inline keyboard, custom reply
                keyboard, instructions to remove reply keyboard or to force a reply from the user.
            read_timeout (:obj:`float` | :obj:`None`, optional): Value to pass to
                :paramref:`telegram.request.BaseRequest.post.read_timeout`. Defaults to
                :attr:`~telegram.request.BaseRequest.DEFAULT_NONE`.
            write_timeout (:obj:`float` | :obj:`None`, optional):  Value to pass to
                :paramref:`telegram.request.BaseRequest.post.write_timeout`. Defaults to
                :attr:`~telegram.request.BaseRequest.DEFAULT_NONE`.
            connect_timeout (:obj:`float` | :obj:`None`, optional): Value to pass to
                :paramref:`telegram.request.BaseRequest.post.connect_timeout`. Defaults to
                :attr:`~telegram.request.BaseRequest.DEFAULT_NONE`.
            pool_timeout (:obj:`float` | :obj:`None`, optional):  Value to pass to
                :paramref:`telegram.request.BaseRequest.post.pool_timeout`. Defaults to
                :attr:`~telegram.request.BaseRequest.DEFAULT_NONE`.
            api_kwargs (:obj:`dict`, optional): Arbitrary keyword arguments to be passed to the
                Telegram API.

        Returns:
            :class:`telegram.Message`: On success, the sent Message is returned.

        Raises:
            :class:`telegram.error.TelegramError`

        """
        if not ((latitude is not None and longitude is not None) or location):
            raise ValueError(
                "Either location or latitude and longitude must be passed as argument."
            )

        if not (latitude is not None or longitude is not None) ^ bool(location):
            raise ValueError(
                "Either location or latitude and longitude must be passed as argument. Not both."
            )

        if isinstance(location, Location):
            latitude = location.latitude
            longitude = location.longitude

        data: JSONDict = {'chat_id': chat_id, 'latitude': latitude, 'longitude': longitude}

        if live_period:
            data['live_period'] = live_period
        if horizontal_accuracy:
            data['horizontal_accuracy'] = horizontal_accuracy
        if heading:
            data['heading'] = heading
        if proximity_alert_radius:
            data['proximity_alert_radius'] = proximity_alert_radius

        return await self._send_message(  # type: ignore[return-value]
            'sendLocation',
            data,
            reply_to_message_id=reply_to_message_id,
            disable_notification=disable_notification,
            reply_markup=reply_markup,
            allow_sending_without_reply=allow_sending_without_reply,
            read_timeout=read_timeout,
            write_timeout=write_timeout,
            connect_timeout=connect_timeout,
            pool_timeout=pool_timeout,
            api_kwargs=api_kwargs,
            protect_content=protect_content,
        )

    @_log
    async def edit_message_live_location(
        self,
        chat_id: Union[str, int] = None,
        message_id: int = None,
        inline_message_id: int = None,
        latitude: float = None,
        longitude: float = None,
        location: Location = None,
        reply_markup: InlineKeyboardMarkup = None,
        read_timeout: ODVInput[float] = DEFAULT_NONE,
        write_timeout: ODVInput[float] = DEFAULT_NONE,
        connect_timeout: ODVInput[float] = DEFAULT_NONE,
        pool_timeout: ODVInput[float] = DEFAULT_NONE,
        api_kwargs: JSONDict = None,
        horizontal_accuracy: float = None,
        heading: int = None,
        proximity_alert_radius: int = None,
    ) -> Union[Message, bool]:
        """Use this method to edit live location messages sent by the bot or via the bot
        (for inline bots). A location can be edited until its :attr:`telegram.Location.live_period`
        expires or editing is explicitly disabled by a call to :meth:`stop_message_live_location`.

        Note:
            You can either supply a :paramref:`latitude` and :paramref:`longitude` or a
            :paramref:`location`.

        Args:
            chat_id (:obj:`int` | :obj:`str`, optional): Required if inline_message_id is not
                specified. Unique identifier for the target chat or username of the target channel
                (in the format ``@channelusername``).
            message_id (:obj:`int`, optional): Required if inline_message_id is not specified.
                Identifier of the message to edit.
            inline_message_id (:obj:`str`, optional): Required if chat_id and message_id are not
                specified. Identifier of the inline message.
            latitude (:obj:`float`, optional): Latitude of location.
            longitude (:obj:`float`, optional): Longitude of location.
            location (:class:`telegram.Location`, optional): The location to send.
            horizontal_accuracy (:obj:`float`, optional): The radius of uncertainty for the
                location, measured in meters;
                0-:tg-const:`telegram.constants.LocationLimit.HORIZONTAL_ACCURACY`.
            heading (:obj:`int`, optional): Direction in which the user is moving, in degrees. Must
                be between 1 and :tg-const:`telegram.constants.LocationLimit.HEADING` if specified.
            proximity_alert_radius (:obj:`int`, optional): Maximum distance for proximity alerts
                about approaching another chat member, in meters. Must be between 1 and
                :tg-const:`telegram.constants.LocationLimit.HEADING` if specified.
            reply_markup (:class:`telegram.InlineKeyboardMarkup`, optional): An object for a new
                inline keyboard.
            read_timeout (:obj:`float` | :obj:`None`, optional): Value to pass to
                :paramref:`telegram.request.BaseRequest.post.read_timeout`. Defaults to
                :attr:`~telegram.request.BaseRequest.DEFAULT_NONE`.
            write_timeout (:obj:`float` | :obj:`None`, optional):  Value to pass to
                :paramref:`telegram.request.BaseRequest.post.write_timeout`. Defaults to
                :attr:`~telegram.request.BaseRequest.DEFAULT_NONE`.
            connect_timeout (:obj:`float` | :obj:`None`, optional): Value to pass to
                :paramref:`telegram.request.BaseRequest.post.connect_timeout`. Defaults to
                :attr:`~telegram.request.BaseRequest.DEFAULT_NONE`.
            pool_timeout (:obj:`float` | :obj:`None`, optional):  Value to pass to
                :paramref:`telegram.request.BaseRequest.post.pool_timeout`. Defaults to
                :attr:`~telegram.request.BaseRequest.DEFAULT_NONE`.
            api_kwargs (:obj:`dict`, optional): Arbitrary keyword arguments to be passed to the
                Telegram API.

        Returns:
            :class:`telegram.Message`: On success, if edited message is not an inline message, the
            edited message is returned, otherwise :obj:`True` is returned.
        """
        if not (all([latitude, longitude]) or location):
            raise ValueError(
                "Either location or latitude and longitude must be passed as argument."
            )
        if not (latitude is not None or longitude is not None) ^ bool(location):
            raise ValueError(
                "Either location or latitude and longitude must be passed as argument. Not both."
            )

        if isinstance(location, Location):
            latitude = location.latitude
            longitude = location.longitude

        data: JSONDict = {'latitude': latitude, 'longitude': longitude}

        if chat_id:
            data['chat_id'] = chat_id
        if message_id:
            data['message_id'] = message_id
        if inline_message_id:
            data['inline_message_id'] = inline_message_id
        if horizontal_accuracy:
            data['horizontal_accuracy'] = horizontal_accuracy
        if heading:
            data['heading'] = heading
        if proximity_alert_radius:
            data['proximity_alert_radius'] = proximity_alert_radius

        return await self._send_message(
            'editMessageLiveLocation',
            data,
            reply_markup=reply_markup,
            read_timeout=read_timeout,
            write_timeout=write_timeout,
            connect_timeout=connect_timeout,
            pool_timeout=pool_timeout,
            api_kwargs=api_kwargs,
        )

    @_log
    async def stop_message_live_location(
        self,
        chat_id: Union[str, int] = None,
        message_id: int = None,
        inline_message_id: int = None,
        reply_markup: InlineKeyboardMarkup = None,
        read_timeout: ODVInput[float] = DEFAULT_NONE,
        write_timeout: ODVInput[float] = DEFAULT_NONE,
        connect_timeout: ODVInput[float] = DEFAULT_NONE,
        pool_timeout: ODVInput[float] = DEFAULT_NONE,
        api_kwargs: JSONDict = None,
    ) -> Union[Message, bool]:
        """Use this method to stop updating a live location message sent by the bot or via the bot
        (for inline bots) before live_period expires.

        Args:
            chat_id (:obj:`int` | :obj:`str`): Required if inline_message_id is not specified.
                Unique identifier for the target chat or username of the target channel
                (in the format ``@channelusername``).
            message_id (:obj:`int`, optional): Required if inline_message_id is not specified.
                Identifier of the sent message with live location to stop.
            inline_message_id (:obj:`str`, optional): Required if chat_id and message_id are not
                specified. Identifier of the inline message.
            reply_markup (:class:`telegram.InlineKeyboardMarkup`, optional): An object for a new
                inline keyboard.
            read_timeout (:obj:`float` | :obj:`None`, optional): Value to pass to
                :paramref:`telegram.request.BaseRequest.post.read_timeout`. Defaults to
                :attr:`~telegram.request.BaseRequest.DEFAULT_NONE`.
            write_timeout (:obj:`float` | :obj:`None`, optional):  Value to pass to
                :paramref:`telegram.request.BaseRequest.post.write_timeout`. Defaults to
                :attr:`~telegram.request.BaseRequest.DEFAULT_NONE`.
            connect_timeout (:obj:`float` | :obj:`None`, optional): Value to pass to
                :paramref:`telegram.request.BaseRequest.post.connect_timeout`. Defaults to
                :attr:`~telegram.request.BaseRequest.DEFAULT_NONE`.
            pool_timeout (:obj:`float` | :obj:`None`, optional):  Value to pass to
                :paramref:`telegram.request.BaseRequest.post.pool_timeout`. Defaults to
                :attr:`~telegram.request.BaseRequest.DEFAULT_NONE`.
            api_kwargs (:obj:`dict`, optional): Arbitrary keyword arguments to be passed to the
                Telegram API.

        Returns:
            :class:`telegram.Message`: On success, if edited message is not an inline message, the
            edited message is returned, otherwise :obj:`True` is returned.
        """
        data: JSONDict = {}

        if chat_id:
            data['chat_id'] = chat_id
        if message_id:
            data['message_id'] = message_id
        if inline_message_id:
            data['inline_message_id'] = inline_message_id

        return await self._send_message(
            'stopMessageLiveLocation',
            data,
            reply_markup=reply_markup,
            read_timeout=read_timeout,
            write_timeout=write_timeout,
            connect_timeout=connect_timeout,
            pool_timeout=pool_timeout,
            api_kwargs=api_kwargs,
        )

    @_log
    async def send_venue(
        self,
        chat_id: Union[int, str],
        latitude: float = None,
        longitude: float = None,
        title: str = None,
        address: str = None,
        foursquare_id: str = None,
        disable_notification: DVInput[bool] = DEFAULT_NONE,
        reply_to_message_id: int = None,
        reply_markup: ReplyMarkup = None,
        read_timeout: ODVInput[float] = DEFAULT_NONE,
        write_timeout: ODVInput[float] = DEFAULT_NONE,
        connect_timeout: ODVInput[float] = DEFAULT_NONE,
        pool_timeout: ODVInput[float] = DEFAULT_NONE,
        venue: Venue = None,
        foursquare_type: str = None,
        api_kwargs: JSONDict = None,
        google_place_id: str = None,
        google_place_type: str = None,
        allow_sending_without_reply: ODVInput[bool] = DEFAULT_NONE,
        protect_content: ODVInput[bool] = DEFAULT_NONE,
    ) -> Message:
        """Use this method to send information about a venue.

        Note:
            * You can either supply :paramref:`venue`, or :paramref:`latitude`,
              :paramref:`longitude`,
              :paramref:title` and :paramref:address` and optionally :paramref:`foursquare_id` and
              :paramref:`foursquare_type` or optionally :paramref:`google_place_id` and
              :paramref:`google_place_type`.
            * Foursquare details and Google Place details are mutually exclusive. However, this
              behaviour is undocumented and might be changed by Telegram.

        Args:
            chat_id (:obj:`int` | :obj:`str`): Unique identifier for the target chat or username
                of the target channel (in the format ``@channelusername``).
            latitude (:obj:`float`, optional): Latitude of venue.
            longitude (:obj:`float`, optional): Longitude of venue.
            title (:obj:`str`, optional): Name of the venue.
            address (:obj:`str`, optional): Address of the venue.
            foursquare_id (:obj:`str`, optional): Foursquare identifier of the venue.
            foursquare_type (:obj:`str`, optional): Foursquare type of the venue, if known.
                (For example, "arts_entertainment/default", "arts_entertainment/aquarium" or
                "food/icecream".)
            google_place_id (:obj:`str`, optional): Google Places identifier of the venue.
            google_place_type (:obj:`str`, optional): Google Places type of the venue. (See
                `supported types \
                <https://developers.google.com/places/web-service/supported_types>`_.)
            venue (:class:`telegram.Venue`, optional): The venue to send.
            disable_notification (:obj:`bool`, optional): Sends the message silently. Users will
                receive a notification with no sound.
            protect_content (:obj:`bool`, optional): Protects the contents of the sent message from
                forwarding and saving.

                .. versionadded:: 13.10

            reply_to_message_id (:obj:`int`, optional): If the message is a reply, ID of the
                original message.
            allow_sending_without_reply (:obj:`bool`, optional): Pass :obj:`True`, if the message
                should be sent even if the specified replied-to message is not found.
            reply_markup (:class:`InlineKeyboardMarkup` | :class:`ReplyKeyboardMarkup` | \
                :class:`ReplyKeyboardRemove` | :class:`ForceReply`, optional):
                Additional interface options. An object for an inline keyboard, custom reply
                keyboard, instructions to remove reply keyboard or to force a reply from the user.
            read_timeout (:obj:`float` | :obj:`None`, optional): Value to pass to
                :paramref:`telegram.request.BaseRequest.post.read_timeout`. Defaults to
                :attr:`~telegram.request.BaseRequest.DEFAULT_NONE`.
            write_timeout (:obj:`float` | :obj:`None`, optional):  Value to pass to
                :paramref:`telegram.request.BaseRequest.post.write_timeout`. Defaults to
                :attr:`~telegram.request.BaseRequest.DEFAULT_NONE`.
            connect_timeout (:obj:`float` | :obj:`None`, optional): Value to pass to
                :paramref:`telegram.request.BaseRequest.post.connect_timeout`. Defaults to
                :attr:`~telegram.request.BaseRequest.DEFAULT_NONE`.
            pool_timeout (:obj:`float` | :obj:`None`, optional):  Value to pass to
                :paramref:`telegram.request.BaseRequest.post.pool_timeout`. Defaults to
                :attr:`~telegram.request.BaseRequest.DEFAULT_NONE`.
            api_kwargs (:obj:`dict`, optional): Arbitrary keyword arguments to be passed to the
                Telegram API.

        Returns:
            :class:`telegram.Message`: On success, the sent Message is returned.

        Raises:
            :class:`telegram.error.TelegramError`

        """
        if not (venue or all([latitude, longitude, address, title])):
            raise ValueError(
                "Either venue or latitude, longitude, address and title must be "
                "passed as arguments."
            )

        if isinstance(venue, Venue):
            latitude = venue.location.latitude
            longitude = venue.location.longitude
            address = venue.address
            title = venue.title
            foursquare_id = venue.foursquare_id
            foursquare_type = venue.foursquare_type
            google_place_id = venue.google_place_id
            google_place_type = venue.google_place_type

        data: JSONDict = {
            'chat_id': chat_id,
            'latitude': latitude,
            'longitude': longitude,
            'address': address,
            'title': title,
        }

        if foursquare_id:
            data['foursquare_id'] = foursquare_id
        if foursquare_type:
            data['foursquare_type'] = foursquare_type
        if google_place_id:
            data['google_place_id'] = google_place_id
        if google_place_type:
            data['google_place_type'] = google_place_type

        return await self._send_message(  # type: ignore[return-value]
            'sendVenue',
            data,
            reply_to_message_id=reply_to_message_id,
            disable_notification=disable_notification,
            reply_markup=reply_markup,
            allow_sending_without_reply=allow_sending_without_reply,
            read_timeout=read_timeout,
            write_timeout=write_timeout,
            connect_timeout=connect_timeout,
            pool_timeout=pool_timeout,
            api_kwargs=api_kwargs,
            protect_content=protect_content,
        )

    @_log
    async def send_contact(
        self,
        chat_id: Union[int, str],
        phone_number: str = None,
        first_name: str = None,
        last_name: str = None,
        disable_notification: DVInput[bool] = DEFAULT_NONE,
        reply_to_message_id: int = None,
        reply_markup: ReplyMarkup = None,
        read_timeout: ODVInput[float] = DEFAULT_NONE,
        write_timeout: ODVInput[float] = DEFAULT_NONE,
        connect_timeout: ODVInput[float] = DEFAULT_NONE,
        pool_timeout: ODVInput[float] = DEFAULT_NONE,
        contact: Contact = None,
        vcard: str = None,
        api_kwargs: JSONDict = None,
        allow_sending_without_reply: ODVInput[bool] = DEFAULT_NONE,
        protect_content: ODVInput[bool] = DEFAULT_NONE,
    ) -> Message:
        """Use this method to send phone contacts.

        Note:
            You can either supply :paramref:`contact` or :paramref:`phone_number` and
            :paramref:`first_name` with optionally :paramref:`last_name` and optionally
            :paramref:`vcard`.

        Args:
            chat_id (:obj:`int` | :obj:`str`): Unique identifier for the target chat or username
                of the target channel (in the format ``@channelusername``).
            phone_number (:obj:`str`, optional): Contact's phone number.
            first_name (:obj:`str`, optional): Contact's first name.
            last_name (:obj:`str`, optional): Contact's last name.
            vcard (:obj:`str`, optional): Additional data about the contact in the form of a vCard,
                0-2048 bytes.
            contact (:class:`telegram.Contact`, optional): The contact to send.
            disable_notification (:obj:`bool`, optional): Sends the message silently. Users will
                receive a notification with no sound.
            protect_content (:obj:`bool`, optional): Protects the contents of the sent message from
                forwarding and saving.

                .. versionadded:: 13.10

            reply_to_message_id (:obj:`int`, optional): If the message is a reply, ID of the
                original message.
            allow_sending_without_reply (:obj:`bool`, optional): Pass :obj:`True`, if the message
                should be sent even if the specified replied-to message is not found.
            reply_markup (:class:`InlineKeyboardMarkup` | :class:`ReplyKeyboardMarkup` | \
                :class:`ReplyKeyboardRemove` | :class:`ForceReply`, optional):
                Additional interface options. An object for an inline keyboard, custom reply
                keyboard, instructions to remove reply keyboard or to force a reply from the user.
            read_timeout (:obj:`float` | :obj:`None`, optional): Value to pass to
                :paramref:`telegram.request.BaseRequest.post.read_timeout`. Defaults to
                :attr:`~telegram.request.BaseRequest.DEFAULT_NONE`.
            write_timeout (:obj:`float` | :obj:`None`, optional):  Value to pass to
                :paramref:`telegram.request.BaseRequest.post.write_timeout`. Defaults to
                :attr:`~telegram.request.BaseRequest.DEFAULT_NONE`.
            connect_timeout (:obj:`float` | :obj:`None`, optional): Value to pass to
                :paramref:`telegram.request.BaseRequest.post.connect_timeout`. Defaults to
                :attr:`~telegram.request.BaseRequest.DEFAULT_NONE`.
            pool_timeout (:obj:`float` | :obj:`None`, optional):  Value to pass to
                :paramref:`telegram.request.BaseRequest.post.pool_timeout`. Defaults to
                :attr:`~telegram.request.BaseRequest.DEFAULT_NONE`.
            api_kwargs (:obj:`dict`, optional): Arbitrary keyword arguments to be passed to the
                Telegram API.

        Returns:
            :class:`telegram.Message`: On success, the sent Message is returned.

        Raises:
            :class:`telegram.error.TelegramError`

        """
        if (not contact) and (not all([phone_number, first_name])):
            raise ValueError(
                "Either contact or phone_number and first_name must be passed as arguments."
            )

        if isinstance(contact, Contact):
            phone_number = contact.phone_number
            first_name = contact.first_name
            last_name = contact.last_name
            vcard = contact.vcard

        data: JSONDict = {
            'chat_id': chat_id,
            'phone_number': phone_number,
            'first_name': first_name,
        }

        if last_name:
            data['last_name'] = last_name
        if vcard:
            data['vcard'] = vcard

        return await self._send_message(  # type: ignore[return-value]
            'sendContact',
            data,
            reply_to_message_id=reply_to_message_id,
            disable_notification=disable_notification,
            reply_markup=reply_markup,
            allow_sending_without_reply=allow_sending_without_reply,
            read_timeout=read_timeout,
            write_timeout=write_timeout,
            connect_timeout=connect_timeout,
            pool_timeout=pool_timeout,
            api_kwargs=api_kwargs,
            protect_content=protect_content,
        )

    @_log
    async def send_game(
        self,
        chat_id: Union[int, str],
        game_short_name: str,
        disable_notification: DVInput[bool] = DEFAULT_NONE,
        reply_to_message_id: int = None,
        reply_markup: InlineKeyboardMarkup = None,
        read_timeout: ODVInput[float] = DEFAULT_NONE,
        write_timeout: ODVInput[float] = DEFAULT_NONE,
        connect_timeout: ODVInput[float] = DEFAULT_NONE,
        pool_timeout: ODVInput[float] = DEFAULT_NONE,
        api_kwargs: JSONDict = None,
        allow_sending_without_reply: ODVInput[bool] = DEFAULT_NONE,
        protect_content: ODVInput[bool] = DEFAULT_NONE,
    ) -> Message:
        """Use this method to send a game.

        Args:
            chat_id (:obj:`int` | :obj:`str`): Unique identifier for the target chat.
            game_short_name (:obj:`str`): Short name of the game, serves as the unique identifier
                for the game. Set up your games via `@BotFather <https://t.me/BotFather>`_.
            disable_notification (:obj:`bool`, optional): Sends the message silently. Users will
                receive a notification with no sound.
            protect_content (:obj:`bool`, optional): Protects the contents of the sent message from
                forwarding and saving.

                .. versionadded:: 13.10

            reply_to_message_id (:obj:`int`, optional): If the message is a reply, ID of the
                original message.
            allow_sending_without_reply (:obj:`bool`, optional): Pass :obj:`True`, if the message
                should be sent even if the specified replied-to message is not found.
            reply_markup (:class:`telegram.InlineKeyboardMarkup`, optional): An object for a new
                inline keyboard. If empty, one ‘Play game_title’ button will be
                shown. If not empty, the first button must launch the game.
            read_timeout (:obj:`float` | :obj:`None`, optional): Value to pass to
                :paramref:`telegram.request.BaseRequest.post.read_timeout`. Defaults to
                :attr:`~telegram.request.BaseRequest.DEFAULT_NONE`.
            write_timeout (:obj:`float` | :obj:`None`, optional):  Value to pass to
                :paramref:`telegram.request.BaseRequest.post.write_timeout`. Defaults to
                :attr:`~telegram.request.BaseRequest.DEFAULT_NONE`.
            connect_timeout (:obj:`float` | :obj:`None`, optional): Value to pass to
                :paramref:`telegram.request.BaseRequest.post.connect_timeout`. Defaults to
                :attr:`~telegram.request.BaseRequest.DEFAULT_NONE`.
            pool_timeout (:obj:`float` | :obj:`None`, optional):  Value to pass to
                :paramref:`telegram.request.BaseRequest.post.pool_timeout`. Defaults to
                :attr:`~telegram.request.BaseRequest.DEFAULT_NONE`.
            api_kwargs (:obj:`dict`, optional): Arbitrary keyword arguments to be passed to the
                Telegram API.

        Returns:
            :class:`telegram.Message`: On success, the sent Message is returned.

        Raises:
            :class:`telegram.error.TelegramError`

        """
        data: JSONDict = {'chat_id': chat_id, 'game_short_name': game_short_name}

        return await self._send_message(  # type: ignore[return-value]
            'sendGame',
            data,
            reply_to_message_id=reply_to_message_id,
            disable_notification=disable_notification,
            reply_markup=reply_markup,
            allow_sending_without_reply=allow_sending_without_reply,
            read_timeout=read_timeout,
            write_timeout=write_timeout,
            connect_timeout=connect_timeout,
            pool_timeout=pool_timeout,
            api_kwargs=api_kwargs,
            protect_content=protect_content,
        )

    @_log
    async def send_chat_action(
        self,
        chat_id: Union[str, int],
        action: str,
        read_timeout: ODVInput[float] = DEFAULT_NONE,
        write_timeout: ODVInput[float] = DEFAULT_NONE,
        connect_timeout: ODVInput[float] = DEFAULT_NONE,
        pool_timeout: ODVInput[float] = DEFAULT_NONE,
        api_kwargs: JSONDict = None,
    ) -> bool:
        """
        Use this method when you need to tell the user that something is happening on the bot's
        side. The status is set for 5 seconds or less (when a message arrives from your bot,
        Telegram clients clear its typing status). Telegram only recommends using this method when
        a response from the bot will take a noticeable amount of time to arrive.

        Args:
            chat_id (:obj:`int` | :obj:`str`): Unique identifier for the target chat or username
                of the target channel (in the format ``@channelusername``).
            action(:obj:`str`): Type of action to broadcast. Choose one, depending on what the user
                is about to receive. For convenience look at the constants in
                :class:`telegram.constants.ChatAction`.
            read_timeout (:obj:`float` | :obj:`None`, optional): Value to pass to
                :paramref:`telegram.request.BaseRequest.post.read_timeout`. Defaults to
                :attr:`~telegram.request.BaseRequest.DEFAULT_NONE`.
            write_timeout (:obj:`float` | :obj:`None`, optional):  Value to pass to
                :paramref:`telegram.request.BaseRequest.post.write_timeout`. Defaults to
                :attr:`~telegram.request.BaseRequest.DEFAULT_NONE`.
            connect_timeout (:obj:`float` | :obj:`None`, optional): Value to pass to
                :paramref:`telegram.request.BaseRequest.post.connect_timeout`. Defaults to
                :attr:`~telegram.request.BaseRequest.DEFAULT_NONE`.
            pool_timeout (:obj:`float` | :obj:`None`, optional):  Value to pass to
                :paramref:`telegram.request.BaseRequest.post.pool_timeout`. Defaults to
                :attr:`~telegram.request.BaseRequest.DEFAULT_NONE`.
            api_kwargs (:obj:`dict`, optional): Arbitrary keyword arguments to be passed to the
                Telegram API.

        Returns:
            :obj:`bool`:  On success, :obj:`True` is returned.

        Raises:
            :class:`telegram.error.TelegramError`

        """
        data: JSONDict = {'chat_id': chat_id, 'action': action}
        result = await self._post(
            'sendChatAction',
            data,
            read_timeout=read_timeout,
            write_timeout=write_timeout,
            connect_timeout=connect_timeout,
            pool_timeout=pool_timeout,
            api_kwargs=api_kwargs,
        )
        return result  # type: ignore[return-value]

    def _effective_inline_results(  # pylint: disable=no-self-use
        self,
        results: Union[
            Sequence['InlineQueryResult'], Callable[[int], Optional[Sequence['InlineQueryResult']]]
        ],
        next_offset: str = None,
        current_offset: str = None,
    ) -> Tuple[Sequence['InlineQueryResult'], Optional[str]]:
        """
        Builds the effective results from the results input.
        We make this a stand-alone method so tg.ext.ExtBot can wrap it.

        Returns:
            Tuple of 1. the effective results and 2. correct the next_offset

        """
        if current_offset is not None and next_offset is not None:
            raise ValueError('`current_offset` and `next_offset` are mutually exclusive!')

        if current_offset is not None:
            # Convert the string input to integer
            if current_offset == '':
                current_offset_int = 0
            else:
                current_offset_int = int(current_offset)

            # for now set to empty string, stating that there are no more results
            # might change later
            next_offset = ''

            if callable(results):
                callable_output = results(current_offset_int)
                if not callable_output:
                    effective_results: Sequence['InlineQueryResult'] = []
                else:
                    effective_results = callable_output
                    # the callback *might* return more results on the next call, so we increment
                    # the page count
                    next_offset = str(current_offset_int + 1)
            else:
                if len(results) > (current_offset_int + 1) * InlineQueryLimit.RESULTS:
                    # we expect more results for the next page
                    next_offset_int = current_offset_int + 1
                    next_offset = str(next_offset_int)
                    effective_results = results[
                        current_offset_int
                        * InlineQueryLimit.RESULTS : next_offset_int
                        * InlineQueryLimit.RESULTS
                    ]
                else:
                    effective_results = results[current_offset_int * InlineQueryLimit.RESULTS :]
        else:
            effective_results = results  # type: ignore[assignment]

        return effective_results, next_offset

    @no_type_check  # mypy doesn't play too well with hasattr
    def _insert_defaults_for_ilq_results(  # pylint: disable=no-self-use
        self, res: 'InlineQueryResult'
    ) -> None:
        """The reason why this method exists is similar to the description of _insert_defaults
        The reason why we do this in rather than in _insert_defaults is because converting
        DEFAULT_NONE to NONE *before* calling to_dict() makes it way easier to drop None entries
        from the json data.
        """
        # pylint: disable=protected-access
        if hasattr(res, 'parse_mode'):
            res.parse_mode = DefaultValue.get_value(res.parse_mode)
        if hasattr(res, 'input_message_content') and res.input_message_content:
            if hasattr(res.input_message_content, 'parse_mode'):
                res.input_message_content.parse_mode = DefaultValue.get_value(
                    res.input_message_content.parse_mode
                )
            if hasattr(res.input_message_content, 'disable_web_page_preview'):
                res.input_message_content.disable_web_page_preview = DefaultValue.get_value(
                    res.input_message_content.disable_web_page_preview
                )

    @_log
    async def answer_inline_query(
        self,
        inline_query_id: str,
        results: Union[
            Sequence['InlineQueryResult'], Callable[[int], Optional[Sequence['InlineQueryResult']]]
        ],
        cache_time: int = 300,
        is_personal: bool = None,
        next_offset: str = None,
        switch_pm_text: str = None,
        switch_pm_parameter: str = None,
        read_timeout: ODVInput[float] = DEFAULT_NONE,
        write_timeout: ODVInput[float] = DEFAULT_NONE,
        connect_timeout: ODVInput[float] = DEFAULT_NONE,
        pool_timeout: ODVInput[float] = DEFAULT_NONE,
        current_offset: str = None,
        api_kwargs: JSONDict = None,
    ) -> bool:
        """
        Use this method to send answers to an inline query. No more than
        :tg-const:`telegram.InlineQuery.MAX_RESULTS` results per query are allowed.

        Warning:
            In most use cases :paramref:`current_offset` should not be passed manually. Instead of
            calling this method directly, use the shortcut :meth:`telegram.InlineQuery.answer` with
            :paramref:`telegram.InlineQuery.answer.auto_pagination` set to :obj:`True`, which will
            take care of passing the correct value.

        Args:
            inline_query_id (:obj:`str`): Unique identifier for the answered query.
            results (List[:class:`telegram.InlineQueryResult`] | Callable): A list of results for
                the inline query. In case :paramref:`current_offset` is passed,
                :paramref:`results` may also be
                a callable that accepts the current page index starting from 0. It must return
                either a list of :class:`telegram.InlineQueryResult` instances or :obj:`None` if
                there are no more results.
            cache_time (:obj:`int`, optional): The maximum amount of time in seconds that the
                result of the inline query may be cached on the server. Defaults to ``300``.
            is_personal (:obj:`bool`, optional): Pass :obj:`True`, if results may be cached on
                the server side only for the user that sent the query. By default,
                results may be returned to any user who sends the same query.
            next_offset (:obj:`str`, optional): Pass the offset that a client should send in the
                next query with the same text to receive more results. Pass an empty string if
                there are no more results or if you don't support pagination. Offset length can't
                exceed 64 bytes.
            switch_pm_text (:obj:`str`, optional): If passed, clients will display a button with
                specified text that switches the user to a private chat with the bot and sends the
                bot a start message with the parameter :paramref:`switch_pm_parameter`.
            switch_pm_parameter (:obj:`str`, optional): Deep-linking parameter for the
                :guilabel:`/start` message sent to the bot when user presses the switch button.
                1-:tg-const:`telegram.InlineQuery.MAX_SWITCH_PM_TEXT_LENGTH` characters,
                only ``A-Z``, ``a-z``, ``0-9``, ``_`` and ``-`` are allowed.
            current_offset (:obj:`str`, optional): The :attr:`telegram.InlineQuery.offset` of
                the inline query to answer. If passed, PTB will automatically take care of
                the pagination for you, i.e. pass the correct :paramref:`next_offset` and truncate
                the results list/get the results from the callable you passed.
            read_timeout (:obj:`float` | :obj:`None`, optional): Value to pass to
                :paramref:`telegram.request.BaseRequest.post.read_timeout`. Defaults to
                :attr:`~telegram.request.BaseRequest.DEFAULT_NONE`.
            write_timeout (:obj:`float` | :obj:`None`, optional):  Value to pass to
                :paramref:`telegram.request.BaseRequest.post.write_timeout`. Defaults to
                :attr:`~telegram.request.BaseRequest.DEFAULT_NONE`.
            connect_timeout (:obj:`float` | :obj:`None`, optional): Value to pass to
                :paramref:`telegram.request.BaseRequest.post.connect_timeout`. Defaults to
                :attr:`~telegram.request.BaseRequest.DEFAULT_NONE`.
            pool_timeout (:obj:`float` | :obj:`None`, optional):  Value to pass to
                :paramref:`telegram.request.BaseRequest.post.pool_timeout`. Defaults to
                :attr:`~telegram.request.BaseRequest.DEFAULT_NONE`.
            api_kwargs (:obj:`dict`, optional): Arbitrary keyword arguments to be passed to the
                Telegram API.

        Example:
            An inline bot that sends YouTube videos can ask the user to connect the bot to their
            YouTube account to adapt search results accordingly. To do this, it displays a
            'Connect your YouTube account' button above the results, or even before showing any.
            The user presses the button, switches to a private chat with the bot and, in doing so,
            passes a start parameter that instructs the bot to return an oauth link. Once done, the
            bot can offer a switch_inline button so that the user can easily return to the chat
            where they wanted to use the bot's inline capabilities.

        Returns:
            :obj:`bool`: On success, :obj:`True` is returned.

        Raises:
            :class:`telegram.error.TelegramError`

        """
        effective_results, next_offset = self._effective_inline_results(
            results=results, next_offset=next_offset, current_offset=current_offset
        )

        # Apply defaults
        for result in effective_results:
            self._insert_defaults_for_ilq_results(result)

        data: JSONDict = {'inline_query_id': inline_query_id, 'results': effective_results}

        if cache_time or cache_time == 0:
            data['cache_time'] = cache_time
        if is_personal:
            data['is_personal'] = is_personal
        if next_offset is not None:
            data['next_offset'] = next_offset
        if switch_pm_text:
            data['switch_pm_text'] = switch_pm_text
        if switch_pm_parameter:
            data['switch_pm_parameter'] = switch_pm_parameter

        return await self._post(  # type: ignore[return-value]
            'answerInlineQuery',
            data,
            read_timeout=read_timeout,
            write_timeout=write_timeout,
            connect_timeout=connect_timeout,
            pool_timeout=pool_timeout,
            api_kwargs=api_kwargs,
        )

    @_log
    async def get_user_profile_photos(
        self,
        user_id: Union[str, int],
        offset: int = None,
        limit: int = 100,
        read_timeout: ODVInput[float] = DEFAULT_NONE,
        write_timeout: ODVInput[float] = DEFAULT_NONE,
        connect_timeout: ODVInput[float] = DEFAULT_NONE,
        pool_timeout: ODVInput[float] = DEFAULT_NONE,
        api_kwargs: JSONDict = None,
    ) -> Optional[UserProfilePhotos]:
        """Use this method to get a list of profile pictures for a user.

        Args:
            user_id (:obj:`int`): Unique identifier of the target user.
            offset (:obj:`int`, optional): Sequential number of the first photo to be returned.
                By default, all photos are returned.
            limit (:obj:`int`, optional): Limits the number of photos to be retrieved. Values
                between 1-100 are accepted. Defaults to ``100``.
            read_timeout (:obj:`float` | :obj:`None`, optional): Value to pass to
                :paramref:`telegram.request.BaseRequest.post.read_timeout`. Defaults to
                :attr:`~telegram.request.BaseRequest.DEFAULT_NONE`.
            write_timeout (:obj:`float` | :obj:`None`, optional):  Value to pass to
                :paramref:`telegram.request.BaseRequest.post.write_timeout`. Defaults to
                :attr:`~telegram.request.BaseRequest.DEFAULT_NONE`.
            connect_timeout (:obj:`float` | :obj:`None`, optional): Value to pass to
                :paramref:`telegram.request.BaseRequest.post.connect_timeout`. Defaults to
                :attr:`~telegram.request.BaseRequest.DEFAULT_NONE`.
            pool_timeout (:obj:`float` | :obj:`None`, optional):  Value to pass to
                :paramref:`telegram.request.BaseRequest.post.pool_timeout`. Defaults to
                :attr:`~telegram.request.BaseRequest.DEFAULT_NONE`.
            api_kwargs (:obj:`dict`, optional): Arbitrary keyword arguments to be passed to the
                Telegram API.

        Returns:
            :class:`telegram.UserProfilePhotos`

        Raises:
            :class:`telegram.error.TelegramError`

        """
        data: JSONDict = {'user_id': user_id}

        if offset is not None:
            data['offset'] = offset
        if limit:
            data['limit'] = limit

        result = await self._post(
            'getUserProfilePhotos',
            data,
            read_timeout=read_timeout,
            write_timeout=write_timeout,
            connect_timeout=connect_timeout,
            pool_timeout=pool_timeout,
            api_kwargs=api_kwargs,
        )

        return UserProfilePhotos.de_json(result, self)  # type: ignore[return-value, arg-type]

    @_log
    async def get_file(
        self,
        file_id: Union[
            str, Animation, Audio, ChatPhoto, Document, PhotoSize, Sticker, Video, VideoNote, Voice
        ],
        read_timeout: ODVInput[float] = DEFAULT_NONE,
        write_timeout: ODVInput[float] = DEFAULT_NONE,
        connect_timeout: ODVInput[float] = DEFAULT_NONE,
        pool_timeout: ODVInput[float] = DEFAULT_NONE,
        api_kwargs: JSONDict = None,
    ) -> File:
        """
        Use this method to get basic info about a file and prepare it for downloading. For the
        moment, bots can download files of up to
        :tg-const:`telegram.constants.FileSizeLimit.FILESIZE_DOWNLOAD` in size. The file can then
        be downloaded
        with :meth:`telegram.File.download`. It is guaranteed that the link will be
        valid for at least 1 hour. When the link expires, a new one can be requested by
        calling get_file again.

        Note:
             This function may not preserve the original file name and MIME type.
             You should save the file's MIME type and name (if available) when the File object
             is received.

        Args:
            file_id (:obj:`str` | :class:`telegram.Animation` | :class:`telegram.Audio` |         \
                     :class:`telegram.ChatPhoto` | :class:`telegram.Document` |                   \
                     :class:`telegram.PhotoSize` | :class:`telegram.Sticker` |                    \
                     :class:`telegram.Video` | :class:`telegram.VideoNote` |                      \
                     :class:`telegram.Voice`):
                Either the file identifier or an object that has a file_id attribute
                to get file information about.
            read_timeout (:obj:`float` | :obj:`None`, optional): Value to pass to
                :paramref:`telegram.request.BaseRequest.post.read_timeout`. Defaults to
                :attr:`~telegram.request.BaseRequest.DEFAULT_NONE`.
            write_timeout (:obj:`float` | :obj:`None`, optional):  Value to pass to
                :paramref:`telegram.request.BaseRequest.post.write_timeout`. Defaults to
                :attr:`~telegram.request.BaseRequest.DEFAULT_NONE`.
            connect_timeout (:obj:`float` | :obj:`None`, optional): Value to pass to
                :paramref:`telegram.request.BaseRequest.post.connect_timeout`. Defaults to
                :attr:`~telegram.request.BaseRequest.DEFAULT_NONE`.
            pool_timeout (:obj:`float` | :obj:`None`, optional):  Value to pass to
                :paramref:`telegram.request.BaseRequest.post.pool_timeout`. Defaults to
                :attr:`~telegram.request.BaseRequest.DEFAULT_NONE`.
            api_kwargs (:obj:`dict`, optional): Arbitrary keyword arguments to be passed to the
                Telegram API.

        Returns:
            :class:`telegram.File`

        Raises:
            :class:`telegram.error.TelegramError`

        """
        try:
            file_id = file_id.file_id  # type: ignore[union-attr]
        except AttributeError:
            pass

        data: JSONDict = {'file_id': file_id}

        result = await self._post(
            'getFile',
            data,
            read_timeout=read_timeout,
            write_timeout=write_timeout,
            connect_timeout=connect_timeout,
            pool_timeout=pool_timeout,
            api_kwargs=api_kwargs,
        )

        if result.get('file_path') and not is_local_file(  # type: ignore[union-attr]
            result['file_path']  # type: ignore[index]
        ):
            result[  # type: ignore[index]
                'file_path'
            ] = f"{self.base_file_url}/{result['file_path']}"  # type: ignore[index]

        return File.de_json(result, self)  # type: ignore[return-value, arg-type]

    @_log
    async def ban_chat_member(
        self,
        chat_id: Union[str, int],
        user_id: Union[str, int],
        read_timeout: ODVInput[float] = DEFAULT_NONE,
        write_timeout: ODVInput[float] = DEFAULT_NONE,
        connect_timeout: ODVInput[float] = DEFAULT_NONE,
        pool_timeout: ODVInput[float] = DEFAULT_NONE,
        until_date: Union[int, datetime] = None,
        api_kwargs: JSONDict = None,
        revoke_messages: bool = None,
    ) -> bool:
        """
        Use this method to ban a user from a group, supergroup or a channel. In the case of
        supergroups and channels, the user will not be able to return to the group on their own
        using invite links, etc., unless unbanned first. The bot must be an administrator in the
        chat for this to work and must have the appropriate admin rights.

         .. versionadded:: 13.7

        Args:
            chat_id (:obj:`int` | :obj:`str`): Unique identifier for the target group or username
                of the target supergroup or channel (in the format ``@channelusername``).
            user_id (:obj:`int`): Unique identifier of the target user.
            read_timeout (:obj:`float` | :obj:`None`, optional): Value to pass to
                :paramref:`telegram.request.BaseRequest.post.read_timeout`. Defaults to
                :attr:`~telegram.request.BaseRequest.DEFAULT_NONE`.
            write_timeout (:obj:`float` | :obj:`None`, optional):  Value to pass to
                :paramref:`telegram.request.BaseRequest.post.write_timeout`. Defaults to
                :attr:`~telegram.request.BaseRequest.DEFAULT_NONE`.
            connect_timeout (:obj:`float` | :obj:`None`, optional): Value to pass to
                :paramref:`telegram.request.BaseRequest.post.connect_timeout`. Defaults to
                :attr:`~telegram.request.BaseRequest.DEFAULT_NONE`.
            pool_timeout (:obj:`float` | :obj:`None`, optional):  Value to pass to
                :paramref:`telegram.request.BaseRequest.post.pool_timeout`. Defaults to
                :attr:`~telegram.request.BaseRequest.DEFAULT_NONE`.
            until_date (:obj:`int` | :obj:`datetime.datetime`, optional): Date when the user will
                be unbanned, unix time. If user is banned for more than 366 days or less than 30
                seconds from the current time they are considered to be banned forever. Applied
                for supergroups and channels only.
                For timezone naive :obj:`datetime.datetime` objects, the default timezone of the
                bot will be used.
            revoke_messages (:obj:`bool`, optional): Pass :obj:`True` to delete all messages from
                the chat for the user that is being removed. If :obj:`False`, the user will be able
                to see messages in the group that were sent before the user was removed.
                Always :obj:`True` for supergroups and channels.

                .. versionadded:: 13.4
            api_kwargs (:obj:`dict`, optional): Arbitrary keyword arguments to be passed to the
                Telegram API.

        Returns:
            :obj:`bool`: On success, :obj:`True` is returned.

        Raises:
            :class:`telegram.error.TelegramError`

        """
        data: JSONDict = {'chat_id': chat_id, 'user_id': user_id}

        if until_date is not None:
            data['until_date'] = until_date

        if revoke_messages is not None:
            data['revoke_messages'] = revoke_messages

        result = await self._post(
            'banChatMember',
            data,
            read_timeout=read_timeout,
            write_timeout=write_timeout,
            connect_timeout=connect_timeout,
            pool_timeout=pool_timeout,
            api_kwargs=api_kwargs,
        )

        return result  # type: ignore[return-value]

    @_log
    async def ban_chat_sender_chat(
        self,
        chat_id: Union[str, int],
        sender_chat_id: int,
        read_timeout: ODVInput[float] = DEFAULT_NONE,
        write_timeout: ODVInput[float] = DEFAULT_NONE,
        connect_timeout: ODVInput[float] = DEFAULT_NONE,
        pool_timeout: ODVInput[float] = DEFAULT_NONE,
        api_kwargs: JSONDict = None,
    ) -> bool:
        """
        Use this method to ban a channel chat in a supergroup or a channel. Until the chat is
        unbanned, the owner of the banned chat won't be able to send messages on behalf of **any of
        their channels**. The bot must be an administrator in the supergroup or channel for this
        to work and must have the appropriate administrator rights.

        .. versionadded:: 13.9

        Args:
            chat_id (:obj:`int` | :obj:`str`): Unique identifier for the target group or username
                of the target supergroup or channel (in the format ``@channelusername``).
            sender_chat_id (:obj:`int`): Unique identifier of the target sender chat.
            read_timeout (:obj:`float` | :obj:`None`, optional): Value to pass to
                :paramref:`telegram.request.BaseRequest.post.read_timeout`. Defaults to
                :attr:`~telegram.request.BaseRequest.DEFAULT_NONE`.
            write_timeout (:obj:`float` | :obj:`None`, optional):  Value to pass to
                :paramref:`telegram.request.BaseRequest.post.write_timeout`. Defaults to
                :attr:`~telegram.request.BaseRequest.DEFAULT_NONE`.
            connect_timeout (:obj:`float` | :obj:`None`, optional): Value to pass to
                :paramref:`telegram.request.BaseRequest.post.connect_timeout`. Defaults to
                :attr:`~telegram.request.BaseRequest.DEFAULT_NONE`.
            pool_timeout (:obj:`float` | :obj:`None`, optional):  Value to pass to
                :paramref:`telegram.request.BaseRequest.post.pool_timeout`. Defaults to
                :attr:`~telegram.request.BaseRequest.DEFAULT_NONE`.
            api_kwargs (:obj:`dict`, optional): Arbitrary keyword arguments to be passed to the
                Telegram API.

        Returns:
            :obj:`bool`: On success, :obj:`True` is returned.

        Raises:
            :class:`telegram.error.TelegramError`

        """
        data: JSONDict = {'chat_id': chat_id, 'sender_chat_id': sender_chat_id}

        result = await self._post(
            'banChatSenderChat',
            data,
            read_timeout=read_timeout,
            write_timeout=write_timeout,
            connect_timeout=connect_timeout,
            pool_timeout=pool_timeout,
            api_kwargs=api_kwargs,
        )

        return result  # type: ignore[return-value]

    @_log
    async def unban_chat_member(
        self,
        chat_id: Union[str, int],
        user_id: Union[str, int],
        read_timeout: ODVInput[float] = DEFAULT_NONE,
        write_timeout: ODVInput[float] = DEFAULT_NONE,
        connect_timeout: ODVInput[float] = DEFAULT_NONE,
        pool_timeout: ODVInput[float] = DEFAULT_NONE,
        api_kwargs: JSONDict = None,
        only_if_banned: bool = None,
    ) -> bool:
        """Use this method to unban a previously kicked user in a supergroup or channel.

        The user will *not* return to the group or channel automatically, but will be able to join
        via link, etc. The bot must be an administrator for this to work. By default, this method
        guarantees that after the call the user is not a member of the chat, but will be able to
        join it. So if the user is a member of the chat they will also be *removed* from the chat.
        If you don't want this, use the parameter :paramref:`only_if_banned`.

        Args:
            chat_id (:obj:`int` | :obj:`str`): Unique identifier for the target chat or username
                of the target supergroup or channel (in the format ``@channelusername``).
            user_id (:obj:`int`): Unique identifier of the target user.
            only_if_banned (:obj:`bool`, optional): Do nothing if the user is not banned.
            read_timeout (:obj:`float` | :obj:`None`, optional): Value to pass to
                :paramref:`telegram.request.BaseRequest.post.read_timeout`. Defaults to
                :attr:`~telegram.request.BaseRequest.DEFAULT_NONE`.
            write_timeout (:obj:`float` | :obj:`None`, optional):  Value to pass to
                :paramref:`telegram.request.BaseRequest.post.write_timeout`. Defaults to
                :attr:`~telegram.request.BaseRequest.DEFAULT_NONE`.
            connect_timeout (:obj:`float` | :obj:`None`, optional): Value to pass to
                :paramref:`telegram.request.BaseRequest.post.connect_timeout`. Defaults to
                :attr:`~telegram.request.BaseRequest.DEFAULT_NONE`.
            pool_timeout (:obj:`float` | :obj:`None`, optional):  Value to pass to
                :paramref:`telegram.request.BaseRequest.post.pool_timeout`. Defaults to
                :attr:`~telegram.request.BaseRequest.DEFAULT_NONE`.
            api_kwargs (:obj:`dict`, optional): Arbitrary keyword arguments to be passed to the
                Telegram API.

        Returns:
            :obj:`bool`: On success, :obj:`True` is returned.

        Raises:
            :class:`telegram.error.TelegramError`

        """
        data: JSONDict = {'chat_id': chat_id, 'user_id': user_id}

        if only_if_banned is not None:
            data['only_if_banned'] = only_if_banned

        result = await self._post(
            'unbanChatMember',
            data,
            read_timeout=read_timeout,
            write_timeout=write_timeout,
            connect_timeout=connect_timeout,
            pool_timeout=pool_timeout,
            api_kwargs=api_kwargs,
        )

        return result  # type: ignore[return-value]

    @_log
    async def unban_chat_sender_chat(
        self,
        chat_id: Union[str, int],
        sender_chat_id: int,
        read_timeout: ODVInput[float] = DEFAULT_NONE,
        write_timeout: ODVInput[float] = DEFAULT_NONE,
        connect_timeout: ODVInput[float] = DEFAULT_NONE,
        pool_timeout: ODVInput[float] = DEFAULT_NONE,
        api_kwargs: JSONDict = None,
    ) -> bool:
        """Use this method to unban a previously banned channel in a supergroup or channel.
        The bot must be an administrator for this to work and must have the
        appropriate administrator rights.

        .. versionadded:: 13.9

        Args:
            chat_id (:obj:`int` | :obj:`str`): Unique identifier for the target chat or username
                of the target supergroup or channel (in the format ``@channelusername``).
            sender_chat_id (:obj:`int`): Unique identifier of the target sender chat.
            read_timeout (:obj:`float` | :obj:`None`, optional): Value to pass to
                :paramref:`telegram.request.BaseRequest.post.read_timeout`. Defaults to
                :attr:`~telegram.request.BaseRequest.DEFAULT_NONE`.
            write_timeout (:obj:`float` | :obj:`None`, optional):  Value to pass to
                :paramref:`telegram.request.BaseRequest.post.write_timeout`. Defaults to
                :attr:`~telegram.request.BaseRequest.DEFAULT_NONE`.
            connect_timeout (:obj:`float` | :obj:`None`, optional): Value to pass to
                :paramref:`telegram.request.BaseRequest.post.connect_timeout`. Defaults to
                :attr:`~telegram.request.BaseRequest.DEFAULT_NONE`.
            pool_timeout (:obj:`float` | :obj:`None`, optional):  Value to pass to
                :paramref:`telegram.request.BaseRequest.post.pool_timeout`. Defaults to
                :attr:`~telegram.request.BaseRequest.DEFAULT_NONE`.
            api_kwargs (:obj:`dict`, optional): Arbitrary keyword arguments to be passed to the
                Telegram API.

        Returns:
            :obj:`bool`: On success, :obj:`True` is returned.

        Raises:
            :class:`telegram.error.TelegramError`

        """
        data: JSONDict = {'chat_id': chat_id, 'sender_chat_id': sender_chat_id}

        result = await self._post(
            'unbanChatSenderChat',
            data,
            read_timeout=read_timeout,
            write_timeout=write_timeout,
            connect_timeout=connect_timeout,
            pool_timeout=pool_timeout,
            api_kwargs=api_kwargs,
        )

        return result  # type: ignore[return-value]

    @_log
    async def answer_callback_query(
        self,
        callback_query_id: str,
        text: str = None,
        show_alert: bool = False,
        url: str = None,
        cache_time: int = None,
        read_timeout: ODVInput[float] = DEFAULT_NONE,
        write_timeout: ODVInput[float] = DEFAULT_NONE,
        connect_timeout: ODVInput[float] = DEFAULT_NONE,
        pool_timeout: ODVInput[float] = DEFAULT_NONE,
        api_kwargs: JSONDict = None,
    ) -> bool:
        """
        Use this method to send answers to callback queries sent from inline keyboards. The answer
        will be displayed to the user as a notification at the top of the chat screen or as an
        alert.
        Alternatively, the user can be redirected to the specified Game URL. For this option to
        work, you must first create a game for your bot via `@BotFather <https://t.me/BotFather>`_
        and accept the terms. Otherwise, you may use links like t.me/your_bot?start=XXXX that open
        your bot with a parameter.

        Args:
            callback_query_id (:obj:`str`): Unique identifier for the query to be answered.
            text (:obj:`str`, optional): Text of the notification. If not specified, nothing will
                be shown to the user, 0-:tg-const:`telegram.CallbackQuery.MAX_ANSWER_TEXT_LENGTH`
                characters.
            show_alert (:obj:`bool`, optional): If :obj:`True`, an alert will be shown by the
                client instead of a notification at the top of the chat screen. Defaults to
                :obj:`False`.
            url (:obj:`str`, optional): URL that will be opened by the user's client. If you have
                created a Game and accepted the conditions via
                `@BotFather <https://t.me/BotFather>`_, specify the URL that
                opens your game - note that this will only work if the query comes from a callback
                game button. Otherwise, you may use links like t.me/your_bot?start=XXXX that open
                your bot with a parameter.
            cache_time (:obj:`int`, optional): The maximum amount of time in seconds that the
                result of the callback query may be cached client-side. Defaults to 0.
            read_timeout (:obj:`float` | :obj:`None`, optional): Value to pass to
                :paramref:`telegram.request.BaseRequest.post.read_timeout`. Defaults to
                :attr:`~telegram.request.BaseRequest.DEFAULT_NONE`.
            write_timeout (:obj:`float` | :obj:`None`, optional):  Value to pass to
                :paramref:`telegram.request.BaseRequest.post.write_timeout`. Defaults to
                :attr:`~telegram.request.BaseRequest.DEFAULT_NONE`.
            connect_timeout (:obj:`float` | :obj:`None`, optional): Value to pass to
                :paramref:`telegram.request.BaseRequest.post.connect_timeout`. Defaults to
                :attr:`~telegram.request.BaseRequest.DEFAULT_NONE`.
            pool_timeout (:obj:`float` | :obj:`None`, optional):  Value to pass to
                :paramref:`telegram.request.BaseRequest.post.pool_timeout`. Defaults to
                :attr:`~telegram.request.BaseRequest.DEFAULT_NONE`.
            api_kwargs (:obj:`dict`, optional): Arbitrary keyword arguments to be passed to the
                Telegram API.

        Returns:
            :obj:`bool` On success, :obj:`True` is returned.

        Raises:
            :class:`telegram.error.TelegramError`

        """
        data: JSONDict = {'callback_query_id': callback_query_id}

        if text:
            data['text'] = text
        if show_alert:
            data['show_alert'] = show_alert
        if url:
            data['url'] = url
        if cache_time is not None:
            data['cache_time'] = cache_time

        result = await self._post(
            'answerCallbackQuery',
            data,
            read_timeout=read_timeout,
            write_timeout=write_timeout,
            connect_timeout=connect_timeout,
            pool_timeout=pool_timeout,
            api_kwargs=api_kwargs,
        )

        return result  # type: ignore[return-value]

    @_log
    async def edit_message_text(
        self,
        text: str,
        chat_id: Union[str, int] = None,
        message_id: int = None,
        inline_message_id: int = None,
        parse_mode: ODVInput[str] = DEFAULT_NONE,
        disable_web_page_preview: ODVInput[bool] = DEFAULT_NONE,
        reply_markup: InlineKeyboardMarkup = None,
        read_timeout: ODVInput[float] = DEFAULT_NONE,
        write_timeout: ODVInput[float] = DEFAULT_NONE,
        connect_timeout: ODVInput[float] = DEFAULT_NONE,
        pool_timeout: ODVInput[float] = DEFAULT_NONE,
        api_kwargs: JSONDict = None,
        entities: Union[List['MessageEntity'], Tuple['MessageEntity', ...]] = None,
    ) -> Union[Message, bool]:
        """
        Use this method to edit text and game messages.

        Args:
            chat_id (:obj:`int` | :obj:`str`, optional): Required if inline_message_id is not
                specified. Unique identifier for the target chat or username of the target channel
                (in the format ``@channelusername``)
            message_id (:obj:`int`, optional): Required if inline_message_id is not specified.
                Identifier of the message to edit.
            inline_message_id (:obj:`str`, optional): Required if chat_id and message_id are not
                specified. Identifier of the inline message.
            text (:obj:`str`): New text of the message,
                1-:tg-const:`telegram.constants.MessageLimit.TEXT_LENGTH` characters after entities
                parsing.
            parse_mode (:obj:`str`, optional): Send Markdown or HTML, if you want Telegram apps to
                show bold, italic, fixed-width text or inline URLs in your bot's message. See the
                constants in :class:`telegram.constants.ParseMode` for the available modes.
            entities (List[:class:`telegram.MessageEntity`], optional): List of special entities
                that appear in message text, which can be specified instead of
                :paramref:`parse_mode`.
            disable_web_page_preview (:obj:`bool`, optional): Disables link previews for links in
                this message.
            reply_markup (:class:`telegram.InlineKeyboardMarkup`, optional): An object for an
                inline keyboard.
            read_timeout (:obj:`float` | :obj:`None`, optional): Value to pass to
                :paramref:`telegram.request.BaseRequest.post.read_timeout`. Defaults to
                :attr:`~telegram.request.BaseRequest.DEFAULT_NONE`.
            write_timeout (:obj:`float` | :obj:`None`, optional):  Value to pass to
                :paramref:`telegram.request.BaseRequest.post.write_timeout`. Defaults to
                :attr:`~telegram.request.BaseRequest.DEFAULT_NONE`.
            connect_timeout (:obj:`float` | :obj:`None`, optional): Value to pass to
                :paramref:`telegram.request.BaseRequest.post.connect_timeout`. Defaults to
                :attr:`~telegram.request.BaseRequest.DEFAULT_NONE`.
            pool_timeout (:obj:`float` | :obj:`None`, optional):  Value to pass to
                :paramref:`telegram.request.BaseRequest.post.pool_timeout`. Defaults to
                :attr:`~telegram.request.BaseRequest.DEFAULT_NONE`.
            api_kwargs (:obj:`dict`, optional): Arbitrary keyword arguments to be passed to the
                Telegram API.

        Returns:
            :class:`telegram.Message`: On success, if edited message is not an inline message, the
            edited message is returned, otherwise :obj:`True` is returned.

        Raises:
            :class:`telegram.error.TelegramError`

        """
        data: JSONDict = {
            'text': text,
            'parse_mode': parse_mode,
            'disable_web_page_preview': disable_web_page_preview,
        }

        if chat_id:
            data['chat_id'] = chat_id
        if message_id:
            data['message_id'] = message_id
        if inline_message_id:
            data['inline_message_id'] = inline_message_id
        if entities:
            data['entities'] = [me.to_dict() for me in entities]

        return await self._send_message(
            'editMessageText',
            data,
            reply_markup=reply_markup,
            read_timeout=read_timeout,
            write_timeout=write_timeout,
            connect_timeout=connect_timeout,
            pool_timeout=pool_timeout,
            api_kwargs=api_kwargs,
        )

    @_log
    async def edit_message_caption(
        self,
        chat_id: Union[str, int] = None,
        message_id: int = None,
        inline_message_id: int = None,
        caption: str = None,
        reply_markup: InlineKeyboardMarkup = None,
        read_timeout: ODVInput[float] = DEFAULT_NONE,
        write_timeout: ODVInput[float] = DEFAULT_NONE,
        connect_timeout: ODVInput[float] = DEFAULT_NONE,
        pool_timeout: ODVInput[float] = DEFAULT_NONE,
        parse_mode: ODVInput[str] = DEFAULT_NONE,
        api_kwargs: JSONDict = None,
        caption_entities: Union[List['MessageEntity'], Tuple['MessageEntity', ...]] = None,
    ) -> Union[Message, bool]:
        """
        Use this method to edit captions of messages.

        Args:
            chat_id (:obj:`int` | :obj:`str`, optional): Required if inline_message_id is not
                specified. Unique identifier for the target chat or username of the target channel
                (in the format ``@channelusername``)
            message_id (:obj:`int`, optional): Required if inline_message_id is not specified.
                Identifier of the message to edit.
            inline_message_id (:obj:`str`, optional): Required if chat_id and message_id are not
                specified. Identifier of the inline message.
            caption (:obj:`str`, optional): New caption of the message,
                0-:tg-const:`telegram.constants.MessageLimit.CAPTION_LENGTH` characters after
                entities parsing.
            parse_mode (:obj:`str`, optional): Send Markdown or HTML, if you want Telegram apps to
                show bold, italic, fixed-width text or inline URLs in the media caption. See the
                constants in :class:`telegram.constants.ParseMode` for the available modes.
            caption_entities (List[:class:`telegram.MessageEntity`], optional): List of special
                entities that appear in message text, which can be specified instead of
                :paramref:`parse_mode`.
            reply_markup (:class:`telegram.InlineKeyboardMarkup`, optional): An object for an
                inline keyboard.
            read_timeout (:obj:`float` | :obj:`None`, optional): Value to pass to
                :paramref:`telegram.request.BaseRequest.post.read_timeout`. Defaults to
                :attr:`~telegram.request.BaseRequest.DEFAULT_NONE`.
            write_timeout (:obj:`float` | :obj:`None`, optional):  Value to pass to
                :paramref:`telegram.request.BaseRequest.post.write_timeout`. Defaults to
                :attr:`~telegram.request.BaseRequest.DEFAULT_NONE`.
            connect_timeout (:obj:`float` | :obj:`None`, optional): Value to pass to
                :paramref:`telegram.request.BaseRequest.post.connect_timeout`. Defaults to
                :attr:`~telegram.request.BaseRequest.DEFAULT_NONE`.
            pool_timeout (:obj:`float` | :obj:`None`, optional):  Value to pass to
                :paramref:`telegram.request.BaseRequest.post.pool_timeout`. Defaults to
                :attr:`~telegram.request.BaseRequest.DEFAULT_NONE`.
            api_kwargs (:obj:`dict`, optional): Arbitrary keyword arguments to be passed to the
                Telegram API.

        Returns:
            :class:`telegram.Message`: On success, if edited message is not an inline message, the
            edited message is returned, otherwise :obj:`True` is returned.

        Raises:
            :class:`telegram.error.TelegramError`

        """
        if inline_message_id is None and (chat_id is None or message_id is None):
            raise ValueError(
                'edit_message_caption: Both chat_id and message_id are required when '
                'inline_message_id is not specified'
            )

        data: JSONDict = {'parse_mode': parse_mode}

        if caption:
            data['caption'] = caption
        if caption_entities:
            data['caption_entities'] = caption_entities
        if chat_id:
            data['chat_id'] = chat_id
        if message_id:
            data['message_id'] = message_id
        if inline_message_id:
            data['inline_message_id'] = inline_message_id

        return await self._send_message(
            'editMessageCaption',
            data,
            reply_markup=reply_markup,
            read_timeout=read_timeout,
            write_timeout=write_timeout,
            connect_timeout=connect_timeout,
            pool_timeout=pool_timeout,
            api_kwargs=api_kwargs,
        )

    @_log
    async def edit_message_media(
        self,
        media: 'InputMedia',
        chat_id: Union[str, int] = None,
        message_id: int = None,
        inline_message_id: int = None,
        reply_markup: InlineKeyboardMarkup = None,
        read_timeout: ODVInput[float] = DEFAULT_NONE,
        write_timeout: ODVInput[float] = DEFAULT_NONE,
        connect_timeout: ODVInput[float] = DEFAULT_NONE,
        pool_timeout: ODVInput[float] = DEFAULT_NONE,
        api_kwargs: JSONDict = None,
    ) -> Union[Message, bool]:
        """
        Use this method to edit animation, audio, document, photo, or video messages. If a message
        is part of a message album, then it can be edited only to an audio for audio albums, only
        to a document for document albums and to a photo or a video otherwise. When an inline
        message is edited, a new file can't be uploaded; use a previously uploaded file via its
        ``file_id`` or specify a URL.

        Args:
            media (:class:`telegram.InputMedia`): An object for a new media content
                of the message.
            chat_id (:obj:`int` | :obj:`str`, optional): Required if inline_message_id is not
                specified. Unique identifier for the target chat or username of the target channel
                (in the format ``@channelusername``).
            message_id (:obj:`int`, optional): Required if inline_message_id is not specified.
                Identifier of the message to edit.
            inline_message_id (:obj:`str`, optional): Required if chat_id and message_id are not
                specified. Identifier of the inline message.
            reply_markup (:class:`telegram.InlineKeyboardMarkup`, optional): An object for an
                inline keyboard.
            read_timeout (:obj:`float` | :obj:`None`, optional): Value to pass to
                :paramref:`telegram.request.BaseRequest.post.read_timeout`. Defaults to
                :attr:`~telegram.request.BaseRequest.DEFAULT_NONE`.
            write_timeout (:obj:`float` | :obj:`None`, optional):  Value to pass to
                :paramref:`telegram.request.BaseRequest.post.write_timeout`. Defaults to
                :attr:`~telegram.request.BaseRequest.DEFAULT_NONE`.
            connect_timeout (:obj:`float` | :obj:`None`, optional): Value to pass to
                :paramref:`telegram.request.BaseRequest.post.connect_timeout`. Defaults to
                :attr:`~telegram.request.BaseRequest.DEFAULT_NONE`.
            pool_timeout (:obj:`float` | :obj:`None`, optional):  Value to pass to
                :paramref:`telegram.request.BaseRequest.post.pool_timeout`. Defaults to
                :attr:`~telegram.request.BaseRequest.DEFAULT_NONE`.
            api_kwargs (:obj:`dict`, optional): Arbitrary keyword arguments to be passed to the
                Telegram API.

        Returns:
            :class:`telegram.Message`: On success, if edited message is not an inline message, the
            edited Message is returned, otherwise :obj:`True` is returned.

        Raises:
            :class:`telegram.error.TelegramError`
        """
        if inline_message_id is None and (chat_id is None or message_id is None):
            raise ValueError(
                'edit_message_media: Both chat_id and message_id are required when '
                'inline_message_id is not specified'
            )

        data: JSONDict = {'media': media}

        if chat_id:
            data['chat_id'] = chat_id
        if message_id:
            data['message_id'] = message_id
        if inline_message_id:
            data['inline_message_id'] = inline_message_id

        return await self._send_message(
            'editMessageMedia',
            data,
            reply_markup=reply_markup,
            read_timeout=read_timeout,
            write_timeout=write_timeout,
            connect_timeout=connect_timeout,
            pool_timeout=pool_timeout,
            api_kwargs=api_kwargs,
        )

    @_log
    async def edit_message_reply_markup(
        self,
        chat_id: Union[str, int] = None,
        message_id: int = None,
        inline_message_id: int = None,
        reply_markup: Optional['InlineKeyboardMarkup'] = None,
        read_timeout: ODVInput[float] = DEFAULT_NONE,
        write_timeout: ODVInput[float] = DEFAULT_NONE,
        connect_timeout: ODVInput[float] = DEFAULT_NONE,
        pool_timeout: ODVInput[float] = DEFAULT_NONE,
        api_kwargs: JSONDict = None,
    ) -> Union[Message, bool]:
        """
        Use this method to edit only the reply markup of messages sent by the bot or via the bot
        (for inline bots).

        Args:
            chat_id (:obj:`int` | :obj:`str`, optional): Required if inline_message_id is not
                specified. Unique identifier for the target chat or username of the target channel
                (in the format ``@channelusername``).
            message_id (:obj:`int`, optional): Required if inline_message_id is not specified.
                Identifier of the message to edit.
            inline_message_id (:obj:`str`, optional): Required if chat_id and message_id are not
                specified. Identifier of the inline message.
            reply_markup (:class:`telegram.InlineKeyboardMarkup`, optional): An object for an
                inline keyboard.
            read_timeout (:obj:`float` | :obj:`None`, optional): Value to pass to
                :paramref:`telegram.request.BaseRequest.post.read_timeout`. Defaults to
                :attr:`~telegram.request.BaseRequest.DEFAULT_NONE`.
            write_timeout (:obj:`float` | :obj:`None`, optional):  Value to pass to
                :paramref:`telegram.request.BaseRequest.post.write_timeout`. Defaults to
                :attr:`~telegram.request.BaseRequest.DEFAULT_NONE`.
            connect_timeout (:obj:`float` | :obj:`None`, optional): Value to pass to
                :paramref:`telegram.request.BaseRequest.post.connect_timeout`. Defaults to
                :attr:`~telegram.request.BaseRequest.DEFAULT_NONE`.
            pool_timeout (:obj:`float` | :obj:`None`, optional):  Value to pass to
                :paramref:`telegram.request.BaseRequest.post.pool_timeout`. Defaults to
                :attr:`~telegram.request.BaseRequest.DEFAULT_NONE`.
            api_kwargs (:obj:`dict`, optional): Arbitrary keyword arguments to be passed to the
                Telegram API.

        Returns:
            :class:`telegram.Message`: On success, if edited message is not an inline message, the
            edited message is returned, otherwise :obj:`True` is returned.

        Raises:
            :class:`telegram.error.TelegramError`

        """
        if inline_message_id is None and (chat_id is None or message_id is None):
            raise ValueError(
                'edit_message_reply_markup: Both chat_id and message_id are required when '
                'inline_message_id is not specified'
            )

        data: JSONDict = {}

        if chat_id:
            data['chat_id'] = chat_id
        if message_id:
            data['message_id'] = message_id
        if inline_message_id:
            data['inline_message_id'] = inline_message_id

        return await self._send_message(
            'editMessageReplyMarkup',
            data,
            reply_markup=reply_markup,
            read_timeout=read_timeout,
            write_timeout=write_timeout,
            connect_timeout=connect_timeout,
            pool_timeout=pool_timeout,
            api_kwargs=api_kwargs,
        )

    @_log
    async def get_updates(
        self,
        offset: int = None,
        limit: int = 100,
        timeout: int = 0,
        read_timeout: float = 2,
        write_timeout: ODVInput[float] = DEFAULT_NONE,
        connect_timeout: ODVInput[float] = DEFAULT_NONE,
        pool_timeout: ODVInput[float] = DEFAULT_NONE,
        allowed_updates: List[str] = None,
        api_kwargs: JSONDict = None,
    ) -> List[Update]:
        """Use this method to receive incoming updates using long polling.

        Args:
            offset (:obj:`int`, optional): Identifier of the first update to be returned. Must be
                greater by one than the highest among the identifiers of previously received
                updates. By default, updates starting with the earliest unconfirmed update are
                returned. An update is considered confirmed as soon as this method is called with
                an offset higher than its :attr:`telegram.Update.update_id`. The negative offset
                can be specified to retrieve updates starting from -offset update from the end of
                the updates queue. All previous updates will forgotten.
            limit (:obj:`int`, optional): Limits the number of updates to be retrieved. Values
                between 1-100 are accepted. Defaults to ``100``.
            timeout (:obj:`int`, optional): Timeout in seconds for long polling. Defaults to ``0``,
                i.e. usual short polling. Should be positive, short polling should be used for
                testing purposes only.
            read_timeout (:obj:`float`, optional): Value to pass to
                :paramref:`telegram.request.BaseRequest.post.read_timeout`. Defaults to
                ``2``. :paramref:`timeout` will be added to this value.
            write_timeout (:obj:`float` | :obj:`None`, optional):  Value to pass to
                :paramref:`telegram.request.BaseRequest.post.write_timeout`. Defaults to
                :attr:`~telegram.request.BaseRequest.DEFAULT_NONE`.
            connect_timeout (:obj:`float` | :obj:`None`, optional): Value to pass to
                :paramref:`telegram.request.BaseRequest.post.connect_timeout`. Defaults to
                :attr:`~telegram.request.BaseRequest.DEFAULT_NONE`.
            pool_timeout (:obj:`float` | :obj:`None`, optional):  Value to pass to
                :paramref:`telegram.request.BaseRequest.post.pool_timeout`. Defaults to
                :attr:`~telegram.request.BaseRequest.DEFAULT_NONE`.
            allowed_updates (List[:obj:`str`]), optional): A list the types of
                updates you want your bot to receive. For example, specify ["message",
                "edited_channel_post", "callback_query"] to only receive updates of these types.
                See :class:`telegram.Update` for a complete list of available update types.
                Specify an empty list to receive all updates except
                :attr:`telegram.Update.chat_member` (default). If not specified, the previous
                setting will be used. Please note that this parameter doesn't affect updates
                created before the call to the get_updates, so unwanted updates may be received for
                a short period of time.
            api_kwargs (:obj:`dict`, optional): Arbitrary keyword arguments to be passed to the
                Telegram API.

        Note:
            1. This method will not work if an outgoing webhook is set up.
            2. In order to avoid getting duplicate updates, recalculate offset after each
               server response.
            3. To take full advantage of this library take a look at :class:`telegram.ext.Updater`

        Returns:
            List[:class:`telegram.Update`]

        Raises:
            :class:`telegram.error.TelegramError`

        """
        data: JSONDict = {'timeout': timeout}

        if offset:
            data['offset'] = offset
        if limit:
            data['limit'] = limit
        if allowed_updates is not None:
            data['allowed_updates'] = allowed_updates

        # Ideally we'd use an aggressive read timeout for the polling. However,
        # * Short polling should return within 2 seconds.
        # * Long polling poses a different problem: the connection might have been dropped while
        #   waiting for the server to return and there's no way of knowing the connection had been
        #   dropped in real time.
        result = cast(
            List[JSONDict],
            await self._post(
                'getUpdates',
                data,
                read_timeout=read_timeout + timeout,
                write_timeout=write_timeout,
                connect_timeout=connect_timeout,
                pool_timeout=pool_timeout,
                api_kwargs=api_kwargs,
            ),
        )

        if result:
            self._logger.debug('Getting updates: %s', [u['update_id'] for u in result])
        else:
            self._logger.debug('No new updates found.')

        return Update.de_list(result, self)  # type: ignore[return-value]

    @_log
    async def set_webhook(
        self,
        url: str,
        certificate: FileInput = None,
        read_timeout: ODVInput[float] = DEFAULT_NONE,
        write_timeout: ODVInput[float] = DEFAULT_NONE,
        connect_timeout: ODVInput[float] = DEFAULT_NONE,
        pool_timeout: ODVInput[float] = DEFAULT_NONE,
        max_connections: int = 40,
        allowed_updates: List[str] = None,
        api_kwargs: JSONDict = None,
        ip_address: str = None,
        drop_pending_updates: bool = None,
    ) -> bool:
        """
        Use this method to specify a url and receive incoming updates via an outgoing webhook.
        Whenever there is an update for the bot, Telegram will send an HTTPS POST request to the
        specified url, containing An Update. In case of an unsuccessful request,
        Telegram will give up after a reasonable amount of attempts.

        If you'd like to make sure that the Webhook request comes from Telegram, Telegram
        recommends using a secret path in the URL, e.g. https://www.example.com/<token>. Since
        nobody else knows your bot's token, you can be pretty sure it's us.

        Note:
            The certificate argument should be a file from disk ``open(filename, 'rb')``.

        Args:
            url (:obj:`str`): HTTPS url to send updates to. Use an empty string to remove webhook
                integration.
            certificate (:term:`file object`): Upload your public key certificate so that the root
                certificate in use can be checked. See our self-signed guide for details.
                (https://goo.gl/rw7w6Y)
            ip_address (:obj:`str`, optional): The fixed IP address which will be used to send
                webhook requests instead of the IP address resolved through DNS.
            max_connections (:obj:`int`, optional): Maximum allowed number of simultaneous HTTPS
                connections to the webhook for update delivery, 1-100. Defaults to ``40``. Use
                lower values to limit the load on your bot's server, and higher values to increase
                your bot's throughput.
            allowed_updates (List[:obj:`str`], optional): A list the types of
                updates you want your bot to receive. For example, specify ["message",
                "edited_channel_post", "callback_query"] to only receive updates of these types.
                See :class:`telegram.Update` for a complete list of available update types.
                Specify an empty list to receive all updates except
                :attr:`telegram.Update.chat_member` (default). If not specified, the previous
                setting will be used. Please note that this parameter doesn't affect updates
                created before the call to the set_webhook, so unwanted updates may be received for
                a short period of time.
            drop_pending_updates (:obj:`bool`, optional): Pass :obj:`True` to drop all pending
                updates.
            read_timeout (:obj:`float` | :obj:`None`, optional): Value to pass to
                :paramref:`telegram.request.BaseRequest.post.read_timeout`. Defaults to
                :attr:`~telegram.request.BaseRequest.DEFAULT_NONE`.
            write_timeout (:obj:`float` | :obj:`None`, optional):  Value to pass to
                :paramref:`telegram.request.BaseRequest.post.write_timeout`. Defaults to
                :attr:`~telegram.request.BaseRequest.DEFAULT_NONE`.
            connect_timeout (:obj:`float` | :obj:`None`, optional): Value to pass to
                :paramref:`telegram.request.BaseRequest.post.connect_timeout`. Defaults to
                :attr:`~telegram.request.BaseRequest.DEFAULT_NONE`.
            pool_timeout (:obj:`float` | :obj:`None`, optional):  Value to pass to
                :paramref:`telegram.request.BaseRequest.post.pool_timeout`. Defaults to
                :attr:`~telegram.request.BaseRequest.DEFAULT_NONE`.
            api_kwargs (:obj:`dict`, optional): Arbitrary keyword arguments to be passed to the
                Telegram API.

        Note:
            1. You will not be able to receive updates using :meth:`get_updates` for long as an
               outgoing webhook is set up.
            2. To use a self-signed certificate, you need to upload your public key certificate
               using certificate parameter. Please upload as InputFile, sending a String will not
               work.
            3. Ports currently supported for Webhooks:
               :attr:`telegram.constants.SUPPORTED_WEBHOOK_PORTS`.

            If you're having any trouble setting up webhooks, please check out this `guide to
            Webhooks`_.

        Returns:
            :obj:`bool` On success, :obj:`True` is returned.

        Raises:
            :class:`telegram.error.TelegramError`

        .. _`guide to Webhooks`: https://core.telegram.org/bots/webhooks

        """
        data: JSONDict = {'url': url}

        if certificate:
            data['certificate'] = parse_file_input(certificate)
        if max_connections is not None:
            data['max_connections'] = max_connections
        if allowed_updates is not None:
            data['allowed_updates'] = allowed_updates
        if ip_address:
            data['ip_address'] = ip_address
        if drop_pending_updates:
            data['drop_pending_updates'] = drop_pending_updates

        result = await self._post(
            'setWebhook',
            data,
            read_timeout=read_timeout,
            write_timeout=write_timeout,
            connect_timeout=connect_timeout,
            pool_timeout=pool_timeout,
            api_kwargs=api_kwargs,
        )

        return result  # type: ignore[return-value]

    @_log
    async def delete_webhook(
        self,
        read_timeout: ODVInput[float] = DEFAULT_NONE,
        write_timeout: ODVInput[float] = DEFAULT_NONE,
        connect_timeout: ODVInput[float] = DEFAULT_NONE,
        pool_timeout: ODVInput[float] = DEFAULT_NONE,
        api_kwargs: JSONDict = None,
        drop_pending_updates: bool = None,
    ) -> bool:
        """
        Use this method to remove webhook integration if you decide to switch back to
        :meth:`get_updates()`.

        Args:
            drop_pending_updates (:obj:`bool`, optional): Pass :obj:`True` to drop all pending
                updates.
            read_timeout (:obj:`float` | :obj:`None`, optional): Value to pass to
                :paramref:`telegram.request.BaseRequest.post.read_timeout`. Defaults to
                :attr:`~telegram.request.BaseRequest.DEFAULT_NONE`.
            write_timeout (:obj:`float` | :obj:`None`, optional):  Value to pass to
                :paramref:`telegram.request.BaseRequest.post.write_timeout`. Defaults to
                :attr:`~telegram.request.BaseRequest.DEFAULT_NONE`.
            connect_timeout (:obj:`float` | :obj:`None`, optional): Value to pass to
                :paramref:`telegram.request.BaseRequest.post.connect_timeout`. Defaults to
                :attr:`~telegram.request.BaseRequest.DEFAULT_NONE`.
            pool_timeout (:obj:`float` | :obj:`None`, optional):  Value to pass to
                :paramref:`telegram.request.BaseRequest.post.pool_timeout`. Defaults to
                :attr:`~telegram.request.BaseRequest.DEFAULT_NONE`.
            api_kwargs (:obj:`dict`, optional): Arbitrary keyword arguments to be passed to the
                Telegram API.

        Returns:
            :obj:`bool`: On success, :obj:`True` is returned.

        Raises:
            :class:`telegram.error.TelegramError`

        """
        data = {}

        if drop_pending_updates:
            data['drop_pending_updates'] = drop_pending_updates

        result = await self._post(
            'deleteWebhook',
            data,
            read_timeout=read_timeout,
            write_timeout=write_timeout,
            connect_timeout=connect_timeout,
            pool_timeout=pool_timeout,
            api_kwargs=api_kwargs,
        )

        return result  # type: ignore[return-value]

    @_log
    async def leave_chat(
        self,
        chat_id: Union[str, int],
        read_timeout: ODVInput[float] = DEFAULT_NONE,
        write_timeout: ODVInput[float] = DEFAULT_NONE,
        connect_timeout: ODVInput[float] = DEFAULT_NONE,
        pool_timeout: ODVInput[float] = DEFAULT_NONE,
        api_kwargs: JSONDict = None,
    ) -> bool:
        """Use this method for your bot to leave a group, supergroup or channel.

        Args:
            chat_id (:obj:`int` | :obj:`str`): Unique identifier for the target chat or username
                of the target supergroup or channel (in the format ``@channelusername``).
            read_timeout (:obj:`float` | :obj:`None`, optional): Value to pass to
                :paramref:`telegram.request.BaseRequest.post.read_timeout`. Defaults to
                :attr:`~telegram.request.BaseRequest.DEFAULT_NONE`.
            write_timeout (:obj:`float` | :obj:`None`, optional):  Value to pass to
                :paramref:`telegram.request.BaseRequest.post.write_timeout`. Defaults to
                :attr:`~telegram.request.BaseRequest.DEFAULT_NONE`.
            connect_timeout (:obj:`float` | :obj:`None`, optional): Value to pass to
                :paramref:`telegram.request.BaseRequest.post.connect_timeout`. Defaults to
                :attr:`~telegram.request.BaseRequest.DEFAULT_NONE`.
            pool_timeout (:obj:`float` | :obj:`None`, optional):  Value to pass to
                :paramref:`telegram.request.BaseRequest.post.pool_timeout`. Defaults to
                :attr:`~telegram.request.BaseRequest.DEFAULT_NONE`.
            api_kwargs (:obj:`dict`, optional): Arbitrary keyword arguments to be passed to the
                Telegram API.

        Returns:
            :obj:`bool`: On success, :obj:`True` is returned.

        Raises:
            :class:`telegram.error.TelegramError`

        """
        data: JSONDict = {'chat_id': chat_id}

        result = await self._post(
            'leaveChat',
            data,
            read_timeout=read_timeout,
            write_timeout=write_timeout,
            connect_timeout=connect_timeout,
            pool_timeout=pool_timeout,
            api_kwargs=api_kwargs,
        )

        return result  # type: ignore[return-value]

    @_log
    async def get_chat(
        self,
        chat_id: Union[str, int],
        read_timeout: ODVInput[float] = DEFAULT_NONE,
        write_timeout: ODVInput[float] = DEFAULT_NONE,
        connect_timeout: ODVInput[float] = DEFAULT_NONE,
        pool_timeout: ODVInput[float] = DEFAULT_NONE,
        api_kwargs: JSONDict = None,
    ) -> Chat:
        """
        Use this method to get up to date information about the chat (current name of the user for
        one-on-one conversations, current username of a user, group or channel, etc.).

        Args:
            chat_id (:obj:`int` | :obj:`str`): Unique identifier for the target chat or username
                of the target supergroup or channel (in the format ``@channelusername``).
            read_timeout (:obj:`float` | :obj:`None`, optional): Value to pass to
                :paramref:`telegram.request.BaseRequest.post.read_timeout`. Defaults to
                :attr:`~telegram.request.BaseRequest.DEFAULT_NONE`.
            write_timeout (:obj:`float` | :obj:`None`, optional):  Value to pass to
                :paramref:`telegram.request.BaseRequest.post.write_timeout`. Defaults to
                :attr:`~telegram.request.BaseRequest.DEFAULT_NONE`.
            connect_timeout (:obj:`float` | :obj:`None`, optional): Value to pass to
                :paramref:`telegram.request.BaseRequest.post.connect_timeout`. Defaults to
                :attr:`~telegram.request.BaseRequest.DEFAULT_NONE`.
            pool_timeout (:obj:`float` | :obj:`None`, optional):  Value to pass to
                :paramref:`telegram.request.BaseRequest.post.pool_timeout`. Defaults to
                :attr:`~telegram.request.BaseRequest.DEFAULT_NONE`.
            api_kwargs (:obj:`dict`, optional): Arbitrary keyword arguments to be passed to the
                Telegram API.

        Returns:
            :class:`telegram.Chat`

        Raises:
            :class:`telegram.error.TelegramError`

        """
        data: JSONDict = {'chat_id': chat_id}

        result = await self._post(
            'getChat',
            data,
            read_timeout=read_timeout,
            write_timeout=write_timeout,
            connect_timeout=connect_timeout,
            pool_timeout=pool_timeout,
            api_kwargs=api_kwargs,
        )

        return Chat.de_json(result, self)  # type: ignore[return-value, arg-type]

    @_log
    async def get_chat_administrators(
        self,
        chat_id: Union[str, int],
        read_timeout: ODVInput[float] = DEFAULT_NONE,
        write_timeout: ODVInput[float] = DEFAULT_NONE,
        connect_timeout: ODVInput[float] = DEFAULT_NONE,
        pool_timeout: ODVInput[float] = DEFAULT_NONE,
        api_kwargs: JSONDict = None,
    ) -> List[ChatMember]:
        """
        Use this method to get a list of administrators in a chat.

        Args:
            chat_id (:obj:`int` | :obj:`str`): Unique identifier for the target chat or username
                of the target supergroup or channel (in the format ``@channelusername``).
            read_timeout (:obj:`float` | :obj:`None`, optional): Value to pass to
                :paramref:`telegram.request.BaseRequest.post.read_timeout`. Defaults to
                :attr:`~telegram.request.BaseRequest.DEFAULT_NONE`.
            write_timeout (:obj:`float` | :obj:`None`, optional):  Value to pass to
                :paramref:`telegram.request.BaseRequest.post.write_timeout`. Defaults to
                :attr:`~telegram.request.BaseRequest.DEFAULT_NONE`.
            connect_timeout (:obj:`float` | :obj:`None`, optional): Value to pass to
                :paramref:`telegram.request.BaseRequest.post.connect_timeout`. Defaults to
                :attr:`~telegram.request.BaseRequest.DEFAULT_NONE`.
            pool_timeout (:obj:`float` | :obj:`None`, optional):  Value to pass to
                :paramref:`telegram.request.BaseRequest.post.pool_timeout`. Defaults to
                :attr:`~telegram.request.BaseRequest.DEFAULT_NONE`.
            api_kwargs (:obj:`dict`, optional): Arbitrary keyword arguments to be passed to the
                Telegram API.

        Returns:
            List[:class:`telegram.ChatMember`]: On success, returns a list of ``ChatMember``
            objects that contains information about all chat administrators except
            other bots. If the chat is a group or a supergroup and no administrators were
            appointed, only the creator will be returned.

        Raises:
            :class:`telegram.error.TelegramError`

        """
        data: JSONDict = {'chat_id': chat_id}
        result = await self._post(
            'getChatAdministrators',
            data,
            read_timeout=read_timeout,
            write_timeout=write_timeout,
            connect_timeout=connect_timeout,
            pool_timeout=pool_timeout,
            api_kwargs=api_kwargs,
        )
        return ChatMember.de_list(result, self)  # type: ignore

    @_log
    async def get_chat_member_count(
        self,
        chat_id: Union[str, int],
        read_timeout: ODVInput[float] = DEFAULT_NONE,
        write_timeout: ODVInput[float] = DEFAULT_NONE,
        connect_timeout: ODVInput[float] = DEFAULT_NONE,
        pool_timeout: ODVInput[float] = DEFAULT_NONE,
        api_kwargs: JSONDict = None,
    ) -> int:
        """Use this method to get the number of members in a chat.

         .. versionadded:: 13.7

        Args:
            chat_id (:obj:`int` | :obj:`str`): Unique identifier for the target chat or username
                of the target supergroup or channel (in the format ``@channelusername``).
            read_timeout (:obj:`float` | :obj:`None`, optional): Value to pass to
                :paramref:`telegram.request.BaseRequest.post.read_timeout`. Defaults to
                :attr:`~telegram.request.BaseRequest.DEFAULT_NONE`.
            write_timeout (:obj:`float` | :obj:`None`, optional):  Value to pass to
                :paramref:`telegram.request.BaseRequest.post.write_timeout`. Defaults to
                :attr:`~telegram.request.BaseRequest.DEFAULT_NONE`.
            connect_timeout (:obj:`float` | :obj:`None`, optional): Value to pass to
                :paramref:`telegram.request.BaseRequest.post.connect_timeout`. Defaults to
                :attr:`~telegram.request.BaseRequest.DEFAULT_NONE`.
            pool_timeout (:obj:`float` | :obj:`None`, optional):  Value to pass to
                :paramref:`telegram.request.BaseRequest.post.pool_timeout`. Defaults to
                :attr:`~telegram.request.BaseRequest.DEFAULT_NONE`.
            api_kwargs (:obj:`dict`, optional): Arbitrary keyword arguments to be passed to the
                Telegram API.

        Returns:
            :obj:`int`: Number of members in the chat.

        Raises:
            :class:`telegram.error.TelegramError`

        """
        data: JSONDict = {'chat_id': chat_id}
        result = await self._post(
            'getChatMemberCount',
            data,
            read_timeout=read_timeout,
            write_timeout=write_timeout,
            connect_timeout=connect_timeout,
            pool_timeout=pool_timeout,
            api_kwargs=api_kwargs,
        )
        return result  # type: ignore[return-value]

    @_log
    async def get_chat_member(
        self,
        chat_id: Union[str, int],
        user_id: Union[str, int],
        read_timeout: ODVInput[float] = DEFAULT_NONE,
        write_timeout: ODVInput[float] = DEFAULT_NONE,
        connect_timeout: ODVInput[float] = DEFAULT_NONE,
        pool_timeout: ODVInput[float] = DEFAULT_NONE,
        api_kwargs: JSONDict = None,
    ) -> ChatMember:
        """Use this method to get information about a member of a chat.

        Args:
            chat_id (:obj:`int` | :obj:`str`): Unique identifier for the target chat or username
                of the target supergroup or channel (in the format ``@channelusername``).
            user_id (:obj:`int`): Unique identifier of the target user.
            read_timeout (:obj:`float` | :obj:`None`, optional): Value to pass to
                :paramref:`telegram.request.BaseRequest.post.read_timeout`. Defaults to
                :attr:`~telegram.request.BaseRequest.DEFAULT_NONE`.
            write_timeout (:obj:`float` | :obj:`None`, optional):  Value to pass to
                :paramref:`telegram.request.BaseRequest.post.write_timeout`. Defaults to
                :attr:`~telegram.request.BaseRequest.DEFAULT_NONE`.
            connect_timeout (:obj:`float` | :obj:`None`, optional): Value to pass to
                :paramref:`telegram.request.BaseRequest.post.connect_timeout`. Defaults to
                :attr:`~telegram.request.BaseRequest.DEFAULT_NONE`.
            pool_timeout (:obj:`float` | :obj:`None`, optional):  Value to pass to
                :paramref:`telegram.request.BaseRequest.post.pool_timeout`. Defaults to
                :attr:`~telegram.request.BaseRequest.DEFAULT_NONE`.
            api_kwargs (:obj:`dict`, optional): Arbitrary keyword arguments to be passed to the
                Telegram API.

        Returns:
            :class:`telegram.ChatMember`

        Raises:
            :class:`telegram.error.TelegramError`

        """
        data: JSONDict = {'chat_id': chat_id, 'user_id': user_id}
        result = await self._post(
            'getChatMember',
            data,
            read_timeout=read_timeout,
            write_timeout=write_timeout,
            connect_timeout=connect_timeout,
            pool_timeout=pool_timeout,
            api_kwargs=api_kwargs,
        )
        return ChatMember.de_json(result, self)  # type: ignore[return-value, arg-type]

    @_log
    async def set_chat_sticker_set(
        self,
        chat_id: Union[str, int],
        sticker_set_name: str,
        read_timeout: ODVInput[float] = DEFAULT_NONE,
        write_timeout: ODVInput[float] = DEFAULT_NONE,
        connect_timeout: ODVInput[float] = DEFAULT_NONE,
        pool_timeout: ODVInput[float] = DEFAULT_NONE,
        api_kwargs: JSONDict = None,
    ) -> bool:
        """Use this method to set a new group sticker set for a supergroup.
        The bot must be an administrator in the chat for this to work and must have the appropriate
        admin rights. Use the field :attr:`telegram.Chat.can_set_sticker_set` optionally returned
        in :meth:`get_chat` requests to check if the bot can use this method.

        Args:
            chat_id (:obj:`int` | :obj:`str`): Unique identifier for the target chat or username
                of the target supergroup (in the format @supergroupusername).
            sticker_set_name (:obj:`str`): Name of the sticker set to be set as the group
                sticker set.
            read_timeout (:obj:`float` | :obj:`None`, optional): Value to pass to
                :paramref:`telegram.request.BaseRequest.post.read_timeout`. Defaults to
                :attr:`~telegram.request.BaseRequest.DEFAULT_NONE`.
            write_timeout (:obj:`float` | :obj:`None`, optional):  Value to pass to
                :paramref:`telegram.request.BaseRequest.post.write_timeout`. Defaults to
                :attr:`~telegram.request.BaseRequest.DEFAULT_NONE`.
            connect_timeout (:obj:`float` | :obj:`None`, optional): Value to pass to
                :paramref:`telegram.request.BaseRequest.post.connect_timeout`. Defaults to
                :attr:`~telegram.request.BaseRequest.DEFAULT_NONE`.
            pool_timeout (:obj:`float` | :obj:`None`, optional):  Value to pass to
                :paramref:`telegram.request.BaseRequest.post.pool_timeout`. Defaults to
                :attr:`~telegram.request.BaseRequest.DEFAULT_NONE`.
            api_kwargs (:obj:`dict`, optional): Arbitrary keyword arguments to be passed to the
                Telegram API.

        Returns:
            :obj:`bool`: On success, :obj:`True` is returned.
        """
        data: JSONDict = {'chat_id': chat_id, 'sticker_set_name': sticker_set_name}
        result = await self._post(
            'setChatStickerSet',
            data,
            read_timeout=read_timeout,
            write_timeout=write_timeout,
            connect_timeout=connect_timeout,
            pool_timeout=pool_timeout,
            api_kwargs=api_kwargs,
        )
        return result  # type: ignore[return-value]

    @_log
    async def delete_chat_sticker_set(
        self,
        chat_id: Union[str, int],
        read_timeout: ODVInput[float] = DEFAULT_NONE,
        write_timeout: ODVInput[float] = DEFAULT_NONE,
        connect_timeout: ODVInput[float] = DEFAULT_NONE,
        pool_timeout: ODVInput[float] = DEFAULT_NONE,
        api_kwargs: JSONDict = None,
    ) -> bool:
        """Use this method to delete a group sticker set from a supergroup. The bot must be an
        administrator in the chat for this to work and must have the appropriate admin rights.
        Use the field :attr:`telegram.Chat.can_set_sticker_set` optionally returned in
        :meth:`get_chat` requests to check if the bot can use this method.

        Args:
            chat_id (:obj:`int` | :obj:`str`): Unique identifier for the target chat or username
                of the target supergroup (in the format @supergroupusername).
            read_timeout (:obj:`float` | :obj:`None`, optional): Value to pass to
                :paramref:`telegram.request.BaseRequest.post.read_timeout`. Defaults to
                :attr:`~telegram.request.BaseRequest.DEFAULT_NONE`.
            write_timeout (:obj:`float` | :obj:`None`, optional):  Value to pass to
                :paramref:`telegram.request.BaseRequest.post.write_timeout`. Defaults to
                :attr:`~telegram.request.BaseRequest.DEFAULT_NONE`.
            connect_timeout (:obj:`float` | :obj:`None`, optional): Value to pass to
                :paramref:`telegram.request.BaseRequest.post.connect_timeout`. Defaults to
                :attr:`~telegram.request.BaseRequest.DEFAULT_NONE`.
            pool_timeout (:obj:`float` | :obj:`None`, optional):  Value to pass to
                :paramref:`telegram.request.BaseRequest.post.pool_timeout`. Defaults to
                :attr:`~telegram.request.BaseRequest.DEFAULT_NONE`.
            api_kwargs (:obj:`dict`, optional): Arbitrary keyword arguments to be passed to the
                Telegram API.

        Returns:
             :obj:`bool`: On success, :obj:`True` is returned.
        """
        data: JSONDict = {'chat_id': chat_id}
        result = await self._post(
            'deleteChatStickerSet',
            data,
            read_timeout=read_timeout,
            write_timeout=write_timeout,
            connect_timeout=connect_timeout,
            pool_timeout=pool_timeout,
            api_kwargs=api_kwargs,
        )
        return result  # type: ignore[return-value]

    async def get_webhook_info(
        self,
        read_timeout: ODVInput[float] = DEFAULT_NONE,
        write_timeout: ODVInput[float] = DEFAULT_NONE,
        connect_timeout: ODVInput[float] = DEFAULT_NONE,
        pool_timeout: ODVInput[float] = DEFAULT_NONE,
        api_kwargs: JSONDict = None,
    ) -> WebhookInfo:
        """Use this method to get current webhook status. Requires no parameters.

        If the bot is using :meth:`get_updates`, will return an object with the
        :attr:`telegram.WebhookInfo.url` field empty.

        Args:
            read_timeout (:obj:`float` | :obj:`None`, optional): Value to pass to
                :paramref:`telegram.request.BaseRequest.post.read_timeout`. Defaults to
                :attr:`~telegram.request.BaseRequest.DEFAULT_NONE`.
            write_timeout (:obj:`float` | :obj:`None`, optional):  Value to pass to
                :paramref:`telegram.request.BaseRequest.post.write_timeout`. Defaults to
                :attr:`~telegram.request.BaseRequest.DEFAULT_NONE`.
            connect_timeout (:obj:`float` | :obj:`None`, optional): Value to pass to
                :paramref:`telegram.request.BaseRequest.post.connect_timeout`. Defaults to
                :attr:`~telegram.request.BaseRequest.DEFAULT_NONE`.
            pool_timeout (:obj:`float` | :obj:`None`, optional):  Value to pass to
                :paramref:`telegram.request.BaseRequest.post.pool_timeout`. Defaults to
                :attr:`~telegram.request.BaseRequest.DEFAULT_NONE`.
            api_kwargs (:obj:`dict`, optional): Arbitrary keyword arguments to be passed to the
                Telegram API.

        Returns:
            :class:`telegram.WebhookInfo`

        """
        result = await self._post(
            'getWebhookInfo',
            None,
            read_timeout=read_timeout,
            write_timeout=write_timeout,
            connect_timeout=connect_timeout,
            pool_timeout=pool_timeout,
            api_kwargs=api_kwargs,
        )
        return WebhookInfo.de_json(result, self)  # type: ignore[return-value, arg-type]

    @_log
    async def set_game_score(
        self,
        user_id: Union[int, str],
        score: int,
        chat_id: Union[str, int] = None,
        message_id: int = None,
        inline_message_id: int = None,
        force: bool = None,
        disable_edit_message: bool = None,
        read_timeout: ODVInput[float] = DEFAULT_NONE,
        write_timeout: ODVInput[float] = DEFAULT_NONE,
        connect_timeout: ODVInput[float] = DEFAULT_NONE,
        pool_timeout: ODVInput[float] = DEFAULT_NONE,
        api_kwargs: JSONDict = None,
    ) -> Union[Message, bool]:
        """
        Use this method to set the score of the specified user in a game message.

        Args:
            user_id (:obj:`int`): User identifier.
            score (:obj:`int`): New score, must be non-negative.
            force (:obj:`bool`, optional): Pass :obj:`True`, if the high score is allowed to
                decrease. This can be useful when fixing mistakes or banning cheaters.
            disable_edit_message (:obj:`bool`, optional): Pass :obj:`True`, if the game message
                should not be automatically edited to include the current scoreboard.
            chat_id (:obj:`int` | :obj:`str`, optional): Required if inline_message_id is not
                specified. Unique identifier for the target chat.
            message_id (:obj:`int`, optional): Required if inline_message_id is not specified.
                Identifier of the sent message.
            inline_message_id (:obj:`str`, optional): Required if chat_id and message_id are not
                specified. Identifier of the inline message.
            read_timeout (:obj:`float` | :obj:`None`, optional): Value to pass to
                :paramref:`telegram.request.BaseRequest.post.read_timeout`. Defaults to
                :attr:`~telegram.request.BaseRequest.DEFAULT_NONE`.
            write_timeout (:obj:`float` | :obj:`None`, optional):  Value to pass to
                :paramref:`telegram.request.BaseRequest.post.write_timeout`. Defaults to
                :attr:`~telegram.request.BaseRequest.DEFAULT_NONE`.
            connect_timeout (:obj:`float` | :obj:`None`, optional): Value to pass to
                :paramref:`telegram.request.BaseRequest.post.connect_timeout`. Defaults to
                :attr:`~telegram.request.BaseRequest.DEFAULT_NONE`.
            pool_timeout (:obj:`float` | :obj:`None`, optional):  Value to pass to
                :paramref:`telegram.request.BaseRequest.post.pool_timeout`. Defaults to
                :attr:`~telegram.request.BaseRequest.DEFAULT_NONE`.
            api_kwargs (:obj:`dict`, optional): Arbitrary keyword arguments to be passed to the
                Telegram API.

        Returns:
            :class:`telegram.Message`: The edited message. If the message is not an inline message
            , :obj:`True`.

        Raises:
            :class:`telegram.error.TelegramError`: If the new score is not greater than the user's
                current score in the chat and force is :obj:`False`.

        """
        data: JSONDict = {'user_id': user_id, 'score': score}

        if chat_id:
            data['chat_id'] = chat_id
        if message_id:
            data['message_id'] = message_id
        if inline_message_id:
            data['inline_message_id'] = inline_message_id
        if force is not None:
            data['force'] = force
        if disable_edit_message is not None:
            data['disable_edit_message'] = disable_edit_message

        return await self._send_message(
            'setGameScore',
            data,
            read_timeout=read_timeout,
            write_timeout=write_timeout,
            connect_timeout=connect_timeout,
            pool_timeout=pool_timeout,
            api_kwargs=api_kwargs,
        )

    @_log
    async def get_game_high_scores(
        self,
        user_id: Union[int, str],
        chat_id: Union[str, int] = None,
        message_id: int = None,
        inline_message_id: int = None,
        read_timeout: ODVInput[float] = DEFAULT_NONE,
        write_timeout: ODVInput[float] = DEFAULT_NONE,
        connect_timeout: ODVInput[float] = DEFAULT_NONE,
        pool_timeout: ODVInput[float] = DEFAULT_NONE,
        api_kwargs: JSONDict = None,
    ) -> List[GameHighScore]:
        """
        Use this method to get data for high score tables. Will return the score of the specified
        user and several of their neighbors in a game.

        Note:
            This method will currently return scores for the target user, plus two of their
            closest neighbors on each side. Will also return the top three users if the user and
            his neighbors are not among them. Please note that this behavior is subject to change.

        Args:
            user_id (:obj:`int`): Target user id.
            chat_id (:obj:`int` | :obj:`str`, optional): Required if inline_message_id is not
                specified. Unique identifier for the target chat.
            message_id (:obj:`int`, optional): Required if inline_message_id is not specified.
                Identifier of the sent message.
            inline_message_id (:obj:`str`, optional): Required if chat_id and message_id are not
                specified. Identifier of the inline message.
            read_timeout (:obj:`float` | :obj:`None`, optional): Value to pass to
                :paramref:`telegram.request.BaseRequest.post.read_timeout`. Defaults to
                :attr:`~telegram.request.BaseRequest.DEFAULT_NONE`.
            write_timeout (:obj:`float` | :obj:`None`, optional):  Value to pass to
                :paramref:`telegram.request.BaseRequest.post.write_timeout`. Defaults to
                :attr:`~telegram.request.BaseRequest.DEFAULT_NONE`.
            connect_timeout (:obj:`float` | :obj:`None`, optional): Value to pass to
                :paramref:`telegram.request.BaseRequest.post.connect_timeout`. Defaults to
                :attr:`~telegram.request.BaseRequest.DEFAULT_NONE`.
            pool_timeout (:obj:`float` | :obj:`None`, optional):  Value to pass to
                :paramref:`telegram.request.BaseRequest.post.pool_timeout`. Defaults to
                :attr:`~telegram.request.BaseRequest.DEFAULT_NONE`.
            api_kwargs (:obj:`dict`, optional): Arbitrary keyword arguments to be passed to the
                Telegram API.

        Returns:
            List[:class:`telegram.GameHighScore`]

        Raises:
            :class:`telegram.error.TelegramError`

        """
        data: JSONDict = {'user_id': user_id}

        if chat_id:
            data['chat_id'] = chat_id
        if message_id:
            data['message_id'] = message_id
        if inline_message_id:
            data['inline_message_id'] = inline_message_id

        result = await self._post(
            'getGameHighScores',
            data,
            read_timeout=read_timeout,
            write_timeout=write_timeout,
            connect_timeout=connect_timeout,
            pool_timeout=pool_timeout,
            api_kwargs=api_kwargs,
        )

        return GameHighScore.de_list(result, self)  # type: ignore

    @_log
    async def send_invoice(
        self,
        chat_id: Union[int, str],
        title: str,
        description: str,
        payload: str,
        provider_token: str,
        currency: str,
        prices: List['LabeledPrice'],
        start_parameter: str = None,
        photo_url: str = None,
        photo_size: int = None,
        photo_width: int = None,
        photo_height: int = None,
        need_name: bool = None,
        need_phone_number: bool = None,
        need_email: bool = None,
        need_shipping_address: bool = None,
        is_flexible: bool = None,
        disable_notification: DVInput[bool] = DEFAULT_NONE,
        reply_to_message_id: int = None,
        reply_markup: InlineKeyboardMarkup = None,
        provider_data: Union[str, object] = None,
        send_phone_number_to_provider: bool = None,
        send_email_to_provider: bool = None,
        read_timeout: ODVInput[float] = DEFAULT_NONE,
        write_timeout: ODVInput[float] = DEFAULT_NONE,
        connect_timeout: ODVInput[float] = DEFAULT_NONE,
        pool_timeout: ODVInput[float] = DEFAULT_NONE,
        api_kwargs: JSONDict = None,
        allow_sending_without_reply: ODVInput[bool] = DEFAULT_NONE,
        max_tip_amount: int = None,
        suggested_tip_amounts: List[int] = None,
        protect_content: ODVInput[bool] = DEFAULT_NONE,
    ) -> Message:
        """Use this method to send invoices.

        Warning:
            As of API 5.2 :paramref:`start_parameter` is an optional argument and therefore the
            order of the arguments had to be changed. Use keyword arguments to make sure that the
            arguments are passed correctly.

        .. versionchanged:: 13.5
            As of Bot API 5.2, the parameter :paramref:`start_parameter` is optional.

        Args:
            chat_id (:obj:`int` | :obj:`str`): Unique identifier for the target chat or username
                of the target channel (in the format ``@channelusername``).
            title (:obj:`str`): Product name, 1-32 characters.
            description (:obj:`str`): Product description, 1-255 characters.
            payload (:obj:`str`): Bot-defined invoice payload, 1-128 bytes. This will not be
                displayed to the user, use for your internal processes.
            provider_token (:obj:`str`): Payments provider token, obtained via
                `@BotFather <https://t.me/BotFather>`_.
            currency (:obj:`str`): Three-letter ISO 4217 currency code.
            prices (List[:class:`telegram.LabeledPrice`)]: Price breakdown, a list
                of components (e.g. product price, tax, discount, delivery cost, delivery tax,
                bonus, etc.).
            max_tip_amount (:obj:`int`, optional): The maximum accepted amount for tips in the
                smallest units of the currency (integer, not float/double). For example, for a
                maximum tip of US$ 1.45 pass ``max_tip_amount = 145``. See the exp parameter in
                `currencies.json <https://core.telegram.org/bots/payments/currencies.json>`_, it
                shows the number of digits past the decimal point for each currency (2 for the
                majority of currencies). Defaults to ``0``.

                .. versionadded:: 13.5
            suggested_tip_amounts (List[:obj:`int`], optional): An array of
                suggested amounts of tips in the smallest units of the currency (integer, not
                float/double). At most 4 suggested tip amounts can be specified. The suggested tip
                amounts must be positive, passed in a strictly increased order and must not exceed
                ``max_tip_amount``.

                .. versionadded:: 13.5
            start_parameter (:obj:`str`, optional): Unique deep-linking parameter. If left empty,
                *forwarded copies* of the sent message will have a *Pay* button, allowing
                multiple users to pay directly from the forwarded message, using the same invoice.
                If non-empty, forwarded copies of the sent message will have a *URL* button with a
                deep link to the bot (instead of a *Pay* button), with the value used as the
                start parameter.

                .. versionchanged:: 13.5
                    As of Bot API 5.2, this parameter is optional.
            provider_data (:obj:`str` | :obj:`object`, optional): data about the
                invoice, which will be shared with the payment provider. A detailed description of
                required fields should be provided by the payment provider. When an object is
                passed, it will be encoded as JSON.
            photo_url (:obj:`str`, optional): URL of the product photo for the invoice. Can be a
                photo of the goods or a marketing image for a service. People like it better when
                they see what they are paying for.
            photo_size (:obj:`str`, optional): Photo size.
            photo_width (:obj:`int`, optional): Photo width.
            photo_height (:obj:`int`, optional): Photo height.
            need_name (:obj:`bool`, optional): Pass :obj:`True`, if you require the user's full
                name to complete the order.
            need_phone_number (:obj:`bool`, optional): Pass :obj:`True`, if you require the user's
                phone number to complete the order.
            need_email (:obj:`bool`, optional): Pass :obj:`True`, if you require the user's email
                to complete the order.
            need_shipping_address (:obj:`bool`, optional): Pass :obj:`True`, if you require the
                user's shipping address to complete the order.
            send_phone_number_to_provider (:obj:`bool`, optional): Pass :obj:`True`, if user's
                phone number should be sent to provider.
            send_email_to_provider (:obj:`bool`, optional): Pass :obj:`True`, if user's email
                address should be sent to provider.
            is_flexible (:obj:`bool`, optional): Pass :obj:`True`, if the final price depends on
                the shipping method.
            disable_notification (:obj:`bool`, optional): Sends the message silently. Users will
                receive a notification with no sound.
            protect_content (:obj:`bool`, optional): Protects the contents of the sent message from
                forwarding and saving.

                .. versionadded:: 13.10

            reply_to_message_id (:obj:`int`, optional): If the message is a reply, ID of the
                original message.
            allow_sending_without_reply (:obj:`bool`, optional): Pass :obj:`True`, if the message
                should be sent even if the specified replied-to message is not found.
            reply_markup (:class:`telegram.InlineKeyboardMarkup`, optional): An object for an
                inline keyboard. If empty, one 'Pay total price' button will be
                shown. If not empty, the first button must be a Pay button.
            read_timeout (:obj:`float` | :obj:`None`, optional): Value to pass to
                :paramref:`telegram.request.BaseRequest.post.read_timeout`. Defaults to
                :attr:`~telegram.request.BaseRequest.DEFAULT_NONE`.
            write_timeout (:obj:`float` | :obj:`None`, optional):  Value to pass to
                :paramref:`telegram.request.BaseRequest.post.write_timeout`. Defaults to
                :attr:`~telegram.request.BaseRequest.DEFAULT_NONE`.
            connect_timeout (:obj:`float` | :obj:`None`, optional): Value to pass to
                :paramref:`telegram.request.BaseRequest.post.connect_timeout`. Defaults to
                :attr:`~telegram.request.BaseRequest.DEFAULT_NONE`.
            pool_timeout (:obj:`float` | :obj:`None`, optional):  Value to pass to
                :paramref:`telegram.request.BaseRequest.post.pool_timeout`. Defaults to
                :attr:`~telegram.request.BaseRequest.DEFAULT_NONE`.
            api_kwargs (:obj:`dict`, optional): Arbitrary keyword arguments to be passed to the
                Telegram API.

        Returns:
            :class:`telegram.Message`: On success, the sent Message is returned.

        Raises:
            :class:`telegram.error.TelegramError`

        """
        data: JSONDict = {
            'chat_id': chat_id,
            'title': title,
            'description': description,
            'payload': payload,
            'provider_token': provider_token,
            'currency': currency,
            'prices': prices,
        }
        if max_tip_amount is not None:
            data['max_tip_amount'] = max_tip_amount
        if suggested_tip_amounts is not None:
            data['suggested_tip_amounts'] = suggested_tip_amounts
        if start_parameter is not None:
            data['start_parameter'] = start_parameter
        if provider_data is not None:
            if isinstance(provider_data, str):
                data['provider_data'] = provider_data
            else:
                data['provider_data'] = json.dumps(provider_data)
        if photo_url is not None:
            data['photo_url'] = photo_url
        if photo_size is not None:
            data['photo_size'] = photo_size
        if photo_width is not None:
            data['photo_width'] = photo_width
        if photo_height is not None:
            data['photo_height'] = photo_height
        if need_name is not None:
            data['need_name'] = need_name
        if need_phone_number is not None:
            data['need_phone_number'] = need_phone_number
        if need_email is not None:
            data['need_email'] = need_email
        if need_shipping_address is not None:
            data['need_shipping_address'] = need_shipping_address
        if is_flexible is not None:
            data['is_flexible'] = is_flexible
        if send_phone_number_to_provider is not None:
            data['send_phone_number_to_provider'] = send_phone_number_to_provider
        if send_email_to_provider is not None:
            data['send_email_to_provider'] = send_email_to_provider

        return await self._send_message(  # type: ignore[return-value]
            'sendInvoice',
            data,
            reply_to_message_id=reply_to_message_id,
            disable_notification=disable_notification,
            reply_markup=reply_markup,
            allow_sending_without_reply=allow_sending_without_reply,
            read_timeout=read_timeout,
            write_timeout=write_timeout,
            connect_timeout=connect_timeout,
            pool_timeout=pool_timeout,
            api_kwargs=api_kwargs,
            protect_content=protect_content,
        )

    @_log
    async def answer_shipping_query(  # pylint: disable=invalid-name
        self,
        shipping_query_id: str,
        ok: bool,
        shipping_options: List[ShippingOption] = None,
        error_message: str = None,
        read_timeout: ODVInput[float] = DEFAULT_NONE,
        write_timeout: ODVInput[float] = DEFAULT_NONE,
        connect_timeout: ODVInput[float] = DEFAULT_NONE,
        pool_timeout: ODVInput[float] = DEFAULT_NONE,
        api_kwargs: JSONDict = None,
    ) -> bool:
        """
        If you sent an invoice requesting a shipping address and the parameter ``is_flexible`` was
        specified, the Bot API will send an :class:`telegram.Update` with a
        :attr:`telegram.Update.shipping_query` field to the bot. Use this method to reply to
        shipping queries.

        Args:
            shipping_query_id (:obj:`str`): Unique identifier for the query to be answered.
            ok (:obj:`bool`): Specify :obj:`True` if delivery to the specified address is possible
                and :obj:`False` if there are any problems (for example, if delivery to the
                specified address is not possible).
            shipping_options (List[:class:`telegram.ShippingOption`]), optional]: Required if ok is
                :obj:`True`. An array of available shipping options.
            error_message (:obj:`str`, optional): Required if ok is :obj:`False`. Error message in
                human readable form that explains why it is impossible to complete the order (e.g.
                "Sorry, delivery to your desired address is unavailable"). Telegram will display
                this message to the user.
            read_timeout (:obj:`float` | :obj:`None`, optional): Value to pass to
                :paramref:`telegram.request.BaseRequest.post.read_timeout`. Defaults to
                :attr:`~telegram.request.BaseRequest.DEFAULT_NONE`.
            write_timeout (:obj:`float` | :obj:`None`, optional):  Value to pass to
                :paramref:`telegram.request.BaseRequest.post.write_timeout`. Defaults to
                :attr:`~telegram.request.BaseRequest.DEFAULT_NONE`.
            connect_timeout (:obj:`float` | :obj:`None`, optional): Value to pass to
                :paramref:`telegram.request.BaseRequest.post.connect_timeout`. Defaults to
                :attr:`~telegram.request.BaseRequest.DEFAULT_NONE`.
            pool_timeout (:obj:`float` | :obj:`None`, optional):  Value to pass to
                :paramref:`telegram.request.BaseRequest.post.pool_timeout`. Defaults to
                :attr:`~telegram.request.BaseRequest.DEFAULT_NONE`.
            api_kwargs (:obj:`dict`, optional): Arbitrary keyword arguments to be passed to the
                Telegram API.

        Returns:
            :obj:`bool`: On success, :obj:`True` is returned.

        Raises:
            :class:`telegram.error.TelegramError`

        """
        ok = bool(ok)

        if ok and (shipping_options is None or error_message is not None):
            raise TelegramError(
                'answerShippingQuery: If ok is True, shipping_options '
                'should not be empty and there should not be error_message'
            )

        if not ok and (shipping_options is not None or error_message is None):
            raise TelegramError(
                'answerShippingQuery: If ok is False, error_message '
                'should not be empty and there should not be shipping_options'
            )

        data: JSONDict = {'shipping_query_id': shipping_query_id, 'ok': ok}

        if ok:
            if not shipping_options:
                # not using an assert statement directly here since they are removed in
                # the optimized bytecode
                raise AssertionError
            data['shipping_options'] = [option.to_dict() for option in shipping_options]
        if error_message is not None:
            data['error_message'] = error_message

        result = await self._post(
            'answerShippingQuery',
            data,
            read_timeout=read_timeout,
            write_timeout=write_timeout,
            connect_timeout=connect_timeout,
            pool_timeout=pool_timeout,
            api_kwargs=api_kwargs,
        )

        return result  # type: ignore[return-value]

    @_log
    async def answer_pre_checkout_query(  # pylint: disable=invalid-name
        self,
        pre_checkout_query_id: str,
        ok: bool,
        error_message: str = None,
        read_timeout: ODVInput[float] = DEFAULT_NONE,
        write_timeout: ODVInput[float] = DEFAULT_NONE,
        connect_timeout: ODVInput[float] = DEFAULT_NONE,
        pool_timeout: ODVInput[float] = DEFAULT_NONE,
        api_kwargs: JSONDict = None,
    ) -> bool:
        """
        Once the user has confirmed their payment and shipping details, the Bot API sends the final
        confirmation in the form of an :class:`telegram.Update` with the field
        :attr:`telegram.Update.pre_checkout_query`. Use this method to respond to such pre-checkout
        queries.

        Note:
            The Bot API must receive an answer within 10 seconds after the pre-checkout
            query was sent.

        Args:
            pre_checkout_query_id (:obj:`str`): Unique identifier for the query to be answered.
            ok (:obj:`bool`): Specify :obj:`True` if everything is alright
                (goods are available, etc.) and the bot is ready to proceed with the order. Use
                :obj:`False` if there are any problems.
            error_message (:obj:`str`, optional): Required if ok is :obj:`False`. Error message
                in human readable form that explains the reason for failure to proceed with
                the checkout (e.g. "Sorry, somebody just bought the last of our amazing black
                T-shirts while you were busy filling out your payment details. Please choose a
                different color or garment!"). Telegram will display this message to the user.
            read_timeout (:obj:`float` | :obj:`None`, optional): Value to pass to
                :paramref:`telegram.request.BaseRequest.post.read_timeout`. Defaults to
                :attr:`~telegram.request.BaseRequest.DEFAULT_NONE`.
            write_timeout (:obj:`float` | :obj:`None`, optional):  Value to pass to
                :paramref:`telegram.request.BaseRequest.post.write_timeout`. Defaults to
                :attr:`~telegram.request.BaseRequest.DEFAULT_NONE`.
            connect_timeout (:obj:`float` | :obj:`None`, optional): Value to pass to
                :paramref:`telegram.request.BaseRequest.post.connect_timeout`. Defaults to
                :attr:`~telegram.request.BaseRequest.DEFAULT_NONE`.
            pool_timeout (:obj:`float` | :obj:`None`, optional):  Value to pass to
                :paramref:`telegram.request.BaseRequest.post.pool_timeout`. Defaults to
                :attr:`~telegram.request.BaseRequest.DEFAULT_NONE`.
            api_kwargs (:obj:`dict`, optional): Arbitrary keyword arguments to be passed to the
                Telegram API.

        Returns:
            :obj:`bool`: On success, :obj:`True` is returned.

        Raises:
            :class:`telegram.error.TelegramError`

        """
        ok = bool(ok)

        if not (ok ^ (error_message is not None)):  # pylint: disable=superfluous-parens
            raise TelegramError(
                'answerPreCheckoutQuery: If ok is True, there should '
                'not be error_message; if ok is False, error_message '
                'should not be empty'
            )

        data: JSONDict = {'pre_checkout_query_id': pre_checkout_query_id, 'ok': ok}

        if error_message is not None:
            data['error_message'] = error_message

        result = await self._post(
            'answerPreCheckoutQuery',
            data,
            read_timeout=read_timeout,
            write_timeout=write_timeout,
            connect_timeout=connect_timeout,
            pool_timeout=pool_timeout,
            api_kwargs=api_kwargs,
        )

        return result  # type: ignore[return-value]

    @_log
    async def answer_web_app_query(
        self,
        web_app_query_id: str,
        result: 'InlineQueryResult',
        read_timeout: ODVInput[float] = DEFAULT_NONE,
        write_timeout: ODVInput[float] = DEFAULT_NONE,
        connect_timeout: ODVInput[float] = DEFAULT_NONE,
        pool_timeout: ODVInput[float] = DEFAULT_NONE,
        api_kwargs: JSONDict = None,
    ) -> SentWebAppMessage:
        """Use this method to set the result of an interaction with a Web App and send a
        corresponding message on behalf of the user to the chat from which the query originated.

        .. versionadded:: 14.0

        Args:
            web_app_query_id (:obj:`str`): Unique identifier for the query to be answered.
            result (:class:`telegram.InlineQueryResult`): An object describing the message to be
                sent.
            read_timeout (:obj:`float` | :obj:`None`, optional): Value to pass to
                :paramref:`telegram.request.BaseRequest.post.read_timeout`. Defaults to
                :attr:`~telegram.request.BaseRequest.DEFAULT_NONE`.
            write_timeout (:obj:`float` | :obj:`None`, optional):  Value to pass to
                :paramref:`telegram.request.BaseRequest.post.write_timeout`. Defaults to
                :attr:`~telegram.request.BaseRequest.DEFAULT_NONE`.
            connect_timeout (:obj:`float` | :obj:`None`, optional): Value to pass to
                :paramref:`telegram.request.BaseRequest.post.connect_timeout`. Defaults to
                :attr:`~telegram.request.BaseRequest.DEFAULT_NONE`.
            pool_timeout (:obj:`float` | :obj:`None`, optional):  Value to pass to
                :paramref:`telegram.request.BaseRequest.post.pool_timeout`. Defaults to
                :attr:`~telegram.request.BaseRequest.DEFAULT_NONE`.
            api_kwargs (:obj:`dict`, optional): Arbitrary keyword arguments to be passed to the
                Telegram API.

        Returns:
            :class:`telegram.SentWebAppMessage`: On success, a sent
            :class:`telegram.SentWebAppMessage` is returned.

        Raises:
            :class:`telegram.error.TelegramError`

        """
        data: JSONDict = {'web_app_query_id': web_app_query_id, 'result': result}

        api_result = await self._post(
            'answerWebAppQuery',
            data,
            read_timeout=read_timeout,
            write_timeout=write_timeout,
            connect_timeout=connect_timeout,
            pool_timeout=pool_timeout,
            api_kwargs=api_kwargs,
        )

        return SentWebAppMessage.de_json(api_result, self)  # type: ignore[return-value, arg-type]

    @_log
    async def restrict_chat_member(
        self,
        chat_id: Union[str, int],
        user_id: Union[str, int],
        permissions: ChatPermissions,
        until_date: Union[int, datetime] = None,
        read_timeout: ODVInput[float] = DEFAULT_NONE,
        write_timeout: ODVInput[float] = DEFAULT_NONE,
        connect_timeout: ODVInput[float] = DEFAULT_NONE,
        pool_timeout: ODVInput[float] = DEFAULT_NONE,
        api_kwargs: JSONDict = None,
    ) -> bool:
        """
        Use this method to restrict a user in a supergroup. The bot must be an administrator in
        the supergroup for this to work and must have the appropriate admin rights. Pass
        :obj:`True` for all boolean parameters in :class:`telegram.ChatPermissions` to lift
        restrictions from a user.

        Args:
            chat_id (:obj:`int` | :obj:`str`): Unique identifier for the target chat or username
                of the target supergroup (in the format @supergroupusername).
            user_id (:obj:`int`): Unique identifier of the target user.
            until_date (:obj:`int` | :obj:`datetime.datetime`, optional): Date when restrictions
                will be lifted for the user, unix time. If user is restricted for more than 366
                days or less than 30 seconds from the current time, they are considered to be
                restricted forever.
                For timezone naive :obj:`datetime.datetime` objects, the default timezone of the
                bot will be used.
            permissions (:class:`telegram.ChatPermissions`): An object for new user
                permissions.
            read_timeout (:obj:`float` | :obj:`None`, optional): Value to pass to
                :paramref:`telegram.request.BaseRequest.post.read_timeout`. Defaults to
                :attr:`~telegram.request.BaseRequest.DEFAULT_NONE`.
            write_timeout (:obj:`float` | :obj:`None`, optional):  Value to pass to
                :paramref:`telegram.request.BaseRequest.post.write_timeout`. Defaults to
                :attr:`~telegram.request.BaseRequest.DEFAULT_NONE`.
            connect_timeout (:obj:`float` | :obj:`None`, optional): Value to pass to
                :paramref:`telegram.request.BaseRequest.post.connect_timeout`. Defaults to
                :attr:`~telegram.request.BaseRequest.DEFAULT_NONE`.
            pool_timeout (:obj:`float` | :obj:`None`, optional):  Value to pass to
                :paramref:`telegram.request.BaseRequest.post.pool_timeout`. Defaults to
                :attr:`~telegram.request.BaseRequest.DEFAULT_NONE`.
            api_kwargs (:obj:`dict`, optional): Arbitrary keyword arguments to be passed to the
                Telegram API.

        Returns:
            :obj:`bool`: On success, :obj:`True` is returned.

        Raises:
            :class:`telegram.error.TelegramError`
        """
        data: JSONDict = {
            'chat_id': chat_id,
            'user_id': user_id,
            'permissions': permissions,
        }

        if until_date is not None:
            data['until_date'] = until_date

        result = await self._post(
            'restrictChatMember',
            data,
            read_timeout=read_timeout,
            write_timeout=write_timeout,
            connect_timeout=connect_timeout,
            pool_timeout=pool_timeout,
            api_kwargs=api_kwargs,
        )

        return result  # type: ignore[return-value]

    @_log
    async def promote_chat_member(
        self,
        chat_id: Union[str, int],
        user_id: Union[str, int],
        can_change_info: bool = None,
        can_post_messages: bool = None,
        can_edit_messages: bool = None,
        can_delete_messages: bool = None,
        can_invite_users: bool = None,
        can_restrict_members: bool = None,
        can_pin_messages: bool = None,
        can_promote_members: bool = None,
        read_timeout: ODVInput[float] = DEFAULT_NONE,
        write_timeout: ODVInput[float] = DEFAULT_NONE,
        connect_timeout: ODVInput[float] = DEFAULT_NONE,
        pool_timeout: ODVInput[float] = DEFAULT_NONE,
        api_kwargs: JSONDict = None,
        is_anonymous: bool = None,
        can_manage_chat: bool = None,
        can_manage_video_chats: bool = None,
    ) -> bool:
        """
        Use this method to promote or demote a user in a supergroup or a channel. The bot must be
        an administrator in the chat for this to work and must have the appropriate admin rights.
        Pass :obj:`False` for all boolean parameters to demote a user.

        .. versionchanged:: 20.0
           The argument ``can_manage_voice_chats`` was renamed to
           :paramref:`can_manage_video_chats` in accordance to Bot API 6.0.

        Args:
            chat_id (:obj:`int` | :obj:`str`): Unique identifier for the target chat or username
                of the target channel (in the format ``@channelusername``).
            user_id (:obj:`int`): Unique identifier of the target user.
            is_anonymous (:obj:`bool`, optional): Pass :obj:`True`, if the administrator's presence
                in the chat is hidden.
            can_manage_chat (:obj:`bool`, optional): Pass :obj:`True`, if the administrator can
                access the chat event log, chat statistics, message statistics in channels, see
                channel members, see anonymous administrators in supergroups and ignore slow mode.
                Implied by any other administrator privilege.

                .. versionadded:: 13.4

            can_manage_video_chats (:obj:`bool`, optional): Pass :obj:`True`, if the administrator
                can manage video chats.

                .. versionadded:: 20.0

            can_change_info (:obj:`bool`, optional): Pass :obj:`True`, if the administrator can
                change chat title, photo and other settings.
            can_post_messages (:obj:`bool`, optional): Pass :obj:`True`, if the administrator can
                create channel posts, channels only.
            can_edit_messages (:obj:`bool`, optional): Pass :obj:`True`, if the administrator can
                edit messages of other users and can pin messages, channels only.
            can_delete_messages (:obj:`bool`, optional): Pass :obj:`True`, if the administrator can
                delete messages of other users.
            can_invite_users (:obj:`bool`, optional): Pass :obj:`True`, if the administrator can
                invite new users to the chat.
            can_restrict_members (:obj:`bool`, optional): Pass :obj:`True`, if the administrator
                can restrict, ban or unban chat members.
            can_pin_messages (:obj:`bool`, optional): Pass :obj:`True`, if the administrator can
                pin messages, supergroups only.
            can_promote_members (:obj:`bool`, optional): Pass :obj:`True`, if the administrator can
                add new administrators with a subset of his own privileges or demote administrators
                that he has promoted, directly or indirectly (promoted by administrators that were
                appointed by him).
            read_timeout (:obj:`float` | :obj:`None`, optional): Value to pass to
                :paramref:`telegram.request.BaseRequest.post.read_timeout`. Defaults to
                :attr:`~telegram.request.BaseRequest.DEFAULT_NONE`.
            write_timeout (:obj:`float` | :obj:`None`, optional):  Value to pass to
                :paramref:`telegram.request.BaseRequest.post.write_timeout`. Defaults to
                :attr:`~telegram.request.BaseRequest.DEFAULT_NONE`.
            connect_timeout (:obj:`float` | :obj:`None`, optional): Value to pass to
                :paramref:`telegram.request.BaseRequest.post.connect_timeout`. Defaults to
                :attr:`~telegram.request.BaseRequest.DEFAULT_NONE`.
            pool_timeout (:obj:`float` | :obj:`None`, optional):  Value to pass to
                :paramref:`telegram.request.BaseRequest.post.pool_timeout`. Defaults to
                :attr:`~telegram.request.BaseRequest.DEFAULT_NONE`.
            api_kwargs (:obj:`dict`, optional): Arbitrary keyword arguments to be passed to the
                Telegram API.

        Returns:
            :obj:`bool`: On success, :obj:`True` is returned.

        Raises:
            :class:`telegram.error.TelegramError`

        """
        data: JSONDict = {'chat_id': chat_id, 'user_id': user_id}

        if is_anonymous is not None:
            data['is_anonymous'] = is_anonymous
        if can_change_info is not None:
            data['can_change_info'] = can_change_info
        if can_post_messages is not None:
            data['can_post_messages'] = can_post_messages
        if can_edit_messages is not None:
            data['can_edit_messages'] = can_edit_messages
        if can_delete_messages is not None:
            data['can_delete_messages'] = can_delete_messages
        if can_invite_users is not None:
            data['can_invite_users'] = can_invite_users
        if can_restrict_members is not None:
            data['can_restrict_members'] = can_restrict_members
        if can_pin_messages is not None:
            data['can_pin_messages'] = can_pin_messages
        if can_promote_members is not None:
            data['can_promote_members'] = can_promote_members
        if can_manage_chat is not None:
            data['can_manage_chat'] = can_manage_chat
        if can_manage_video_chats is not None:
            data['can_manage_video_chats'] = can_manage_video_chats

        result = await self._post(
            'promoteChatMember',
            data,
            read_timeout=read_timeout,
            write_timeout=write_timeout,
            connect_timeout=connect_timeout,
            pool_timeout=pool_timeout,
            api_kwargs=api_kwargs,
        )

        return result  # type: ignore[return-value]

    @_log
    async def set_chat_permissions(
        self,
        chat_id: Union[str, int],
        permissions: ChatPermissions,
        read_timeout: ODVInput[float] = DEFAULT_NONE,
        write_timeout: ODVInput[float] = DEFAULT_NONE,
        connect_timeout: ODVInput[float] = DEFAULT_NONE,
        pool_timeout: ODVInput[float] = DEFAULT_NONE,
        api_kwargs: JSONDict = None,
    ) -> bool:
        """
        Use this method to set default chat permissions for all members. The bot must be an
        administrator in the group or a supergroup for this to work and must have the
        :attr:`telegram.ChatMemberAdministrator.can_restrict_members` admin rights.

        Args:
            chat_id (:obj:`int` | :obj:`str`): Unique identifier for the target chat or username of
                the target supergroup (in the format `@supergroupusername`).
            permissions (:class:`telegram.ChatPermissions`): New default chat permissions.
            read_timeout (:obj:`float` | :obj:`None`, optional): Value to pass to
                :paramref:`telegram.request.BaseRequest.post.read_timeout`. Defaults to
                :attr:`~telegram.request.BaseRequest.DEFAULT_NONE`.
            write_timeout (:obj:`float` | :obj:`None`, optional):  Value to pass to
                :paramref:`telegram.request.BaseRequest.post.write_timeout`. Defaults to
                :attr:`~telegram.request.BaseRequest.DEFAULT_NONE`.
            connect_timeout (:obj:`float` | :obj:`None`, optional): Value to pass to
                :paramref:`telegram.request.BaseRequest.post.connect_timeout`. Defaults to
                :attr:`~telegram.request.BaseRequest.DEFAULT_NONE`.
            pool_timeout (:obj:`float` | :obj:`None`, optional):  Value to pass to
                :paramref:`telegram.request.BaseRequest.post.pool_timeout`. Defaults to
                :attr:`~telegram.request.BaseRequest.DEFAULT_NONE`.
            api_kwargs (:obj:`dict`, optional): Arbitrary keyword arguments to be passed to the
                Telegram API.

        Returns:
            :obj:`bool`: On success, :obj:`True` is returned.

        Raises:
            :class:`telegram.error.TelegramError`

        """
        data: JSONDict = {'chat_id': chat_id, 'permissions': permissions}
        result = await self._post(
            'setChatPermissions',
            data,
            read_timeout=read_timeout,
            write_timeout=write_timeout,
            connect_timeout=connect_timeout,
            pool_timeout=pool_timeout,
            api_kwargs=api_kwargs,
        )
        return result  # type: ignore[return-value]

    @_log
    async def set_chat_administrator_custom_title(
        self,
        chat_id: Union[int, str],
        user_id: Union[int, str],
        custom_title: str,
        read_timeout: ODVInput[float] = DEFAULT_NONE,
        write_timeout: ODVInput[float] = DEFAULT_NONE,
        connect_timeout: ODVInput[float] = DEFAULT_NONE,
        pool_timeout: ODVInput[float] = DEFAULT_NONE,
        api_kwargs: JSONDict = None,
    ) -> bool:
        """
        Use this method to set a custom title for administrators promoted by the bot in a
        supergroup. The bot must be an administrator for this to work.

        Args:
            chat_id (:obj:`int` | :obj:`str`): Unique identifier for the target chat or username of
                the target supergroup (in the format `@supergroupusername`).
            user_id (:obj:`int`): Unique identifier of the target administrator.
            custom_title (:obj:`str`): New custom title for the administrator; 0-16 characters,
                emoji are not allowed.
            read_timeout (:obj:`float` | :obj:`None`, optional): Value to pass to
                :paramref:`telegram.request.BaseRequest.post.read_timeout`. Defaults to
                :attr:`~telegram.request.BaseRequest.DEFAULT_NONE`.
            write_timeout (:obj:`float` | :obj:`None`, optional):  Value to pass to
                :paramref:`telegram.request.BaseRequest.post.write_timeout`. Defaults to
                :attr:`~telegram.request.BaseRequest.DEFAULT_NONE`.
            connect_timeout (:obj:`float` | :obj:`None`, optional): Value to pass to
                :paramref:`telegram.request.BaseRequest.post.connect_timeout`. Defaults to
                :attr:`~telegram.request.BaseRequest.DEFAULT_NONE`.
            pool_timeout (:obj:`float` | :obj:`None`, optional):  Value to pass to
                :paramref:`telegram.request.BaseRequest.post.pool_timeout`. Defaults to
                :attr:`~telegram.request.BaseRequest.DEFAULT_NONE`.
            api_kwargs (:obj:`dict`, optional): Arbitrary keyword arguments to be passed to the
                Telegram API.

        Returns:
            :obj:`bool`: On success, :obj:`True` is returned.

        Raises:
            :class:`telegram.error.TelegramError`

        """
        data: JSONDict = {'chat_id': chat_id, 'user_id': user_id, 'custom_title': custom_title}

        result = await self._post(
            'setChatAdministratorCustomTitle',
            data,
            read_timeout=read_timeout,
            write_timeout=write_timeout,
            connect_timeout=connect_timeout,
            pool_timeout=pool_timeout,
            api_kwargs=api_kwargs,
        )

        return result  # type: ignore[return-value]

    @_log
    async def export_chat_invite_link(
        self,
        chat_id: Union[str, int],
        read_timeout: ODVInput[float] = DEFAULT_NONE,
        write_timeout: ODVInput[float] = DEFAULT_NONE,
        connect_timeout: ODVInput[float] = DEFAULT_NONE,
        pool_timeout: ODVInput[float] = DEFAULT_NONE,
        api_kwargs: JSONDict = None,
    ) -> str:
        """
        Use this method to generate a new primary invite link for a chat; any previously generated
        link is revoked. The bot must be an administrator in the chat for this to work and must
        have the appropriate admin rights.

        Args:
            chat_id (:obj:`int` | :obj:`str`): Unique identifier for the target chat or username
                of the target channel (in the format ``@channelusername``).
            read_timeout (:obj:`float` | :obj:`None`, optional): Value to pass to
                :paramref:`telegram.request.BaseRequest.post.read_timeout`. Defaults to
                :attr:`~telegram.request.BaseRequest.DEFAULT_NONE`.
            write_timeout (:obj:`float` | :obj:`None`, optional):  Value to pass to
                :paramref:`telegram.request.BaseRequest.post.write_timeout`. Defaults to
                :attr:`~telegram.request.BaseRequest.DEFAULT_NONE`.
            connect_timeout (:obj:`float` | :obj:`None`, optional): Value to pass to
                :paramref:`telegram.request.BaseRequest.post.connect_timeout`. Defaults to
                :attr:`~telegram.request.BaseRequest.DEFAULT_NONE`.
            pool_timeout (:obj:`float` | :obj:`None`, optional):  Value to pass to
                :paramref:`telegram.request.BaseRequest.post.pool_timeout`. Defaults to
                :attr:`~telegram.request.BaseRequest.DEFAULT_NONE`.
            api_kwargs (:obj:`dict`, optional): Arbitrary keyword arguments to be passed to the
                Telegram API.

        Note:
            Each administrator in a chat generates their own invite links. Bots can't use invite
            links generated by other administrators. If you want your bot to work with invite
            links, it will need to generate its own link using :meth:`export_chat_invite_link` or
            by calling the :meth:`get_chat` method. If your bot needs to generate a new primary
            invite link replacing its previous one, use :attr:`export_chat_invite_link` again.

        Returns:
            :obj:`str`: New invite link on success.

        Raises:
            :class:`telegram.error.TelegramError`

        """
        data: JSONDict = {'chat_id': chat_id}
        result = await self._post(
            'exportChatInviteLink',
            data,
            read_timeout=read_timeout,
            write_timeout=write_timeout,
            connect_timeout=connect_timeout,
            pool_timeout=pool_timeout,
            api_kwargs=api_kwargs,
        )
        return result  # type: ignore[return-value]

    @_log
    async def create_chat_invite_link(
        self,
        chat_id: Union[str, int],
        expire_date: Union[int, datetime] = None,
        member_limit: int = None,
        read_timeout: ODVInput[float] = DEFAULT_NONE,
        write_timeout: ODVInput[float] = DEFAULT_NONE,
        connect_timeout: ODVInput[float] = DEFAULT_NONE,
        pool_timeout: ODVInput[float] = DEFAULT_NONE,
        api_kwargs: JSONDict = None,
        name: str = None,
        creates_join_request: bool = None,
    ) -> ChatInviteLink:
        """
        Use this method to create an additional invite link for a chat. The bot must be an
        administrator in the chat for this to work and must have the appropriate admin rights.
        The link can be revoked using the method :meth:`revoke_chat_invite_link`.

        .. versionadded:: 13.4

        Args:
            chat_id (:obj:`int` | :obj:`str`): Unique identifier for the target chat or username
                of the target channel (in the format ``@channelusername``).
            expire_date (:obj:`int` | :obj:`datetime.datetime`, optional): Date when the link will
                expire. Integer input will be interpreted as Unix timestamp.
                For timezone naive :obj:`datetime.datetime` objects, the default timezone of the
                bot will be used.
            member_limit (:obj:`int`, optional): Maximum number of users that can be members of
                the chat simultaneously after joining the chat via this invite link;
                1-:tg-const:`telegram.constants.ChatInviteLinkLimit.MEMBER_LIMIT`.
            read_timeout (:obj:`float` | :obj:`None`, optional): Value to pass to
                :paramref:`telegram.request.BaseRequest.post.read_timeout`. Defaults to
                :attr:`~telegram.request.BaseRequest.DEFAULT_NONE`.
            write_timeout (:obj:`float` | :obj:`None`, optional):  Value to pass to
                :paramref:`telegram.request.BaseRequest.post.write_timeout`. Defaults to
                :attr:`~telegram.request.BaseRequest.DEFAULT_NONE`.
            connect_timeout (:obj:`float` | :obj:`None`, optional): Value to pass to
                :paramref:`telegram.request.BaseRequest.post.connect_timeout`. Defaults to
                :attr:`~telegram.request.BaseRequest.DEFAULT_NONE`.
            pool_timeout (:obj:`float` | :obj:`None`, optional):  Value to pass to
                :paramref:`telegram.request.BaseRequest.post.pool_timeout`. Defaults to
                :attr:`~telegram.request.BaseRequest.DEFAULT_NONE`.
            api_kwargs (:obj:`dict`, optional): Arbitrary keyword arguments to be passed to the
                Telegram API.
            name (:obj:`str`, optional): Invite link name;
                0-:tg-const:`telegram.constants.ChatInviteLinkLimit.NAME_LENGTH` characters.

                .. versionadded:: 13.8
            creates_join_request (:obj:`bool`, optional): :obj:`True`, if users joining the chat
                via the link need to be approved by chat administrators.
                If :obj:`True`, ``member_limit`` can't be specified.

                .. versionadded:: 13.8

        Returns:
            :class:`telegram.ChatInviteLink`

        Raises:
            :class:`telegram.error.TelegramError`

        """
        if creates_join_request and member_limit:
            raise ValueError(
                "If `creates_join_request` is `True`, `member_limit` can't be specified."
            )

        data: JSONDict = {
            'chat_id': chat_id,
        }

        if expire_date is not None:
            data['expire_date'] = expire_date

        if member_limit is not None:
            data['member_limit'] = member_limit

        if name is not None:
            data['name'] = name

        if creates_join_request is not None:
            data['creates_join_request'] = creates_join_request

        result = await self._post(
            'createChatInviteLink',
            data,
            read_timeout=read_timeout,
            write_timeout=write_timeout,
            connect_timeout=connect_timeout,
            pool_timeout=pool_timeout,
            api_kwargs=api_kwargs,
        )

        return ChatInviteLink.de_json(result, self)  # type: ignore[return-value, arg-type]

    @_log
    async def edit_chat_invite_link(
        self,
        chat_id: Union[str, int],
        invite_link: Union[str, 'ChatInviteLink'],
        expire_date: Union[int, datetime] = None,
        member_limit: int = None,
        read_timeout: ODVInput[float] = DEFAULT_NONE,
        write_timeout: ODVInput[float] = DEFAULT_NONE,
        connect_timeout: ODVInput[float] = DEFAULT_NONE,
        pool_timeout: ODVInput[float] = DEFAULT_NONE,
        api_kwargs: JSONDict = None,
        name: str = None,
        creates_join_request: bool = None,
    ) -> ChatInviteLink:
        """
        Use this method to edit a non-primary invite link created by the bot. The bot must be an
        administrator in the chat for this to work and must have the appropriate admin rights.

        Note:
            Though not stated explicitly in the official docs, Telegram changes not only the
            optional parameters that are explicitly passed, but also replaces all other optional
            parameters to the default values. However, since not documented, this behaviour may
            change unbeknown to PTB.

        .. versionadded:: 13.4

        Args:
            chat_id (:obj:`int` | :obj:`str`): Unique identifier for the target chat or username
                of the target channel (in the format ``@channelusername``).
            invite_link (:obj:`str` | :obj:`telegram.ChatInviteLink`): The invite link to edit.

                .. versionchanged:: 14.0
                    Now also accepts :obj:`telegram.ChatInviteLink` instances.
            expire_date (:obj:`int` | :obj:`datetime.datetime`, optional): Date when the link will
                expire.
                For timezone naive :obj:`datetime.datetime` objects, the default timezone of the
                bot will be used.
            member_limit (:obj:`int`, optional): Maximum number of users that can be members of
                the chat simultaneously after joining the chat via this invite link;
                1-:tg-const:`telegram.constants.ChatInviteLinkLimit.MEMBER_LIMIT`.
            read_timeout (:obj:`float` | :obj:`None`, optional): Value to pass to
                :paramref:`telegram.request.BaseRequest.post.read_timeout`. Defaults to
                :attr:`~telegram.request.BaseRequest.DEFAULT_NONE`.
            write_timeout (:obj:`float` | :obj:`None`, optional):  Value to pass to
                :paramref:`telegram.request.BaseRequest.post.write_timeout`. Defaults to
                :attr:`~telegram.request.BaseRequest.DEFAULT_NONE`.
            connect_timeout (:obj:`float` | :obj:`None`, optional): Value to pass to
                :paramref:`telegram.request.BaseRequest.post.connect_timeout`. Defaults to
                :attr:`~telegram.request.BaseRequest.DEFAULT_NONE`.
            pool_timeout (:obj:`float` | :obj:`None`, optional):  Value to pass to
                :paramref:`telegram.request.BaseRequest.post.pool_timeout`. Defaults to
                :attr:`~telegram.request.BaseRequest.DEFAULT_NONE`.
            api_kwargs (:obj:`dict`, optional): Arbitrary keyword arguments to be passed to the
                Telegram API.
            name (:obj:`str`, optional): Invite link name;
                0-:tg-const:`telegram.constants.ChatInviteLinkLimit.NAME_LENGTH` characters.

                .. versionadded:: 13.8
            creates_join_request (:obj:`bool`, optional): :obj:`True`, if users joining the chat
                via the link need to be approved by chat administrators.
                If :obj:`True`, ``member_limit`` can't be specified.

                .. versionadded:: 13.8

        Returns:
            :class:`telegram.ChatInviteLink`

        Raises:
            :class:`telegram.error.TelegramError`

        """
        if creates_join_request and member_limit:
            raise ValueError(
                "If `creates_join_request` is `True`, `member_limit` can't be specified."
            )

        link = invite_link.invite_link if isinstance(invite_link, ChatInviteLink) else invite_link
        data: JSONDict = {'chat_id': chat_id, 'invite_link': link}

        if expire_date is not None:
            data['expire_date'] = expire_date

        if member_limit is not None:
            data['member_limit'] = member_limit

        if name is not None:
            data['name'] = name

        if creates_join_request is not None:
            data['creates_join_request'] = creates_join_request

        result = await self._post(
            'editChatInviteLink',
            data,
            read_timeout=read_timeout,
            write_timeout=write_timeout,
            connect_timeout=connect_timeout,
            pool_timeout=pool_timeout,
            api_kwargs=api_kwargs,
        )

        return ChatInviteLink.de_json(result, self)  # type: ignore[return-value, arg-type]

    @_log
    async def revoke_chat_invite_link(
        self,
        chat_id: Union[str, int],
        invite_link: Union[str, 'ChatInviteLink'],
        read_timeout: ODVInput[float] = DEFAULT_NONE,
        write_timeout: ODVInput[float] = DEFAULT_NONE,
        connect_timeout: ODVInput[float] = DEFAULT_NONE,
        pool_timeout: ODVInput[float] = DEFAULT_NONE,
        api_kwargs: JSONDict = None,
    ) -> ChatInviteLink:
        """
        Use this method to revoke an invite link created by the bot. If the primary link is
        revoked, a new link is automatically generated. The bot must be an administrator in the
        chat for this to work and must have the appropriate admin rights.

        .. versionadded:: 13.4

        Args:
            chat_id (:obj:`int` | :obj:`str`): Unique identifier for the target chat or username
                of the target channel (in the format ``@channelusername``).
            invite_link (:obj:`str` | :obj:`telegram.ChatInviteLink`): The invite link to revoke.

                .. versionchanged:: 14.0
                    Now also accepts :obj:`telegram.ChatInviteLink` instances.
            read_timeout (:obj:`float` | :obj:`None`, optional): Value to pass to
                :paramref:`telegram.request.BaseRequest.post.read_timeout`. Defaults to
                :attr:`~telegram.request.BaseRequest.DEFAULT_NONE`.
            write_timeout (:obj:`float` | :obj:`None`, optional):  Value to pass to
                :paramref:`telegram.request.BaseRequest.post.write_timeout`. Defaults to
                :attr:`~telegram.request.BaseRequest.DEFAULT_NONE`.
            connect_timeout (:obj:`float` | :obj:`None`, optional): Value to pass to
                :paramref:`telegram.request.BaseRequest.post.connect_timeout`. Defaults to
                :attr:`~telegram.request.BaseRequest.DEFAULT_NONE`.
            pool_timeout (:obj:`float` | :obj:`None`, optional):  Value to pass to
                :paramref:`telegram.request.BaseRequest.post.pool_timeout`. Defaults to
                :attr:`~telegram.request.BaseRequest.DEFAULT_NONE`.
            api_kwargs (:obj:`dict`, optional): Arbitrary keyword arguments to be passed to the
                Telegram API.

        Returns:
            :class:`telegram.ChatInviteLink`

        Raises:
            :class:`telegram.error.TelegramError`

        """
        link = invite_link.invite_link if isinstance(invite_link, ChatInviteLink) else invite_link
        data: JSONDict = {'chat_id': chat_id, 'invite_link': link}

        result = await self._post(
            'revokeChatInviteLink',
            data,
            read_timeout=read_timeout,
            write_timeout=write_timeout,
            connect_timeout=connect_timeout,
            pool_timeout=pool_timeout,
            api_kwargs=api_kwargs,
        )

        return ChatInviteLink.de_json(result, self)  # type: ignore[return-value, arg-type]

    @_log
    async def approve_chat_join_request(
        self,
        chat_id: Union[str, int],
        user_id: int,
        read_timeout: ODVInput[float] = DEFAULT_NONE,
        write_timeout: ODVInput[float] = DEFAULT_NONE,
        connect_timeout: ODVInput[float] = DEFAULT_NONE,
        pool_timeout: ODVInput[float] = DEFAULT_NONE,
        api_kwargs: JSONDict = None,
    ) -> bool:
        """Use this method to approve a chat join request.

        The bot must be an administrator in the chat for this to work and must have the
        :attr:`telegram.ChatPermissions.can_invite_users` administrator right.

        .. versionadded:: 13.8

        Args:
            chat_id (:obj:`int` | :obj:`str`): Unique identifier for the target chat or username
                of the target channel (in the format ``@channelusername``).
            user_id (:obj:`int`): Unique identifier of the target user.
            read_timeout (:obj:`float` | :obj:`None`, optional): Value to pass to
                :paramref:`telegram.request.BaseRequest.post.read_timeout`. Defaults to
                :attr:`~telegram.request.BaseRequest.DEFAULT_NONE`.
            write_timeout (:obj:`float` | :obj:`None`, optional):  Value to pass to
                :paramref:`telegram.request.BaseRequest.post.write_timeout`. Defaults to
                :attr:`~telegram.request.BaseRequest.DEFAULT_NONE`.
            connect_timeout (:obj:`float` | :obj:`None`, optional): Value to pass to
                :paramref:`telegram.request.BaseRequest.post.connect_timeout`. Defaults to
                :attr:`~telegram.request.BaseRequest.DEFAULT_NONE`.
            pool_timeout (:obj:`float` | :obj:`None`, optional):  Value to pass to
                :paramref:`telegram.request.BaseRequest.post.pool_timeout`. Defaults to
                :attr:`~telegram.request.BaseRequest.DEFAULT_NONE`.
            api_kwargs (:obj:`dict`, optional): Arbitrary keyword arguments to be passed to the
                Telegram API.

        Returns:
            :obj:`bool`: On success, :obj:`True` is returned.

        Raises:
            :class:`telegram.error.TelegramError`
        """
        data: JSONDict = {'chat_id': chat_id, 'user_id': user_id}

        result = await self._post(
            'approveChatJoinRequest',
            data,
            read_timeout=read_timeout,
            write_timeout=write_timeout,
            connect_timeout=connect_timeout,
            pool_timeout=pool_timeout,
            api_kwargs=api_kwargs,
        )

        return result  # type: ignore[return-value]

    @_log
    async def decline_chat_join_request(
        self,
        chat_id: Union[str, int],
        user_id: int,
        read_timeout: ODVInput[float] = DEFAULT_NONE,
        write_timeout: ODVInput[float] = DEFAULT_NONE,
        connect_timeout: ODVInput[float] = DEFAULT_NONE,
        pool_timeout: ODVInput[float] = DEFAULT_NONE,
        api_kwargs: JSONDict = None,
    ) -> bool:
        """Use this method to decline a chat join request.

        The bot must be an administrator in the chat for this to work and must have the
        :attr:`telegram.ChatPermissions.can_invite_users` administrator right.

        .. versionadded:: 13.8

        Args:
            chat_id (:obj:`int` | :obj:`str`): Unique identifier for the target chat or username
                of the target channel (in the format ``@channelusername``).
            user_id (:obj:`int`): Unique identifier of the target user.
            read_timeout (:obj:`float` | :obj:`None`, optional): Value to pass to
                :paramref:`telegram.request.BaseRequest.post.read_timeout`. Defaults to
                :attr:`~telegram.request.BaseRequest.DEFAULT_NONE`.
            write_timeout (:obj:`float` | :obj:`None`, optional):  Value to pass to
                :paramref:`telegram.request.BaseRequest.post.write_timeout`. Defaults to
                :attr:`~telegram.request.BaseRequest.DEFAULT_NONE`.
            connect_timeout (:obj:`float` | :obj:`None`, optional): Value to pass to
                :paramref:`telegram.request.BaseRequest.post.connect_timeout`. Defaults to
                :attr:`~telegram.request.BaseRequest.DEFAULT_NONE`.
            pool_timeout (:obj:`float` | :obj:`None`, optional):  Value to pass to
                :paramref:`telegram.request.BaseRequest.post.pool_timeout`. Defaults to
                :attr:`~telegram.request.BaseRequest.DEFAULT_NONE`.
            api_kwargs (:obj:`dict`, optional): Arbitrary keyword arguments to be passed to the
                Telegram API.

        Returns:
            :obj:`bool`: On success, :obj:`True` is returned.

        Raises:
            :class:`telegram.error.TelegramError`
        """
        data: JSONDict = {'chat_id': chat_id, 'user_id': user_id}

        result = await self._post(
            'declineChatJoinRequest',
            data,
            read_timeout=read_timeout,
            write_timeout=write_timeout,
            connect_timeout=connect_timeout,
            pool_timeout=pool_timeout,
            api_kwargs=api_kwargs,
        )

        return result  # type: ignore[return-value]

    @_log
    async def set_chat_photo(
        self,
        chat_id: Union[str, int],
        photo: FileInput,
        read_timeout: ODVInput[float] = DEFAULT_NONE,
        write_timeout: ODVInput[float] = 20,
        connect_timeout: ODVInput[float] = DEFAULT_NONE,
        pool_timeout: ODVInput[float] = DEFAULT_NONE,
        api_kwargs: JSONDict = None,
    ) -> bool:
        """Use this method to set a new profile photo for the chat.

        Photos can't be changed for private chats. The bot must be an administrator in the chat
        for this to work and must have the appropriate admin rights.

        Args:
            chat_id (:obj:`int` | :obj:`str`): Unique identifier for the target chat or username
                of the target channel (in the format ``@channelusername``).
            photo (:term:`file object` | :obj:`bytes` | :class:`pathlib.Path`): New chat photo.

                .. versionchanged:: 13.2
                   Accept :obj:`bytes` as input.
            read_timeout (:obj:`float` | :obj:`None`, optional): Value to pass to
                :paramref:`telegram.request.BaseRequest.post.read_timeout`. Defaults to
                :attr:`~telegram.request.BaseRequest.DEFAULT_NONE`.
            write_timeout (:obj:`float` | :obj:`None`, optional):  Value to pass to
                :paramref:`telegram.request.BaseRequest.post.write_timeout`. Defaults to
                :attr:`~telegram.request.BaseRequest.DEFAULT_NONE`.
            connect_timeout (:obj:`float` | :obj:`None`, optional): Value to pass to
                :paramref:`telegram.request.BaseRequest.post.connect_timeout`. Defaults to
                :attr:`~telegram.request.BaseRequest.DEFAULT_NONE`.
            pool_timeout (:obj:`float` | :obj:`None`, optional):  Value to pass to
                :paramref:`telegram.request.BaseRequest.post.pool_timeout`. Defaults to
                :attr:`~telegram.request.BaseRequest.DEFAULT_NONE`.
            api_kwargs (:obj:`dict`, optional): Arbitrary keyword arguments to be passed to the
                Telegram API.

        Returns:
            :obj:`bool`: On success, :obj:`True` is returned.

        Raises:
            :class:`telegram.error.TelegramError`

        """
        data: JSONDict = {'chat_id': chat_id, 'photo': parse_file_input(photo)}
        result = await self._post(
            'setChatPhoto',
            data,
            read_timeout=read_timeout,
            write_timeout=write_timeout,
            connect_timeout=connect_timeout,
            pool_timeout=pool_timeout,
            api_kwargs=api_kwargs,
        )
        return result  # type: ignore[return-value]

    @_log
    async def delete_chat_photo(
        self,
        chat_id: Union[str, int],
        read_timeout: ODVInput[float] = DEFAULT_NONE,
        write_timeout: ODVInput[float] = DEFAULT_NONE,
        connect_timeout: ODVInput[float] = DEFAULT_NONE,
        pool_timeout: ODVInput[float] = DEFAULT_NONE,
        api_kwargs: JSONDict = None,
    ) -> bool:
        """
        Use this method to delete a chat photo. Photos can't be changed for private chats. The bot
        must be an administrator in the chat for this to work and must have the appropriate admin
        rights.

        Args:
            chat_id (:obj:`int` | :obj:`str`): Unique identifier for the target chat or username
                of the target channel (in the format ``@channelusername``).
            read_timeout (:obj:`float` | :obj:`None`, optional): Value to pass to
                :paramref:`telegram.request.BaseRequest.post.read_timeout`. Defaults to
                :attr:`~telegram.request.BaseRequest.DEFAULT_NONE`.
            write_timeout (:obj:`float` | :obj:`None`, optional):  Value to pass to
                :paramref:`telegram.request.BaseRequest.post.write_timeout`. Defaults to
                :attr:`~telegram.request.BaseRequest.DEFAULT_NONE`.
            connect_timeout (:obj:`float` | :obj:`None`, optional): Value to pass to
                :paramref:`telegram.request.BaseRequest.post.connect_timeout`. Defaults to
                :attr:`~telegram.request.BaseRequest.DEFAULT_NONE`.
            pool_timeout (:obj:`float` | :obj:`None`, optional):  Value to pass to
                :paramref:`telegram.request.BaseRequest.post.pool_timeout`. Defaults to
                :attr:`~telegram.request.BaseRequest.DEFAULT_NONE`.
            api_kwargs (:obj:`dict`, optional): Arbitrary keyword arguments to be passed to the
                Telegram API.

        Returns:
            :obj:`bool`: On success, :obj:`True` is returned.

        Raises:
            :class:`telegram.error.TelegramError`

        """
        data: JSONDict = {'chat_id': chat_id}
        result = await self._post(
            'deleteChatPhoto',
            data,
            read_timeout=read_timeout,
            write_timeout=write_timeout,
            connect_timeout=connect_timeout,
            pool_timeout=pool_timeout,
            api_kwargs=api_kwargs,
        )
        return result  # type: ignore[return-value]

    @_log
    async def set_chat_title(
        self,
        chat_id: Union[str, int],
        title: str,
        read_timeout: ODVInput[float] = DEFAULT_NONE,
        write_timeout: ODVInput[float] = DEFAULT_NONE,
        connect_timeout: ODVInput[float] = DEFAULT_NONE,
        pool_timeout: ODVInput[float] = DEFAULT_NONE,
        api_kwargs: JSONDict = None,
    ) -> bool:
        """
        Use this method to change the title of a chat. Titles can't be changed for private chats.
        The bot must be an administrator in the chat for this to work and must have the appropriate
        admin rights.

        Args:
            chat_id (:obj:`int` | :obj:`str`): Unique identifier for the target chat or username
                of the target channel (in the format ``@channelusername``).
            title (:obj:`str`): New chat title, 1-255 characters.
            read_timeout (:obj:`float` | :obj:`None`, optional): Value to pass to
                :paramref:`telegram.request.BaseRequest.post.read_timeout`. Defaults to
                :attr:`~telegram.request.BaseRequest.DEFAULT_NONE`.
            write_timeout (:obj:`float` | :obj:`None`, optional):  Value to pass to
                :paramref:`telegram.request.BaseRequest.post.write_timeout`. Defaults to
                :attr:`~telegram.request.BaseRequest.DEFAULT_NONE`.
            connect_timeout (:obj:`float` | :obj:`None`, optional): Value to pass to
                :paramref:`telegram.request.BaseRequest.post.connect_timeout`. Defaults to
                :attr:`~telegram.request.BaseRequest.DEFAULT_NONE`.
            pool_timeout (:obj:`float` | :obj:`None`, optional):  Value to pass to
                :paramref:`telegram.request.BaseRequest.post.pool_timeout`. Defaults to
                :attr:`~telegram.request.BaseRequest.DEFAULT_NONE`.
            api_kwargs (:obj:`dict`, optional): Arbitrary keyword arguments to be passed to the
                Telegram API.

        Returns:
            :obj:`bool`: On success, :obj:`True` is returned.

        Raises:
            :class:`telegram.error.TelegramError`

        """
        data: JSONDict = {'chat_id': chat_id, 'title': title}
        result = await self._post(
            'setChatTitle',
            data,
            read_timeout=read_timeout,
            write_timeout=write_timeout,
            connect_timeout=connect_timeout,
            pool_timeout=pool_timeout,
            api_kwargs=api_kwargs,
        )
        return result  # type: ignore[return-value]

    @_log
    async def set_chat_description(
        self,
        chat_id: Union[str, int],
        description: str = None,
        read_timeout: ODVInput[float] = DEFAULT_NONE,
        write_timeout: ODVInput[float] = DEFAULT_NONE,
        connect_timeout: ODVInput[float] = DEFAULT_NONE,
        pool_timeout: ODVInput[float] = DEFAULT_NONE,
        api_kwargs: JSONDict = None,
    ) -> bool:
        """
        Use this method to change the description of a group, a supergroup or a channel. The bot
        must be an administrator in the chat for this to work and must have the appropriate admin
        rights.

        Args:
            chat_id (:obj:`int` | :obj:`str`): Unique identifier for the target chat or username
                of the target channel (in the format ``@channelusername``).
            description (:obj:`str`, optional): New chat description, 0-255 characters.
            read_timeout (:obj:`float` | :obj:`None`, optional): Value to pass to
                :paramref:`telegram.request.BaseRequest.post.read_timeout`. Defaults to
                :attr:`~telegram.request.BaseRequest.DEFAULT_NONE`.
            write_timeout (:obj:`float` | :obj:`None`, optional):  Value to pass to
                :paramref:`telegram.request.BaseRequest.post.write_timeout`. Defaults to
                :attr:`~telegram.request.BaseRequest.DEFAULT_NONE`.
            connect_timeout (:obj:`float` | :obj:`None`, optional): Value to pass to
                :paramref:`telegram.request.BaseRequest.post.connect_timeout`. Defaults to
                :attr:`~telegram.request.BaseRequest.DEFAULT_NONE`.
            pool_timeout (:obj:`float` | :obj:`None`, optional):  Value to pass to
                :paramref:`telegram.request.BaseRequest.post.pool_timeout`. Defaults to
                :attr:`~telegram.request.BaseRequest.DEFAULT_NONE`.
            api_kwargs (:obj:`dict`, optional): Arbitrary keyword arguments to be passed to the
                Telegram API.

        Returns:
            :obj:`bool`: On success, :obj:`True` is returned.

        Raises:
            :class:`telegram.error.TelegramError`

        """
        data: JSONDict = {'chat_id': chat_id}

        if description is not None:
            data['description'] = description
        result = await self._post(
            'setChatDescription',
            data,
            read_timeout=read_timeout,
            write_timeout=write_timeout,
            connect_timeout=connect_timeout,
            pool_timeout=pool_timeout,
            api_kwargs=api_kwargs,
        )
        return result  # type: ignore[return-value]

    @_log
    async def pin_chat_message(
        self,
        chat_id: Union[str, int],
        message_id: int,
        disable_notification: ODVInput[bool] = DEFAULT_NONE,
        read_timeout: ODVInput[float] = DEFAULT_NONE,
        write_timeout: ODVInput[float] = DEFAULT_NONE,
        connect_timeout: ODVInput[float] = DEFAULT_NONE,
        pool_timeout: ODVInput[float] = DEFAULT_NONE,
        api_kwargs: JSONDict = None,
    ) -> bool:
        """
        Use this method to add a message to the list of pinned messages in a chat. If the
        chat is not a private chat, the bot must be an administrator in the chat for this to work
        and must have the ``can_pin_messages`` admin right in a supergroup
        or :attr:`telegram.ChatMemberAdministrator.can_edit_messages` admin right in a channel.

        Args:
            chat_id (:obj:`int` | :obj:`str`): Unique identifier for the target chat or username
                of the target channel (in the format ``@channelusername``).
            message_id (:obj:`int`): Identifier of a message to pin.
            disable_notification (:obj:`bool`, optional): Pass :obj:`True`, if it is not necessary
                to send a notification to all chat members about the new pinned message.
                Notifications are always disabled in channels and private chats.
            read_timeout (:obj:`float` | :obj:`None`, optional): Value to pass to
                :paramref:`telegram.request.BaseRequest.post.read_timeout`. Defaults to
                :attr:`~telegram.request.BaseRequest.DEFAULT_NONE`.
            write_timeout (:obj:`float` | :obj:`None`, optional):  Value to pass to
                :paramref:`telegram.request.BaseRequest.post.write_timeout`. Defaults to
                :attr:`~telegram.request.BaseRequest.DEFAULT_NONE`.
            connect_timeout (:obj:`float` | :obj:`None`, optional): Value to pass to
                :paramref:`telegram.request.BaseRequest.post.connect_timeout`. Defaults to
                :attr:`~telegram.request.BaseRequest.DEFAULT_NONE`.
            pool_timeout (:obj:`float` | :obj:`None`, optional):  Value to pass to
                :paramref:`telegram.request.BaseRequest.post.pool_timeout`. Defaults to
                :attr:`~telegram.request.BaseRequest.DEFAULT_NONE`.
            api_kwargs (:obj:`dict`, optional): Arbitrary keyword arguments to be passed to the
                Telegram API.

        Returns:
            :obj:`bool`: On success, :obj:`True` is returned.

        Raises:
            :class:`telegram.error.TelegramError`

        """
        data: JSONDict = {
            'chat_id': chat_id,
            'message_id': message_id,
            'disable_notification': disable_notification,
        }

        return await self._post(  # type: ignore[return-value]
            'pinChatMessage',
            data,
            read_timeout=read_timeout,
            write_timeout=write_timeout,
            connect_timeout=connect_timeout,
            pool_timeout=pool_timeout,
            api_kwargs=api_kwargs,
        )

    @_log
    async def unpin_chat_message(
        self,
        chat_id: Union[str, int],
        read_timeout: ODVInput[float] = DEFAULT_NONE,
        write_timeout: ODVInput[float] = DEFAULT_NONE,
        connect_timeout: ODVInput[float] = DEFAULT_NONE,
        pool_timeout: ODVInput[float] = DEFAULT_NONE,
        api_kwargs: JSONDict = None,
        message_id: int = None,
    ) -> bool:
        """
        Use this method to remove a message from the list of pinned messages in a chat. If the
        chat is not a private chat, the bot must be an administrator in the chat for this to work
        and must have the ``can_pin_messages`` admin right in a
        supergroup or :attr:`telegram.ChatMemberAdministrator.can_edit_messages` admin right in a
        channel.

        Args:
            chat_id (:obj:`int` | :obj:`str`): Unique identifier for the target chat or username
                of the target channel (in the format ``@channelusername``).
            message_id (:obj:`int`, optional): Identifier of a message to unpin. If not specified,
                the most recent pinned message (by sending date) will be unpinned.
            read_timeout (:obj:`float` | :obj:`None`, optional): Value to pass to
                :paramref:`telegram.request.BaseRequest.post.read_timeout`. Defaults to
                :attr:`~telegram.request.BaseRequest.DEFAULT_NONE`.
            write_timeout (:obj:`float` | :obj:`None`, optional):  Value to pass to
                :paramref:`telegram.request.BaseRequest.post.write_timeout`. Defaults to
                :attr:`~telegram.request.BaseRequest.DEFAULT_NONE`.
            connect_timeout (:obj:`float` | :obj:`None`, optional): Value to pass to
                :paramref:`telegram.request.BaseRequest.post.connect_timeout`. Defaults to
                :attr:`~telegram.request.BaseRequest.DEFAULT_NONE`.
            pool_timeout (:obj:`float` | :obj:`None`, optional):  Value to pass to
                :paramref:`telegram.request.BaseRequest.post.pool_timeout`. Defaults to
                :attr:`~telegram.request.BaseRequest.DEFAULT_NONE`.
            api_kwargs (:obj:`dict`, optional): Arbitrary keyword arguments to be passed to the
                Telegram API.

        Returns:
            :obj:`bool`: On success, :obj:`True` is returned.

        Raises:
            :class:`telegram.error.TelegramError`

        """
        data: JSONDict = {'chat_id': chat_id}

        if message_id is not None:
            data['message_id'] = message_id

        return await self._post(  # type: ignore[return-value]
            'unpinChatMessage',
            data,
            read_timeout=read_timeout,
            write_timeout=write_timeout,
            connect_timeout=connect_timeout,
            pool_timeout=pool_timeout,
            api_kwargs=api_kwargs,
        )

    @_log
    async def unpin_all_chat_messages(
        self,
        chat_id: Union[str, int],
        read_timeout: ODVInput[float] = DEFAULT_NONE,
        write_timeout: ODVInput[float] = DEFAULT_NONE,
        connect_timeout: ODVInput[float] = DEFAULT_NONE,
        pool_timeout: ODVInput[float] = DEFAULT_NONE,
        api_kwargs: JSONDict = None,
    ) -> bool:
        """
        Use this method to clear the list of pinned messages in a chat. If the
        chat is not a private chat, the bot must be an administrator in the chat for this
        to work and must have the ``can_pin_messages`` admin right in a
        supergroup or :attr:`telegram.ChatMemberAdministrator.can_edit_messages` admin right in a
        channel.

        Args:
            chat_id (:obj:`int` | :obj:`str`): Unique identifier for the target chat or username
                of the target channel (in the format ``@channelusername``).
            read_timeout (:obj:`float` | :obj:`None`, optional): Value to pass to
                :paramref:`telegram.request.BaseRequest.post.read_timeout`. Defaults to
                :attr:`~telegram.request.BaseRequest.DEFAULT_NONE`.
            write_timeout (:obj:`float` | :obj:`None`, optional):  Value to pass to
                :paramref:`telegram.request.BaseRequest.post.write_timeout`. Defaults to
                :attr:`~telegram.request.BaseRequest.DEFAULT_NONE`.
            connect_timeout (:obj:`float` | :obj:`None`, optional): Value to pass to
                :paramref:`telegram.request.BaseRequest.post.connect_timeout`. Defaults to
                :attr:`~telegram.request.BaseRequest.DEFAULT_NONE`.
            pool_timeout (:obj:`float` | :obj:`None`, optional):  Value to pass to
                :paramref:`telegram.request.BaseRequest.post.pool_timeout`. Defaults to
                :attr:`~telegram.request.BaseRequest.DEFAULT_NONE`.
            api_kwargs (:obj:`dict`, optional): Arbitrary keyword arguments to be passed to the
                Telegram API.

        Returns:
            :obj:`bool`: On success, :obj:`True` is returned.

        Raises:
            :class:`telegram.error.TelegramError`

        """
        data: JSONDict = {'chat_id': chat_id}
        return await self._post(  # type: ignore[return-value]
            'unpinAllChatMessages',
            data,
            read_timeout=read_timeout,
            write_timeout=write_timeout,
            connect_timeout=connect_timeout,
            pool_timeout=pool_timeout,
            api_kwargs=api_kwargs,
        )

    @_log
    async def get_sticker_set(
        self,
        name: str,
        read_timeout: ODVInput[float] = DEFAULT_NONE,
        write_timeout: ODVInput[float] = DEFAULT_NONE,
        connect_timeout: ODVInput[float] = DEFAULT_NONE,
        pool_timeout: ODVInput[float] = DEFAULT_NONE,
        api_kwargs: JSONDict = None,
    ) -> StickerSet:
        """Use this method to get a sticker set.

        Args:
            name (:obj:`str`): Name of the sticker set.
            read_timeout (:obj:`float` | :obj:`None`, optional): Value to pass to
                :paramref:`telegram.request.BaseRequest.post.read_timeout`. Defaults to
                :attr:`~telegram.request.BaseRequest.DEFAULT_NONE`.
            write_timeout (:obj:`float` | :obj:`None`, optional):  Value to pass to
                :paramref:`telegram.request.BaseRequest.post.write_timeout`. Defaults to
                :attr:`~telegram.request.BaseRequest.DEFAULT_NONE`.
            connect_timeout (:obj:`float` | :obj:`None`, optional): Value to pass to
                :paramref:`telegram.request.BaseRequest.post.connect_timeout`. Defaults to
                :attr:`~telegram.request.BaseRequest.DEFAULT_NONE`.
            pool_timeout (:obj:`float` | :obj:`None`, optional):  Value to pass to
                :paramref:`telegram.request.BaseRequest.post.pool_timeout`. Defaults to
                :attr:`~telegram.request.BaseRequest.DEFAULT_NONE`.
            api_kwargs (:obj:`dict`, optional): Arbitrary keyword arguments to be passed to the
                Telegram API.

        Returns:
            :class:`telegram.StickerSet`

        Raises:
            :class:`telegram.error.TelegramError`

        """
        data: JSONDict = {'name': name}
        result = await self._post(
            'getStickerSet',
            data,
            read_timeout=read_timeout,
            write_timeout=write_timeout,
            connect_timeout=connect_timeout,
            pool_timeout=pool_timeout,
            api_kwargs=api_kwargs,
        )
        return StickerSet.de_json(result, self)  # type: ignore[return-value, arg-type]

    @_log
    async def upload_sticker_file(
        self,
        user_id: Union[str, int],
        png_sticker: FileInput,
        read_timeout: ODVInput[float] = DEFAULT_NONE,
        write_timeout: ODVInput[float] = 20,
        connect_timeout: ODVInput[float] = DEFAULT_NONE,
        pool_timeout: ODVInput[float] = DEFAULT_NONE,
        api_kwargs: JSONDict = None,
    ) -> File:
        """
        Use this method to upload a ``.PNG`` file with a sticker for later use in
        :meth:`create_new_sticker_set` and :meth:`add_sticker_to_set` methods (can be used multiple
        times).

        Note:
            The png_sticker argument can be either a file_id, an URL or a file from disk
            ``open(filename, 'rb')``

        Args:
            user_id (:obj:`int`): User identifier of sticker file owner.
            png_sticker (:obj:`str` | :term:`file object` | :obj:`bytes` | :class:`pathlib.Path`):
                **PNG** image with the sticker, must be up to 512 kilobytes in size,
                dimensions must not exceed 512px, and either width or height must be exactly 512px.

                .. versionchanged:: 13.2
                   Accept :obj:`bytes` as input.
            read_timeout (:obj:`float` | :obj:`None`, optional): Value to pass to
                :paramref:`telegram.request.BaseRequest.post.read_timeout`. Defaults to
                :attr:`~telegram.request.BaseRequest.DEFAULT_NONE`.
            write_timeout (:obj:`float` | :obj:`None`, optional):  Value to pass to
                :paramref:`telegram.request.BaseRequest.post.write_timeout`. Defaults to
                :attr:`~telegram.request.BaseRequest.DEFAULT_NONE`.
            connect_timeout (:obj:`float` | :obj:`None`, optional): Value to pass to
                :paramref:`telegram.request.BaseRequest.post.connect_timeout`. Defaults to
                :attr:`~telegram.request.BaseRequest.DEFAULT_NONE`.
            pool_timeout (:obj:`float` | :obj:`None`, optional):  Value to pass to
                :paramref:`telegram.request.BaseRequest.post.pool_timeout`. Defaults to
                :attr:`~telegram.request.BaseRequest.DEFAULT_NONE`.
            api_kwargs (:obj:`dict`, optional): Arbitrary keyword arguments to be passed to the
                Telegram API.

        Returns:
            :class:`telegram.File`: On success, the uploaded File is returned.

        Raises:
            :class:`telegram.error.TelegramError`

        """
        data: JSONDict = {'user_id': user_id, 'png_sticker': parse_file_input(png_sticker)}
        result = await self._post(
            'uploadStickerFile',
            data,
            read_timeout=read_timeout,
            write_timeout=write_timeout,
            connect_timeout=connect_timeout,
            pool_timeout=pool_timeout,
            api_kwargs=api_kwargs,
        )
        return File.de_json(result, self)  # type: ignore[return-value, arg-type]

    @_log
    async def create_new_sticker_set(
        self,
        user_id: Union[str, int],
        name: str,
        title: str,
        emojis: str,
        png_sticker: FileInput = None,
        contains_masks: bool = None,
        mask_position: MaskPosition = None,
        read_timeout: ODVInput[float] = DEFAULT_NONE,
        write_timeout: ODVInput[float] = 20,
        connect_timeout: ODVInput[float] = DEFAULT_NONE,
        pool_timeout: ODVInput[float] = DEFAULT_NONE,
        tgs_sticker: FileInput = None,
        api_kwargs: JSONDict = None,
        webm_sticker: FileInput = None,
    ) -> bool:
        """
        Use this method to create new sticker set owned by a user.
        The bot will be able to edit the created sticker set.
        You must use exactly one of the fields ``png_sticker``, ``tgs_sticker``, or
        ``webm_sticker``.

        Warning:
            As of API 4.7 ``png_sticker`` is an optional argument and therefore the order of the
            arguments had to be changed. Use keyword arguments to make sure that the arguments are
            passed correctly.

        Note:
            The png_sticker and tgs_sticker argument can be either a file_id, an URL or a file from
            disk ``open(filename, 'rb')``

        Args:
            user_id (:obj:`int`): User identifier of created sticker set owner.
            name (:obj:`str`): Short name of sticker set, to be used in t.me/addstickers/ URLs
                (e.g., animals). Can contain only english letters, digits and underscores.
                Must begin with a letter, can't contain consecutive underscores and
                must end in "_by_<bot username>". <bot_username> is case insensitive.
                1-64 characters.
            title (:obj:`str`): Sticker set title, 1-64 characters.
            png_sticker (:obj:`str` | :term:`file object` | :obj:`bytes` | :class:`pathlib.Path`, \
                optional): **PNG** image with the sticker,
                must be up to 512 kilobytes in size, dimensions must not exceed 512px,
                and either width or height must be exactly 512px. Pass a file_id as a String to
                send a file that already exists on the Telegram servers, pass an HTTP URL as a
                String for Telegram to get a file from the Internet, or upload a new one
                using multipart/form-data.

                .. versionchanged:: 13.2
                   Accept :obj:`bytes` as input.
            tgs_sticker (:obj:`str` | :term:`file object` | :obj:`bytes` | :class:`pathlib.Path`, \
                optional): **TGS** animation with the sticker, uploaded using multipart/form-data.
                See https://core.telegram.org/stickers#animated-sticker-requirements for technical
                requirements.

                .. versionchanged:: 13.2
                   Accept :obj:`bytes` as input.
            webm_sticker (:obj:`str` | :term:`file object` | :obj:`bytes` | :class:`pathlib.Path`,\
                optional): **WEBM** video with the sticker, uploaded using multipart/form-data.
                See https://core.telegram.org/stickers#video-sticker-requirements for
                technical requirements.

                .. versionadded:: 13.11

            emojis (:obj:`str`): One or more emoji corresponding to the sticker.
            contains_masks (:obj:`bool`, optional): Pass :obj:`True`, if a set of mask stickers
                should be created.
            mask_position (:class:`telegram.MaskPosition`, optional): Position where the mask
                should be placed on faces.
            read_timeout (:obj:`float` | :obj:`None`, optional): Value to pass to
                :paramref:`telegram.request.BaseRequest.post.read_timeout`. Defaults to
                :attr:`~telegram.request.BaseRequest.DEFAULT_NONE`.
            write_timeout (:obj:`float` | :obj:`None`, optional):  Value to pass to
                :paramref:`telegram.request.BaseRequest.post.write_timeout`. Defaults to
                :attr:`~telegram.request.BaseRequest.DEFAULT_NONE`.
            connect_timeout (:obj:`float` | :obj:`None`, optional): Value to pass to
                :paramref:`telegram.request.BaseRequest.post.connect_timeout`. Defaults to
                :attr:`~telegram.request.BaseRequest.DEFAULT_NONE`.
            pool_timeout (:obj:`float` | :obj:`None`, optional):  Value to pass to
                :paramref:`telegram.request.BaseRequest.post.pool_timeout`. Defaults to
                :attr:`~telegram.request.BaseRequest.DEFAULT_NONE`.
            api_kwargs (:obj:`dict`, optional): Arbitrary keyword arguments to be passed to the
                Telegram API.

        Returns:
            :obj:`bool`: On success, :obj:`True` is returned.

        Raises:
            :class:`telegram.error.TelegramError`

        """
        data: JSONDict = {'user_id': user_id, 'name': name, 'title': title, 'emojis': emojis}

        if png_sticker is not None:
            data['png_sticker'] = parse_file_input(png_sticker)
        if tgs_sticker is not None:
            data['tgs_sticker'] = parse_file_input(tgs_sticker)
        if webm_sticker is not None:
            data['webm_sticker'] = parse_file_input(webm_sticker)
        if contains_masks is not None:
            data['contains_masks'] = contains_masks
        if mask_position is not None:
            data['mask_position'] = mask_position

        result = await self._post(
            'createNewStickerSet',
            data,
            read_timeout=read_timeout,
            write_timeout=write_timeout,
            connect_timeout=connect_timeout,
            pool_timeout=pool_timeout,
            api_kwargs=api_kwargs,
        )

        return result  # type: ignore[return-value]

    @_log
    async def add_sticker_to_set(
        self,
        user_id: Union[str, int],
        name: str,
        emojis: str,
        png_sticker: FileInput = None,
        mask_position: MaskPosition = None,
        read_timeout: ODVInput[float] = DEFAULT_NONE,
        write_timeout: ODVInput[float] = 20,
        connect_timeout: ODVInput[float] = DEFAULT_NONE,
        pool_timeout: ODVInput[float] = DEFAULT_NONE,
        tgs_sticker: FileInput = None,
        api_kwargs: JSONDict = None,
        webm_sticker: FileInput = None,
    ) -> bool:
        """
        Use this method to add a new sticker to a set created by the bot.
        You **must** use exactly one of the fields ``png_sticker``, ``tgs_sticker`` or
        ``webm_sticker``. Animated stickers can be added to animated sticker sets and only to them.
        Animated sticker sets can have up to 50 stickers. Static sticker sets can have up to 120
        stickers.

        Warning:
            As of API 4.7 ``png_sticker`` is an optional argument and therefore the order of the
            arguments had to be changed. Use keyword arguments to make sure that the arguments are
            passed correctly.

        Note:
            The png_sticker and tgs_sticker argument can be either a file_id, an URL or a file from
            disk ``open(filename, 'rb')``

        Args:
            user_id (:obj:`int`): User identifier of created sticker set owner.

            name (:obj:`str`): Sticker set name.
            png_sticker (:obj:`str` | :term:`file object` | :obj:`bytes` | :class:`pathlib.Path`, \
                optional): **PNG** image with the sticker,
                must be up to 512 kilobytes in size, dimensions must not exceed 512px,
                and either width or height must be exactly 512px. Pass a file_id as a String to
                send a file that already exists on the Telegram servers, pass an HTTP URL as a
                String for Telegram to get a file from the Internet, or upload a new one
                using multipart/form-data.

                .. versionchanged:: 13.2
                   Accept :obj:`bytes` as input.
            tgs_sticker (:obj:`str` | :term:`file object` | :obj:`bytes` | :class:`pathlib.Path`, \
                optional): **TGS** animation with the sticker, uploaded using multipart/form-data.
                See https://core.telegram.org/stickers#animated-sticker-requirements for technical
                requirements.

                .. versionchanged:: 13.2
                   Accept :obj:`bytes` as input.
            webm_sticker (:obj:`str` | :term:`file object` | :obj:`bytes` | :class:`pathlib.Path`,\
                optional): **WEBM** video with the sticker, uploaded using multipart/form-data.
                See https://core.telegram.org/stickers#video-sticker-requirements for
                technical requirements.

                .. versionadded:: 13.11
            emojis (:obj:`str`): One or more emoji corresponding to the sticker.
            mask_position (:class:`telegram.MaskPosition`, optional): Position where the mask
                should be placed on faces.
            read_timeout (:obj:`float` | :obj:`None`, optional): Value to pass to
                :paramref:`telegram.request.BaseRequest.post.read_timeout`. Defaults to
                :attr:`~telegram.request.BaseRequest.DEFAULT_NONE`.
            write_timeout (:obj:`float` | :obj:`None`, optional):  Value to pass to
                :paramref:`telegram.request.BaseRequest.post.write_timeout`. Defaults to
                :attr:`~telegram.request.BaseRequest.DEFAULT_NONE`.
            connect_timeout (:obj:`float` | :obj:`None`, optional): Value to pass to
                :paramref:`telegram.request.BaseRequest.post.connect_timeout`. Defaults to
                :attr:`~telegram.request.BaseRequest.DEFAULT_NONE`.
            pool_timeout (:obj:`float` | :obj:`None`, optional):  Value to pass to
                :paramref:`telegram.request.BaseRequest.post.pool_timeout`. Defaults to
                :attr:`~telegram.request.BaseRequest.DEFAULT_NONE`.
            api_kwargs (:obj:`dict`, optional): Arbitrary keyword arguments to be passed to the
                Telegram API.

        Returns:
            :obj:`bool`: On success, :obj:`True` is returned.

        Raises:
            :class:`telegram.error.TelegramError`

        """
        data: JSONDict = {'user_id': user_id, 'name': name, 'emojis': emojis}

        if png_sticker is not None:
            data['png_sticker'] = parse_file_input(png_sticker)
        if tgs_sticker is not None:
            data['tgs_sticker'] = parse_file_input(tgs_sticker)
        if webm_sticker is not None:
            data['webm_sticker'] = parse_file_input(webm_sticker)
        if mask_position is not None:
            data['mask_position'] = mask_position

        result = await self._post(
            'addStickerToSet',
            data,
            read_timeout=read_timeout,
            write_timeout=write_timeout,
            connect_timeout=connect_timeout,
            pool_timeout=pool_timeout,
            api_kwargs=api_kwargs,
        )

        return result  # type: ignore[return-value]

    @_log
    async def set_sticker_position_in_set(
        self,
        sticker: str,
        position: int,
        read_timeout: ODVInput[float] = DEFAULT_NONE,
        write_timeout: ODVInput[float] = DEFAULT_NONE,
        connect_timeout: ODVInput[float] = DEFAULT_NONE,
        pool_timeout: ODVInput[float] = DEFAULT_NONE,
        api_kwargs: JSONDict = None,
    ) -> bool:
        """Use this method to move a sticker in a set created by the bot to a specific position.

        Args:
            sticker (:obj:`str`): File identifier of the sticker.
            position (:obj:`int`): New sticker position in the set, zero-based.
            read_timeout (:obj:`float` | :obj:`None`, optional): Value to pass to
                :paramref:`telegram.request.BaseRequest.post.read_timeout`. Defaults to
                :attr:`~telegram.request.BaseRequest.DEFAULT_NONE`.
            write_timeout (:obj:`float` | :obj:`None`, optional):  Value to pass to
                :paramref:`telegram.request.BaseRequest.post.write_timeout`. Defaults to
                :attr:`~telegram.request.BaseRequest.DEFAULT_NONE`.
            connect_timeout (:obj:`float` | :obj:`None`, optional): Value to pass to
                :paramref:`telegram.request.BaseRequest.post.connect_timeout`. Defaults to
                :attr:`~telegram.request.BaseRequest.DEFAULT_NONE`.
            pool_timeout (:obj:`float` | :obj:`None`, optional):  Value to pass to
                :paramref:`telegram.request.BaseRequest.post.pool_timeout`. Defaults to
                :attr:`~telegram.request.BaseRequest.DEFAULT_NONE`.
            api_kwargs (:obj:`dict`, optional): Arbitrary keyword arguments to be passed to the
                Telegram API.

        Returns:
            :obj:`bool`: On success, :obj:`True` is returned.

        Raises:
            :class:`telegram.error.TelegramError`

        """
        data: JSONDict = {'sticker': sticker, 'position': position}
        result = await self._post(
            'setStickerPositionInSet',
            data,
            read_timeout=read_timeout,
            write_timeout=write_timeout,
            connect_timeout=connect_timeout,
            pool_timeout=pool_timeout,
            api_kwargs=api_kwargs,
        )
        return result  # type: ignore[return-value]

    @_log
    async def delete_sticker_from_set(
        self,
        sticker: str,
        read_timeout: ODVInput[float] = DEFAULT_NONE,
        write_timeout: ODVInput[float] = DEFAULT_NONE,
        connect_timeout: ODVInput[float] = DEFAULT_NONE,
        pool_timeout: ODVInput[float] = DEFAULT_NONE,
        api_kwargs: JSONDict = None,
    ) -> bool:
        """Use this method to delete a sticker from a set created by the bot.

        Args:
            sticker (:obj:`str`): File identifier of the sticker.
            read_timeout (:obj:`float` | :obj:`None`, optional): Value to pass to
                :paramref:`telegram.request.BaseRequest.post.read_timeout`. Defaults to
                :attr:`~telegram.request.BaseRequest.DEFAULT_NONE`.
            write_timeout (:obj:`float` | :obj:`None`, optional):  Value to pass to
                :paramref:`telegram.request.BaseRequest.post.write_timeout`. Defaults to
                :attr:`~telegram.request.BaseRequest.DEFAULT_NONE`.
            connect_timeout (:obj:`float` | :obj:`None`, optional): Value to pass to
                :paramref:`telegram.request.BaseRequest.post.connect_timeout`. Defaults to
                :attr:`~telegram.request.BaseRequest.DEFAULT_NONE`.
            pool_timeout (:obj:`float` | :obj:`None`, optional):  Value to pass to
                :paramref:`telegram.request.BaseRequest.post.pool_timeout`. Defaults to
                :attr:`~telegram.request.BaseRequest.DEFAULT_NONE`.
            api_kwargs (:obj:`dict`, optional): Arbitrary keyword arguments to be passed to the
                Telegram API.

        Returns:
            :obj:`bool`: On success, :obj:`True` is returned.

        Raises:
            :class:`telegram.error.TelegramError`

        """
        data: JSONDict = {'sticker': sticker}
        result = await self._post(
            'deleteStickerFromSet',
            data,
            read_timeout=read_timeout,
            write_timeout=write_timeout,
            connect_timeout=connect_timeout,
            pool_timeout=pool_timeout,
            api_kwargs=api_kwargs,
        )
        return result  # type: ignore[return-value]

    @_log
    async def set_sticker_set_thumb(
        self,
        name: str,
        user_id: Union[str, int],
        thumb: FileInput = None,
        read_timeout: ODVInput[float] = DEFAULT_NONE,
        write_timeout: ODVInput[float] = DEFAULT_NONE,
        connect_timeout: ODVInput[float] = DEFAULT_NONE,
        pool_timeout: ODVInput[float] = DEFAULT_NONE,
        api_kwargs: JSONDict = None,
    ) -> bool:
        """Use this method to set the thumbnail of a sticker set. Animated thumbnails can be set
        for animated sticker sets only. Video thumbnails can be set only for video sticker sets
        only.

        Note:
            The thumb can be either a file_id, an URL or a file from disk ``open(filename, 'rb')``

        Args:
            name (:obj:`str`): Sticker set name
            user_id (:obj:`int`): User identifier of created sticker set owner.
            thumb (:obj:`str` | :term:`file object` | :obj:`bytes` | :class:`pathlib.Path`, \
                optional): A **PNG** image with the thumbnail, must
                be up to 128 kilobytes in size and have width and height exactly 100px, or a
                **TGS** animation with the thumbnail up to 32 kilobytes in size; see
                https://core.telegram.org/stickers#animated-sticker-requirements for animated
                sticker technical requirements, or a **WEBM** video with the thumbnail up to 32
                kilobytes in size; see
                https://core.telegram.org/stickers#video-sticker-requirements for video sticker
                technical requirements. Pass a file_id as a String to send a file that
                already exists on the Telegram servers, pass an HTTP URL as a String for Telegram
                to get a file from the Internet, or upload a new one using multipart/form-data.
                Animated sticker set thumbnails can't be uploaded via HTTP URL.

                .. versionchanged:: 13.2
                   Accept :obj:`bytes` as input.
            read_timeout (:obj:`float` | :obj:`None`, optional): Value to pass to
                :paramref:`telegram.request.BaseRequest.post.read_timeout`. Defaults to
                :attr:`~telegram.request.BaseRequest.DEFAULT_NONE`.
            write_timeout (:obj:`float` | :obj:`None`, optional):  Value to pass to
                :paramref:`telegram.request.BaseRequest.post.write_timeout`. Defaults to
                :attr:`~telegram.request.BaseRequest.DEFAULT_NONE`.
            connect_timeout (:obj:`float` | :obj:`None`, optional): Value to pass to
                :paramref:`telegram.request.BaseRequest.post.connect_timeout`. Defaults to
                :attr:`~telegram.request.BaseRequest.DEFAULT_NONE`.
            pool_timeout (:obj:`float` | :obj:`None`, optional):  Value to pass to
                :paramref:`telegram.request.BaseRequest.post.pool_timeout`. Defaults to
                :attr:`~telegram.request.BaseRequest.DEFAULT_NONE`.
            api_kwargs (:obj:`dict`, optional): Arbitrary keyword arguments to be passed to the
                Telegram API.

        Returns:
            :obj:`bool`: On success, :obj:`True` is returned.

        Raises:
            :class:`telegram.error.TelegramError`

        """
        data: JSONDict = {'name': name, 'user_id': user_id}
        if thumb is not None:
            data['thumb'] = parse_file_input(thumb)

        result = await self._post(
            'setStickerSetThumb',
            data,
            read_timeout=read_timeout,
            write_timeout=write_timeout,
            connect_timeout=connect_timeout,
            pool_timeout=pool_timeout,
            api_kwargs=api_kwargs,
        )

        return result  # type: ignore[return-value]

    @_log
    async def set_passport_data_errors(
        self,
        user_id: Union[str, int],
        errors: List[PassportElementError],
        read_timeout: ODVInput[float] = DEFAULT_NONE,
        write_timeout: ODVInput[float] = DEFAULT_NONE,
        connect_timeout: ODVInput[float] = DEFAULT_NONE,
        pool_timeout: ODVInput[float] = DEFAULT_NONE,
        api_kwargs: JSONDict = None,
    ) -> bool:
        """
        Informs a user that some of the Telegram Passport elements they provided contains errors.
        The user will not be able to re-submit their Passport to you until the errors are fixed
        (the contents of the field for which you returned the error must change).

        Use this if the data submitted by the user doesn't satisfy the standards your service
        requires for any reason. For example, if a birthday date seems invalid, a submitted
        document is blurry, a scan shows evidence of tampering, etc. Supply some details in the
        error message to make sure the user knows how to correct the issues.

        Args:
            user_id (:obj:`int`): User identifier
            errors (List[:class:`PassportElementError`]): An array describing the
                errors.
            read_timeout (:obj:`float` | :obj:`None`, optional): Value to pass to
                :paramref:`telegram.request.BaseRequest.post.read_timeout`. Defaults to
                :attr:`~telegram.request.BaseRequest.DEFAULT_NONE`.
            write_timeout (:obj:`float` | :obj:`None`, optional):  Value to pass to
                :paramref:`telegram.request.BaseRequest.post.write_timeout`. Defaults to
                :attr:`~telegram.request.BaseRequest.DEFAULT_NONE`.
            connect_timeout (:obj:`float` | :obj:`None`, optional): Value to pass to
                :paramref:`telegram.request.BaseRequest.post.connect_timeout`. Defaults to
                :attr:`~telegram.request.BaseRequest.DEFAULT_NONE`.
            pool_timeout (:obj:`float` | :obj:`None`, optional):  Value to pass to
                :paramref:`telegram.request.BaseRequest.post.pool_timeout`. Defaults to
                :attr:`~telegram.request.BaseRequest.DEFAULT_NONE`.
            api_kwargs (:obj:`dict`, optional): Arbitrary keyword arguments to be passed to the
                Telegram API.

        Returns:
            :obj:`bool`: On success, :obj:`True` is returned.

        Raises:
            :class:`telegram.error.TelegramError`

        """
        data: JSONDict = {'user_id': user_id, 'errors': errors}
        result = await self._post(
            'setPassportDataErrors',
            data,
            read_timeout=read_timeout,
            write_timeout=write_timeout,
            connect_timeout=connect_timeout,
            pool_timeout=pool_timeout,
            api_kwargs=api_kwargs,
        )
        return result  # type: ignore[return-value]

    @_log
    async def send_poll(
        self,
        chat_id: Union[int, str],
        question: str,
        options: List[str],
        is_anonymous: bool = True,
        type: str = Poll.REGULAR,  # pylint: disable=redefined-builtin
        allows_multiple_answers: bool = False,
        correct_option_id: int = None,
        is_closed: bool = None,
        disable_notification: ODVInput[bool] = DEFAULT_NONE,
        reply_to_message_id: int = None,
        reply_markup: ReplyMarkup = None,
        read_timeout: ODVInput[float] = DEFAULT_NONE,
        write_timeout: ODVInput[float] = DEFAULT_NONE,
        connect_timeout: ODVInput[float] = DEFAULT_NONE,
        pool_timeout: ODVInput[float] = DEFAULT_NONE,
        explanation: str = None,
        explanation_parse_mode: ODVInput[str] = DEFAULT_NONE,
        open_period: int = None,
        close_date: Union[int, datetime] = None,
        api_kwargs: JSONDict = None,
        allow_sending_without_reply: ODVInput[bool] = DEFAULT_NONE,
        explanation_entities: Union[List['MessageEntity'], Tuple['MessageEntity', ...]] = None,
        protect_content: ODVInput[bool] = DEFAULT_NONE,
    ) -> Message:
        """
        Use this method to send a native poll.

        Args:
            chat_id (:obj:`int` | :obj:`str`): Unique identifier for the target chat or username
                of the target channel (in the format ``@channelusername``).
            question (:obj:`str`): Poll question, 1-:tg-const:`telegram.Poll.MAX_QUESTION_LENGTH`
                characters.
            options (List[:obj:`str`]): List of answer options,
                2-:tg-const:`telegram.Poll.MAX_OPTION_NUMBER` strings
                1-:tg-const:`telegram.Poll.MAX_OPTION_LENGTH` characters each.
            is_anonymous (:obj:`bool`, optional): :obj:`True`, if the poll needs to be anonymous,
                defaults to :obj:`True`.
            type (:obj:`str`, optional): Poll type, :tg-const:`telegram.Poll.QUIZ` or
                :tg-const:`telegram.Poll.REGULAR`, defaults to :tg-const:`telegram.Poll.REGULAR`.
            allows_multiple_answers (:obj:`bool`, optional): :obj:`True`, if the poll allows
                multiple answers, ignored for polls in quiz mode, defaults to :obj:`False`.
            correct_option_id (:obj:`int`, optional): 0-based identifier of the correct answer
                option, required for polls in quiz mode.
            explanation (:obj:`str`, optional): Text that is shown when a user chooses an incorrect
                answer or taps on the lamp icon in a quiz-style poll, 0-200 characters with at most
                2 line feeds after entities parsing.
            explanation_parse_mode (:obj:`str`, optional): Mode for parsing entities in the
                explanation. See the constants in :class:`telegram.constants.ParseMode` for the
                available modes.
            explanation_entities (List[:class:`telegram.MessageEntity`], optional): List of special
                entities that appear in message text, which can be specified instead of
                :paramref:`parse_mode`.
            open_period (:obj:`int`, optional): Amount of time in seconds the poll will be active
                after creation, 5-600. Can't be used together with :paramref:`close_date`.
            close_date (:obj:`int` | :obj:`datetime.datetime`, optional): Point in time (Unix
                timestamp) when the poll will be automatically closed. Must be at least 5 and no
                more than 600 seconds in the future. Can't be used together with
                :paramref:`open_period`.
                For timezone naive :obj:`datetime.datetime` objects, the default timezone of the
                bot will be used.
            is_closed (:obj:`bool`, optional): Pass :obj:`True`, if the poll needs to be
                immediately closed. This can be useful for poll preview.
            disable_notification (:obj:`bool`, optional): Sends the message silently. Users will
                receive a notification with no sound.
            protect_content (:obj:`bool`, optional): Protects the contents of the sent message from
                forwarding and saving.

                .. versionadded:: 13.10

            reply_to_message_id (:obj:`int`, optional): If the message is a reply, ID of the
                original message.
            allow_sending_without_reply (:obj:`bool`, optional): Pass :obj:`True`, if the message
                should be sent even if the specified replied-to message is not found.
            reply_markup (:class:`InlineKeyboardMarkup` | :class:`ReplyKeyboardMarkup` | \
                :class:`ReplyKeyboardRemove` | :class:`ForceReply`, optional):
                Additional interface options. An object for an inline keyboard, custom reply
                keyboard, instructions to remove reply keyboard or to force a reply from the user.
            read_timeout (:obj:`float` | :obj:`None`, optional): Value to pass to
                :paramref:`telegram.request.BaseRequest.post.read_timeout`. Defaults to
                :attr:`~telegram.request.BaseRequest.DEFAULT_NONE`.
            write_timeout (:obj:`float` | :obj:`None`, optional):  Value to pass to
                :paramref:`telegram.request.BaseRequest.post.write_timeout`. Defaults to
                :attr:`~telegram.request.BaseRequest.DEFAULT_NONE`.
            connect_timeout (:obj:`float` | :obj:`None`, optional): Value to pass to
                :paramref:`telegram.request.BaseRequest.post.connect_timeout`. Defaults to
                :attr:`~telegram.request.BaseRequest.DEFAULT_NONE`.
            pool_timeout (:obj:`float` | :obj:`None`, optional):  Value to pass to
                :paramref:`telegram.request.BaseRequest.post.pool_timeout`. Defaults to
                :attr:`~telegram.request.BaseRequest.DEFAULT_NONE`.
            api_kwargs (:obj:`dict`, optional): Arbitrary keyword arguments to be passed to the
                Telegram API.

        Returns:
            :class:`telegram.Message`: On success, the sent Message is returned.

        Raises:
            :class:`telegram.error.TelegramError`

        """
        data: JSONDict = {
            'chat_id': chat_id,
            'question': question,
            'options': options,
            'explanation_parse_mode': explanation_parse_mode,
        }

        if not is_anonymous:
            data['is_anonymous'] = is_anonymous
        if type:
            data['type'] = type
        if allows_multiple_answers:
            data['allows_multiple_answers'] = allows_multiple_answers
        if correct_option_id is not None:
            data['correct_option_id'] = correct_option_id
        if is_closed:
            data['is_closed'] = is_closed
        if explanation:
            data['explanation'] = explanation
        if explanation_entities:
            data['explanation_entities'] = explanation_entities
        if open_period:
            data['open_period'] = open_period
        if close_date:
            data['close_date'] = close_date

        return await self._send_message(  # type: ignore[return-value]
            'sendPoll',
            data,
            reply_to_message_id=reply_to_message_id,
            disable_notification=disable_notification,
            reply_markup=reply_markup,
            allow_sending_without_reply=allow_sending_without_reply,
            read_timeout=read_timeout,
            write_timeout=write_timeout,
            connect_timeout=connect_timeout,
            pool_timeout=pool_timeout,
            api_kwargs=api_kwargs,
            protect_content=protect_content,
        )

    @_log
    async def stop_poll(
        self,
        chat_id: Union[int, str],
        message_id: int,
        reply_markup: InlineKeyboardMarkup = None,
        read_timeout: ODVInput[float] = DEFAULT_NONE,
        write_timeout: ODVInput[float] = DEFAULT_NONE,
        connect_timeout: ODVInput[float] = DEFAULT_NONE,
        pool_timeout: ODVInput[float] = DEFAULT_NONE,
        api_kwargs: JSONDict = None,
    ) -> Poll:
        """
        Use this method to stop a poll which was sent by the bot.

        Args:
            chat_id (:obj:`int` | :obj:`str`): Unique identifier for the target chat or username
                of the target channel (in the format ``@channelusername``).
            message_id (:obj:`int`): Identifier of the original message with the poll.
            reply_markup (:class:`telegram.InlineKeyboardMarkup`, optional): An object for a new
                message inline keyboard.
            read_timeout (:obj:`float` | :obj:`None`, optional): Value to pass to
                :paramref:`telegram.request.BaseRequest.post.read_timeout`. Defaults to
                :attr:`~telegram.request.BaseRequest.DEFAULT_NONE`.
            write_timeout (:obj:`float` | :obj:`None`, optional):  Value to pass to
                :paramref:`telegram.request.BaseRequest.post.write_timeout`. Defaults to
                :attr:`~telegram.request.BaseRequest.DEFAULT_NONE`.
            connect_timeout (:obj:`float` | :obj:`None`, optional): Value to pass to
                :paramref:`telegram.request.BaseRequest.post.connect_timeout`. Defaults to
                :attr:`~telegram.request.BaseRequest.DEFAULT_NONE`.
            pool_timeout (:obj:`float` | :obj:`None`, optional):  Value to pass to
                :paramref:`telegram.request.BaseRequest.post.pool_timeout`. Defaults to
                :attr:`~telegram.request.BaseRequest.DEFAULT_NONE`.
            api_kwargs (:obj:`dict`, optional): Arbitrary keyword arguments to be passed to the
                Telegram API.

        Returns:
            :class:`telegram.Poll`: On success, the stopped Poll is returned.

        Raises:
            :class:`telegram.error.TelegramError`

        """
        data: JSONDict = {'chat_id': chat_id, 'message_id': message_id}

        if reply_markup:
            data['reply_markup'] = reply_markup

        result = await self._post(
            'stopPoll',
            data,
            read_timeout=read_timeout,
            write_timeout=write_timeout,
            connect_timeout=connect_timeout,
            pool_timeout=pool_timeout,
            api_kwargs=api_kwargs,
        )
        return Poll.de_json(result, self)  # type: ignore[return-value, arg-type]

    @_log
    async def send_dice(
        self,
        chat_id: Union[int, str],
        disable_notification: ODVInput[bool] = DEFAULT_NONE,
        reply_to_message_id: int = None,
        reply_markup: ReplyMarkup = None,
        read_timeout: ODVInput[float] = DEFAULT_NONE,
        write_timeout: ODVInput[float] = DEFAULT_NONE,
        connect_timeout: ODVInput[float] = DEFAULT_NONE,
        pool_timeout: ODVInput[float] = DEFAULT_NONE,
        emoji: str = None,
        api_kwargs: JSONDict = None,
        allow_sending_without_reply: ODVInput[bool] = DEFAULT_NONE,
        protect_content: ODVInput[bool] = DEFAULT_NONE,
    ) -> Message:
        """
        Use this method to send an animated emoji that will display a random value.

        Args:
            chat_id (:obj:`int` | :obj:`str`): Unique identifier for the target chat or username
                of the target channel (in the format ``@channelusername``).
            emoji (:obj:`str`, optional): Emoji on which the dice throw animation is based.
                Currently, must be one of :class:`telegram.constants.DiceEmoji`. Dice can have
                values 1-6 for :tg-const:`telegram.constants.DiceEmoji.DICE`,
                :tg-const:`telegram.constants.DiceEmoji.DARTS` and
                :tg-const:`telegram.constants.DiceEmoji.BOWLING`, values 1-5 for
                :tg-const:`telegram.constants.DiceEmoji.BASKETBALL` and
                :tg-const:`telegram.constants.DiceEmoji.FOOTBALL`, and values 1-64
                for :tg-const:`telegram.constants.DiceEmoji.SLOT_MACHINE`. Defaults to
                :tg-const:`telegram.constants.DiceEmoji.DICE`.

                .. versionchanged:: 13.4
                   Added the :tg-const:`telegram.constants.DiceEmoji.BOWLING` emoji.
            disable_notification (:obj:`bool`, optional): Sends the message silently. Users will
                receive a notification with no sound.
            protect_content (:obj:`bool`, optional): Protects the contents of the sent message from
                forwarding and saving.

                .. versionadded:: 13.10

            reply_to_message_id (:obj:`int`, optional): If the message is a reply, ID of the
                original message.
            allow_sending_without_reply (:obj:`bool`, optional): Pass :obj:`True`, if the message
                should be sent even if the specified replied-to message is not found.
            reply_markup (:class:`InlineKeyboardMarkup` | :class:`ReplyKeyboardMarkup` | \
                :class:`ReplyKeyboardRemove` | :class:`ForceReply`, optional):
                Additional interface options. An object for an inline keyboard, custom reply
                keyboard, instructions to remove reply keyboard or to force a reply from the user.
            read_timeout (:obj:`float` | :obj:`None`, optional): Value to pass to
                :paramref:`telegram.request.BaseRequest.post.read_timeout`. Defaults to
                :attr:`~telegram.request.BaseRequest.DEFAULT_NONE`.
            write_timeout (:obj:`float` | :obj:`None`, optional):  Value to pass to
                :paramref:`telegram.request.BaseRequest.post.write_timeout`. Defaults to
                :attr:`~telegram.request.BaseRequest.DEFAULT_NONE`.
            connect_timeout (:obj:`float` | :obj:`None`, optional): Value to pass to
                :paramref:`telegram.request.BaseRequest.post.connect_timeout`. Defaults to
                :attr:`~telegram.request.BaseRequest.DEFAULT_NONE`.
            pool_timeout (:obj:`float` | :obj:`None`, optional):  Value to pass to
                :paramref:`telegram.request.BaseRequest.post.pool_timeout`. Defaults to
                :attr:`~telegram.request.BaseRequest.DEFAULT_NONE`.
            api_kwargs (:obj:`dict`, optional): Arbitrary keyword arguments to be passed to the
                Telegram API.

        Returns:
            :class:`telegram.Message`: On success, the sent Message is returned.

        Raises:
            :class:`telegram.error.TelegramError`

        """
        data: JSONDict = {'chat_id': chat_id}
        if emoji:
            data['emoji'] = emoji

        return await self._send_message(  # type: ignore[return-value]
            'sendDice',
            data,
            reply_to_message_id=reply_to_message_id,
            disable_notification=disable_notification,
            reply_markup=reply_markup,
            allow_sending_without_reply=allow_sending_without_reply,
            read_timeout=read_timeout,
            write_timeout=write_timeout,
            connect_timeout=connect_timeout,
            pool_timeout=pool_timeout,
            api_kwargs=api_kwargs,
            protect_content=protect_content,
        )

    @_log
    async def get_my_commands(
        self,
        read_timeout: ODVInput[float] = DEFAULT_NONE,
        write_timeout: ODVInput[float] = DEFAULT_NONE,
        connect_timeout: ODVInput[float] = DEFAULT_NONE,
        pool_timeout: ODVInput[float] = DEFAULT_NONE,
        api_kwargs: JSONDict = None,
        scope: BotCommandScope = None,
        language_code: str = None,
    ) -> List[BotCommand]:
        """
        Use this method to get the current list of the bot's commands for the given scope and user
        language.

        Args:
            read_timeout (:obj:`float` | :obj:`None`, optional): Value to pass to
                :paramref:`telegram.request.BaseRequest.post.read_timeout`. Defaults to
                :attr:`~telegram.request.BaseRequest.DEFAULT_NONE`.
            write_timeout (:obj:`float` | :obj:`None`, optional):  Value to pass to
                :paramref:`telegram.request.BaseRequest.post.write_timeout`. Defaults to
                :attr:`~telegram.request.BaseRequest.DEFAULT_NONE`.
            connect_timeout (:obj:`float` | :obj:`None`, optional): Value to pass to
                :paramref:`telegram.request.BaseRequest.post.connect_timeout`. Defaults to
                :attr:`~telegram.request.BaseRequest.DEFAULT_NONE`.
            pool_timeout (:obj:`float` | :obj:`None`, optional):  Value to pass to
                :paramref:`telegram.request.BaseRequest.post.pool_timeout`. Defaults to
                :attr:`~telegram.request.BaseRequest.DEFAULT_NONE`.
            api_kwargs (:obj:`dict`, optional): Arbitrary keyword arguments to be passed to the
                Telegram API.
            scope (:class:`telegram.BotCommandScope`, optional): An object,
                describing scope of users. Defaults to :class:`telegram.BotCommandScopeDefault`.

                .. versionadded:: 13.7

            language_code (:obj:`str`, optional): A two-letter ISO 639-1 language code or an empty
                string.

                .. versionadded:: 13.7

        Returns:
            List[:class:`telegram.BotCommand`]: On success, the commands set for the bot. An empty
            list is returned if commands are not set.

        Raises:
            :class:`telegram.error.TelegramError`

        """
        data: JSONDict = {}

        if scope:
            data['scope'] = scope

        if language_code:
            data['language_code'] = language_code

        result = await self._post(
            'getMyCommands',
            data,
            read_timeout=read_timeout,
            write_timeout=write_timeout,
            connect_timeout=connect_timeout,
            pool_timeout=pool_timeout,
            api_kwargs=api_kwargs,
        )

        return BotCommand.de_list(result, self)  # type: ignore[return-value,arg-type]

    @_log
    async def set_my_commands(
        self,
        commands: List[Union[BotCommand, Tuple[str, str]]],
        read_timeout: ODVInput[float] = DEFAULT_NONE,
        write_timeout: ODVInput[float] = DEFAULT_NONE,
        connect_timeout: ODVInput[float] = DEFAULT_NONE,
        pool_timeout: ODVInput[float] = DEFAULT_NONE,
        api_kwargs: JSONDict = None,
        scope: BotCommandScope = None,
        language_code: str = None,
    ) -> bool:
        """
        Use this method to change the list of the bot's commands. See the
        `Telegram docs <https://core.telegram.org/bots#commands>`_ for more details about bot
        commands.

        Args:
            commands (List[:class:`BotCommand` | (:obj:`str`, :obj:`str`)]): A list
                of bot commands to be set as the list of the bot's commands. At most 100 commands
                can be specified.
            read_timeout (:obj:`float` | :obj:`None`, optional): Value to pass to
                :paramref:`telegram.request.BaseRequest.post.read_timeout`. Defaults to
                :attr:`~telegram.request.BaseRequest.DEFAULT_NONE`.
            write_timeout (:obj:`float` | :obj:`None`, optional):  Value to pass to
                :paramref:`telegram.request.BaseRequest.post.write_timeout`. Defaults to
                :attr:`~telegram.request.BaseRequest.DEFAULT_NONE`.
            connect_timeout (:obj:`float` | :obj:`None`, optional): Value to pass to
                :paramref:`telegram.request.BaseRequest.post.connect_timeout`. Defaults to
                :attr:`~telegram.request.BaseRequest.DEFAULT_NONE`.
            pool_timeout (:obj:`float` | :obj:`None`, optional):  Value to pass to
                :paramref:`telegram.request.BaseRequest.post.pool_timeout`. Defaults to
                :attr:`~telegram.request.BaseRequest.DEFAULT_NONE`.
            api_kwargs (:obj:`dict`, optional): Arbitrary keyword arguments to be passed to the
                Telegram API.
            scope (:class:`telegram.BotCommandScope`, optional): An object,
                describing scope of users for which the commands are relevant. Defaults to
                :class:`telegram.BotCommandScopeDefault`.

                .. versionadded:: 13.7

            language_code (:obj:`str`, optional): A two-letter ISO 639-1 language code. If empty,
                commands will be applied to all users from the given scope, for whose language
                there are no dedicated commands.

                .. versionadded:: 13.7

        Returns:
            :obj:`bool`: On success, :obj:`True` is returned.

        Raises:
            :class:`telegram.error.TelegramError`

        """
        cmds = [c if isinstance(c, BotCommand) else BotCommand(c[0], c[1]) for c in commands]
        data: JSONDict = {'commands': cmds}

        if scope:
            data['scope'] = scope

        if language_code:
            data['language_code'] = language_code

        result = await self._post(
            'setMyCommands',
            data,
            read_timeout=read_timeout,
            write_timeout=write_timeout,
            connect_timeout=connect_timeout,
            pool_timeout=pool_timeout,
            api_kwargs=api_kwargs,
        )

        return result  # type: ignore[return-value]

    @_log
    def delete_my_commands(
        self,
        scope: BotCommandScope = None,
        language_code: str = None,
        api_kwargs: JSONDict = None,
        read_timeout: ODVInput[float] = DEFAULT_NONE,
        write_timeout: ODVInput[float] = DEFAULT_NONE,
        connect_timeout: ODVInput[float] = DEFAULT_NONE,
        pool_timeout: ODVInput[float] = DEFAULT_NONE,
    ) -> bool:
        """
        Use this method to delete the list of the bot's commands for the given scope and user
        language. After deletion,
        `higher level commands <https://core.telegram.org/bots/api#determining-list-of-commands>`_
        will be shown to affected users.

        .. versionadded:: 13.7

        Args:
            scope (:class:`telegram.BotCommandScope`, optional): An object,
                describing scope of users for which the commands are relevant. Defaults to
                :class:`telegram.BotCommandScopeDefault`.
            language_code (:obj:`str`, optional): A two-letter ISO 639-1 language code. If empty,
                commands will be applied to all users from the given scope, for whose language
                there are no dedicated commands.
            read_timeout (:obj:`float` | :obj:`None`, optional): Value to pass to
                :paramref:`telegram.request.BaseRequest.post.read_timeout`. Defaults to
                :attr:`~telegram.request.BaseRequest.DEFAULT_NONE`.
            write_timeout (:obj:`float` | :obj:`None`, optional):  Value to pass to
                :paramref:`telegram.request.BaseRequest.post.write_timeout`. Defaults to
                :attr:`~telegram.request.BaseRequest.DEFAULT_NONE`.
            connect_timeout (:obj:`float` | :obj:`None`, optional): Value to pass to
                :paramref:`telegram.request.BaseRequest.post.connect_timeout`. Defaults to
                :attr:`~telegram.request.BaseRequest.DEFAULT_NONE`.
            pool_timeout (:obj:`float` | :obj:`None`, optional):  Value to pass to
                :paramref:`telegram.request.BaseRequest.post.pool_timeout`. Defaults to
                :attr:`~telegram.request.BaseRequest.DEFAULT_NONE`.
            api_kwargs (:obj:`dict`, optional): Arbitrary keyword arguments to be passed to the
                Telegram API.

        Returns:
            :obj:`bool`: On success, :obj:`True` is returned.

        Raises:
            :class:`telegram.error.TelegramError`
        """
        data: JSONDict = {}

        if scope:
            data['scope'] = scope

        if language_code:
            data['language_code'] = language_code

        result = self._post(
            'deleteMyCommands',
            data,
            read_timeout=read_timeout,
            write_timeout=write_timeout,
            connect_timeout=connect_timeout,
            pool_timeout=pool_timeout,
            api_kwargs=api_kwargs,
        )

        return result  # type: ignore[return-value]

    @_log
    async def log_out(
        self,
        read_timeout: ODVInput[float] = DEFAULT_NONE,
        write_timeout: ODVInput[float] = DEFAULT_NONE,
        connect_timeout: ODVInput[float] = DEFAULT_NONE,
        pool_timeout: ODVInput[float] = DEFAULT_NONE,
    ) -> bool:
        """
        Use this method to log out from the cloud Bot API server before launching the bot locally.
        You *must* log out the bot before running it locally, otherwise there is no guarantee that
        the bot will receive updates. After a successful call, you can immediately log in on a
        local server, but will not be able to log in back to the cloud Bot API server for 10
        minutes.

        Args:
            read_timeout (:obj:`float` | :obj:`None`, optional): Value to pass to
                :paramref:`telegram.request.BaseRequest.post.read_timeout`. Defaults to
                :attr:`~telegram.request.BaseRequest.DEFAULT_NONE`.
            write_timeout (:obj:`float` | :obj:`None`, optional):  Value to pass to
                :paramref:`telegram.request.BaseRequest.post.write_timeout`. Defaults to
                :attr:`~telegram.request.BaseRequest.DEFAULT_NONE`.
            connect_timeout (:obj:`float` | :obj:`None`, optional): Value to pass to
                :paramref:`telegram.request.BaseRequest.post.connect_timeout`. Defaults to
                :attr:`~telegram.request.BaseRequest.DEFAULT_NONE`.
            pool_timeout (:obj:`float` | :obj:`None`, optional):  Value to pass to
                :paramref:`telegram.request.BaseRequest.post.pool_timeout`. Defaults to
                :attr:`~telegram.request.BaseRequest.DEFAULT_NONE`.

        Returns:
            :obj:`True`: On success

        Raises:
            :class:`telegram.error.TelegramError`

        """
        return await self._post(  # type: ignore[return-value]
            'logOut',
            read_timeout=read_timeout,
            write_timeout=write_timeout,
            connect_timeout=connect_timeout,
            pool_timeout=pool_timeout,
        )

    @_log
    async def close(
        self,
        read_timeout: ODVInput[float] = DEFAULT_NONE,
        write_timeout: ODVInput[float] = DEFAULT_NONE,
        connect_timeout: ODVInput[float] = DEFAULT_NONE,
        pool_timeout: ODVInput[float] = DEFAULT_NONE,
    ) -> bool:
        """
        Use this method to close the bot instance before moving it from one local server to
        another. You need to delete the webhook before calling this method to ensure that the bot
        isn't launched again after server restart. The method will return error 429 in the first
        10 minutes after the bot is launched.

        Args:
            read_timeout (:obj:`float` | :obj:`None`, optional): Value to pass to
                :paramref:`telegram.request.BaseRequest.post.read_timeout`. Defaults to
                :attr:`~telegram.request.BaseRequest.DEFAULT_NONE`.
            write_timeout (:obj:`float` | :obj:`None`, optional):  Value to pass to
                :paramref:`telegram.request.BaseRequest.post.write_timeout`. Defaults to
                :attr:`~telegram.request.BaseRequest.DEFAULT_NONE`.
            connect_timeout (:obj:`float` | :obj:`None`, optional): Value to pass to
                :paramref:`telegram.request.BaseRequest.post.connect_timeout`. Defaults to
                :attr:`~telegram.request.BaseRequest.DEFAULT_NONE`.
            pool_timeout (:obj:`float` | :obj:`None`, optional):  Value to pass to
                :paramref:`telegram.request.BaseRequest.post.pool_timeout`. Defaults to
                :attr:`~telegram.request.BaseRequest.DEFAULT_NONE`.

        Returns:
            :obj:`True`: On success

        Raises:
            :class:`telegram.error.TelegramError`

        """
        return await self._post(  # type: ignore[return-value]
            'close',
            read_timeout=read_timeout,
            write_timeout=write_timeout,
            connect_timeout=connect_timeout,
            pool_timeout=pool_timeout,
        )

    @_log
    async def copy_message(
        self,
        chat_id: Union[int, str],
        from_chat_id: Union[str, int],
        message_id: int,
        caption: str = None,
        parse_mode: ODVInput[str] = DEFAULT_NONE,
        caption_entities: Union[Tuple['MessageEntity', ...], List['MessageEntity']] = None,
        disable_notification: DVInput[bool] = DEFAULT_NONE,
        reply_to_message_id: int = None,
        allow_sending_without_reply: DVInput[bool] = DEFAULT_NONE,
        reply_markup: ReplyMarkup = None,
        read_timeout: ODVInput[float] = DEFAULT_NONE,
        write_timeout: ODVInput[float] = DEFAULT_NONE,
        connect_timeout: ODVInput[float] = DEFAULT_NONE,
        pool_timeout: ODVInput[float] = DEFAULT_NONE,
        api_kwargs: JSONDict = None,
        protect_content: ODVInput[bool] = DEFAULT_NONE,
    ) -> MessageId:
        """
        Use this method to copy messages of any kind. Service messages and invoice messages can't
        be copied. The method is analogous to the method :meth:`forward_message`, but the copied
        message doesn't have a link to the original message.

        Args:
            chat_id (:obj:`int` | :obj:`str`): Unique identifier for the target chat or username
                of the target channel (in the format ``@channelusername``).
            from_chat_id (:obj:`int` | :obj:`str`): Unique identifier for the chat where the
                original message was sent (or channel username in the format ``@channelusername``).
            message_id (:obj:`int`): Message identifier in the chat specified in from_chat_id.
            caption (:obj:`str`, optional): New caption for media,
                0-:tg-const:`telegram.constants.MessageLimit.CAPTION_LENGTH` characters after
                entities parsing. If not specified, the original caption is kept.
            parse_mode (:obj:`str`, optional): Mode for parsing entities in the new caption. See
                the constants in :class:`telegram.constants.ParseMode` for the available modes.
            caption_entities (List[:class:`telegram.MessageEntity`], optional): List of special
                entities that appear in the new caption, which can be specified instead
                of parse_mode.
            disable_notification (:obj:`bool`, optional): Sends the message silently. Users will
                receive a notification with no sound.
            protect_content (:obj:`bool`, optional): Protects the contents of the sent message from
                forwarding and saving.

                .. versionadded:: 13.10

            reply_to_message_id (:obj:`int`, optional): If the message is a reply, ID of the
                original message.
            allow_sending_without_reply (:obj:`bool`, optional): Pass :obj:`True`, if the message
                should be sent even if the specified replied-to message is not found.
            reply_markup (:class:`InlineKeyboardMarkup` | :class:`ReplyKeyboardMarkup` | \
                :class:`ReplyKeyboardRemove` | :class:`ForceReply`, optional):
                Additional interface options. An object for an inline keyboard, custom reply
                keyboard, instructions to remove reply keyboard or to force a reply from the user.
            read_timeout (:obj:`float` | :obj:`None`, optional): Value to pass to
                :paramref:`telegram.request.BaseRequest.post.read_timeout`. Defaults to
                :attr:`~telegram.request.BaseRequest.DEFAULT_NONE`.
            write_timeout (:obj:`float` | :obj:`None`, optional):  Value to pass to
                :paramref:`telegram.request.BaseRequest.post.write_timeout`. Defaults to
                :attr:`~telegram.request.BaseRequest.DEFAULT_NONE`.
            connect_timeout (:obj:`float` | :obj:`None`, optional): Value to pass to
                :paramref:`telegram.request.BaseRequest.post.connect_timeout`. Defaults to
                :attr:`~telegram.request.BaseRequest.DEFAULT_NONE`.
            pool_timeout (:obj:`float` | :obj:`None`, optional):  Value to pass to
                :paramref:`telegram.request.BaseRequest.post.pool_timeout`. Defaults to
                :attr:`~telegram.request.BaseRequest.DEFAULT_NONE`.
            api_kwargs (:obj:`dict`, optional): Arbitrary keyword arguments to be passed to the
                Telegram API.

        Returns:
            :class:`telegram.MessageId`: On success

        Raises:
            :class:`telegram.error.TelegramError`
        """
        data: JSONDict = {
            'chat_id': chat_id,
            'from_chat_id': from_chat_id,
            'message_id': message_id,
            'parse_mode': parse_mode,
            'disable_notification': disable_notification,
            'allow_sending_without_reply': allow_sending_without_reply,
            'protect_content': protect_content,
        }
        if caption is not None:
            data['caption'] = caption
        if caption_entities:
            data['caption_entities'] = caption_entities
        if reply_to_message_id:
            data['reply_to_message_id'] = reply_to_message_id
        if reply_markup:
            data['reply_markup'] = reply_markup

        result = await self._post(
            'copyMessage',
            data,
            read_timeout=read_timeout,
            write_timeout=write_timeout,
            connect_timeout=connect_timeout,
            pool_timeout=pool_timeout,
            api_kwargs=api_kwargs,
        )
        return MessageId.de_json(result, self)  # type: ignore[return-value, arg-type]

    @_log
    async def set_chat_menu_button(
        self,
        chat_id: int = None,
        menu_button: MenuButton = None,
        read_timeout: ODVInput[float] = DEFAULT_NONE,
        write_timeout: ODVInput[float] = DEFAULT_NONE,
        connect_timeout: ODVInput[float] = DEFAULT_NONE,
        pool_timeout: ODVInput[float] = DEFAULT_NONE,
        api_kwargs: JSONDict = None,
    ) -> bool:
        """Use this method to change the bot's menu button in a private chat, or the default menu
        button.

        .. versionadded:: 20.0

        Args:
            chat_id (:obj:`int`, optional): Unique identifier for the target private chat. If not
                specified, default bot's menu button will be changed
            menu_button (:class:`telegram.MenuButton`, optional): An object for the new bot's menu
                button. Defaults to :class:`telegram.MenuButtonDefault`.
            read_timeout (:obj:`float` | :obj:`None`, optional): Value to pass to
                :paramref:`telegram.request.BaseRequest.post.read_timeout`. Defaults to
                :attr:`~telegram.request.BaseRequest.DEFAULT_NONE`.
            write_timeout (:obj:`float` | :obj:`None`, optional):  Value to pass to
                :paramref:`telegram.request.BaseRequest.post.write_timeout`. Defaults to
                :attr:`~telegram.request.BaseRequest.DEFAULT_NONE`.
            connect_timeout (:obj:`float` | :obj:`None`, optional): Value to pass to
                :paramref:`telegram.request.BaseRequest.post.connect_timeout`. Defaults to
                :attr:`~telegram.request.BaseRequest.DEFAULT_NONE`.
            pool_timeout (:obj:`float` | :obj:`None`, optional):  Value to pass to
                :paramref:`telegram.request.BaseRequest.post.pool_timeout`. Defaults to
                :attr:`~telegram.request.BaseRequest.DEFAULT_NONE`.
            api_kwargs (:obj:`dict`, optional): Arbitrary keyword arguments to be passed to the
                Telegram API.

        Returns:
            :obj:`bool`: On success, :obj:`True` is returned.
        """
        data: JSONDict = {}
        if chat_id is not None:
            data['chat_id'] = chat_id
        if menu_button is not None:
            data['menu_button'] = menu_button

        return await self._post(  # type: ignore[return-value]
            'setChatMenuButton',
            data,
            read_timeout=read_timeout,
            write_timeout=write_timeout,
            connect_timeout=connect_timeout,
            pool_timeout=pool_timeout,
            api_kwargs=api_kwargs,
        )

    @_log
    async def get_chat_menu_button(
        self,
        chat_id: int = None,
        read_timeout: ODVInput[float] = DEFAULT_NONE,
        write_timeout: ODVInput[float] = DEFAULT_NONE,
        connect_timeout: ODVInput[float] = DEFAULT_NONE,
        pool_timeout: ODVInput[float] = DEFAULT_NONE,
        api_kwargs: JSONDict = None,
    ) -> MenuButton:
        """Use this method to get the current value of the bot's menu button in a private chat, or
        the default menu button.

        .. versionadded:: 20.0

        Args:
            chat_id (:obj:`int`, optional): Unique identifier for the target private chat. If not
                specified, default bot's menu button will be returned.
            read_timeout (:obj:`float` | :obj:`None`, optional): Value to pass to
                :paramref:`telegram.request.BaseRequest.post.read_timeout`. Defaults to
                :attr:`~telegram.request.BaseRequest.DEFAULT_NONE`.
            write_timeout (:obj:`float` | :obj:`None`, optional):  Value to pass to
                :paramref:`telegram.request.BaseRequest.post.write_timeout`. Defaults to
                :attr:`~telegram.request.BaseRequest.DEFAULT_NONE`.
            connect_timeout (:obj:`float` | :obj:`None`, optional): Value to pass to
                :paramref:`telegram.request.BaseRequest.post.connect_timeout`. Defaults to
                :attr:`~telegram.request.BaseRequest.DEFAULT_NONE`.
            pool_timeout (:obj:`float` | :obj:`None`, optional):  Value to pass to
                :paramref:`telegram.request.BaseRequest.post.pool_timeout`. Defaults to
                :attr:`~telegram.request.BaseRequest.DEFAULT_NONE`.
            api_kwargs (:obj:`dict`, optional): Arbitrary keyword arguments to be passed to the
                Telegram API.

        Returns:
            :class:`telegram.MenuButton`: On success, the current menu button is returned.
        """
        data = {}
        if chat_id is not None:
            data['chat_id'] = chat_id

        result = await self._post(
            'getChatMenuButton',
            data,
            read_timeout=read_timeout,
            write_timeout=write_timeout,
            connect_timeout=connect_timeout,
            pool_timeout=pool_timeout,
            api_kwargs=api_kwargs,
        )
        return MenuButton.de_json(result, bot=self)  # type: ignore[return-value, arg-type]

    def to_dict(self) -> JSONDict:
        """See :meth:`telegram.TelegramObject.to_dict`."""
        data: JSONDict = {'id': self.id, 'username': self.username, 'first_name': self.first_name}

        if self.last_name:
            data['last_name'] = self.last_name

        return data

    def __eq__(self, other: object) -> bool:
        return self.bot == other

    def __hash__(self) -> int:
        return hash(self.bot)

    # camelCase aliases
    getMe = get_me
    """Alias for :meth:`get_me`"""
    sendMessage = send_message
    """Alias for :meth:`send_message`"""
    deleteMessage = delete_message
    """Alias for :meth:`delete_message`"""
    forwardMessage = forward_message
    """Alias for :meth:`forward_message`"""
    sendPhoto = send_photo
    """Alias for :meth:`send_photo`"""
    sendAudio = send_audio
    """Alias for :meth:`send_audio`"""
    sendDocument = send_document
    """Alias for :meth:`send_document`"""
    sendSticker = send_sticker
    """Alias for :meth:`send_sticker`"""
    sendVideo = send_video
    """Alias for :meth:`send_video`"""
    sendAnimation = send_animation
    """Alias for :meth:`send_animation`"""
    sendVoice = send_voice
    """Alias for :meth:`send_voice`"""
    sendVideoNote = send_video_note
    """Alias for :meth:`send_video_note`"""
    sendMediaGroup = send_media_group
    """Alias for :meth:`send_media_group`"""
    sendLocation = send_location
    """Alias for :meth:`send_location`"""
    editMessageLiveLocation = edit_message_live_location
    """Alias for :meth:`edit_message_live_location`"""
    stopMessageLiveLocation = stop_message_live_location
    """Alias for :meth:`stop_message_live_location`"""
    sendVenue = send_venue
    """Alias for :meth:`send_venue`"""
    sendContact = send_contact
    """Alias for :meth:`send_contact`"""
    sendGame = send_game
    """Alias for :meth:`send_game`"""
    sendChatAction = send_chat_action
    """Alias for :meth:`send_chat_action`"""
    answerInlineQuery = answer_inline_query
    """Alias for :meth:`answer_inline_query`"""
    getUserProfilePhotos = get_user_profile_photos
    """Alias for :meth:`get_user_profile_photos`"""
    getFile = get_file
    """Alias for :meth:`get_file`"""
    banChatMember = ban_chat_member
    """Alias for :meth:`ban_chat_member`"""
    banChatSenderChat = ban_chat_sender_chat
    """Alias for :meth:`ban_chat_sender_chat`"""
    unbanChatMember = unban_chat_member
    """Alias for :meth:`unban_chat_member`"""
    unbanChatSenderChat = unban_chat_sender_chat
    """Alias for :meth:`unban_chat_sender_chat`"""
    answerCallbackQuery = answer_callback_query
    """Alias for :meth:`answer_callback_query`"""
    editMessageText = edit_message_text
    """Alias for :meth:`edit_message_text`"""
    editMessageCaption = edit_message_caption
    """Alias for :meth:`edit_message_caption`"""
    editMessageMedia = edit_message_media
    """Alias for :meth:`edit_message_media`"""
    editMessageReplyMarkup = edit_message_reply_markup
    """Alias for :meth:`edit_message_reply_markup`"""
    getUpdates = get_updates
    """Alias for :meth:`get_updates`"""
    setWebhook = set_webhook
    """Alias for :meth:`set_webhook`"""
    deleteWebhook = delete_webhook
    """Alias for :meth:`delete_webhook`"""
    leaveChat = leave_chat
    """Alias for :meth:`leave_chat`"""
    getChat = get_chat
    """Alias for :meth:`get_chat`"""
    getChatAdministrators = get_chat_administrators
    """Alias for :meth:`get_chat_administrators`"""
    getChatMember = get_chat_member
    """Alias for :meth:`get_chat_member`"""
    setChatStickerSet = set_chat_sticker_set
    """Alias for :meth:`set_chat_sticker_set`"""
    deleteChatStickerSet = delete_chat_sticker_set
    """Alias for :meth:`delete_chat_sticker_set`"""
    getChatMemberCount = get_chat_member_count
    """Alias for :meth:`get_chat_member_count`"""
    getWebhookInfo = get_webhook_info
    """Alias for :meth:`get_webhook_info`"""
    setGameScore = set_game_score
    """Alias for :meth:`set_game_score`"""
    getGameHighScores = get_game_high_scores
    """Alias for :meth:`get_game_high_scores`"""
    sendInvoice = send_invoice
    """Alias for :meth:`send_invoice`"""
    answerShippingQuery = answer_shipping_query
    """Alias for :meth:`answer_shipping_query`"""
    answerPreCheckoutQuery = answer_pre_checkout_query
    """Alias for :meth:`answer_pre_checkout_query`"""
    answerWebAppQuery = answer_web_app_query
    """Alias for :meth:`answer_web_app_query`"""
    restrictChatMember = restrict_chat_member
    """Alias for :meth:`restrict_chat_member`"""
    promoteChatMember = promote_chat_member
    """Alias for :meth:`promote_chat_member`"""
    setChatPermissions = set_chat_permissions
    """Alias for :meth:`set_chat_permissions`"""
    setChatAdministratorCustomTitle = set_chat_administrator_custom_title
    """Alias for :meth:`set_chat_administrator_custom_title`"""
    exportChatInviteLink = export_chat_invite_link
    """Alias for :meth:`export_chat_invite_link`"""
    createChatInviteLink = create_chat_invite_link
    """Alias for :meth:`create_chat_invite_link`"""
    editChatInviteLink = edit_chat_invite_link
    """Alias for :meth:`edit_chat_invite_link`"""
    revokeChatInviteLink = revoke_chat_invite_link
    """Alias for :meth:`revoke_chat_invite_link`"""
    approveChatJoinRequest = approve_chat_join_request
    """Alias for :meth:`approve_chat_join_request`"""
    declineChatJoinRequest = decline_chat_join_request
    """Alias for :meth:`decline_chat_join_request`"""
    setChatPhoto = set_chat_photo
    """Alias for :meth:`set_chat_photo`"""
    deleteChatPhoto = delete_chat_photo
    """Alias for :meth:`delete_chat_photo`"""
    setChatTitle = set_chat_title
    """Alias for :meth:`set_chat_title`"""
    setChatDescription = set_chat_description
    """Alias for :meth:`set_chat_description`"""
    pinChatMessage = pin_chat_message
    """Alias for :meth:`pin_chat_message`"""
    unpinChatMessage = unpin_chat_message
    """Alias for :meth:`unpin_chat_message`"""
    unpinAllChatMessages = unpin_all_chat_messages
    """Alias for :meth:`unpin_all_chat_messages`"""
    getStickerSet = get_sticker_set
    """Alias for :meth:`get_sticker_set`"""
    uploadStickerFile = upload_sticker_file
    """Alias for :meth:`upload_sticker_file`"""
    createNewStickerSet = create_new_sticker_set
    """Alias for :meth:`create_new_sticker_set`"""
    addStickerToSet = add_sticker_to_set
    """Alias for :meth:`add_sticker_to_set`"""
    setStickerPositionInSet = set_sticker_position_in_set
    """Alias for :meth:`set_sticker_position_in_set`"""
    deleteStickerFromSet = delete_sticker_from_set
    """Alias for :meth:`delete_sticker_from_set`"""
    setStickerSetThumb = set_sticker_set_thumb
    """Alias for :meth:`set_sticker_set_thumb`"""
    setPassportDataErrors = set_passport_data_errors
    """Alias for :meth:`set_passport_data_errors`"""
    sendPoll = send_poll
    """Alias for :meth:`send_poll`"""
    stopPoll = stop_poll
    """Alias for :meth:`stop_poll`"""
    sendDice = send_dice
    """Alias for :meth:`send_dice`"""
    getMyCommands = get_my_commands
    """Alias for :meth:`get_my_commands`"""
    setMyCommands = set_my_commands
    """Alias for :meth:`set_my_commands`"""
    deleteMyCommands = delete_my_commands
    """Alias for :meth:`delete_my_commands`"""
    logOut = log_out
    """Alias for :meth:`log_out`"""
    copyMessage = copy_message
    """Alias for :meth:`copy_message`"""
    getChatMenuButton = set_chat_menu_button
    """Alias for :meth:`set_chat_menu_button`"""
    setChatMenuButton = get_chat_menu_button
    """Alias for :meth:`get_chat_menu_button`"""<|MERGE_RESOLUTION|>--- conflicted
+++ resolved
@@ -95,11 +95,7 @@
     InlineKeyboardMarkup,
     ChatInviteLink,
     SentWebAppMessage,
-<<<<<<< HEAD
-    InlineQueryResult,
     MenuButton,
-=======
->>>>>>> be6111cb
 )
 from telegram.error import InvalidToken, TelegramError
 from telegram.constants import InlineQueryLimit
