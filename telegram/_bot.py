--- conflicted
+++ resolved
@@ -2292,12 +2292,7 @@
             google_place_id (:obj:`str`, optional): Google Places identifier of the venue.
             google_place_type (:obj:`str`, optional): Google Places type of the venue. (See
                 `supported types \
-<<<<<<< HEAD
                 <https://developers.google.com/maps/documentation/places/web-service/supported_types>`_.)
-            venue (:class:`telegram.Venue`, optional): The venue to send.
-=======
-                <https://developers.google.com/places/web-service/supported_types>`_.)
->>>>>>> e10d933f
             disable_notification (:obj:`bool`, optional): Sends the message silently. Users will
                 receive a notification with no sound.
             protect_content (:obj:`bool`, optional): Protects the contents of the sent message from
