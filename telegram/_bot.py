--- conflicted
+++ resolved
@@ -9915,14 +9915,6 @@
         Raises:
             :class:`telegram.error.TelegramError`
         """
-<<<<<<< HEAD
-=======
-        # TODO: Remove when stability policy allows, tags: deprecated 21.11
-        # also we should raise a deprecation warnung if anything is passed by
-        # position since it will be moved, not sure how
-        if gift_id is None:
-            raise TypeError("Missing required argument `gift_id`.")
->>>>>>> 9323caf2
         data: JSONDict = {
             "user_id": user_id,
             "gift_id": gift_id.id if isinstance(gift_id, Gift) else gift_id,
