#!/usr/bin/env python
# pylint: disable=no-name-in-module, no-self-argument, not-callable, no-member, too-many-arguments
# pylint: disable=too-many-public-methods
#
# A library that provides a Python interface to the Telegram Bot API
# Copyright (C) 2015-2022
# Leandro Toledo de Souza <devs@python-telegram-bot.org>
#
# This program is free software: you can redistribute it and/or modify
# it under the terms of the GNU Lesser Public License as published by
# the Free Software Foundation, either version 3 of the License, or
# (at your option) any later version.
#
# This program is distributed in the hope that it will be useful,
# but WITHOUT ANY WARRANTY; without even the implied warranty of
# MERCHANTABILITY or FITNESS FOR A PARTICULAR PURPOSE.  See the
# GNU Lesser Public License for more details.
#
# You should have received a copy of the GNU Lesser Public License
# along with this program.  If not, see [http://www.gnu.org/licenses/].
"""This module contains an object that represents a Telegram Bot."""

import functools
import logging
from datetime import datetime

from typing import (
    TYPE_CHECKING,
    Callable,
    List,
    Optional,
    Tuple,
    TypeVar,
    Union,
    no_type_check,
    Dict,
    cast,
    Sequence,
    Any,
)

try:
    import ujson as json
except ImportError:
    import json  # type: ignore[no-redef]  # noqa: F723

try:
    from cryptography.hazmat.backends import default_backend
    from cryptography.hazmat.primitives import serialization

    CRYPTO_INSTALLED = True
except ImportError:
    default_backend = None  # type: ignore[assignment]
    serialization = None  # type: ignore[assignment]
    CRYPTO_INSTALLED = False

from telegram import (
    Animation,
    Audio,
    BotCommand,
    BotCommandScope,
    Chat,
    ChatMember,
    ChatPermissions,
    ChatPhoto,
    Contact,
    Document,
    File,
    GameHighScore,
    InputMedia,
    Location,
    MaskPosition,
    Message,
    MessageId,
    PassportElementError,
    PhotoSize,
    Poll,
    ShippingOption,
    Sticker,
    StickerSet,
    TelegramObject,
    Update,
    User,
    UserProfilePhotos,
    Venue,
    Video,
    VideoNote,
    Voice,
    WebhookInfo,
    InlineKeyboardMarkup,
    ChatInviteLink,
    ReplyKeyboardMarkup,
    ReplyKeyboardRemove,
    ForceReply,
)
from telegram.error import InvalidToken, TelegramError
from telegram.constants import InlineQueryLimit
from telegram.request import Request
from telegram._utils.defaultvalue import DEFAULT_NONE, DefaultValue, DEFAULT_20
from telegram._utils.datetime import to_timestamp
from telegram._utils.files import is_local_file, parse_file_input
from telegram._utils.types import FileInput, JSONDict, ODVInput, DVInput, ReplyMarkup

if TYPE_CHECKING:
    from telegram import (
        InputMediaAudio,
        InputMediaDocument,
        InputMediaPhoto,
        InputMediaVideo,
        InlineQueryResult,
        LabeledPrice,
        MessageEntity,
    )

RT = TypeVar('RT')


class Bot(TelegramObject):
    """This object represents a Telegram Bot.

    .. versionadded:: 13.2
        Objects of this class are comparable in terms of equality. Two objects of this class are
        considered equal, if their :attr:`bot` is equal.

    Note:
        Most bot methods have the argument ``api_kwargs`` which allows to pass arbitrary keywords
        to the Telegram API. This can be used to access new features of the API before they were
        incorporated into PTB. However, this is not guaranteed to work, i.e. it will fail for
        passing files.

    .. versionchanged:: 14.0

        * Removed the deprecated methods ``kick_chat_member``, ``kickChatMember``,
          ``get_chat_members_count`` and ``getChatMembersCount``.
        * Removed the deprecated property ``commands``.
        * Removed the deprecated ``defaults`` parameter. If you want to use
          :class:`telegram.ext.Defaults`, please use the subclass :class:`telegram.ext.ExtBot`
          instead.

    Args:
        token (:obj:`str`): Bot's unique authentication.
        base_url (:obj:`str`, optional): Telegram Bot API service URL.
        base_file_url (:obj:`str`, optional): Telegram Bot API file URL.
        request (:obj:`telegram.request.Request`, optional): Pre initialized
            :obj:`telegram.request.Request`.
        private_key (:obj:`bytes`, optional): Private key for decryption of telegram passport data.
        private_key_password (:obj:`bytes`, optional): Password for above private key.

    .. include:: bot_methods.rst

    """

    __slots__ = (
        'token',
        'base_url',
        'base_file_url',
        'private_key',
        '_bot_user',
        '_request',
        'logger',
    )

    def __init__(
        self,
        token: str,
        base_url: str = 'https://api.telegram.org/bot',
        base_file_url: str = 'https://api.telegram.org/file/bot',
        request: 'Request' = None,
        private_key: bytes = None,
        private_key_password: bytes = None,
    ):
        self.token = self._validate_token(token)

        self.base_url = base_url + self.token
        self.base_file_url = base_file_url + self.token
        self._bot_user: Optional[User] = None
        self._request = request or Request()
        self.private_key = None
        self.logger = logging.getLogger(__name__)

        if private_key:
            if not CRYPTO_INSTALLED:
                raise RuntimeError(
                    'To use Telegram Passports, PTB must be installed via `pip install '
                    'python-telegram-bot[passport]`.'
                )
            self.private_key = serialization.load_pem_private_key(
                private_key, password=private_key_password, backend=default_backend()
            )

    # TODO: After https://youtrack.jetbrains.com/issue/PY-50952 is fixed, we can revisit this and
    # consider adding Paramspec from typing_extensions to properly fix this. Currently a workaround
    def _log(func: Any):  # type: ignore[no-untyped-def] # skipcq: PY-D0003
        logger = logging.getLogger(func.__module__)

        @functools.wraps(func)
        def decorator(*args, **kwargs):  # type: ignore[no-untyped-def]
            logger.debug('Entering: %s', func.__name__)
            result = func(*args, **kwargs)
            logger.debug(result)
            logger.debug('Exiting: %s', func.__name__)
            return result

        return decorator

    def _insert_defaults(  # pylint: disable=no-self-use
        self, data: Dict[str, object], timeout: ODVInput[float]
    ) -> Optional[float]:
        """This method is here to make ext.Defaults work. Because we need to be able to tell
        e.g. `send_message(chat_id, text)` from `send_message(chat_id, text, parse_mode=None)`, the
        default values for `parse_mode` etc are not `None` but `DEFAULT_NONE`. While this *could*
        be done in ExtBot instead of Bot, shortcuts like `Message.reply_text` need to work for both
        Bot and ExtBot, so they also have the `DEFAULT_NONE` default values.

        This makes it necessary to convert `DefaultValue(obj)` to `obj` at some point between
        `Message.reply_text` and the request to TG. Doing this here in a centralized manner is a
        rather clean and minimally invasive solution, i.e. the link between tg and tg.ext is as
        small as possible.
        See also _insert_defaults_for_ilq
        ExtBot overrides this method to actually insert default values.

        If in the future we come up with a better way of making `Defaults` work, we can cut this
        link as well.
        """
        # We
        # 1) set the correct parse_mode for all InputMedia objects
        # 2) replace all DefaultValue instances with the corresponding normal value.
        for key, val in data.items():
            # 1)
            if isinstance(val, InputMedia):
                val.parse_mode = DefaultValue.get_value(val.parse_mode)
            elif key == 'media' and isinstance(val, list):
                for media in val:
                    media.parse_mode = DefaultValue.get_value(media.parse_mode)
            # 2)
            else:
                data[key] = DefaultValue.get_value(val)

        return DefaultValue.get_value(timeout)

    def _post(
        self,
        endpoint: str,
        data: JSONDict = None,
        timeout: ODVInput[float] = DEFAULT_NONE,
        api_kwargs: JSONDict = None,
    ) -> Union[bool, JSONDict, None]:
        if data is None:
            data = {}

        if api_kwargs:
            if data:
                data.update(api_kwargs)
            else:
                data = api_kwargs

        # Insert is in-place, so no return value for data
        if endpoint != 'getUpdates':
            effective_timeout = self._insert_defaults(data, timeout)
        else:
            effective_timeout = cast(float, timeout)

        # Drop any None values because Telegram doesn't handle them well
        data = {key: value for key, value in data.items() if value is not None}

        # We do this here so that _insert_defaults (see above) has a chance to convert
        # to the default timezone in case this is called by ExtBot
        for key, value in data.items():
            if isinstance(value, datetime):
                data[key] = to_timestamp(value)

        return self.request.post(
            f'{self.base_url}/{endpoint}', data=data, timeout=effective_timeout
        )

    def _message(
        self,
        endpoint: str,
        data: JSONDict,
        reply_to_message_id: int = None,
        disable_notification: ODVInput[bool] = DEFAULT_NONE,
        reply_markup: ReplyMarkup = None,
        allow_sending_without_reply: ODVInput[bool] = DEFAULT_NONE,
        timeout: ODVInput[float] = DEFAULT_NONE,
        api_kwargs: JSONDict = None,
        protect_content: ODVInput[bool] = DEFAULT_NONE,
    ) -> Union[bool, Message]:
        if reply_to_message_id is not None:
            data['reply_to_message_id'] = reply_to_message_id

        # We don't check if (DEFAULT_)None here, so that _post is able to insert the defaults
        # correctly, if necessary
        data['disable_notification'] = disable_notification
        data['allow_sending_without_reply'] = allow_sending_without_reply
        data['protect_content'] = protect_content

        if reply_markup is not None:
            markups = (InlineKeyboardMarkup, ReplyKeyboardMarkup, ForceReply, ReplyKeyboardRemove)
            if isinstance(reply_markup, markups):
                # We need to_json() instead of to_dict() here, because reply_markups may be
                # attached to media messages, which aren't json dumped by telegram.request
                data['reply_markup'] = reply_markup.to_json()
            else:
                data['reply_markup'] = reply_markup

        result = self._post(endpoint, data, timeout=timeout, api_kwargs=api_kwargs)

        if result is True:
            return result

        return Message.de_json(result, self)  # type: ignore[return-value, arg-type]

    @property
    def request(self) -> Request:  # skip-cq: PY-D0003
        return self._request

    @staticmethod
    def _validate_token(token: str) -> str:
        """A very basic validation on token."""
        if any(x.isspace() for x in token):
            raise InvalidToken()

        left, sep, _right = token.partition(':')
        if (not sep) or (not left.isdigit()) or (len(left) < 3):
            raise InvalidToken()

        return token

    @property
    def bot(self) -> User:
        """:class:`telegram.User`: User instance for the bot as returned by :meth:`get_me`."""
        if self._bot_user is None:
            self._bot_user = self.get_me()
        return self._bot_user

    @property
    def id(self) -> int:  # pylint: disable=invalid-name
        """:obj:`int`: Unique identifier for this bot."""
        return self.bot.id

    @property
    def first_name(self) -> str:
        """:obj:`str`: Bot's first name."""
        return self.bot.first_name

    @property
    def last_name(self) -> str:
        """:obj:`str`: Optional. Bot's last name."""
        return self.bot.last_name  # type: ignore

    @property
    def username(self) -> str:
        """:obj:`str`: Bot's username."""
        return self.bot.username  # type: ignore

    @property
    def link(self) -> str:
        """:obj:`str`: Convenience property. Returns the t.me link of the bot."""
        return f"https://t.me/{self.username}"

    @property
    def can_join_groups(self) -> bool:
        """:obj:`bool`: Bot's :attr:`telegram.User.can_join_groups` attribute."""
        return self.bot.can_join_groups  # type: ignore

    @property
    def can_read_all_group_messages(self) -> bool:
        """:obj:`bool`: Bot's :attr:`telegram.User.can_read_all_group_messages` attribute."""
        return self.bot.can_read_all_group_messages  # type: ignore

    @property
    def supports_inline_queries(self) -> bool:
        """:obj:`bool`: Bot's :attr:`telegram.User.supports_inline_queries` attribute."""
        return self.bot.supports_inline_queries  # type: ignore

    @property
    def name(self) -> str:
        """:obj:`str`: Bot's @username."""
        return f'@{self.username}'

    @_log
    def get_me(self, timeout: ODVInput[float] = DEFAULT_NONE, api_kwargs: JSONDict = None) -> User:
        """A simple method for testing your bot's auth token. Requires no parameters.

        Args:
            timeout (:obj:`int` | :obj:`float`, optional): If this value is specified, use it as
                the read timeout from the server (instead of the one specified during creation of
                the connection pool).
            api_kwargs (:obj:`dict`, optional): Arbitrary keyword arguments to be passed to the
                Telegram API.

        Returns:
            :class:`telegram.User`: A :class:`telegram.User` instance representing that bot if the
            credentials are valid, :obj:`None` otherwise.

        Raises:
            :class:`telegram.error.TelegramError`

        """
        result = self._post('getMe', timeout=timeout, api_kwargs=api_kwargs)

        self._bot_user = User.de_json(result, self)  # type: ignore[return-value, arg-type]

        return self._bot_user  # type: ignore[return-value]

    @_log
    def send_message(
        self,
        chat_id: Union[int, str],
        text: str,
        parse_mode: ODVInput[str] = DEFAULT_NONE,
        disable_web_page_preview: ODVInput[bool] = DEFAULT_NONE,
        disable_notification: DVInput[bool] = DEFAULT_NONE,
        reply_to_message_id: int = None,
        reply_markup: ReplyMarkup = None,
        timeout: ODVInput[float] = DEFAULT_NONE,
        api_kwargs: JSONDict = None,
        allow_sending_without_reply: ODVInput[bool] = DEFAULT_NONE,
        entities: Union[List['MessageEntity'], Tuple['MessageEntity', ...]] = None,
        protect_content: ODVInput[bool] = DEFAULT_NONE,
    ) -> Message:
        """Use this method to send text messages.

        Args:
            chat_id (:obj:`int` | :obj:`str`): Unique identifier for the target chat or username
                of the target channel (in the format ``@channelusername``).
            text (:obj:`str`): Text of the message to be sent. Max
                :tg-const:`telegram.constants.MessageLimit.TEXT_LENGTH` characters after entities
                parsing.
            parse_mode (:obj:`str`): Send Markdown or HTML, if you want Telegram apps to show bold,
                italic, fixed-width text or inline URLs in your bot's message. See the constants in
                :class:`telegram.constants.ParseMode` for the available modes.
            entities (List[:class:`telegram.MessageEntity`], optional): List of special entities
                that appear in message text, which can be specified instead of
                :paramref:`parse_mode`.
            disable_web_page_preview (:obj:`bool`, optional): Disables link previews for links in
                this message.
            disable_notification (:obj:`bool`, optional): Sends the message silently. Users will
                receive a notification with no sound.
            protect_content (:obj:`bool`, optional): Protects the contents of sent messages from
                forwarding and saving.

                .. versionadded:: 13.10
            reply_to_message_id (:obj:`int`, optional): If the message is a reply, ID of the
                original message.
            allow_sending_without_reply (:obj:`bool`, optional): Pass :obj:`True`, if the message
                should be sent even if the specified replied-to message is not found.
            reply_markup (:class:`InlineKeyboardMarkup` | :class:`ReplyKeyboardMarkup` | \
                :class:`ReplyKeyboardRemove` | :class:`ForceReply`, optional):
                Additional interface options. An object for an inline keyboard, custom reply
                keyboard, instructions to remove reply keyboard or to force a reply from the user.
            timeout (:obj:`int` | :obj:`float`, optional): If this value is specified, use it as
                the read timeout from the server (instead of the one specified during creation of
                the connection pool).
            api_kwargs (:obj:`dict`, optional): Arbitrary keyword arguments to be passed to the
                Telegram API.

        Returns:
            :class:`telegram.Message`: On success, the sent message is returned.

        Raises:
            :class:`telegram.error.TelegramError`

        """
        data: JSONDict = {
            'chat_id': chat_id,
            'text': text,
            'parse_mode': parse_mode,
            'disable_web_page_preview': disable_web_page_preview,
        }

        if entities:
            data['entities'] = [me.to_dict() for me in entities]

        return self._message(  # type: ignore[return-value]
            'sendMessage',
            data,
            disable_notification=disable_notification,
            reply_to_message_id=reply_to_message_id,
            reply_markup=reply_markup,
            allow_sending_without_reply=allow_sending_without_reply,
            timeout=timeout,
            api_kwargs=api_kwargs,
            protect_content=protect_content,
        )

    @_log
    def delete_message(
        self,
        chat_id: Union[str, int],
        message_id: int,
        timeout: ODVInput[float] = DEFAULT_NONE,
        api_kwargs: JSONDict = None,
    ) -> bool:
        """
        Use this method to delete a message, including service messages, with the following
        limitations:

            - A message can only be deleted if it was sent less than 48 hours ago.
            - A dice message in a private chat can only be deleted if it was sent more than 24
              hours ago.
            - Bots can delete outgoing messages in private chats, groups, and supergroups.
            - Bots can delete incoming messages in private chats.
            - Bots granted :attr:`~telegram.ChatMemberAdministrator.can_post_messages` permissions
              can delete outgoing messages in channels.
            - If the bot is an administrator of a group, it can delete any message there.
            - If the bot has :attr:`~telegram.ChatMemberAdministrator.can_delete_messages`
              permission in a supergroup or a channel, it can delete any message there.

        Args:
            chat_id (:obj:`int` | :obj:`str`): Unique identifier for the target chat or username
                of the target channel (in the format ``@channelusername``).
            message_id (:obj:`int`): Identifier of the message to delete.
            timeout (:obj:`int` | :obj:`float`, optional): If this value is specified, use it as
                the read timeout from the server (instead of the one specified during creation of
                the connection pool).
            api_kwargs (:obj:`dict`, optional): Arbitrary keyword arguments to be passed to the
                Telegram API.

        Returns:
            :obj:`bool`: On success, :obj:`True` is returned.

        Raises:
            :class:`telegram.error.TelegramError`

        """
        data: JSONDict = {'chat_id': chat_id, 'message_id': message_id}

        result = self._post('deleteMessage', data, timeout=timeout, api_kwargs=api_kwargs)

        return result  # type: ignore[return-value]

    @_log
    def forward_message(
        self,
        chat_id: Union[int, str],
        from_chat_id: Union[str, int],
        message_id: int,
        disable_notification: DVInput[bool] = DEFAULT_NONE,
        timeout: ODVInput[float] = DEFAULT_NONE,
        api_kwargs: JSONDict = None,
        protect_content: ODVInput[bool] = DEFAULT_NONE,
    ) -> Message:
        """Use this method to forward messages of any kind. Service messages can't be forwarded.

        Note:
            Since the release of Bot API 5.5 it can be impossible to forward messages from
            some chats. Use the attributes :attr:`telegram.Message.has_protected_content` and
            :attr:`telegram.Chat.has_protected_content` to check this.

            As a workaround, it is still possible to use :meth:`copy_message`. However, this
            behaviour is undocumented and might be changed by Telegram.

        Args:
            chat_id (:obj:`int` | :obj:`str`): Unique identifier for the target chat or username
                of the target channel (in the format ``@channelusername``).
            from_chat_id (:obj:`int` | :obj:`str`): Unique identifier for the chat where the
                original message was sent (or channel username in the format ``@channelusername``).
            message_id (:obj:`int`): Message identifier in the chat specified in from_chat_id.
            disable_notification (:obj:`bool`, optional): Sends the message silently. Users will
                receive a notification with no sound.
            protect_content (:obj:`bool`, optional): Protects the contents of the sent message from
                forwarding and saving.

                .. versionadded:: 13.10

            timeout (:obj:`int` | :obj:`float`, optional): If this value is specified, use it as
                the read timeout from the server (instead of the one specified during creation of
                the connection pool).
            api_kwargs (:obj:`dict`, optional): Arbitrary keyword arguments to be passed to the
                Telegram API.

        Returns:
            :class:`telegram.Message`: On success, the sent Message is returned.

        Raises:
            :class:`telegram.error.TelegramError`

        """
        data: JSONDict = {}

        if chat_id:
            data['chat_id'] = chat_id
        if from_chat_id:
            data['from_chat_id'] = from_chat_id
        if message_id:
            data['message_id'] = message_id
        return self._message(  # type: ignore[return-value]
            'forwardMessage',
            data,
            disable_notification=disable_notification,
            timeout=timeout,
            api_kwargs=api_kwargs,
            protect_content=protect_content,
        )

    @_log
    def send_photo(
        self,
        chat_id: Union[int, str],
        photo: Union[FileInput, 'PhotoSize'],
        caption: str = None,
        disable_notification: DVInput[bool] = DEFAULT_NONE,
        reply_to_message_id: int = None,
        reply_markup: ReplyMarkup = None,
        timeout: DVInput[float] = DEFAULT_20,
        parse_mode: ODVInput[str] = DEFAULT_NONE,
        api_kwargs: JSONDict = None,
        allow_sending_without_reply: ODVInput[bool] = DEFAULT_NONE,
        caption_entities: Union[List['MessageEntity'], Tuple['MessageEntity', ...]] = None,
        filename: str = None,
        protect_content: ODVInput[bool] = DEFAULT_NONE,
    ) -> Message:
        """Use this method to send photos.

        Note:
            The photo argument can be either a file_id, an URL or a file from disk
            ``open(filename, 'rb')``

        Args:
            chat_id (:obj:`int` | :obj:`str`): Unique identifier for the target chat or username
                of the target channel (in the format ``@channelusername``).
            photo (:obj:`str` | :term:`file object` | :obj:`bytes` | :class:`pathlib.Path` | \
                :class:`telegram.PhotoSize`): Photo to send.
                Pass a file_id as String to send a photo that exists on the Telegram servers
                (recommended), pass an HTTP URL as a String for Telegram to get a photo from the
                Internet, or upload a new photo using multipart/form-data. Lastly you can pass
                an existing :class:`telegram.PhotoSize` object to send.

                .. versionchanged:: 13.2
                   Accept :obj:`bytes` as input.
            filename (:obj:`str`, optional): Custom file name for the photo, when uploading a
                new file. Convenience parameter, useful e.g. when sending files generated by the
                :obj:`tempfile` module.

                .. versionadded:: 13.1
            caption (:obj:`str`, optional): Photo caption (may also be used when resending photos
                by file_id), 0-:tg-const:`telegram.constants.MessageLimit.CAPTION_LENGTH`
                characters after entities parsing.
            parse_mode (:obj:`str`, optional): Send Markdown or HTML, if you want Telegram apps to
                show bold, italic, fixed-width text or inline URLs in the media caption. See the
                constants in :class:`telegram.constants.ParseMode` for the available modes.
            caption_entities (List[:class:`telegram.MessageEntity`], optional): List of special
                entities that appear in message text, which can be specified instead of
                :paramref:`parse_mode`.
            disable_notification (:obj:`bool`, optional): Sends the message silently. Users will
                receive a notification with no sound.
            protect_content (:obj:`bool`, optional): Protects the contents of the sent message from
                forwarding and saving.

                .. versionadded:: 13.10

            reply_to_message_id (:obj:`int`, optional): If the message is a reply, ID of the
                original message.
            allow_sending_without_reply (:obj:`bool`, optional): Pass :obj:`True`, if the message
                should be sent even if the specified replied-to message is not found.
            reply_markup (:class:`InlineKeyboardMarkup` | :class:`ReplyKeyboardMarkup` | \
                :class:`ReplyKeyboardRemove` | :class:`ForceReply`, optional):
                Additional interface options. An object for an inline keyboard, custom reply
                keyboard, instructions to remove reply keyboard or to force a reply from the user.
            timeout (:obj:`int` | :obj:`float`, optional): Send file timeout (default: 20 seconds).
            api_kwargs (:obj:`dict`, optional): Arbitrary keyword arguments to be passed to the
                Telegram API.

        Returns:
            :class:`telegram.Message`: On success, the sent Message is returned.

        Raises:
            :class:`telegram.error.TelegramError`

        """
        data: JSONDict = {
            'chat_id': chat_id,
            'photo': parse_file_input(photo, PhotoSize, filename=filename),
            'parse_mode': parse_mode,
        }

        if caption:
            data['caption'] = caption

        if caption_entities:
            data['caption_entities'] = [me.to_dict() for me in caption_entities]

        return self._message(  # type: ignore[return-value]
            'sendPhoto',
            data,
            timeout=timeout,
            disable_notification=disable_notification,
            reply_to_message_id=reply_to_message_id,
            reply_markup=reply_markup,
            allow_sending_without_reply=allow_sending_without_reply,
            api_kwargs=api_kwargs,
            protect_content=protect_content,
        )

    @_log
    def send_audio(
        self,
        chat_id: Union[int, str],
        audio: Union[FileInput, 'Audio'],
        duration: int = None,
        performer: str = None,
        title: str = None,
        caption: str = None,
        disable_notification: DVInput[bool] = DEFAULT_NONE,
        reply_to_message_id: int = None,
        reply_markup: ReplyMarkup = None,
        timeout: DVInput[float] = DEFAULT_20,
        parse_mode: ODVInput[str] = DEFAULT_NONE,
        thumb: FileInput = None,
        api_kwargs: JSONDict = None,
        allow_sending_without_reply: ODVInput[bool] = DEFAULT_NONE,
        caption_entities: Union[List['MessageEntity'], Tuple['MessageEntity', ...]] = None,
        filename: str = None,
        protect_content: ODVInput[bool] = DEFAULT_NONE,
    ) -> Message:
        """
        Use this method to send audio files, if you want Telegram clients to display them in the
        music player. Your audio must be in the .mp3 or .m4a format.

        Bots can currently send audio files of up to
        :tg-const:`telegram.constants.FileSizeLimit.FILESIZE_UPLOAD` in size, this limit may be
        changed in the future.

        For sending voice messages, use the :meth:`send_voice` method instead.

        Note:
            The audio argument can be either a file_id, an URL or a file from disk
            ``open(filename, 'rb')``

        Args:
            chat_id (:obj:`int` | :obj:`str`): Unique identifier for the target chat or username
                of the target channel (in the format ``@channelusername``).
            audio (:obj:`str` | :term:`file object` | :obj:`bytes` | :class:`pathlib.Path` | \
                :class:`telegram.Audio`): Audio file to send.
                Pass a file_id as String to send an audio file that exists on the Telegram servers
                (recommended), pass an HTTP URL as a String for Telegram to get an audio file from
                the Internet, or upload a new one using multipart/form-data. Lastly you can pass
                an existing :class:`telegram.Audio` object to send.

                .. versionchanged:: 13.2
                   Accept :obj:`bytes` as input.
            filename (:obj:`str`, optional): Custom file name for the audio, when uploading a
                new file. Convenience parameter, useful e.g. when sending files generated by the
                :obj:`tempfile` module.

                .. versionadded:: 13.1
            caption (:obj:`str`, optional): Audio caption,
                0-:tg-const:`telegram.constants.MessageLimit.CAPTION_LENGTH` characters after
                entities parsing.
            parse_mode (:obj:`str`, optional): Send Markdown or HTML, if you want Telegram apps to
                show bold, italic, fixed-width text or inline URLs in the media caption. See the
                constants in :class:`telegram.constants.ParseMode` for the available modes.
            caption_entities (List[:class:`telegram.MessageEntity`], optional): List of special
                entities that appear in message text, which can be specified instead of
                :paramref:`parse_mode`.
            duration (:obj:`int`, optional): Duration of sent audio in seconds.
            performer (:obj:`str`, optional): Performer.
            title (:obj:`str`, optional): Track name.
            disable_notification (:obj:`bool`, optional): Sends the message silently. Users will
                receive a notification with no sound.
            protect_content (:obj:`bool`, optional): Protects the contents of the sent message from
                forwarding and saving.

                .. versionadded:: 13.10

            reply_to_message_id (:obj:`int`, optional): If the message is a reply, ID of the
                original message.
            allow_sending_without_reply (:obj:`bool`, optional): Pass :obj:`True`, if the message
                should be sent even if the specified replied-to message is not found.
<<<<<<< HEAD
            reply_markup (:class:`telegram.ReplyMarkup`, optional): Additional interface options.
                An object for an inline keyboard, custom reply keyboard, instructions
                to remove reply keyboard or to force a reply from the user.
            thumb (:term:`file object` | :obj:`bytes` | :class:`pathlib.Path`, optional): Thumbnail
=======
            reply_markup (:class:`InlineKeyboardMarkup` | :class:`ReplyKeyboardMarkup` | \
                :class:`ReplyKeyboardRemove` | :class:`ForceReply`, optional):
                Additional interface options. An object for an inline keyboard, custom reply
                keyboard, instructions to remove reply keyboard or to force a reply from the user.
            thumb (`filelike object` | :obj:`bytes` | :class:`pathlib.Path`, optional): Thumbnail
>>>>>>> cbce6af1
                of the file sent; can be ignored if
                thumbnail generation for the file is supported server-side. The thumbnail should be
                in JPEG format and less than 200 kB in size. A thumbnail's width and height should
                not exceed 320. Ignored if the file is not uploaded using multipart/form-data.
                Thumbnails can't be reused and can be only uploaded as a new file.

                .. versionchanged:: 13.2
                   Accept :obj:`bytes` as input.
            timeout (:obj:`int` | :obj:`float`, optional): Send file timeout (default: 20 seconds).
            api_kwargs (:obj:`dict`, optional): Arbitrary keyword arguments to be passed to the
                Telegram API.

        Returns:
            :class:`telegram.Message`: On success, the sent Message is returned.

        Raises:
            :class:`telegram.error.TelegramError`

        """
        data: JSONDict = {
            'chat_id': chat_id,
            'audio': parse_file_input(audio, Audio, filename=filename),
            'parse_mode': parse_mode,
        }

        if duration:
            data['duration'] = duration
        if performer:
            data['performer'] = performer
        if title:
            data['title'] = title
        if caption:
            data['caption'] = caption

        if caption_entities:
            data['caption_entities'] = [me.to_dict() for me in caption_entities]
        if thumb:
            data['thumb'] = parse_file_input(thumb, attach=True)

        return self._message(  # type: ignore[return-value]
            'sendAudio',
            data,
            timeout=timeout,
            disable_notification=disable_notification,
            reply_to_message_id=reply_to_message_id,
            reply_markup=reply_markup,
            allow_sending_without_reply=allow_sending_without_reply,
            api_kwargs=api_kwargs,
            protect_content=protect_content,
        )

    @_log
    def send_document(
        self,
        chat_id: Union[int, str],
        document: Union[FileInput, 'Document'],
        filename: str = None,
        caption: str = None,
        disable_notification: DVInput[bool] = DEFAULT_NONE,
        reply_to_message_id: int = None,
        reply_markup: ReplyMarkup = None,
        timeout: DVInput[float] = DEFAULT_20,
        parse_mode: ODVInput[str] = DEFAULT_NONE,
        thumb: FileInput = None,
        api_kwargs: JSONDict = None,
        disable_content_type_detection: bool = None,
        allow_sending_without_reply: ODVInput[bool] = DEFAULT_NONE,
        caption_entities: Union[List['MessageEntity'], Tuple['MessageEntity', ...]] = None,
        protect_content: ODVInput[bool] = DEFAULT_NONE,
    ) -> Message:
        """
        Use this method to send general files.

        Bots can currently send files of any type of up to
        :tg-const:`telegram.constants.FileSizeLimit.FILESIZE_UPLOAD` in size, this limit may be
        changed in the future.

        Note:
            The document argument can be either a file_id, an URL or a file from disk
            ``open(filename, 'rb')``

        Args:
            chat_id (:obj:`int` | :obj:`str`): Unique identifier for the target chat or username
                of the target channel (in the format ``@channelusername``).
            document (:obj:`str` | :term:`file object` | :obj:`bytes` | :class:`pathlib.Path` | \
                :class:`telegram.Document`): File to send.
                Pass a file_id as String to send a file that exists on the Telegram servers
                (recommended), pass an HTTP URL as a String for Telegram to get a file from the
                Internet, or upload a new one using multipart/form-data. Lastly you can pass
                an existing :class:`telegram.Document` object to send.

                .. versionchanged:: 13.2
                   Accept :obj:`bytes` as input.
            filename (:obj:`str`, optional): Custom file name for the document, when uploading a
                new file. Convenience parameter, useful e.g. when sending files generated by the
                :obj:`tempfile` module.
            caption (:obj:`str`, optional): Document caption (may also be used when resending
                documents by file_id), 0-:tg-const:`telegram.constants.MessageLimit.CAPTION_LENGTH`
                characters after entities parsing.
            disable_content_type_detection (:obj:`bool`, optional): Disables automatic server-side
                content type detection for files uploaded using multipart/form-data.
            parse_mode (:obj:`str`, optional): Send Markdown or HTML, if you want Telegram apps to
                show bold, italic, fixed-width text or inline URLs in the media caption. See the
                constants in :class:`telegram.constants.ParseMode` for the available modes.
            caption_entities (List[:class:`telegram.MessageEntity`], optional): List of special
                entities that appear in message text, which can be specified instead of
                :paramref:`parse_mode`.
            disable_notification (:obj:`bool`, optional): Sends the message silently. Users will
                receive a notification with no sound.
            protect_content (:obj:`bool`, optional): Protects the contents of the sent message from
                forwarding and saving.

                .. versionadded:: 13.10

            reply_to_message_id (:obj:`int`, optional): If the message is a reply, ID of the
                original message.
            allow_sending_without_reply (:obj:`bool`, optional): Pass :obj:`True`, if the message
                should be sent even if the specified replied-to message is not found.
<<<<<<< HEAD
            reply_markup (:class:`telegram.ReplyMarkup`, optional): Additional interface options.
                An object for an inline keyboard, custom reply keyboard, instructions
                to remove reply keyboard or to force a reply from the user.
            thumb (:term:`file object` | :obj:`bytes` | :class:`pathlib.Path`, optional): Thumbnail
=======
            reply_markup (:class:`InlineKeyboardMarkup` | :class:`ReplyKeyboardMarkup` | \
                :class:`ReplyKeyboardRemove` | :class:`ForceReply`, optional):
                Additional interface options. An object for an inline keyboard, custom reply
                keyboard, instructions to remove reply keyboard or to force a reply from the user.
            thumb (`filelike object` | :obj:`bytes` | :class:`pathlib.Path`, optional): Thumbnail
>>>>>>> cbce6af1
                of the file sent; can be ignored if
                thumbnail generation for the file is supported server-side. The thumbnail should be
                in JPEG format and less than 200 kB in size. A thumbnail's width and height should
                not exceed 320. Ignored if the file is not uploaded using multipart/form-data.
                Thumbnails can't be reused and can be only uploaded as a new file.

                .. versionchanged:: 13.2
                   Accept :obj:`bytes` as input.
            timeout (:obj:`int` | :obj:`float`, optional): Send file timeout (default: 20 seconds).
            api_kwargs (:obj:`dict`, optional): Arbitrary keyword arguments to be passed to the
                Telegram API.

        Returns:
            :class:`telegram.Message`: On success, the sent Message is returned.

        Raises:
            :class:`telegram.error.TelegramError`

        """
        data: JSONDict = {
            'chat_id': chat_id,
            'document': parse_file_input(document, Document, filename=filename),
            'parse_mode': parse_mode,
        }

        if caption:
            data['caption'] = caption

        if caption_entities:
            data['caption_entities'] = [me.to_dict() for me in caption_entities]
        if disable_content_type_detection is not None:
            data['disable_content_type_detection'] = disable_content_type_detection
        if thumb:
            data['thumb'] = parse_file_input(thumb, attach=True)

        return self._message(  # type: ignore[return-value]
            'sendDocument',
            data,
            timeout=timeout,
            disable_notification=disable_notification,
            reply_to_message_id=reply_to_message_id,
            reply_markup=reply_markup,
            allow_sending_without_reply=allow_sending_without_reply,
            api_kwargs=api_kwargs,
            protect_content=protect_content,
        )

    @_log
    def send_sticker(
        self,
        chat_id: Union[int, str],
        sticker: Union[FileInput, 'Sticker'],
        disable_notification: DVInput[bool] = DEFAULT_NONE,
        reply_to_message_id: int = None,
        reply_markup: ReplyMarkup = None,
        timeout: DVInput[float] = DEFAULT_20,
        api_kwargs: JSONDict = None,
        allow_sending_without_reply: ODVInput[bool] = DEFAULT_NONE,
        protect_content: ODVInput[bool] = DEFAULT_NONE,
    ) -> Message:
        """
        Use this method to send static .WEBP or animated .TGS stickers.

        Note:
            The sticker argument can be either a file_id, an URL or a file from disk
            ``open(filename, 'rb')``

        Args:
            chat_id (:obj:`int` | :obj:`str`): Unique identifier for the target chat or username
                of the target channel (in the format ``@channelusername``).
            sticker (:obj:`str` | :term:`file object` | :obj:`bytes` | :class:`pathlib.Path` | \
                :class:`telegram.Sticker`): Sticker to send.
                Pass a file_id as String to send a file that exists on the Telegram servers
                (recommended), pass an HTTP URL as a String for Telegram to get a .webp file from
                the Internet, or upload a new one using multipart/form-data. Lastly you can pass
                an existing :class:`telegram.Sticker` object to send.

                .. versionchanged:: 13.2
                   Accept :obj:`bytes` as input.
            disable_notification (:obj:`bool`, optional): Sends the message silently. Users will
                receive a notification with no sound.
            protect_content (:obj:`bool`, optional): Protects the contents of the sent message from
                forwarding and saving.

                .. versionadded:: 13.10

            reply_to_message_id (:obj:`int`, optional): If the message is a reply, ID of the
                original message.
            allow_sending_without_reply (:obj:`bool`, optional): Pass :obj:`True`, if the message
                should be sent even if the specified replied-to message is not found.
            reply_markup (:class:`InlineKeyboardMarkup` | :class:`ReplyKeyboardMarkup` | \
                :class:`ReplyKeyboardRemove` | :class:`ForceReply`, optional):
                Additional interface options. An object for an inline keyboard, custom reply
                keyboard, instructions to remove reply keyboard or to force a reply from the user.
            timeout (:obj:`int` | :obj:`float`, optional): Send file timeout (default: 20 seconds).
            api_kwargs (:obj:`dict`, optional): Arbitrary keyword arguments to be passed to the
                Telegram API.

        Returns:
            :class:`telegram.Message`: On success, the sent Message is returned.

        Raises:
            :class:`telegram.error.TelegramError`

        """
        data: JSONDict = {'chat_id': chat_id, 'sticker': parse_file_input(sticker, Sticker)}

        return self._message(  # type: ignore[return-value]
            'sendSticker',
            data,
            timeout=timeout,
            disable_notification=disable_notification,
            reply_to_message_id=reply_to_message_id,
            reply_markup=reply_markup,
            allow_sending_without_reply=allow_sending_without_reply,
            api_kwargs=api_kwargs,
            protect_content=protect_content,
        )

    @_log
    def send_video(
        self,
        chat_id: Union[int, str],
        video: Union[FileInput, 'Video'],
        duration: int = None,
        caption: str = None,
        disable_notification: DVInput[bool] = DEFAULT_NONE,
        reply_to_message_id: int = None,
        reply_markup: ReplyMarkup = None,
        timeout: DVInput[float] = DEFAULT_20,
        width: int = None,
        height: int = None,
        parse_mode: ODVInput[str] = DEFAULT_NONE,
        supports_streaming: bool = None,
        thumb: FileInput = None,
        api_kwargs: JSONDict = None,
        allow_sending_without_reply: ODVInput[bool] = DEFAULT_NONE,
        caption_entities: Union[List['MessageEntity'], Tuple['MessageEntity', ...]] = None,
        filename: str = None,
        protect_content: ODVInput[bool] = DEFAULT_NONE,
    ) -> Message:
        """
        Use this method to send video files, Telegram clients support mp4 videos
        (other formats may be sent as Document).

        Bots can currently send video files of up to
        :tg-const:`telegram.constants.FileSizeLimit.FILESIZE_UPLOAD` in size, this limit may be
        changed in the future.

        Note:
            * The video argument can be either a file_id, an URL or a file from disk
              ``open(filename, 'rb')``
            * ``thumb`` will be ignored for small video files, for which Telegram can easily
              generate thumb nails. However, this behaviour is undocumented and might be changed
              by Telegram.

        Args:
            chat_id (:obj:`int` | :obj:`str`): Unique identifier for the target chat or username
                of the target channel (in the format ``@channelusername``).
            video (:obj:`str` | :term:`file object` | :obj:`bytes` | :class:`pathlib.Path` | \
                :class:`telegram.Video`): Video file to send.
                Pass a file_id as String to send an video file that exists on the Telegram servers
                (recommended), pass an HTTP URL as a String for Telegram to get an video file from
                the Internet, or upload a new one using multipart/form-data. Lastly you can pass
                an existing :class:`telegram.Video` object to send.

                .. versionchanged:: 13.2
                   Accept :obj:`bytes` as input.
            filename (:obj:`str`, optional): Custom file name for the video, when uploading a
                new file. Convenience parameter, useful e.g. when sending files generated by the
                :obj:`tempfile` module.

                .. versionadded:: 13.1
            duration (:obj:`int`, optional): Duration of sent video in seconds.
            width (:obj:`int`, optional): Video width.
            height (:obj:`int`, optional): Video height.
            caption (:obj:`str`, optional): Video caption (may also be used when resending videos
                by file_id), 0-:tg-const:`telegram.constants.MessageLimit.CAPTION_LENGTH`
                characters after entities parsing.
            parse_mode (:obj:`str`, optional): Send Markdown or HTML, if you want Telegram apps to
                show bold, italic, fixed-width text or inline URLs in the media caption. See the
                constants in :class:`telegram.constants.ParseMode` for the available modes.
            caption_entities (List[:class:`telegram.MessageEntity`], optional): List of special
                entities that appear in message text, which can be specified instead of
                :paramref:`parse_mode`.
            supports_streaming (:obj:`bool`, optional): Pass :obj:`True`, if the uploaded video is
                suitable for streaming.
            disable_notification (:obj:`bool`, optional): Sends the message silently. Users will
                receive a notification with no sound.
            protect_content (:obj:`bool`, optional): Protects the contents of the sent message from
                forwarding and saving.

                .. versionadded:: 13.10

            reply_to_message_id (:obj:`int`, optional): If the message is a reply, ID of the
                original message.
            allow_sending_without_reply (:obj:`bool`, optional): Pass :obj:`True`, if the message
                should be sent even if the specified replied-to message is not found.
<<<<<<< HEAD
            reply_markup (:class:`telegram.ReplyMarkup`, optional): Additional interface options.
                An object for an inline keyboard, custom reply keyboard, instructions
                to remove reply keyboard or to force a reply from the user.
            thumb (:term:`file object` | :obj:`bytes` | :class:`pathlib.Path`, optional): Thumbnail
=======
            reply_markup (:class:`InlineKeyboardMarkup` | :class:`ReplyKeyboardMarkup` | \
                :class:`ReplyKeyboardRemove` | :class:`ForceReply`, optional):
                Additional interface options. An object for an inline keyboard, custom reply
                keyboard, instructions to remove reply keyboard or to force a reply from the user.
            thumb (`filelike object` | :obj:`bytes` | :class:`pathlib.Path`, optional): Thumbnail
>>>>>>> cbce6af1
                of the file sent; can be ignored if
                thumbnail generation for the file is supported server-side. The thumbnail should be
                in JPEG format and less than 200 kB in size. A thumbnail's width and height should
                not exceed 320. Ignored if the file is not uploaded using multipart/form-data.
                Thumbnails can't be reused and can be only uploaded as a new file.

                .. versionchanged:: 13.2
                   Accept :obj:`bytes` as input.
            timeout (:obj:`int` | :obj:`float`, optional): Send file timeout (default: 20 seconds).
            api_kwargs (:obj:`dict`, optional): Arbitrary keyword arguments to be passed to the
                Telegram API.

        Returns:
            :class:`telegram.Message`: On success, the sent Message is returned.

        Raises:
            :class:`telegram.error.TelegramError`

        """
        data: JSONDict = {
            'chat_id': chat_id,
            'video': parse_file_input(video, Video, filename=filename),
            'parse_mode': parse_mode,
        }

        if duration:
            data['duration'] = duration
        if caption:
            data['caption'] = caption
        if caption_entities:
            data['caption_entities'] = [me.to_dict() for me in caption_entities]
        if supports_streaming:
            data['supports_streaming'] = supports_streaming
        if width:
            data['width'] = width
        if height:
            data['height'] = height
        if thumb:
            data['thumb'] = parse_file_input(thumb, attach=True)

        return self._message(  # type: ignore[return-value]
            'sendVideo',
            data,
            timeout=timeout,
            disable_notification=disable_notification,
            reply_to_message_id=reply_to_message_id,
            reply_markup=reply_markup,
            allow_sending_without_reply=allow_sending_without_reply,
            api_kwargs=api_kwargs,
            protect_content=protect_content,
        )

    @_log
    def send_video_note(
        self,
        chat_id: Union[int, str],
        video_note: Union[FileInput, 'VideoNote'],
        duration: int = None,
        length: int = None,
        disable_notification: DVInput[bool] = DEFAULT_NONE,
        reply_to_message_id: int = None,
        reply_markup: ReplyMarkup = None,
        timeout: DVInput[float] = DEFAULT_20,
        thumb: FileInput = None,
        api_kwargs: JSONDict = None,
        allow_sending_without_reply: ODVInput[bool] = DEFAULT_NONE,
        filename: str = None,
        protect_content: ODVInput[bool] = DEFAULT_NONE,
    ) -> Message:
        """
        As of v.4.0, Telegram clients support rounded square mp4 videos of up to 1 minute long.
        Use this method to send video messages.

        Note:
            * The video_note argument can be either a file_id or a file from disk
              ``open(filename, 'rb')``
            * ``thumb`` will be ignored for small video files, for which Telegram can easily
              generate thumb nails. However, this behaviour is undocumented and might be changed
              by Telegram.

        Args:
            chat_id (:obj:`int` | :obj:`str`): Unique identifier for the target chat or username
                of the target channel (in the format ``@channelusername``).
            video_note (:obj:`str` | :term:`file object` | :obj:`bytes` | :class:`pathlib.Path` | \
                :class:`telegram.VideoNote`): Video note
                to send. Pass a file_id as String to send a video note that exists on the Telegram
                servers (recommended) or upload a new video using multipart/form-data. Or you can
                pass an existing :class:`telegram.VideoNote` object to send. Sending video notes by
                a URL is currently unsupported.

                .. versionchanged:: 13.2
                   Accept :obj:`bytes` as input.
            filename (:obj:`str`, optional): Custom file name for the video note, when uploading a
                new file. Convenience parameter, useful e.g. when sending files generated by the
                :obj:`tempfile` module.

                .. versionadded:: 13.1
            duration (:obj:`int`, optional): Duration of sent video in seconds.
            length (:obj:`int`, optional): Video width and height, i.e. diameter of the video
                message.
            disable_notification (:obj:`bool`, optional): Sends the message silently. Users will
                receive a notification with no sound.
            protect_content (:obj:`bool`, optional): Protects the contents of the sent message from
                forwarding and saving.

                .. versionadded:: 13.10

            reply_to_message_id (:obj:`int`, optional): If the message is a reply, ID of the
                original message.
            allow_sending_without_reply (:obj:`bool`, optional): Pass :obj:`True`, if the message
                should be sent even if the specified replied-to message is not found.
<<<<<<< HEAD
            reply_markup (:class:`telegram.ReplyMarkup`, optional): Additional interface options.
                An object for an inline keyboard, custom reply keyboard,
                instructions to remove reply keyboard or to force a reply from the user.
            thumb (:term:`file object` | :obj:`bytes` | :class:`pathlib.Path`, optional): Thumbnail
=======
            reply_markup (:class:`InlineKeyboardMarkup` | :class:`ReplyKeyboardMarkup` | \
                :class:`ReplyKeyboardRemove` | :class:`ForceReply`, optional):
                Additional interface options. An object for an inline keyboard, custom reply
                keyboard, instructions to remove reply keyboard or to force a reply from the user.
            thumb (`filelike object` | :obj:`bytes` | :class:`pathlib.Path`, optional): Thumbnail
>>>>>>> cbce6af1
                of the file sent; can be ignored if
                thumbnail generation for the file is supported server-side. The thumbnail should be
                in JPEG format and less than 200 kB in size. A thumbnail's width and height should
                not exceed 320. Ignored if the file is not uploaded using multipart/form-data.
                Thumbnails can't be reused and can be only uploaded as a new file.

                .. versionchanged:: 13.2
                   Accept :obj:`bytes` as input.
            timeout (:obj:`int` | :obj:`float`, optional): Send file timeout (default: 20 seconds).
            api_kwargs (:obj:`dict`, optional): Arbitrary keyword arguments to be passed to the
                Telegram API.

        Returns:
            :class:`telegram.Message`: On success, the sent Message is returned.

        Raises:
            :class:`telegram.error.TelegramError`

        """
        data: JSONDict = {
            'chat_id': chat_id,
            'video_note': parse_file_input(video_note, VideoNote, filename=filename),
        }

        if duration is not None:
            data['duration'] = duration
        if length is not None:
            data['length'] = length
        if thumb:
            data['thumb'] = parse_file_input(thumb, attach=True)

        return self._message(  # type: ignore[return-value]
            'sendVideoNote',
            data,
            timeout=timeout,
            disable_notification=disable_notification,
            reply_to_message_id=reply_to_message_id,
            reply_markup=reply_markup,
            allow_sending_without_reply=allow_sending_without_reply,
            api_kwargs=api_kwargs,
            protect_content=protect_content,
        )

    @_log
    def send_animation(
        self,
        chat_id: Union[int, str],
        animation: Union[FileInput, 'Animation'],
        duration: int = None,
        width: int = None,
        height: int = None,
        thumb: FileInput = None,
        caption: str = None,
        parse_mode: ODVInput[str] = DEFAULT_NONE,
        disable_notification: DVInput[bool] = DEFAULT_NONE,
        reply_to_message_id: int = None,
        reply_markup: ReplyMarkup = None,
        timeout: DVInput[float] = DEFAULT_20,
        api_kwargs: JSONDict = None,
        allow_sending_without_reply: ODVInput[bool] = DEFAULT_NONE,
        caption_entities: Union[List['MessageEntity'], Tuple['MessageEntity', ...]] = None,
        filename: str = None,
        protect_content: ODVInput[bool] = DEFAULT_NONE,
    ) -> Message:
        """
        Use this method to send animation files (GIF or H.264/MPEG-4 AVC video without sound).
        Bots can currently send animation files of up to
        :tg-const:`telegram.constants.FileSizeLimit.FILESIZE_UPLOAD` in size, this limit may be
        changed in the future.

        Note:
            ``thumb`` will be ignored for small files, for which Telegram can easily
            generate thumb nails. However, this behaviour is undocumented and might be changed
            by Telegram.

        Args:
            chat_id (:obj:`int` | :obj:`str`): Unique identifier for the target chat or username
                of the target channel (in the format ``@channelusername``).
            animation (:obj:`str` | :term:`file object` | :obj:`bytes` | :class:`pathlib.Path` | \
                :class:`telegram.Animation`): Animation to
                send. Pass a file_id as String to send an animation that exists on the Telegram
                servers (recommended), pass an HTTP URL as a String for Telegram to get an
                animation from the Internet, or upload a new animation using multipart/form-data.
                Lastly you can pass an existing :class:`telegram.Animation` object to send.

                .. versionchanged:: 13.2
                   Accept :obj:`bytes` as input.
            filename (:obj:`str`, optional): Custom file name for the animation, when uploading a
                new file. Convenience parameter, useful e.g. when sending files generated by the
                :obj:`tempfile` module.

                .. versionadded:: 13.1
            duration (:obj:`int`, optional): Duration of sent animation in seconds.
            width (:obj:`int`, optional): Animation width.
            height (:obj:`int`, optional): Animation height.
            thumb (:term:`file object` | :obj:`bytes` | :class:`pathlib.Path`, optional): Thumbnail
                of the file sent; can be ignored if
                thumbnail generation for the file is supported server-side. The thumbnail should be
                in JPEG format and less than 200 kB in size. A thumbnail's width and height should
                not exceed 320. Ignored if the file is not uploaded using multipart/form-data.
                Thumbnails can't be reused and can be only uploaded as a new file.

                .. versionchanged:: 13.2
                   Accept :obj:`bytes` as input.
            caption (:obj:`str`, optional): Animation caption (may also be used when resending
                animations by file_id),
                0-:tg-const:`telegram.constants.MessageLimit.CAPTION_LENGTH` characters after
                entities parsing.
            parse_mode (:obj:`str`, optional): Send Markdown or HTML, if you want Telegram apps to
                show bold, italic, fixed-width text or inline URLs in the media caption. See the
                constants in :class:`telegram.constants.ParseMode` for the available modes.
            caption_entities (List[:class:`telegram.MessageEntity`], optional): List of special
                entities that appear in message text, which can be specified instead of
                :paramref:`parse_mode`.
            disable_notification (:obj:`bool`, optional): Sends the message silently. Users will
                receive a notification with no sound.
            protect_content (:obj:`bool`, optional): Protects the contents of the sent message from
                forwarding and saving.

                .. versionadded:: 13.10

            reply_to_message_id (:obj:`int`, optional): If the message is a reply, ID of the
                original message.
            allow_sending_without_reply (:obj:`bool`, optional): Pass :obj:`True`, if the message
                should be sent even if the specified replied-to message is not found.
            reply_markup (:class:`InlineKeyboardMarkup` | :class:`ReplyKeyboardMarkup` | \
                :class:`ReplyKeyboardRemove` | :class:`ForceReply`, optional):
                Additional interface options. An object for an inline keyboard, custom reply
                keyboard, instructions to remove reply keyboard or to force a reply from the user.
            timeout (:obj:`int` | :obj:`float`, optional): Send file timeout (default: 20 seconds).
            api_kwargs (:obj:`dict`, optional): Arbitrary keyword arguments to be passed to the
                Telegram API.

        Returns:
            :class:`telegram.Message`: On success, the sent Message is returned.

        Raises:
            :class:`telegram.error.TelegramError`

        """
        data: JSONDict = {
            'chat_id': chat_id,
            'animation': parse_file_input(animation, Animation, filename=filename),
            'parse_mode': parse_mode,
        }

        if duration:
            data['duration'] = duration
        if width:
            data['width'] = width
        if height:
            data['height'] = height
        if thumb:
            data['thumb'] = parse_file_input(thumb, attach=True)
        if caption:
            data['caption'] = caption
        if caption_entities:
            data['caption_entities'] = [me.to_dict() for me in caption_entities]

        return self._message(  # type: ignore[return-value]
            'sendAnimation',
            data,
            timeout=timeout,
            disable_notification=disable_notification,
            reply_to_message_id=reply_to_message_id,
            reply_markup=reply_markup,
            allow_sending_without_reply=allow_sending_without_reply,
            api_kwargs=api_kwargs,
            protect_content=protect_content,
        )

    @_log
    def send_voice(
        self,
        chat_id: Union[int, str],
        voice: Union[FileInput, 'Voice'],
        duration: int = None,
        caption: str = None,
        disable_notification: DVInput[bool] = DEFAULT_NONE,
        reply_to_message_id: int = None,
        reply_markup: ReplyMarkup = None,
        timeout: DVInput[float] = DEFAULT_20,
        parse_mode: ODVInput[str] = DEFAULT_NONE,
        api_kwargs: JSONDict = None,
        allow_sending_without_reply: ODVInput[bool] = DEFAULT_NONE,
        caption_entities: Union[List['MessageEntity'], Tuple['MessageEntity', ...]] = None,
        filename: str = None,
        protect_content: ODVInput[bool] = DEFAULT_NONE,
    ) -> Message:
        """
        Use this method to send audio files, if you want Telegram clients to display the file
        as a playable voice message. For this to work, your audio must be in an .ogg file
        encoded with OPUS (other formats may be sent as Audio or Document). Bots can currently
        send voice messages of up to :tg-const:`telegram.constants.FileSizeLimit.FILESIZE_UPLOAD`
        in size, this limit may be changed in the future.

        Note:
            The voice argument can be either a file_id, an URL or a file from disk
            ``open(filename, 'rb')``

        Args:
            chat_id (:obj:`int` | :obj:`str`): Unique identifier for the target chat or username
                of the target channel (in the format ``@channelusername``).
            voice (:obj:`str` | :term:`file object` | :obj:`bytes` | :class:`pathlib.Path` | \
                :class:`telegram.Voice`): Voice file to send.
                Pass a file_id as String to send an voice file that exists on the Telegram servers
                (recommended), pass an HTTP URL as a String for Telegram to get an voice file from
                the Internet, or upload a new one using multipart/form-data. Lastly you can pass
                an existing :class:`telegram.Voice` object to send.

                .. versionchanged:: 13.2
                   Accept :obj:`bytes` as input.
            filename (:obj:`str`, optional): Custom file name for the voice, when uploading a
                new file. Convenience parameter, useful e.g. when sending files generated by the
                :obj:`tempfile` module.

                .. versionadded:: 13.1
            caption (:obj:`str`, optional): Voice message caption,
                0-:tg-const:`telegram.constants.MessageLimit.CAPTION_LENGTH` characters after
                entities parsing.
            parse_mode (:obj:`str`, optional): Send Markdown or HTML, if you want Telegram apps to
                show bold, italic, fixed-width text or inline URLs in the media caption. See the
                constants in :class:`telegram.constants.ParseMode` for the available modes.
            caption_entities (List[:class:`telegram.MessageEntity`], optional): List of special
                entities that appear in message text, which can be specified instead of
                :paramref:`parse_mode`.
            duration (:obj:`int`, optional): Duration of the voice message in seconds.
            disable_notification (:obj:`bool`, optional): Sends the message silently. Users will
                receive a notification with no sound.
            protect_content (:obj:`bool`, optional): Protects the contents of the sent message from
                forwarding and saving.

                .. versionadded:: 13.10

            reply_to_message_id (:obj:`int`, optional): If the message is a reply, ID of the
                original message.
            allow_sending_without_reply (:obj:`bool`, optional): Pass :obj:`True`, if the message
                should be sent even if the specified replied-to message is not found.
            reply_markup (:class:`InlineKeyboardMarkup` | :class:`ReplyKeyboardMarkup` | \
                :class:`ReplyKeyboardRemove` | :class:`ForceReply`, optional):
                Additional interface options. An object for an inline keyboard, custom reply
                keyboard, instructions to remove reply keyboard or to force a reply from the user.
            timeout (:obj:`int` | :obj:`float`, optional): Send file timeout (default: 20 seconds).
            api_kwargs (:obj:`dict`, optional): Arbitrary keyword arguments to be passed to the
                Telegram API.

        Returns:
            :class:`telegram.Message`: On success, the sent Message is returned.

        Raises:
            :class:`telegram.error.TelegramError`

        """
        data: JSONDict = {
            'chat_id': chat_id,
            'voice': parse_file_input(voice, Voice, filename=filename),
            'parse_mode': parse_mode,
        }

        if duration:
            data['duration'] = duration
        if caption:
            data['caption'] = caption

        if caption_entities:
            data['caption_entities'] = [me.to_dict() for me in caption_entities]

        return self._message(  # type: ignore[return-value]
            'sendVoice',
            data,
            timeout=timeout,
            disable_notification=disable_notification,
            reply_to_message_id=reply_to_message_id,
            reply_markup=reply_markup,
            allow_sending_without_reply=allow_sending_without_reply,
            api_kwargs=api_kwargs,
            protect_content=protect_content,
        )

    @_log
    def send_media_group(
        self,
        chat_id: Union[int, str],
        media: List[
            Union['InputMediaAudio', 'InputMediaDocument', 'InputMediaPhoto', 'InputMediaVideo']
        ],
        disable_notification: ODVInput[bool] = DEFAULT_NONE,
        reply_to_message_id: int = None,
        timeout: DVInput[float] = DEFAULT_20,
        api_kwargs: JSONDict = None,
        allow_sending_without_reply: ODVInput[bool] = DEFAULT_NONE,
        protect_content: ODVInput[bool] = DEFAULT_NONE,
    ) -> List[Message]:
        """Use this method to send a group of photos or videos as an album.

        Args:
            chat_id (:obj:`int` | :obj:`str`): Unique identifier for the target chat or username
                of the target channel (in the format ``@channelusername``).
            media (List[:class:`telegram.InputMediaAudio`, :class:`telegram.InputMediaDocument`, \
                :class:`telegram.InputMediaPhoto`, :class:`telegram.InputMediaVideo`]): An array
                describing messages to be sent, must include 2–10 items.
            disable_notification (:obj:`bool`, optional): Sends the message silently. Users will
                receive a notification with no sound.
            protect_content (:obj:`bool`, optional): Protects the contents of the sent message from
                forwarding and saving.

                .. versionadded:: 13.10

            reply_to_message_id (:obj:`int`, optional): If the message is a reply, ID of the
                original message.
            allow_sending_without_reply (:obj:`bool`, optional): Pass :obj:`True`, if the message
                should be sent even if the specified replied-to message is not found.
            timeout (:obj:`int` | :obj:`float`, optional): Send file timeout (default: 20 seconds).
            api_kwargs (:obj:`dict`, optional): Arbitrary keyword arguments to be passed to the
                Telegram API.

        Returns:
            List[:class:`telegram.Message`]: An array of the sent Messages.

        Raises:
            :class:`telegram.error.TelegramError`
        """
        data: JSONDict = {
            'chat_id': chat_id,
            'media': media,
            'disable_notification': disable_notification,
            'allow_sending_without_reply': allow_sending_without_reply,
            'protect_content': protect_content,
        }

        if reply_to_message_id:
            data['reply_to_message_id'] = reply_to_message_id

        result = self._post('sendMediaGroup', data, timeout=timeout, api_kwargs=api_kwargs)

        return Message.de_list(result, self)  # type: ignore

    @_log
    def send_location(
        self,
        chat_id: Union[int, str],
        latitude: float = None,
        longitude: float = None,
        disable_notification: DVInput[bool] = DEFAULT_NONE,
        reply_to_message_id: int = None,
        reply_markup: ReplyMarkup = None,
        timeout: ODVInput[float] = DEFAULT_NONE,
        location: Location = None,
        live_period: int = None,
        api_kwargs: JSONDict = None,
        horizontal_accuracy: float = None,
        heading: int = None,
        proximity_alert_radius: int = None,
        allow_sending_without_reply: ODVInput[bool] = DEFAULT_NONE,
        protect_content: ODVInput[bool] = DEFAULT_NONE,
    ) -> Message:
        """Use this method to send point on the map.

        Note:
            You can either supply a :paramref:`latitude` and :paramref:`longitude` or a
            :paramref:`location`.

        Args:
            chat_id (:obj:`int` | :obj:`str`): Unique identifier for the target chat or username
                of the target channel (in the format ``@channelusername``).
            latitude (:obj:`float`, optional): Latitude of location.
            longitude (:obj:`float`, optional): Longitude of location.
            location (:class:`telegram.Location`, optional): The location to send.
            horizontal_accuracy (:obj:`int`, optional): The radius of uncertainty for the location,
                measured in meters;
                0-:tg-const:`telegram.constants.LocationLimit.HORIZONTAL_ACCURACY`.
            live_period (:obj:`int`, optional): Period in seconds for which the location will be
                updated, should be between 60 and 86400.
            heading (:obj:`int`, optional): For live locations, a direction in which the user is
                moving, in degrees. Must be between 1 and
                :tg-const:`telegram.constants.LocationLimit.HEADING` if specified.
            proximity_alert_radius (:obj:`int`, optional): For live locations, a maximum distance
                for proximity alerts about approaching another chat member, in meters. Must be
                between 1 and :tg-const:`telegram.constants.LocationLimit.HEADING` if specified.
            disable_notification (:obj:`bool`, optional): Sends the message silently. Users will
                receive a notification with no sound.
            protect_content (:obj:`bool`, optional): Protects the contents of the sent message from
                forwarding and saving.

                .. versionadded:: 13.10

            reply_to_message_id (:obj:`int`, optional): If the message is a reply, ID of the
                    original message.
            allow_sending_without_reply (:obj:`bool`, optional): Pass :obj:`True`, if the message
                should be sent even if the specified replied-to message is not found.
            reply_markup (:class:`InlineKeyboardMarkup` | :class:`ReplyKeyboardMarkup` | \
                :class:`ReplyKeyboardRemove` | :class:`ForceReply`, optional):
                Additional interface options. An object for an inline keyboard, custom reply
                keyboard, instructions to remove reply keyboard or to force a reply from the user.
            timeout (:obj:`int` | :obj:`float`, optional): If this value is specified, use it as
                the read timeout from the server (instead of the one specified during creation of
                the connection pool).
            api_kwargs (:obj:`dict`, optional): Arbitrary keyword arguments to be passed to the
                Telegram API.

        Returns:
            :class:`telegram.Message`: On success, the sent Message is returned.

        Raises:
            :class:`telegram.error.TelegramError`

        """
        if not ((latitude is not None and longitude is not None) or location):
            raise ValueError(
                "Either location or latitude and longitude must be passed as argument."
            )

        if not (latitude is not None or longitude is not None) ^ bool(location):
            raise ValueError(
                "Either location or latitude and longitude must be passed as argument. Not both."
            )

        if isinstance(location, Location):
            latitude = location.latitude
            longitude = location.longitude

        data: JSONDict = {'chat_id': chat_id, 'latitude': latitude, 'longitude': longitude}

        if live_period:
            data['live_period'] = live_period
        if horizontal_accuracy:
            data['horizontal_accuracy'] = horizontal_accuracy
        if heading:
            data['heading'] = heading
        if proximity_alert_radius:
            data['proximity_alert_radius'] = proximity_alert_radius

        return self._message(  # type: ignore[return-value]
            'sendLocation',
            data,
            timeout=timeout,
            disable_notification=disable_notification,
            reply_to_message_id=reply_to_message_id,
            reply_markup=reply_markup,
            allow_sending_without_reply=allow_sending_without_reply,
            api_kwargs=api_kwargs,
            protect_content=protect_content,
        )

    @_log
    def edit_message_live_location(
        self,
        chat_id: Union[str, int] = None,
        message_id: int = None,
        inline_message_id: int = None,
        latitude: float = None,
        longitude: float = None,
        location: Location = None,
        reply_markup: InlineKeyboardMarkup = None,
        timeout: ODVInput[float] = DEFAULT_NONE,
        api_kwargs: JSONDict = None,
        horizontal_accuracy: float = None,
        heading: int = None,
        proximity_alert_radius: int = None,
    ) -> Union[Message, bool]:
        """Use this method to edit live location messages sent by the bot or via the bot
        (for inline bots). A location can be edited until its :attr:`telegram.Location.live_period`
        expires or editing is explicitly disabled by a call to :meth:`stop_message_live_location`.

        Note:
            You can either supply a :paramref:`latitude` and :paramref:`longitude` or a
            :paramref:`location`.

        Args:
            chat_id (:obj:`int` | :obj:`str`, optional): Required if inline_message_id is not
                specified. Unique identifier for the target chat or username of the target channel
                (in the format ``@channelusername``).
            message_id (:obj:`int`, optional): Required if inline_message_id is not specified.
                Identifier of the message to edit.
            inline_message_id (:obj:`str`, optional): Required if chat_id and message_id are not
                specified. Identifier of the inline message.
            latitude (:obj:`float`, optional): Latitude of location.
            longitude (:obj:`float`, optional): Longitude of location.
            location (:class:`telegram.Location`, optional): The location to send.
            horizontal_accuracy (:obj:`float`, optional): The radius of uncertainty for the
                location, measured in meters;
                0-:tg-const:`telegram.constants.LocationLimit.HORIZONTAL_ACCURACY`.
            heading (:obj:`int`, optional): Direction in which the user is moving, in degrees. Must
                be between 1 and :tg-const:`telegram.constants.LocationLimit.HEADING` if specified.
            proximity_alert_radius (:obj:`int`, optional): Maximum distance for proximity alerts
                about approaching another chat member, in meters. Must be between 1 and
                :tg-const:`telegram.constants.LocationLimit.HEADING` if specified.
            reply_markup (:class:`telegram.InlineKeyboardMarkup`, optional): An object for a new
                inline keyboard.
            timeout (:obj:`int` | :obj:`float`, optional): If this value is specified, use it as
                the read timeout from the server (instead of the one specified during creation of
                the connection pool).
            api_kwargs (:obj:`dict`, optional): Arbitrary keyword arguments to be passed to the
                Telegram API.

        Returns:
            :class:`telegram.Message`: On success, if edited message is not an inline message, the
            edited message is returned, otherwise :obj:`True` is returned.
        """
        if not (all([latitude, longitude]) or location):
            raise ValueError(
                "Either location or latitude and longitude must be passed as argument."
            )
        if not (latitude is not None or longitude is not None) ^ bool(location):
            raise ValueError(
                "Either location or latitude and longitude must be passed as argument. Not both."
            )

        if isinstance(location, Location):
            latitude = location.latitude
            longitude = location.longitude

        data: JSONDict = {'latitude': latitude, 'longitude': longitude}

        if chat_id:
            data['chat_id'] = chat_id
        if message_id:
            data['message_id'] = message_id
        if inline_message_id:
            data['inline_message_id'] = inline_message_id
        if horizontal_accuracy:
            data['horizontal_accuracy'] = horizontal_accuracy
        if heading:
            data['heading'] = heading
        if proximity_alert_radius:
            data['proximity_alert_radius'] = proximity_alert_radius

        return self._message(
            'editMessageLiveLocation',
            data,
            timeout=timeout,
            reply_markup=reply_markup,
            api_kwargs=api_kwargs,
        )

    @_log
    def stop_message_live_location(
        self,
        chat_id: Union[str, int] = None,
        message_id: int = None,
        inline_message_id: int = None,
        reply_markup: InlineKeyboardMarkup = None,
        timeout: ODVInput[float] = DEFAULT_NONE,
        api_kwargs: JSONDict = None,
    ) -> Union[Message, bool]:
        """Use this method to stop updating a live location message sent by the bot or via the bot
        (for inline bots) before live_period expires.

        Args:
            chat_id (:obj:`int` | :obj:`str`): Required if inline_message_id is not specified.
                Unique identifier for the target chat or username of the target channel
                (in the format ``@channelusername``).
            message_id (:obj:`int`, optional): Required if inline_message_id is not specified.
                Identifier of the sent message with live location to stop.
            inline_message_id (:obj:`str`, optional): Required if chat_id and message_id are not
                specified. Identifier of the inline message.
            reply_markup (:class:`telegram.InlineKeyboardMarkup`, optional): An object for a new
                inline keyboard.
            timeout (:obj:`int` | :obj:`float`, optional): If this value is specified, use it as
                the read timeout from the server (instead of the one specified during creation of
                the connection pool).
            api_kwargs (:obj:`dict`, optional): Arbitrary keyword arguments to be passed to the
                Telegram API.

        Returns:
            :class:`telegram.Message`: On success, if edited message is not an inline message, the
            edited message is returned, otherwise :obj:`True` is returned.
        """
        data: JSONDict = {}

        if chat_id:
            data['chat_id'] = chat_id
        if message_id:
            data['message_id'] = message_id
        if inline_message_id:
            data['inline_message_id'] = inline_message_id

        return self._message(
            'stopMessageLiveLocation',
            data,
            timeout=timeout,
            reply_markup=reply_markup,
            api_kwargs=api_kwargs,
        )

    @_log
    def send_venue(
        self,
        chat_id: Union[int, str],
        latitude: float = None,
        longitude: float = None,
        title: str = None,
        address: str = None,
        foursquare_id: str = None,
        disable_notification: DVInput[bool] = DEFAULT_NONE,
        reply_to_message_id: int = None,
        reply_markup: ReplyMarkup = None,
        timeout: ODVInput[float] = DEFAULT_NONE,
        venue: Venue = None,
        foursquare_type: str = None,
        api_kwargs: JSONDict = None,
        google_place_id: str = None,
        google_place_type: str = None,
        allow_sending_without_reply: ODVInput[bool] = DEFAULT_NONE,
        protect_content: ODVInput[bool] = DEFAULT_NONE,
    ) -> Message:
        """Use this method to send information about a venue.

        Note:
            * You can either supply :paramref:`venue`, or :paramref:`latitude`,
              :paramref:`longitude`,
              :paramref:title` and :paramref:address` and optionally :paramref:`foursquare_id` and
              :paramref:`foursquare_type` or optionally :paramref:`google_place_id` and
              :paramref:`google_place_type`.
            * Foursquare details and Google Place details are mutually exclusive. However, this
              behaviour is undocumented and might be changed by Telegram.

        Args:
            chat_id (:obj:`int` | :obj:`str`): Unique identifier for the target chat or username
                of the target channel (in the format ``@channelusername``).
            latitude (:obj:`float`, optional): Latitude of venue.
            longitude (:obj:`float`, optional): Longitude of venue.
            title (:obj:`str`, optional): Name of the venue.
            address (:obj:`str`, optional): Address of the venue.
            foursquare_id (:obj:`str`, optional): Foursquare identifier of the venue.
            foursquare_type (:obj:`str`, optional): Foursquare type of the venue, if known.
                (For example, "arts_entertainment/default", "arts_entertainment/aquarium" or
                "food/icecream".)
            google_place_id (:obj:`str`, optional): Google Places identifier of the venue.
            google_place_type (:obj:`str`, optional): Google Places type of the venue. (See
                `supported types \
                <https://developers.google.com/places/web-service/supported_types>`_.)
            venue (:class:`telegram.Venue`, optional): The venue to send.
            disable_notification (:obj:`bool`, optional): Sends the message silently. Users will
                receive a notification with no sound.
            protect_content (:obj:`bool`, optional): Protects the contents of the sent message from
                forwarding and saving.

                .. versionadded:: 13.10

            reply_to_message_id (:obj:`int`, optional): If the message is a reply, ID of the
                original message.
            allow_sending_without_reply (:obj:`bool`, optional): Pass :obj:`True`, if the message
                should be sent even if the specified replied-to message is not found.
            reply_markup (:class:`InlineKeyboardMarkup` | :class:`ReplyKeyboardMarkup` | \
                :class:`ReplyKeyboardRemove` | :class:`ForceReply`, optional):
                Additional interface options. An object for an inline keyboard, custom reply
                keyboard, instructions to remove reply keyboard or to force a reply from the user.
            timeout (:obj:`int` | :obj:`float`, optional): If this value is specified, use it as
                the read timeout from the server (instead of the one specified during creation of
                the connection pool).
            api_kwargs (:obj:`dict`, optional): Arbitrary keyword arguments to be passed to the
                Telegram API.

        Returns:
            :class:`telegram.Message`: On success, the sent Message is returned.

        Raises:
            :class:`telegram.error.TelegramError`

        """
        if not (venue or all([latitude, longitude, address, title])):
            raise ValueError(
                "Either venue or latitude, longitude, address and title must be "
                "passed as arguments."
            )

        if isinstance(venue, Venue):
            latitude = venue.location.latitude
            longitude = venue.location.longitude
            address = venue.address
            title = venue.title
            foursquare_id = venue.foursquare_id
            foursquare_type = venue.foursquare_type
            google_place_id = venue.google_place_id
            google_place_type = venue.google_place_type

        data: JSONDict = {
            'chat_id': chat_id,
            'latitude': latitude,
            'longitude': longitude,
            'address': address,
            'title': title,
        }

        if foursquare_id:
            data['foursquare_id'] = foursquare_id
        if foursquare_type:
            data['foursquare_type'] = foursquare_type
        if google_place_id:
            data['google_place_id'] = google_place_id
        if google_place_type:
            data['google_place_type'] = google_place_type

        return self._message(  # type: ignore[return-value]
            'sendVenue',
            data,
            timeout=timeout,
            disable_notification=disable_notification,
            reply_to_message_id=reply_to_message_id,
            reply_markup=reply_markup,
            allow_sending_without_reply=allow_sending_without_reply,
            api_kwargs=api_kwargs,
            protect_content=protect_content,
        )

    @_log
    def send_contact(
        self,
        chat_id: Union[int, str],
        phone_number: str = None,
        first_name: str = None,
        last_name: str = None,
        disable_notification: DVInput[bool] = DEFAULT_NONE,
        reply_to_message_id: int = None,
        reply_markup: ReplyMarkup = None,
        timeout: ODVInput[float] = DEFAULT_NONE,
        contact: Contact = None,
        vcard: str = None,
        api_kwargs: JSONDict = None,
        allow_sending_without_reply: ODVInput[bool] = DEFAULT_NONE,
        protect_content: ODVInput[bool] = DEFAULT_NONE,
    ) -> Message:
        """Use this method to send phone contacts.

        Note:
            You can either supply :paramref:`contact` or :paramref:`phone_number` and
            :paramref:`first_name` with optionally :paramref:`last_name` and optionally
            :paramref:`vcard`.

        Args:
            chat_id (:obj:`int` | :obj:`str`): Unique identifier for the target chat or username
                of the target channel (in the format ``@channelusername``).
            phone_number (:obj:`str`, optional): Contact's phone number.
            first_name (:obj:`str`, optional): Contact's first name.
            last_name (:obj:`str`, optional): Contact's last name.
            vcard (:obj:`str`, optional): Additional data about the contact in the form of a vCard,
                0-2048 bytes.
            contact (:class:`telegram.Contact`, optional): The contact to send.
            disable_notification (:obj:`bool`, optional): Sends the message silently. Users will
                receive a notification with no sound.
            protect_content (:obj:`bool`, optional): Protects the contents of the sent message from
                forwarding and saving.

                .. versionadded:: 13.10

            reply_to_message_id (:obj:`int`, optional): If the message is a reply, ID of the
                original message.
            allow_sending_without_reply (:obj:`bool`, optional): Pass :obj:`True`, if the message
                should be sent even if the specified replied-to message is not found.
            reply_markup (:class:`InlineKeyboardMarkup` | :class:`ReplyKeyboardMarkup` | \
                :class:`ReplyKeyboardRemove` | :class:`ForceReply`, optional):
                Additional interface options. An object for an inline keyboard, custom reply
                keyboard, instructions to remove reply keyboard or to force a reply from the user.
            timeout (:obj:`int` | :obj:`float`, optional): If this value is specified, use it as
                the read timeout from the server (instead of the one specified during creation of
                the connection pool).
            api_kwargs (:obj:`dict`, optional): Arbitrary keyword arguments to be passed to the
                Telegram API.

        Returns:
            :class:`telegram.Message`: On success, the sent Message is returned.

        Raises:
            :class:`telegram.error.TelegramError`

        """
        if (not contact) and (not all([phone_number, first_name])):
            raise ValueError(
                "Either contact or phone_number and first_name must be passed as arguments."
            )

        if isinstance(contact, Contact):
            phone_number = contact.phone_number
            first_name = contact.first_name
            last_name = contact.last_name
            vcard = contact.vcard

        data: JSONDict = {
            'chat_id': chat_id,
            'phone_number': phone_number,
            'first_name': first_name,
        }

        if last_name:
            data['last_name'] = last_name
        if vcard:
            data['vcard'] = vcard

        return self._message(  # type: ignore[return-value]
            'sendContact',
            data,
            timeout=timeout,
            disable_notification=disable_notification,
            reply_to_message_id=reply_to_message_id,
            reply_markup=reply_markup,
            allow_sending_without_reply=allow_sending_without_reply,
            api_kwargs=api_kwargs,
            protect_content=protect_content,
        )

    @_log
    def send_game(
        self,
        chat_id: Union[int, str],
        game_short_name: str,
        disable_notification: DVInput[bool] = DEFAULT_NONE,
        reply_to_message_id: int = None,
        reply_markup: InlineKeyboardMarkup = None,
        timeout: ODVInput[float] = DEFAULT_NONE,
        api_kwargs: JSONDict = None,
        allow_sending_without_reply: ODVInput[bool] = DEFAULT_NONE,
        protect_content: ODVInput[bool] = DEFAULT_NONE,
    ) -> Message:
        """Use this method to send a game.

        Args:
            chat_id (:obj:`int` | :obj:`str`): Unique identifier for the target chat.
            game_short_name (:obj:`str`): Short name of the game, serves as the unique identifier
                for the game. Set up your games via `@BotFather <https://t.me/BotFather>`_.
            disable_notification (:obj:`bool`, optional): Sends the message silently. Users will
                receive a notification with no sound.
            protect_content (:obj:`bool`, optional): Protects the contents of the sent message from
                forwarding and saving.

                .. versionadded:: 13.10

            reply_to_message_id (:obj:`int`, optional): If the message is a reply, ID of the
                original message.
            allow_sending_without_reply (:obj:`bool`, optional): Pass :obj:`True`, if the message
                should be sent even if the specified replied-to message is not found.
            reply_markup (:class:`telegram.InlineKeyboardMarkup`, optional): An object for a new
                inline keyboard. If empty, one ‘Play game_title’ button will be
                shown. If not empty, the first button must launch the game.
            timeout (:obj:`int` | :obj:`float`, optional): If this value is specified, use it as
                the read timeout from the server (instead of the one specified during creation of
                the connection pool).
            api_kwargs (:obj:`dict`, optional): Arbitrary keyword arguments to be passed to the
                Telegram API.

        Returns:
            :class:`telegram.Message`: On success, the sent Message is returned.

        Raises:
            :class:`telegram.error.TelegramError`

        """
        data: JSONDict = {'chat_id': chat_id, 'game_short_name': game_short_name}

        return self._message(  # type: ignore[return-value]
            'sendGame',
            data,
            timeout=timeout,
            disable_notification=disable_notification,
            reply_to_message_id=reply_to_message_id,
            reply_markup=reply_markup,
            allow_sending_without_reply=allow_sending_without_reply,
            api_kwargs=api_kwargs,
            protect_content=protect_content,
        )

    @_log
    def send_chat_action(
        self,
        chat_id: Union[str, int],
        action: str,
        timeout: ODVInput[float] = DEFAULT_NONE,
        api_kwargs: JSONDict = None,
    ) -> bool:
        """
        Use this method when you need to tell the user that something is happening on the bot's
        side. The status is set for 5 seconds or less (when a message arrives from your bot,
        Telegram clients clear its typing status). Telegram only recommends using this method when
        a response from the bot will take a noticeable amount of time to arrive.

        Args:
            chat_id (:obj:`int` | :obj:`str`): Unique identifier for the target chat or username
                of the target channel (in the format ``@channelusername``).
            action(:obj:`str`): Type of action to broadcast. Choose one, depending on what the user
                is about to receive. For convenience look at the constants in
                :class:`telegram.constants.ChatAction`.
            timeout (:obj:`int` | :obj:`float`, optional): If this value is specified, use it as
                the read timeout from the server (instead of the one specified during creation of
                the connection pool).
            api_kwargs (:obj:`dict`, optional): Arbitrary keyword arguments to be passed to the
                Telegram API.

        Returns:
            :obj:`bool`:  On success, :obj:`True` is returned.

        Raises:
            :class:`telegram.error.TelegramError`

        """
        data: JSONDict = {'chat_id': chat_id, 'action': action}

        result = self._post('sendChatAction', data, timeout=timeout, api_kwargs=api_kwargs)

        return result  # type: ignore[return-value]

    def _effective_inline_results(  # pylint: disable=no-self-use
        self,
        results: Union[
            Sequence['InlineQueryResult'], Callable[[int], Optional[Sequence['InlineQueryResult']]]
        ],
        next_offset: str = None,
        current_offset: str = None,
    ) -> Tuple[Sequence['InlineQueryResult'], Optional[str]]:
        """
        Builds the effective results from the results input.
        We make this a stand-alone method so tg.ext.ExtBot can wrap it.

        Returns:
            Tuple of 1. the effective results and 2. correct the next_offset

        """
        if current_offset is not None and next_offset is not None:
            raise ValueError('`current_offset` and `next_offset` are mutually exclusive!')

        if current_offset is not None:
            # Convert the string input to integer
            if current_offset == '':
                current_offset_int = 0
            else:
                current_offset_int = int(current_offset)

            # for now set to empty string, stating that there are no more results
            # might change later
            next_offset = ''

            if callable(results):
                callable_output = results(current_offset_int)
                if not callable_output:
                    effective_results: Sequence['InlineQueryResult'] = []
                else:
                    effective_results = callable_output
                    # the callback *might* return more results on the next call, so we increment
                    # the page count
                    next_offset = str(current_offset_int + 1)
            else:
                if len(results) > (current_offset_int + 1) * InlineQueryLimit.RESULTS:
                    # we expect more results for the next page
                    next_offset_int = current_offset_int + 1
                    next_offset = str(next_offset_int)
                    effective_results = results[
                        current_offset_int
                        * InlineQueryLimit.RESULTS : next_offset_int
                        * InlineQueryLimit.RESULTS
                    ]
                else:
                    effective_results = results[current_offset_int * InlineQueryLimit.RESULTS :]
        else:
            effective_results = results  # type: ignore[assignment]

        return effective_results, next_offset

    @no_type_check  # mypy doesn't play too well with hasattr
    def _insert_defaults_for_ilq_results(  # pylint: disable=no-self-use
        self, res: 'InlineQueryResult'
    ) -> None:
        """The reason why this method exists is similar to the description of _insert_defaults
        The reason why we do this in rather than in _insert_defaults is because converting
        DEFAULT_NONE to NONE *before* calling to_dict() makes it way easier to drop None entries
        from the json data.
        """
        # pylint: disable=protected-access
        if hasattr(res, 'parse_mode'):
            res.parse_mode = DefaultValue.get_value(res.parse_mode)
        if hasattr(res, 'input_message_content') and res.input_message_content:
            if hasattr(res.input_message_content, 'parse_mode'):
                res.input_message_content.parse_mode = DefaultValue.get_value(
                    res.input_message_content.parse_mode
                )
            if hasattr(res.input_message_content, 'disable_web_page_preview'):
                res.input_message_content.disable_web_page_preview = DefaultValue.get_value(
                    res.input_message_content.disable_web_page_preview
                )

    @_log
    def answer_inline_query(
        self,
        inline_query_id: str,
        results: Union[
            Sequence['InlineQueryResult'], Callable[[int], Optional[Sequence['InlineQueryResult']]]
        ],
        cache_time: int = 300,
        is_personal: bool = None,
        next_offset: str = None,
        switch_pm_text: str = None,
        switch_pm_parameter: str = None,
        timeout: ODVInput[float] = DEFAULT_NONE,
        current_offset: str = None,
        api_kwargs: JSONDict = None,
    ) -> bool:
        """
        Use this method to send answers to an inline query. No more than
        :tg-const:`telegram.InlineQuery.MAX_RESULTS` results per query are allowed.

        Warning:
            In most use cases :paramref:`current_offset` should not be passed manually. Instead of
            calling this method directly, use the shortcut :meth:`telegram.InlineQuery.answer` with
            :paramref:`telegram.InlineQuery.answer.auto_pagination` set to :obj:`True`, which will
            take care of passing the correct value.

        Args:
            inline_query_id (:obj:`str`): Unique identifier for the answered query.
            results (List[:class:`telegram.InlineQueryResult`] | Callable): A list of results for
                the inline query. In case :paramref:`current_offset` is passed,
                :paramref:`results` may also be
                a callable that accepts the current page index starting from 0. It must return
                either a list of :class:`telegram.InlineQueryResult` instances or :obj:`None` if
                there are no more results.
            cache_time (:obj:`int`, optional): The maximum amount of time in seconds that the
                result of the inline query may be cached on the server. Defaults to ``300``.
            is_personal (:obj:`bool`, optional): Pass :obj:`True`, if results may be cached on
                the server side only for the user that sent the query. By default,
                results may be returned to any user who sends the same query.
            next_offset (:obj:`str`, optional): Pass the offset that a client should send in the
                next query with the same text to receive more results. Pass an empty string if
                there are no more results or if you don't support pagination. Offset length can't
                exceed 64 bytes.
            switch_pm_text (:obj:`str`, optional): If passed, clients will display a button with
                specified text that switches the user to a private chat with the bot and sends the
                bot a start message with the parameter ``switch_pm_parameter``.
            switch_pm_parameter (:obj:`str`, optional): Deep-linking parameter for the /start
                message sent to the bot when user presses the switch button.
                1-:tg-const:`telegram.InlineQuery.MAX_SWITCH_PM_TEXT_LENGTH` characters,
                only A-Z, a-z, 0-9, _ and - are allowed.
            current_offset (:obj:`str`, optional): The :attr:`telegram.InlineQuery.offset` of
                the inline query to answer. If passed, PTB will automatically take care of
                the pagination for you, i.e. pass the correct ``next_offset`` and truncate the
                results list/get the results from the callable you passed.
            timeout (:obj:`int` | :obj:`float`, optional): If this value is specified, use it as
                the read timeout from the server (instead of the one specified during creation of
                the connection pool).
            api_kwargs (:obj:`dict`, optional): Arbitrary keyword arguments to be passed to the
                Telegram API.

        Example:
            An inline bot that sends YouTube videos can ask the user to connect the bot to their
            YouTube account to adapt search results accordingly. To do this, it displays a
            'Connect your YouTube account' button above the results, or even before showing any.
            The user presses the button, switches to a private chat with the bot and, in doing so,
            passes a start parameter that instructs the bot to return an oauth link. Once done, the
            bot can offer a switch_inline button so that the user can easily return to the chat
            where they wanted to use the bot's inline capabilities.

        Returns:
            :obj:`bool`: On success, :obj:`True` is returned.

        Raises:
            :class:`telegram.error.TelegramError`

        """
        effective_results, next_offset = self._effective_inline_results(
            results=results, next_offset=next_offset, current_offset=current_offset
        )

        # Apply defaults
        for result in effective_results:
            self._insert_defaults_for_ilq_results(result)

        results_dicts = [res.to_dict() for res in effective_results]

        data: JSONDict = {'inline_query_id': inline_query_id, 'results': results_dicts}

        if cache_time or cache_time == 0:
            data['cache_time'] = cache_time
        if is_personal:
            data['is_personal'] = is_personal
        if next_offset is not None:
            data['next_offset'] = next_offset
        if switch_pm_text:
            data['switch_pm_text'] = switch_pm_text
        if switch_pm_parameter:
            data['switch_pm_parameter'] = switch_pm_parameter

        return self._post(  # type: ignore[return-value]
            'answerInlineQuery',
            data,
            timeout=timeout,
            api_kwargs=api_kwargs,
        )

    @_log
    def get_user_profile_photos(
        self,
        user_id: Union[str, int],
        offset: int = None,
        limit: int = 100,
        timeout: ODVInput[float] = DEFAULT_NONE,
        api_kwargs: JSONDict = None,
    ) -> Optional[UserProfilePhotos]:
        """Use this method to get a list of profile pictures for a user.

        Args:
            user_id (:obj:`int`): Unique identifier of the target user.
            offset (:obj:`int`, optional): Sequential number of the first photo to be returned.
                By default, all photos are returned.
            limit (:obj:`int`, optional): Limits the number of photos to be retrieved. Values
                between 1-100 are accepted. Defaults to ``100``.
            timeout (:obj:`int` | :obj:`float`, optional): If this value is specified, use it as
                the read timeout from the server (instead of the one specified during creation of
                the connection pool).
            api_kwargs (:obj:`dict`, optional): Arbitrary keyword arguments to be passed to the
                Telegram API.

        Returns:
            :class:`telegram.UserProfilePhotos`

        Raises:
            :class:`telegram.error.TelegramError`

        """
        data: JSONDict = {'user_id': user_id}

        if offset is not None:
            data['offset'] = offset
        if limit:
            data['limit'] = limit

        result = self._post('getUserProfilePhotos', data, timeout=timeout, api_kwargs=api_kwargs)

        return UserProfilePhotos.de_json(result, self)  # type: ignore[return-value, arg-type]

    @_log
    def get_file(
        self,
        file_id: Union[
            str, Animation, Audio, ChatPhoto, Document, PhotoSize, Sticker, Video, VideoNote, Voice
        ],
        timeout: ODVInput[float] = DEFAULT_NONE,
        api_kwargs: JSONDict = None,
    ) -> File:
        """
        Use this method to get basic info about a file and prepare it for downloading. For the
        moment, bots can download files of up to
        :tg-const:`telegram.constants.FileSizeLimit.FILESIZE_DOWNLOAD` in size. The file can then
        be downloaded
        with :meth:`telegram.File.download`. It is guaranteed that the link will be
        valid for at least 1 hour. When the link expires, a new one can be requested by
        calling get_file again.

        Note:
             This function may not preserve the original file name and MIME type.
             You should save the file's MIME type and name (if available) when the File object
             is received.

        Args:
            file_id (:obj:`str` | :class:`telegram.Animation` | :class:`telegram.Audio` |         \
                     :class:`telegram.ChatPhoto` | :class:`telegram.Document` |                   \
                     :class:`telegram.PhotoSize` | :class:`telegram.Sticker` |                    \
                     :class:`telegram.Video` | :class:`telegram.VideoNote` |                      \
                     :class:`telegram.Voice`):
                Either the file identifier or an object that has a file_id attribute
                to get file information about.
            timeout (:obj:`int` | :obj:`float`, optional): If this value is specified, use it as
                the read timeout from the server (instead of the one specified during creation of
                the connection pool).
            api_kwargs (:obj:`dict`, optional): Arbitrary keyword arguments to be passed to the
                Telegram API.

        Returns:
            :class:`telegram.File`

        Raises:
            :class:`telegram.error.TelegramError`

        """
        try:
            file_id = file_id.file_id  # type: ignore[union-attr]
        except AttributeError:
            pass

        data: JSONDict = {'file_id': file_id}

        result = self._post('getFile', data, timeout=timeout, api_kwargs=api_kwargs)

        if result.get('file_path') and not is_local_file(  # type: ignore[union-attr]
            result['file_path']  # type: ignore[index]
        ):
            result['file_path'] = f"{self.base_file_url}/{result['file_path']}"  # type: ignore

        return File.de_json(result, self)  # type: ignore[return-value, arg-type]

    @_log
    def ban_chat_member(
        self,
        chat_id: Union[str, int],
        user_id: Union[str, int],
        timeout: ODVInput[float] = DEFAULT_NONE,
        until_date: Union[int, datetime] = None,
        api_kwargs: JSONDict = None,
        revoke_messages: bool = None,
    ) -> bool:
        """
        Use this method to ban a user from a group, supergroup or a channel. In the case of
        supergroups and channels, the user will not be able to return to the group on their own
        using invite links, etc., unless unbanned first. The bot must be an administrator in the
        chat for this to work and must have the appropriate admin rights.

         .. versionadded:: 13.7

        Args:
            chat_id (:obj:`int` | :obj:`str`): Unique identifier for the target group or username
                of the target supergroup or channel (in the format ``@channelusername``).
            user_id (:obj:`int`): Unique identifier of the target user.
            timeout (:obj:`int` | :obj:`float`, optional): If this value is specified, use it as
                the read timeout from the server (instead of the one specified during creation of
                the connection pool).
            until_date (:obj:`int` | :obj:`datetime.datetime`, optional): Date when the user will
                be unbanned, unix time. If user is banned for more than 366 days or less than 30
                seconds from the current time they are considered to be banned forever. Applied
                for supergroups and channels only.
                For timezone naive :obj:`datetime.datetime` objects, the default timezone of the
                bot will be used.
            revoke_messages (:obj:`bool`, optional): Pass :obj:`True` to delete all messages from
                the chat for the user that is being removed. If :obj:`False`, the user will be able
                to see messages in the group that were sent before the user was removed.
                Always :obj:`True` for supergroups and channels.

                .. versionadded:: 13.4
            api_kwargs (:obj:`dict`, optional): Arbitrary keyword arguments to be passed to the
                Telegram API.

        Returns:
            :obj:`bool`: On success, :obj:`True` is returned.

        Raises:
            :class:`telegram.error.TelegramError`

        """
        data: JSONDict = {'chat_id': chat_id, 'user_id': user_id}

        if until_date is not None:
            data['until_date'] = until_date

        if revoke_messages is not None:
            data['revoke_messages'] = revoke_messages

        result = self._post('banChatMember', data, timeout=timeout, api_kwargs=api_kwargs)

        return result  # type: ignore[return-value]

    @_log
    def ban_chat_sender_chat(
        self,
        chat_id: Union[str, int],
        sender_chat_id: int,
        timeout: ODVInput[float] = DEFAULT_NONE,
        api_kwargs: JSONDict = None,
    ) -> bool:
        """
        Use this method to ban a channel chat in a supergroup or a channel. Until the chat is
        unbanned, the owner of the banned chat won't be able to send messages on behalf of **any of
        their channels**. The bot must be an administrator in the supergroup or channel for this
        to work and must have the appropriate administrator rights.

        .. versionadded:: 13.9

        Args:
            chat_id (:obj:`int` | :obj:`str`): Unique identifier for the target group or username
                of the target supergroup or channel (in the format ``@channelusername``).
            sender_chat_id (:obj:`int`): Unique identifier of the target sender chat.
            timeout (:obj:`int` | :obj:`float`, optional): If this value is specified, use it as
                the read timeout from the server (instead of the one specified during creation of
                the connection pool).
            api_kwargs (:obj:`dict`, optional): Arbitrary keyword arguments to be passed to the
                Telegram API.

        Returns:
            :obj:`bool`: On success, :obj:`True` is returned.

        Raises:
            :class:`telegram.error.TelegramError`

        """
        data: JSONDict = {'chat_id': chat_id, 'sender_chat_id': sender_chat_id}

        result = self._post('banChatSenderChat', data, timeout=timeout, api_kwargs=api_kwargs)

        return result  # type: ignore[return-value]

    @_log
    def unban_chat_member(
        self,
        chat_id: Union[str, int],
        user_id: Union[str, int],
        timeout: ODVInput[float] = DEFAULT_NONE,
        api_kwargs: JSONDict = None,
        only_if_banned: bool = None,
    ) -> bool:
        """Use this method to unban a previously kicked user in a supergroup or channel.

        The user will *not* return to the group or channel automatically, but will be able to join
        via link, etc. The bot must be an administrator for this to work. By default, this method
        guarantees that after the call the user is not a member of the chat, but will be able to
        join it. So if the user is a member of the chat they will also be *removed* from the chat.
        If you don't want this, use the parameter :paramref:`only_if_banned`.

        Args:
            chat_id (:obj:`int` | :obj:`str`): Unique identifier for the target chat or username
                of the target supergroup or channel (in the format ``@channelusername``).
            user_id (:obj:`int`): Unique identifier of the target user.
            only_if_banned (:obj:`bool`, optional): Do nothing if the user is not banned.
            timeout (:obj:`int` | :obj:`float`, optional): If this value is specified, use it as
                the read timeout from the server (instead of the one specified during creation of
                the connection pool).
            api_kwargs (:obj:`dict`, optional): Arbitrary keyword arguments to be passed to the
                Telegram API.

        Returns:
            :obj:`bool`: On success, :obj:`True` is returned.

        Raises:
            :class:`telegram.error.TelegramError`

        """
        data: JSONDict = {'chat_id': chat_id, 'user_id': user_id}

        if only_if_banned is not None:
            data['only_if_banned'] = only_if_banned

        result = self._post('unbanChatMember', data, timeout=timeout, api_kwargs=api_kwargs)

        return result  # type: ignore[return-value]

    @_log
    def unban_chat_sender_chat(
        self,
        chat_id: Union[str, int],
        sender_chat_id: int,
        timeout: ODVInput[float] = DEFAULT_NONE,
        api_kwargs: JSONDict = None,
    ) -> bool:
        """Use this method to unban a previously banned channel in a supergroup or channel.
        The bot must be an administrator for this to work and must have the
        appropriate administrator rights.

        .. versionadded:: 13.9

        Args:
            chat_id (:obj:`int` | :obj:`str`): Unique identifier for the target chat or username
                of the target supergroup or channel (in the format ``@channelusername``).
            sender_chat_id (:obj:`int`): Unique identifier of the target sender chat.
            timeout (:obj:`int` | :obj:`float`, optional): If this value is specified, use it as
                the read timeout from the server (instead of the one specified during creation of
                the connection pool).
            api_kwargs (:obj:`dict`, optional): Arbitrary keyword arguments to be passed to the
                Telegram API.

        Returns:
            :obj:`bool`: On success, :obj:`True` is returned.

        Raises:
            :class:`telegram.error.TelegramError`

        """
        data: JSONDict = {'chat_id': chat_id, 'sender_chat_id': sender_chat_id}

        result = self._post('unbanChatSenderChat', data, timeout=timeout, api_kwargs=api_kwargs)

        return result  # type: ignore[return-value]

    @_log
    def answer_callback_query(
        self,
        callback_query_id: str,
        text: str = None,
        show_alert: bool = False,
        url: str = None,
        cache_time: int = None,
        timeout: ODVInput[float] = DEFAULT_NONE,
        api_kwargs: JSONDict = None,
    ) -> bool:
        """
        Use this method to send answers to callback queries sent from inline keyboards. The answer
        will be displayed to the user as a notification at the top of the chat screen or as an
        alert.
        Alternatively, the user can be redirected to the specified Game URL. For this option to
        work, you must first create a game for your bot via `@BotFather <https://t.me/BotFather>`_
        and accept the terms. Otherwise, you may use links like t.me/your_bot?start=XXXX that open
        your bot with a parameter.

        Args:
            callback_query_id (:obj:`str`): Unique identifier for the query to be answered.
            text (:obj:`str`, optional): Text of the notification. If not specified, nothing will
                be shown to the user, 0-:tg-const:`telegram.CallbackQuery.MAX_ANSWER_TEXT_LENGTH`
                characters.
            show_alert (:obj:`bool`, optional): If :obj:`True`, an alert will be shown by the
                client instead of a notification at the top of the chat screen. Defaults to
                :obj:`False`.
            url (:obj:`str`, optional): URL that will be opened by the user's client. If you have
                created a Game and accepted the conditions via
                `@BotFather <https://t.me/BotFather>`_, specify the URL that
                opens your game - note that this will only work if the query comes from a callback
                game button. Otherwise, you may use links like t.me/your_bot?start=XXXX that open
                your bot with a parameter.
            cache_time (:obj:`int`, optional): The maximum amount of time in seconds that the
                result of the callback query may be cached client-side. Defaults to 0.
            timeout (:obj:`int` | :obj:`float`, optional): If this value is specified, use it as
                the read timeout from the server (instead of the one specified during creation of
                the connection pool).
            api_kwargs (:obj:`dict`, optional): Arbitrary keyword arguments to be passed to the
                Telegram API.

        Returns:
            :obj:`bool` On success, :obj:`True` is returned.

        Raises:
            :class:`telegram.error.TelegramError`

        """
        data: JSONDict = {'callback_query_id': callback_query_id}

        if text:
            data['text'] = text
        if show_alert:
            data['show_alert'] = show_alert
        if url:
            data['url'] = url
        if cache_time is not None:
            data['cache_time'] = cache_time

        result = self._post('answerCallbackQuery', data, timeout=timeout, api_kwargs=api_kwargs)

        return result  # type: ignore[return-value]

    @_log
    def edit_message_text(
        self,
        text: str,
        chat_id: Union[str, int] = None,
        message_id: int = None,
        inline_message_id: int = None,
        parse_mode: ODVInput[str] = DEFAULT_NONE,
        disable_web_page_preview: ODVInput[bool] = DEFAULT_NONE,
        reply_markup: InlineKeyboardMarkup = None,
        timeout: ODVInput[float] = DEFAULT_NONE,
        api_kwargs: JSONDict = None,
        entities: Union[List['MessageEntity'], Tuple['MessageEntity', ...]] = None,
    ) -> Union[Message, bool]:
        """
        Use this method to edit text and game messages.

        Args:
            chat_id (:obj:`int` | :obj:`str`, optional): Required if inline_message_id is not
                specified. Unique identifier for the target chat or username of the target channel
                (in the format ``@channelusername``)
            message_id (:obj:`int`, optional): Required if inline_message_id is not specified.
                Identifier of the message to edit.
            inline_message_id (:obj:`str`, optional): Required if chat_id and message_id are not
                specified. Identifier of the inline message.
            text (:obj:`str`): New text of the message,
                1-:tg-const:`telegram.constants.MessageLimit.TEXT_LENGTH` characters after entities
                parsing.
            parse_mode (:obj:`str`, optional): Send Markdown or HTML, if you want Telegram apps to
                show bold, italic, fixed-width text or inline URLs in your bot's message. See the
                constants in :class:`telegram.constants.ParseMode` for the available modes.
            entities (List[:class:`telegram.MessageEntity`], optional): List of special entities
                that appear in message text, which can be specified instead of
                :paramref:`parse_mode`.
            disable_web_page_preview (:obj:`bool`, optional): Disables link previews for links in
                this message.
            reply_markup (:class:`telegram.InlineKeyboardMarkup`, optional): An object for an
                inline keyboard.
            timeout (:obj:`int` | :obj:`float`, optional): If this value is specified, use it as
                the read timeout from the server (instead of the one specified during creation of
                the connection pool).
            api_kwargs (:obj:`dict`, optional): Arbitrary keyword arguments to be passed to the
                Telegram API.

        Returns:
            :class:`telegram.Message`: On success, if edited message is not an inline message, the
            edited message is returned, otherwise :obj:`True` is returned.

        Raises:
            :class:`telegram.error.TelegramError`

        """
        data: JSONDict = {
            'text': text,
            'parse_mode': parse_mode,
            'disable_web_page_preview': disable_web_page_preview,
        }

        if chat_id:
            data['chat_id'] = chat_id
        if message_id:
            data['message_id'] = message_id
        if inline_message_id:
            data['inline_message_id'] = inline_message_id
        if entities:
            data['entities'] = [me.to_dict() for me in entities]

        return self._message(
            'editMessageText',
            data,
            timeout=timeout,
            reply_markup=reply_markup,
            api_kwargs=api_kwargs,
        )

    @_log
    def edit_message_caption(
        self,
        chat_id: Union[str, int] = None,
        message_id: int = None,
        inline_message_id: int = None,
        caption: str = None,
        reply_markup: InlineKeyboardMarkup = None,
        timeout: ODVInput[float] = DEFAULT_NONE,
        parse_mode: ODVInput[str] = DEFAULT_NONE,
        api_kwargs: JSONDict = None,
        caption_entities: Union[List['MessageEntity'], Tuple['MessageEntity', ...]] = None,
    ) -> Union[Message, bool]:
        """
        Use this method to edit captions of messages.

        Args:
            chat_id (:obj:`int` | :obj:`str`, optional): Required if inline_message_id is not
                specified. Unique identifier for the target chat or username of the target channel
                (in the format ``@channelusername``)
            message_id (:obj:`int`, optional): Required if inline_message_id is not specified.
                Identifier of the message to edit.
            inline_message_id (:obj:`str`, optional): Required if chat_id and message_id are not
                specified. Identifier of the inline message.
            caption (:obj:`str`, optional): New caption of the message,
                0-:tg-const:`telegram.constants.MessageLimit.CAPTION_LENGTH` characters after
                entities parsing.
            parse_mode (:obj:`str`, optional): Send Markdown or HTML, if you want Telegram apps to
                show bold, italic, fixed-width text or inline URLs in the media caption. See the
                constants in :class:`telegram.constants.ParseMode` for the available modes.
            caption_entities (List[:class:`telegram.MessageEntity`], optional): List of special
                entities that appear in message text, which can be specified instead of
                :paramref:`parse_mode`.
            reply_markup (:class:`telegram.InlineKeyboardMarkup`, optional): An object for an
                inline keyboard.
            timeout (:obj:`int` | :obj:`float`, optional): If this value is specified, use it as
                the read timeout from the server (instead of the one specified during creation of
                the connection pool).
            api_kwargs (:obj:`dict`, optional): Arbitrary keyword arguments to be passed to the
                Telegram API.

        Returns:
            :class:`telegram.Message`: On success, if edited message is not an inline message, the
            edited message is returned, otherwise :obj:`True` is returned.

        Raises:
            :class:`telegram.error.TelegramError`

        """
        if inline_message_id is None and (chat_id is None or message_id is None):
            raise ValueError(
                'edit_message_caption: Both chat_id and message_id are required when '
                'inline_message_id is not specified'
            )

        data: JSONDict = {'parse_mode': parse_mode}

        if caption:
            data['caption'] = caption
        if caption_entities:
            data['caption_entities'] = [me.to_dict() for me in caption_entities]
        if chat_id:
            data['chat_id'] = chat_id
        if message_id:
            data['message_id'] = message_id
        if inline_message_id:
            data['inline_message_id'] = inline_message_id

        return self._message(
            'editMessageCaption',
            data,
            timeout=timeout,
            reply_markup=reply_markup,
            api_kwargs=api_kwargs,
        )

    @_log
    def edit_message_media(
        self,
        media: 'InputMedia',
        chat_id: Union[str, int] = None,
        message_id: int = None,
        inline_message_id: int = None,
        reply_markup: InlineKeyboardMarkup = None,
        timeout: ODVInput[float] = DEFAULT_NONE,
        api_kwargs: JSONDict = None,
    ) -> Union[Message, bool]:
        """
        Use this method to edit animation, audio, document, photo, or video messages. If a message
        is part of a message album, then it can be edited only to an audio for audio albums, only
        to a document for document albums and to a photo or a video otherwise. When an inline
        message is edited, a new file can't be uploaded; use a previously uploaded file via its
        ``file_id`` or specify a URL.

        Args:
            media (:class:`telegram.InputMedia`): An object for a new media content
                of the message.
            chat_id (:obj:`int` | :obj:`str`, optional): Required if inline_message_id is not
                specified. Unique identifier for the target chat or username of the target channel
                (in the format ``@channelusername``).
            message_id (:obj:`int`, optional): Required if inline_message_id is not specified.
                Identifier of the message to edit.
            inline_message_id (:obj:`str`, optional): Required if chat_id and message_id are not
                specified. Identifier of the inline message.
            reply_markup (:class:`telegram.InlineKeyboardMarkup`, optional): An object for an
                inline keyboard.
            timeout (:obj:`int` | :obj:`float`, optional): If this value is specified, use it as
                the read timeout from the server (instead of the one specified during creation of
                the connection pool).
            api_kwargs (:obj:`dict`, optional): Arbitrary keyword arguments to be passed to the
                Telegram API.

        Returns:
            :class:`telegram.Message`: On success, if edited message is not an inline message, the
            edited Message is returned, otherwise :obj:`True` is returned.

        Raises:
            :class:`telegram.error.TelegramError`
        """
        if inline_message_id is None and (chat_id is None or message_id is None):
            raise ValueError(
                'edit_message_media: Both chat_id and message_id are required when '
                'inline_message_id is not specified'
            )

        data: JSONDict = {'media': media}

        if chat_id:
            data['chat_id'] = chat_id
        if message_id:
            data['message_id'] = message_id
        if inline_message_id:
            data['inline_message_id'] = inline_message_id

        return self._message(
            'editMessageMedia',
            data,
            timeout=timeout,
            reply_markup=reply_markup,
            api_kwargs=api_kwargs,
        )

    @_log
    def edit_message_reply_markup(
        self,
        chat_id: Union[str, int] = None,
        message_id: int = None,
        inline_message_id: int = None,
        reply_markup: Optional['InlineKeyboardMarkup'] = None,
        timeout: ODVInput[float] = DEFAULT_NONE,
        api_kwargs: JSONDict = None,
    ) -> Union[Message, bool]:
        """
        Use this method to edit only the reply markup of messages sent by the bot or via the bot
        (for inline bots).

        Args:
            chat_id (:obj:`int` | :obj:`str`, optional): Required if inline_message_id is not
                specified. Unique identifier for the target chat or username of the target channel
                (in the format ``@channelusername``).
            message_id (:obj:`int`, optional): Required if inline_message_id is not specified.
                Identifier of the message to edit.
            inline_message_id (:obj:`str`, optional): Required if chat_id and message_id are not
                specified. Identifier of the inline message.
            reply_markup (:class:`telegram.InlineKeyboardMarkup`, optional): An object for an
                inline keyboard.
            timeout (:obj:`int` | :obj:`float`, optional): If this value is specified, use it as
                the read timeout from the server (instead of the one specified during creation of
                the connection pool).
            api_kwargs (:obj:`dict`, optional): Arbitrary keyword arguments to be passed to the
                Telegram API.

        Returns:
            :class:`telegram.Message`: On success, if edited message is not an inline message, the
            edited message is returned, otherwise :obj:`True` is returned.

        Raises:
            :class:`telegram.error.TelegramError`

        """
        if inline_message_id is None and (chat_id is None or message_id is None):
            raise ValueError(
                'edit_message_reply_markup: Both chat_id and message_id are required when '
                'inline_message_id is not specified'
            )

        data: JSONDict = {}

        if chat_id:
            data['chat_id'] = chat_id
        if message_id:
            data['message_id'] = message_id
        if inline_message_id:
            data['inline_message_id'] = inline_message_id

        return self._message(
            'editMessageReplyMarkup',
            data,
            timeout=timeout,
            reply_markup=reply_markup,
            api_kwargs=api_kwargs,
        )

    @_log
    def get_updates(
        self,
        offset: int = None,
        limit: int = 100,
        timeout: float = 0,
        read_latency: float = 2.0,
        allowed_updates: List[str] = None,
        api_kwargs: JSONDict = None,
    ) -> List[Update]:
        """Use this method to receive incoming updates using long polling.

        Args:
            offset (:obj:`int`, optional): Identifier of the first update to be returned. Must be
                greater by one than the highest among the identifiers of previously received
                updates. By default, updates starting with the earliest unconfirmed update are
                returned. An update is considered confirmed as soon as getUpdates is called with an
                offset higher than its :attr:`telegram.Update.update_id`. The negative offset can
                be specified to retrieve updates starting from -offset update from the end of the
                updates queue. All previous updates will forgotten.
            limit (:obj:`int`, optional): Limits the number of updates to be retrieved. Values
                between 1-100 are accepted. Defaults to ``100``.
            timeout (:obj:`int`, optional): Timeout in seconds for long polling. Defaults to ``0``,
                i.e. usual short polling. Should be positive, short polling should be used for
                testing purposes only.
            read_latency (:obj:`float` | :obj:`int`, optional): Grace time in seconds for receiving
                the reply from server. Will be added to the ``timeout`` value and used as the read
                timeout from server. Defaults to  ``2``.
            allowed_updates (List[:obj:`str`]), optional): A list the types of
                updates you want your bot to receive. For example, specify ["message",
                "edited_channel_post", "callback_query"] to only receive updates of these types.
                See :class:`telegram.Update` for a complete list of available update types.
                Specify an empty list to receive all updates except
                :attr:`telegram.Update.chat_member` (default). If not specified, the previous
                setting will be used. Please note that this parameter doesn't affect updates
                created before the call to the get_updates, so unwanted updates may be received for
                a short period of time.
            api_kwargs (:obj:`dict`, optional): Arbitrary keyword arguments to be passed to the
                Telegram API.

        Note:
            1. This method will not work if an outgoing webhook is set up.
            2. In order to avoid getting duplicate updates, recalculate offset after each
               server response.
            3. To take full advantage of this library take a look at :class:`telegram.ext.Updater`

        Returns:
            List[:class:`telegram.Update`]

        Raises:
            :class:`telegram.error.TelegramError`

        """
        data: JSONDict = {'timeout': timeout}

        if offset:
            data['offset'] = offset
        if limit:
            data['limit'] = limit
        if allowed_updates is not None:
            data['allowed_updates'] = allowed_updates

        # Ideally we'd use an aggressive read timeout for the polling. However,
        # * Short polling should return within 2 seconds.
        # * Long polling poses a different problem: the connection might have been dropped while
        #   waiting for the server to return and there's no way of knowing the connection had been
        #   dropped in real time.
        result = cast(
            List[JSONDict],
            self._post(
                'getUpdates',
                data,
                timeout=float(read_latency) + float(timeout),
                api_kwargs=api_kwargs,
            ),
        )

        if result:
            self.logger.debug('Getting updates: %s', [u['update_id'] for u in result])
        else:
            self.logger.debug('No new updates found.')

        return Update.de_list(result, self)  # type: ignore[return-value]

    @_log
    def set_webhook(
        self,
        url: str,
        certificate: FileInput = None,
        timeout: ODVInput[float] = DEFAULT_NONE,
        max_connections: int = 40,
        allowed_updates: List[str] = None,
        api_kwargs: JSONDict = None,
        ip_address: str = None,
        drop_pending_updates: bool = None,
    ) -> bool:
        """
        Use this method to specify a url and receive incoming updates via an outgoing webhook.
        Whenever there is an update for the bot, Telegram will send an HTTPS POST request to the
        specified url, containing An Update. In case of an unsuccessful request,
        Telegram will give up after a reasonable amount of attempts.

        If you'd like to make sure that the Webhook request comes from Telegram, Telegram
        recommends using a secret path in the URL, e.g. https://www.example.com/<token>. Since
        nobody else knows your bot's token, you can be pretty sure it's us.

        Note:
            The certificate argument should be a file from disk ``open(filename, 'rb')``.

        Args:
            url (:obj:`str`): HTTPS url to send updates to. Use an empty string to remove webhook
                integration.
            certificate (:term:`file object`): Upload your public key certificate so that the root
                certificate in use can be checked. See our self-signed guide for details.
                (https://goo.gl/rw7w6Y)
            ip_address (:obj:`str`, optional): The fixed IP address which will be used to send
                webhook requests instead of the IP address resolved through DNS.
            max_connections (:obj:`int`, optional): Maximum allowed number of simultaneous HTTPS
                connections to the webhook for update delivery, 1-100. Defaults to ``40``. Use
                lower values to limit the load on your bot's server, and higher values to increase
                your bot's throughput.
            allowed_updates (List[:obj:`str`], optional): A list the types of
                updates you want your bot to receive. For example, specify ["message",
                "edited_channel_post", "callback_query"] to only receive updates of these types.
                See :class:`telegram.Update` for a complete list of available update types.
                Specify an empty list to receive all updates except
                :attr:`telegram.Update.chat_member` (default). If not specified, the previous
                setting will be used. Please note that this parameter doesn't affect updates
                created before the call to the set_webhook, so unwanted updates may be received for
                a short period of time.
            drop_pending_updates (:obj:`bool`, optional): Pass :obj:`True` to drop all pending
                updates.
            timeout (:obj:`int` | :obj:`float`, optional): If this value is specified, use it as
                the read timeout from the server (instead of the one specified during creation of
                the connection pool).
            api_kwargs (:obj:`dict`, optional): Arbitrary keyword arguments to be passed to the
                Telegram API.

        Note:
            1. You will not be able to receive updates using :meth:`get_updates` for long as an
               outgoing webhook is set up.
            2. To use a self-signed certificate, you need to upload your public key certificate
               using certificate parameter. Please upload as InputFile, sending a String will not
               work.
            3. Ports currently supported for Webhooks:
               :attr:`telegram.constants.SUPPORTED_WEBHOOK_PORTS`.

            If you're having any trouble setting up webhooks, please check out this `guide to
            Webhooks`_.

        Returns:
            :obj:`bool` On success, :obj:`True` is returned.

        Raises:
            :class:`telegram.error.TelegramError`

        .. _`guide to Webhooks`: https://core.telegram.org/bots/webhooks

        """
        data: JSONDict = {'url': url}

        if certificate:
            data['certificate'] = parse_file_input(certificate)
        if max_connections is not None:
            data['max_connections'] = max_connections
        if allowed_updates is not None:
            data['allowed_updates'] = allowed_updates
        if ip_address:
            data['ip_address'] = ip_address
        if drop_pending_updates:
            data['drop_pending_updates'] = drop_pending_updates

        result = self._post('setWebhook', data, timeout=timeout, api_kwargs=api_kwargs)

        return result  # type: ignore[return-value]

    @_log
    def delete_webhook(
        self,
        timeout: ODVInput[float] = DEFAULT_NONE,
        api_kwargs: JSONDict = None,
        drop_pending_updates: bool = None,
    ) -> bool:
        """
        Use this method to remove webhook integration if you decide to switch back to
        :meth:`get_updates()`.

        Args:
            drop_pending_updates (:obj:`bool`, optional): Pass :obj:`True` to drop all pending
                updates.
            timeout (:obj:`int` | :obj:`float`, optional): If this value is specified, use it as
                the read timeout from the server (instead of the one specified during creation of
                the connection pool).
            api_kwargs (:obj:`dict`, optional): Arbitrary keyword arguments to be passed to the
                Telegram API.

        Returns:
            :obj:`bool`: On success, :obj:`True` is returned.

        Raises:
            :class:`telegram.error.TelegramError`

        """
        data = {}

        if drop_pending_updates:
            data['drop_pending_updates'] = drop_pending_updates

        result = self._post('deleteWebhook', data, timeout=timeout, api_kwargs=api_kwargs)

        return result  # type: ignore[return-value]

    @_log
    def leave_chat(
        self,
        chat_id: Union[str, int],
        timeout: ODVInput[float] = DEFAULT_NONE,
        api_kwargs: JSONDict = None,
    ) -> bool:
        """Use this method for your bot to leave a group, supergroup or channel.

        Args:
            chat_id (:obj:`int` | :obj:`str`): Unique identifier for the target chat or username
                of the target supergroup or channel (in the format ``@channelusername``).
            timeout (:obj:`int` | :obj:`float`, optional): If this value is specified, use it as
                the read timeout from the server (instead of the one specified during creation of
                the connection pool).
            api_kwargs (:obj:`dict`, optional): Arbitrary keyword arguments to be passed to the
                Telegram API.

        Returns:
            :obj:`bool`: On success, :obj:`True` is returned.

        Raises:
            :class:`telegram.error.TelegramError`

        """
        data: JSONDict = {'chat_id': chat_id}

        result = self._post('leaveChat', data, timeout=timeout, api_kwargs=api_kwargs)

        return result  # type: ignore[return-value]

    @_log
    def get_chat(
        self,
        chat_id: Union[str, int],
        timeout: ODVInput[float] = DEFAULT_NONE,
        api_kwargs: JSONDict = None,
    ) -> Chat:
        """
        Use this method to get up to date information about the chat (current name of the user for
        one-on-one conversations, current username of a user, group or channel, etc.).

        Args:
            chat_id (:obj:`int` | :obj:`str`): Unique identifier for the target chat or username
                of the target supergroup or channel (in the format ``@channelusername``).
            timeout (:obj:`int` | :obj:`float`, optional): If this value is specified, use it as
                the read timeout from the server (instead of the one specified during creation of
                the connection pool).
            api_kwargs (:obj:`dict`, optional): Arbitrary keyword arguments to be passed to the
                Telegram API.

        Returns:
            :class:`telegram.Chat`

        Raises:
            :class:`telegram.error.TelegramError`

        """
        data: JSONDict = {'chat_id': chat_id}

        result = self._post('getChat', data, timeout=timeout, api_kwargs=api_kwargs)

        return Chat.de_json(result, self)  # type: ignore[return-value, arg-type]

    @_log
    def get_chat_administrators(
        self,
        chat_id: Union[str, int],
        timeout: ODVInput[float] = DEFAULT_NONE,
        api_kwargs: JSONDict = None,
    ) -> List[ChatMember]:
        """
        Use this method to get a list of administrators in a chat.

        Args:
            chat_id (:obj:`int` | :obj:`str`): Unique identifier for the target chat or username
                of the target supergroup or channel (in the format ``@channelusername``).
            timeout (:obj:`int` | :obj:`float`, optional): If this value is specified, use it as
                the read timeout from the server (instead of the one specified during creation of
                the connection pool).
            api_kwargs (:obj:`dict`, optional): Arbitrary keyword arguments to be passed to the
                Telegram API.

        Returns:
            List[:class:`telegram.ChatMember`]: On success, returns a list of ``ChatMember``
            objects that contains information about all chat administrators except
            other bots. If the chat is a group or a supergroup and no administrators were
            appointed, only the creator will be returned.

        Raises:
            :class:`telegram.error.TelegramError`

        """
        data: JSONDict = {'chat_id': chat_id}

        result = self._post('getChatAdministrators', data, timeout=timeout, api_kwargs=api_kwargs)

        return ChatMember.de_list(result, self)  # type: ignore

    @_log
    def get_chat_member_count(
        self,
        chat_id: Union[str, int],
        timeout: ODVInput[float] = DEFAULT_NONE,
        api_kwargs: JSONDict = None,
    ) -> int:
        """Use this method to get the number of members in a chat.

         .. versionadded:: 13.7

        Args:
            chat_id (:obj:`int` | :obj:`str`): Unique identifier for the target chat or username
                of the target supergroup or channel (in the format ``@channelusername``).
            timeout (:obj:`int` | :obj:`float`, optional): If this value is specified, use it as
                the read timeout from the server (instead of the one specified during creation of
                the connection pool).
            api_kwargs (:obj:`dict`, optional): Arbitrary keyword arguments to be passed to the
                Telegram API.

        Returns:
            :obj:`int`: Number of members in the chat.

        Raises:
            :class:`telegram.error.TelegramError`

        """
        data: JSONDict = {'chat_id': chat_id}

        result = self._post('getChatMemberCount', data, timeout=timeout, api_kwargs=api_kwargs)

        return result  # type: ignore[return-value]

    @_log
    def get_chat_member(
        self,
        chat_id: Union[str, int],
        user_id: Union[str, int],
        timeout: ODVInput[float] = DEFAULT_NONE,
        api_kwargs: JSONDict = None,
    ) -> ChatMember:
        """Use this method to get information about a member of a chat.

        Args:
            chat_id (:obj:`int` | :obj:`str`): Unique identifier for the target chat or username
                of the target supergroup or channel (in the format ``@channelusername``).
            user_id (:obj:`int`): Unique identifier of the target user.
            timeout (:obj:`int` | :obj:`float`, optional): If this value is specified, use it as
                the read timeout from the server (instead of the one specified during creation of
                the connection pool).
            api_kwargs (:obj:`dict`, optional): Arbitrary keyword arguments to be passed to the
                Telegram API.

        Returns:
            :class:`telegram.ChatMember`

        Raises:
            :class:`telegram.error.TelegramError`

        """
        data: JSONDict = {'chat_id': chat_id, 'user_id': user_id}

        result = self._post('getChatMember', data, timeout=timeout, api_kwargs=api_kwargs)

        return ChatMember.de_json(result, self)  # type: ignore[return-value, arg-type]

    @_log
    def set_chat_sticker_set(
        self,
        chat_id: Union[str, int],
        sticker_set_name: str,
        timeout: ODVInput[float] = DEFAULT_NONE,
        api_kwargs: JSONDict = None,
    ) -> bool:
        """Use this method to set a new group sticker set for a supergroup.
        The bot must be an administrator in the chat for this to work and must have the appropriate
        admin rights. Use the field :attr:`telegram.Chat.can_set_sticker_set` optionally returned
        in :meth:`get_chat` requests to check if the bot can use this method.

        Args:
            chat_id (:obj:`int` | :obj:`str`): Unique identifier for the target chat or username
                of the target supergroup (in the format @supergroupusername).
            sticker_set_name (:obj:`str`): Name of the sticker set to be set as the group
                sticker set.
            timeout (:obj:`int` | :obj:`float`, optional): If this value is specified, use it as
                the read timeout from the server (instead of the one specified during creation of
                the connection pool).
            api_kwargs (:obj:`dict`, optional): Arbitrary keyword arguments to be passed to the
                Telegram API.

        Returns:
            :obj:`bool`: On success, :obj:`True` is returned.
        """
        data: JSONDict = {'chat_id': chat_id, 'sticker_set_name': sticker_set_name}

        result = self._post('setChatStickerSet', data, timeout=timeout, api_kwargs=api_kwargs)

        return result  # type: ignore[return-value]

    @_log
    def delete_chat_sticker_set(
        self,
        chat_id: Union[str, int],
        timeout: ODVInput[float] = DEFAULT_NONE,
        api_kwargs: JSONDict = None,
    ) -> bool:
        """Use this method to delete a group sticker set from a supergroup. The bot must be an
        administrator in the chat for this to work and must have the appropriate admin rights.
        Use the field :attr:`telegram.Chat.can_set_sticker_set` optionally returned in
        :meth:`get_chat` requests to check if the bot can use this method.

        Args:
            chat_id (:obj:`int` | :obj:`str`): Unique identifier for the target chat or username
                of the target supergroup (in the format @supergroupusername).
            timeout (:obj:`int` | :obj:`float`, optional): If this value is specified, use it as
                the read timeout from the server (instead of the one specified during creation of
                the connection pool).
            api_kwargs (:obj:`dict`, optional): Arbitrary keyword arguments to be passed to the
                Telegram API.

        Returns:
             :obj:`bool`: On success, :obj:`True` is returned.
        """
        data: JSONDict = {'chat_id': chat_id}

        result = self._post('deleteChatStickerSet', data, timeout=timeout, api_kwargs=api_kwargs)

        return result  # type: ignore[return-value]

    def get_webhook_info(
        self, timeout: ODVInput[float] = DEFAULT_NONE, api_kwargs: JSONDict = None
    ) -> WebhookInfo:
        """Use this method to get current webhook status. Requires no parameters.

        If the bot is using :meth:`get_updates`, will return an object with the
        :attr:`telegram.WebhookInfo.url` field empty.

        Args:
            timeout (:obj:`int` | :obj:`float`, optional): If this value is specified, use it as
                the read timeout from the server (instead of the one specified during creation of
                the connection pool).
            api_kwargs (:obj:`dict`, optional): Arbitrary keyword arguments to be passed to the
                Telegram API.

        Returns:
            :class:`telegram.WebhookInfo`

        """
        result = self._post('getWebhookInfo', None, timeout=timeout, api_kwargs=api_kwargs)

        return WebhookInfo.de_json(result, self)  # type: ignore[return-value, arg-type]

    @_log
    def set_game_score(
        self,
        user_id: Union[int, str],
        score: int,
        chat_id: Union[str, int] = None,
        message_id: int = None,
        inline_message_id: int = None,
        force: bool = None,
        disable_edit_message: bool = None,
        timeout: ODVInput[float] = DEFAULT_NONE,
        api_kwargs: JSONDict = None,
    ) -> Union[Message, bool]:
        """
        Use this method to set the score of the specified user in a game message.

        Args:
            user_id (:obj:`int`): User identifier.
            score (:obj:`int`): New score, must be non-negative.
            force (:obj:`bool`, optional): Pass :obj:`True`, if the high score is allowed to
                decrease. This can be useful when fixing mistakes or banning cheaters.
            disable_edit_message (:obj:`bool`, optional): Pass :obj:`True`, if the game message
                should not be automatically edited to include the current scoreboard.
            chat_id (:obj:`int` | :obj:`str`, optional): Required if inline_message_id is not
                specified. Unique identifier for the target chat.
            message_id (:obj:`int`, optional): Required if inline_message_id is not specified.
                Identifier of the sent message.
            inline_message_id (:obj:`str`, optional): Required if chat_id and message_id are not
                specified. Identifier of the inline message.
            timeout (:obj:`int` | :obj:`float`, optional): If this value is specified, use it as
                the read timeout from the server (instead of the one specified during creation of
                the connection pool).
            api_kwargs (:obj:`dict`, optional): Arbitrary keyword arguments to be passed to the
                Telegram API.

        Returns:
            :class:`telegram.Message`: The edited message. If the message is not an inline message
            , :obj:`True`.

        Raises:
            :class:`telegram.error.TelegramError`: If the new score is not greater than the user's
                current score in the chat and force is :obj:`False`.

        """
        data: JSONDict = {'user_id': user_id, 'score': score}

        if chat_id:
            data['chat_id'] = chat_id
        if message_id:
            data['message_id'] = message_id
        if inline_message_id:
            data['inline_message_id'] = inline_message_id
        if force is not None:
            data['force'] = force
        if disable_edit_message is not None:
            data['disable_edit_message'] = disable_edit_message

        return self._message(
            'setGameScore',
            data,
            timeout=timeout,
            api_kwargs=api_kwargs,
        )

    @_log
    def get_game_high_scores(
        self,
        user_id: Union[int, str],
        chat_id: Union[str, int] = None,
        message_id: int = None,
        inline_message_id: int = None,
        timeout: ODVInput[float] = DEFAULT_NONE,
        api_kwargs: JSONDict = None,
    ) -> List[GameHighScore]:
        """
        Use this method to get data for high score tables. Will return the score of the specified
        user and several of their neighbors in a game.

        Note:
            This method will currently return scores for the target user, plus two of their
            closest neighbors on each side. Will also return the top three users if the user and
            his neighbors are not among them. Please note that this behavior is subject to change.

        Args:
            user_id (:obj:`int`): Target user id.
            chat_id (:obj:`int` | :obj:`str`, optional): Required if inline_message_id is not
                specified. Unique identifier for the target chat.
            message_id (:obj:`int`, optional): Required if inline_message_id is not specified.
                Identifier of the sent message.
            inline_message_id (:obj:`str`, optional): Required if chat_id and message_id are not
                specified. Identifier of the inline message.
            timeout (:obj:`int` | :obj:`float`, optional): If this value is specified, use it as
                the read timeout from the server (instead of the one specified during creation of
                the connection pool).
            api_kwargs (:obj:`dict`, optional): Arbitrary keyword arguments to be passed to the
                Telegram API.

        Returns:
            List[:class:`telegram.GameHighScore`]

        Raises:
            :class:`telegram.error.TelegramError`

        """
        data: JSONDict = {'user_id': user_id}

        if chat_id:
            data['chat_id'] = chat_id
        if message_id:
            data['message_id'] = message_id
        if inline_message_id:
            data['inline_message_id'] = inline_message_id

        result = self._post('getGameHighScores', data, timeout=timeout, api_kwargs=api_kwargs)

        return GameHighScore.de_list(result, self)  # type: ignore

    @_log
    def send_invoice(
        self,
        chat_id: Union[int, str],
        title: str,
        description: str,
        payload: str,
        provider_token: str,
        currency: str,
        prices: List['LabeledPrice'],
        start_parameter: str = None,
        photo_url: str = None,
        photo_size: int = None,
        photo_width: int = None,
        photo_height: int = None,
        need_name: bool = None,
        need_phone_number: bool = None,
        need_email: bool = None,
        need_shipping_address: bool = None,
        is_flexible: bool = None,
        disable_notification: DVInput[bool] = DEFAULT_NONE,
        reply_to_message_id: int = None,
        reply_markup: InlineKeyboardMarkup = None,
        provider_data: Union[str, object] = None,
        send_phone_number_to_provider: bool = None,
        send_email_to_provider: bool = None,
        timeout: ODVInput[float] = DEFAULT_NONE,
        api_kwargs: JSONDict = None,
        allow_sending_without_reply: ODVInput[bool] = DEFAULT_NONE,
        max_tip_amount: int = None,
        suggested_tip_amounts: List[int] = None,
        protect_content: ODVInput[bool] = DEFAULT_NONE,
    ) -> Message:
        """Use this method to send invoices.

        Warning:
            As of API 5.2 :paramref:`start_parameter` is an optional argument and therefore the
            order of the arguments had to be changed. Use keyword arguments to make sure that the
            arguments are passed correctly.

        .. versionchanged:: 13.5
            As of Bot API 5.2, the parameter :paramref:`start_parameter` is optional.

        Args:
            chat_id (:obj:`int` | :obj:`str`): Unique identifier for the target chat or username
                of the target channel (in the format ``@channelusername``).
            title (:obj:`str`): Product name, 1-32 characters.
            description (:obj:`str`): Product description, 1-255 characters.
            payload (:obj:`str`): Bot-defined invoice payload, 1-128 bytes. This will not be
                displayed to the user, use for your internal processes.
            provider_token (:obj:`str`): Payments provider token, obtained via
                `@BotFather <https://t.me/BotFather>`_.
            currency (:obj:`str`): Three-letter ISO 4217 currency code.
            prices (List[:class:`telegram.LabeledPrice`)]: Price breakdown, a list
                of components (e.g. product price, tax, discount, delivery cost, delivery tax,
                bonus, etc.).
            max_tip_amount (:obj:`int`, optional): The maximum accepted amount for tips in the
                smallest units of the currency (integer, not float/double). For example, for a
                maximum tip of US$ 1.45 pass ``max_tip_amount = 145``. See the exp parameter in
                `currencies.json <https://core.telegram.org/bots/payments/currencies.json>`_, it
                shows the number of digits past the decimal point for each currency (2 for the
                majority of currencies). Defaults to ``0``.

                .. versionadded:: 13.5
            suggested_tip_amounts (List[:obj:`int`], optional): An array of
                suggested amounts of tips in the smallest units of the currency (integer, not
                float/double). At most 4 suggested tip amounts can be specified. The suggested tip
                amounts must be positive, passed in a strictly increased order and must not exceed
                ``max_tip_amount``.

                .. versionadded:: 13.5
            start_parameter (:obj:`str`, optional): Unique deep-linking parameter. If left empty,
                *forwarded copies* of the sent message will have a *Pay* button, allowing
                multiple users to pay directly from the forwarded message, using the same invoice.
                If non-empty, forwarded copies of the sent message will have a *URL* button with a
                deep link to the bot (instead of a *Pay* button), with the value used as the
                start parameter.

                .. versionchanged:: 13.5
                    As of Bot API 5.2, this parameter is optional.
            provider_data (:obj:`str` | :obj:`object`, optional): data about the
                invoice, which will be shared with the payment provider. A detailed description of
                required fields should be provided by the payment provider. When an object is
                passed, it will be encoded as JSON.
            photo_url (:obj:`str`, optional): URL of the product photo for the invoice. Can be a
                photo of the goods or a marketing image for a service. People like it better when
                they see what they are paying for.
            photo_size (:obj:`str`, optional): Photo size.
            photo_width (:obj:`int`, optional): Photo width.
            photo_height (:obj:`int`, optional): Photo height.
            need_name (:obj:`bool`, optional): Pass :obj:`True`, if you require the user's full
                name to complete the order.
            need_phone_number (:obj:`bool`, optional): Pass :obj:`True`, if you require the user's
                phone number to complete the order.
            need_email (:obj:`bool`, optional): Pass :obj:`True`, if you require the user's email
                to complete the order.
            need_shipping_address (:obj:`bool`, optional): Pass :obj:`True`, if you require the
                user's shipping address to complete the order.
            send_phone_number_to_provider (:obj:`bool`, optional): Pass :obj:`True`, if user's
                phone number should be sent to provider.
            send_email_to_provider (:obj:`bool`, optional): Pass :obj:`True`, if user's email
                address should be sent to provider.
            is_flexible (:obj:`bool`, optional): Pass :obj:`True`, if the final price depends on
                the shipping method.
            disable_notification (:obj:`bool`, optional): Sends the message silently. Users will
                receive a notification with no sound.
            protect_content (:obj:`bool`, optional): Protects the contents of the sent message from
                forwarding and saving.

                .. versionadded:: 13.10

            reply_to_message_id (:obj:`int`, optional): If the message is a reply, ID of the
                original message.
            allow_sending_without_reply (:obj:`bool`, optional): Pass :obj:`True`, if the message
                should be sent even if the specified replied-to message is not found.
            reply_markup (:class:`telegram.InlineKeyboardMarkup`, optional): An object for an
                inline keyboard. If empty, one 'Pay total price' button will be
                shown. If not empty, the first button must be a Pay button.
            timeout (:obj:`int` | :obj:`float`, optional): If this value is specified, use it as
                the read timeout from the server (instead of the one specified during creation of
                the connection pool).
            api_kwargs (:obj:`dict`, optional): Arbitrary keyword arguments to be passed to the
                Telegram API.

        Returns:
            :class:`telegram.Message`: On success, the sent Message is returned.

        Raises:
            :class:`telegram.error.TelegramError`

        """
        data: JSONDict = {
            'chat_id': chat_id,
            'title': title,
            'description': description,
            'payload': payload,
            'provider_token': provider_token,
            'currency': currency,
            'prices': [p.to_dict() for p in prices],
        }
        if max_tip_amount is not None:
            data['max_tip_amount'] = max_tip_amount
        if suggested_tip_amounts is not None:
            data['suggested_tip_amounts'] = suggested_tip_amounts
        if start_parameter is not None:
            data['start_parameter'] = start_parameter
        if provider_data is not None:
            if isinstance(provider_data, str):
                data['provider_data'] = provider_data
            else:
                data['provider_data'] = json.dumps(provider_data)
        if photo_url is not None:
            data['photo_url'] = photo_url
        if photo_size is not None:
            data['photo_size'] = photo_size
        if photo_width is not None:
            data['photo_width'] = photo_width
        if photo_height is not None:
            data['photo_height'] = photo_height
        if need_name is not None:
            data['need_name'] = need_name
        if need_phone_number is not None:
            data['need_phone_number'] = need_phone_number
        if need_email is not None:
            data['need_email'] = need_email
        if need_shipping_address is not None:
            data['need_shipping_address'] = need_shipping_address
        if is_flexible is not None:
            data['is_flexible'] = is_flexible
        if send_phone_number_to_provider is not None:
            data['send_phone_number_to_provider'] = send_phone_number_to_provider
        if send_email_to_provider is not None:
            data['send_email_to_provider'] = send_email_to_provider

        return self._message(  # type: ignore[return-value]
            'sendInvoice',
            data,
            timeout=timeout,
            disable_notification=disable_notification,
            reply_to_message_id=reply_to_message_id,
            reply_markup=reply_markup,
            allow_sending_without_reply=allow_sending_without_reply,
            api_kwargs=api_kwargs,
            protect_content=protect_content,
        )

    @_log
    def answer_shipping_query(  # pylint: disable=invalid-name
        self,
        shipping_query_id: str,
        ok: bool,
        shipping_options: List[ShippingOption] = None,
        error_message: str = None,
        timeout: ODVInput[float] = DEFAULT_NONE,
        api_kwargs: JSONDict = None,
    ) -> bool:
        """
        If you sent an invoice requesting a shipping address and the parameter ``is_flexible`` was
        specified, the Bot API will send an :class:`telegram.Update` with a
        :attr:`telegram.Update.shipping_query` field to the bot. Use this method to reply to
        shipping queries.

        Args:
            shipping_query_id (:obj:`str`): Unique identifier for the query to be answered.
            ok (:obj:`bool`): Specify :obj:`True` if delivery to the specified address is possible
                and :obj:`False` if there are any problems (for example, if delivery to the
                specified address is not possible).
            shipping_options (List[:class:`telegram.ShippingOption`]), optional]: Required if ok is
                :obj:`True`. An array of available shipping options.
            error_message (:obj:`str`, optional): Required if ok is :obj:`False`. Error message in
                human readable form that explains why it is impossible to complete the order (e.g.
                "Sorry, delivery to your desired address is unavailable"). Telegram will display
                this message to the user.
            timeout (:obj:`int` | :obj:`float`, optional): If this value is specified, use it as
                the read timeout from the server (instead of the one specified during creation of
                the connection pool).
            api_kwargs (:obj:`dict`, optional): Arbitrary keyword arguments to be passed to the
                Telegram API.

        Returns:
            :obj:`bool`: On success, :obj:`True` is returned.

        Raises:
            :class:`telegram.error.TelegramError`

        """
        ok = bool(ok)

        if ok and (shipping_options is None or error_message is not None):
            raise TelegramError(
                'answerShippingQuery: If ok is True, shipping_options '
                'should not be empty and there should not be error_message'
            )

        if not ok and (shipping_options is not None or error_message is None):
            raise TelegramError(
                'answerShippingQuery: If ok is False, error_message '
                'should not be empty and there should not be shipping_options'
            )

        data: JSONDict = {'shipping_query_id': shipping_query_id, 'ok': ok}

        if ok:
            if not shipping_options:
                # not using an assert statement directly here since they are removed in
                # the optimized bytecode
                raise AssertionError
            data['shipping_options'] = [option.to_dict() for option in shipping_options]
        if error_message is not None:
            data['error_message'] = error_message

        result = self._post('answerShippingQuery', data, timeout=timeout, api_kwargs=api_kwargs)

        return result  # type: ignore[return-value]

    @_log
    def answer_pre_checkout_query(  # pylint: disable=invalid-name
        self,
        pre_checkout_query_id: str,
        ok: bool,
        error_message: str = None,
        timeout: ODVInput[float] = DEFAULT_NONE,
        api_kwargs: JSONDict = None,
    ) -> bool:
        """
        Once the user has confirmed their payment and shipping details, the Bot API sends the final
        confirmation in the form of an :class:`telegram.Update` with the field
        :attr:`telegram.Update.pre_checkout_query`. Use this method to respond to such pre-checkout
        queries.

        Note:
            The Bot API must receive an answer within 10 seconds after the pre-checkout
            query was sent.

        Args:
            pre_checkout_query_id (:obj:`str`): Unique identifier for the query to be answered.
            ok (:obj:`bool`): Specify :obj:`True` if everything is alright
                (goods are available, etc.) and the bot is ready to proceed with the order. Use
                :obj:`False` if there are any problems.
            error_message (:obj:`str`, optional): Required if ok is :obj:`False`. Error message
                in human readable form that explains the reason for failure to proceed with
                the checkout (e.g. "Sorry, somebody just bought the last of our amazing black
                T-shirts while you were busy filling out your payment details. Please choose a
                different color or garment!"). Telegram will display this message to the user.
            timeout (:obj:`int` | :obj:`float`, optional): If this value is specified, use it as
                the read timeout from the server (instead of the one specified during creation of
                the connection pool).
            api_kwargs (:obj:`dict`, optional): Arbitrary keyword arguments to be passed to the
                Telegram API.

        Returns:
            :obj:`bool`: On success, :obj:`True` is returned.

        Raises:
            :class:`telegram.error.TelegramError`

        """
        ok = bool(ok)

        if not (ok ^ (error_message is not None)):  # pylint: disable=superfluous-parens
            raise TelegramError(
                'answerPreCheckoutQuery: If ok is True, there should '
                'not be error_message; if ok is False, error_message '
                'should not be empty'
            )

        data: JSONDict = {'pre_checkout_query_id': pre_checkout_query_id, 'ok': ok}

        if error_message is not None:
            data['error_message'] = error_message

        result = self._post('answerPreCheckoutQuery', data, timeout=timeout, api_kwargs=api_kwargs)

        return result  # type: ignore[return-value]

    @_log
    def restrict_chat_member(
        self,
        chat_id: Union[str, int],
        user_id: Union[str, int],
        permissions: ChatPermissions,
        until_date: Union[int, datetime] = None,
        timeout: ODVInput[float] = DEFAULT_NONE,
        api_kwargs: JSONDict = None,
    ) -> bool:
        """
        Use this method to restrict a user in a supergroup. The bot must be an administrator in
        the supergroup for this to work and must have the appropriate admin rights. Pass
        :obj:`True` for all boolean parameters to lift restrictions from a user.

        Note:
            Since Bot API 4.4, :meth:`restrict_chat_member` takes the new user permissions in a
            single argument of type :class:`telegram.ChatPermissions`. The old way of passing
            parameters will not keep working forever.

        Args:
            chat_id (:obj:`int` | :obj:`str`): Unique identifier for the target chat or username
                of the target supergroup (in the format @supergroupusername).
            user_id (:obj:`int`): Unique identifier of the target user.
            until_date (:obj:`int` | :obj:`datetime.datetime`, optional): Date when restrictions
                will be lifted for the user, unix time. If user is restricted for more than 366
                days or less than 30 seconds from the current time, they are considered to be
                restricted forever.
                For timezone naive :obj:`datetime.datetime` objects, the default timezone of the
                bot will be used.
            permissions (:class:`telegram.ChatPermissions`): An object for new user
                permissions.
            timeout (:obj:`int` | :obj:`float`, optional): If this value is specified, use it as
                the read timeout from the server (instead of the one specified during creation of
                the connection pool).
            api_kwargs (:obj:`dict`, optional): Arbitrary keyword arguments to be passed to the
                Telegram API.

        Returns:
            :obj:`bool`: On success, :obj:`True` is returned.

        Raises:
            :class:`telegram.error.TelegramError`
        """
        data: JSONDict = {
            'chat_id': chat_id,
            'user_id': user_id,
            'permissions': permissions.to_dict(),
        }

        if until_date is not None:
            data['until_date'] = until_date

        result = self._post('restrictChatMember', data, timeout=timeout, api_kwargs=api_kwargs)

        return result  # type: ignore[return-value]

    @_log
    def promote_chat_member(
        self,
        chat_id: Union[str, int],
        user_id: Union[str, int],
        can_change_info: bool = None,
        can_post_messages: bool = None,
        can_edit_messages: bool = None,
        can_delete_messages: bool = None,
        can_invite_users: bool = None,
        can_restrict_members: bool = None,
        can_pin_messages: bool = None,
        can_promote_members: bool = None,
        timeout: ODVInput[float] = DEFAULT_NONE,
        api_kwargs: JSONDict = None,
        is_anonymous: bool = None,
        can_manage_chat: bool = None,
        can_manage_voice_chats: bool = None,
    ) -> bool:
        """
        Use this method to promote or demote a user in a supergroup or a channel. The bot must be
        an administrator in the chat for this to work and must have the appropriate admin rights.
        Pass :obj:`False` for all boolean parameters to demote a user.

        Args:
            chat_id (:obj:`int` | :obj:`str`): Unique identifier for the target chat or username
                of the target channel (in the format ``@channelusername``).
            user_id (:obj:`int`): Unique identifier of the target user.
            is_anonymous (:obj:`bool`, optional): Pass :obj:`True`, if the administrator's presence
                in the chat is hidden.
            can_manage_chat (:obj:`bool`, optional): Pass :obj:`True`, if the administrator can
                access the chat event log, chat statistics, message statistics in channels, see
                channel members, see anonymous administrators in supergroups and ignore slow mode.
                Implied by any other administrator privilege.

                .. versionadded:: 13.4

            can_manage_voice_chats (:obj:`bool`, optional): Pass :obj:`True`, if the administrator
                can manage voice chats.

                .. versionadded:: 13.4

            can_change_info (:obj:`bool`, optional): Pass :obj:`True`, if the administrator can
                change chat title, photo and other settings.
            can_post_messages (:obj:`bool`, optional): Pass :obj:`True`, if the administrator can
                create channel posts, channels only.
            can_edit_messages (:obj:`bool`, optional): Pass :obj:`True`, if the administrator can
                edit messages of other users and can pin messages, channels only.
            can_delete_messages (:obj:`bool`, optional): Pass :obj:`True`, if the administrator can
                delete messages of other users.
            can_invite_users (:obj:`bool`, optional): Pass :obj:`True`, if the administrator can
                invite new users to the chat.
            can_restrict_members (:obj:`bool`, optional): Pass :obj:`True`, if the administrator
                can restrict, ban or unban chat members.
            can_pin_messages (:obj:`bool`, optional): Pass :obj:`True`, if the administrator can
                pin messages, supergroups only.
            can_promote_members (:obj:`bool`, optional): Pass :obj:`True`, if the administrator can
                add new administrators with a subset of his own privileges or demote administrators
                that he has promoted, directly or indirectly (promoted by administrators that were
                appointed by him).
            timeout (:obj:`int` | :obj:`float`, optional): If this value is specified, use it as
                the read timeout from the server (instead of the one specified during creation of
                the connection pool).
            api_kwargs (:obj:`dict`, optional): Arbitrary keyword arguments to be passed to the
                Telegram API.

        Returns:
            :obj:`bool`: On success, :obj:`True` is returned.

        Raises:
            :class:`telegram.error.TelegramError`

        """
        data: JSONDict = {'chat_id': chat_id, 'user_id': user_id}

        if is_anonymous is not None:
            data['is_anonymous'] = is_anonymous
        if can_change_info is not None:
            data['can_change_info'] = can_change_info
        if can_post_messages is not None:
            data['can_post_messages'] = can_post_messages
        if can_edit_messages is not None:
            data['can_edit_messages'] = can_edit_messages
        if can_delete_messages is not None:
            data['can_delete_messages'] = can_delete_messages
        if can_invite_users is not None:
            data['can_invite_users'] = can_invite_users
        if can_restrict_members is not None:
            data['can_restrict_members'] = can_restrict_members
        if can_pin_messages is not None:
            data['can_pin_messages'] = can_pin_messages
        if can_promote_members is not None:
            data['can_promote_members'] = can_promote_members
        if can_manage_chat is not None:
            data['can_manage_chat'] = can_manage_chat
        if can_manage_voice_chats is not None:
            data['can_manage_voice_chats'] = can_manage_voice_chats

        result = self._post('promoteChatMember', data, timeout=timeout, api_kwargs=api_kwargs)

        return result  # type: ignore[return-value]

    @_log
    def set_chat_permissions(
        self,
        chat_id: Union[str, int],
        permissions: ChatPermissions,
        timeout: ODVInput[float] = DEFAULT_NONE,
        api_kwargs: JSONDict = None,
    ) -> bool:
        """
        Use this method to set default chat permissions for all members. The bot must be an
        administrator in the group or a supergroup for this to work and must have the
        :attr:`telegram.ChatMemberAdministrator.can_restrict_members` admin rights.

        Args:
            chat_id (:obj:`int` | :obj:`str`): Unique identifier for the target chat or username of
                the target supergroup (in the format `@supergroupusername`).
            permissions (:class:`telegram.ChatPermissions`): New default chat permissions.
            timeout (:obj:`int` | :obj:`float`, optional): If this value is specified, use it as
                the read timeout from the server (instead of the one specified during creation of
                the connection pool).
            api_kwargs (:obj:`dict`, optional): Arbitrary keyword arguments to be passed to the
                Telegram API.

        Returns:
            :obj:`bool`: On success, :obj:`True` is returned.

        Raises:
            :class:`telegram.error.TelegramError`

        """
        data: JSONDict = {'chat_id': chat_id, 'permissions': permissions.to_dict()}

        result = self._post('setChatPermissions', data, timeout=timeout, api_kwargs=api_kwargs)

        return result  # type: ignore[return-value]

    @_log
    def set_chat_administrator_custom_title(
        self,
        chat_id: Union[int, str],
        user_id: Union[int, str],
        custom_title: str,
        timeout: ODVInput[float] = DEFAULT_NONE,
        api_kwargs: JSONDict = None,
    ) -> bool:
        """
        Use this method to set a custom title for administrators promoted by the bot in a
        supergroup. The bot must be an administrator for this to work.

        Args:
            chat_id (:obj:`int` | :obj:`str`): Unique identifier for the target chat or username of
                the target supergroup (in the format `@supergroupusername`).
            user_id (:obj:`int`): Unique identifier of the target administrator.
            custom_title (:obj:`str`): New custom title for the administrator; 0-16 characters,
                emoji are not allowed.
            timeout (:obj:`int` | :obj:`float`, optional): If this value is specified, use it as
                the read timeout from the server (instead of the one specified during creation of
                the connection pool).
            api_kwargs (:obj:`dict`, optional): Arbitrary keyword arguments to be passed to the
                Telegram API.

        Returns:
            :obj:`bool`: On success, :obj:`True` is returned.

        Raises:
            :class:`telegram.error.TelegramError`

        """
        data: JSONDict = {'chat_id': chat_id, 'user_id': user_id, 'custom_title': custom_title}

        result = self._post(
            'setChatAdministratorCustomTitle', data, timeout=timeout, api_kwargs=api_kwargs
        )

        return result  # type: ignore[return-value]

    @_log
    def export_chat_invite_link(
        self,
        chat_id: Union[str, int],
        timeout: ODVInput[float] = DEFAULT_NONE,
        api_kwargs: JSONDict = None,
    ) -> str:
        """
        Use this method to generate a new primary invite link for a chat; any previously generated
        link is revoked. The bot must be an administrator in the chat for this to work and must
        have the appropriate admin rights.

        Args:
            chat_id (:obj:`int` | :obj:`str`): Unique identifier for the target chat or username
                of the target channel (in the format ``@channelusername``).
            timeout (:obj:`int` | :obj:`float`, optional): If this value is specified, use it as
                the read timeout from the server (instead of the one specified during creation of
                the connection pool).
            api_kwargs (:obj:`dict`, optional): Arbitrary keyword arguments to be passed to the
                Telegram API.

        Note:
            Each administrator in a chat generates their own invite links. Bots can't use invite
            links generated by other administrators. If you want your bot to work with invite
            links, it will need to generate its own link using :meth:`export_chat_invite_link` or
            by calling the :meth:`get_chat` method. If your bot needs to generate a new primary
            invite link replacing its previous one, use :attr:`export_chat_invite_link` again.

        Returns:
            :obj:`str`: New invite link on success.

        Raises:
            :class:`telegram.error.TelegramError`

        """
        data: JSONDict = {'chat_id': chat_id}

        result = self._post('exportChatInviteLink', data, timeout=timeout, api_kwargs=api_kwargs)

        return result  # type: ignore[return-value]

    @_log
    def create_chat_invite_link(
        self,
        chat_id: Union[str, int],
        expire_date: Union[int, datetime] = None,
        member_limit: int = None,
        timeout: ODVInput[float] = DEFAULT_NONE,
        api_kwargs: JSONDict = None,
        name: str = None,
        creates_join_request: bool = None,
    ) -> ChatInviteLink:
        """
        Use this method to create an additional invite link for a chat. The bot must be an
        administrator in the chat for this to work and must have the appropriate admin rights.
        The link can be revoked using the method :meth:`revoke_chat_invite_link`.

        .. versionadded:: 13.4

        Args:
            chat_id (:obj:`int` | :obj:`str`): Unique identifier for the target chat or username
                of the target channel (in the format ``@channelusername``).
            expire_date (:obj:`int` | :obj:`datetime.datetime`, optional): Date when the link will
                expire. Integer input will be interpreted as Unix timestamp.
                For timezone naive :obj:`datetime.datetime` objects, the default timezone of the
                bot will be used.
            member_limit (:obj:`int`, optional): Maximum number of users that can be members of
                the chat simultaneously after joining the chat via this invite link;
                1-:tg-const:`telegram.constants.ChatInviteLinkLimit.MEMBER_LIMIT`.
            timeout (:obj:`int` | :obj:`float`, optional): If this value is specified, use it as
                the read timeout from the server (instead of the one specified during creation of
                the connection pool).
            api_kwargs (:obj:`dict`, optional): Arbitrary keyword arguments to be passed to the
                Telegram API.
            name (:obj:`str`, optional): Invite link name;
                0-:tg-const:`telegram.constants.ChatInviteLinkLimit.NAME_LENGTH` characters.

                .. versionadded:: 13.8
            creates_join_request (:obj:`bool`, optional): :obj:`True`, if users joining the chat
                via the link need to be approved by chat administrators.
                If :obj:`True`, ``member_limit`` can't be specified.

                .. versionadded:: 13.8

        Returns:
            :class:`telegram.ChatInviteLink`

        Raises:
            :class:`telegram.error.TelegramError`

        """
        if creates_join_request and member_limit:
            raise ValueError(
                "If `creates_join_request` is `True`, `member_limit` can't be specified."
            )

        data: JSONDict = {
            'chat_id': chat_id,
        }

        if expire_date is not None:
            data['expire_date'] = expire_date

        if member_limit is not None:
            data['member_limit'] = member_limit

        if name is not None:
            data['name'] = name

        if creates_join_request is not None:
            data['creates_join_request'] = creates_join_request

        result = self._post('createChatInviteLink', data, timeout=timeout, api_kwargs=api_kwargs)

        return ChatInviteLink.de_json(result, self)  # type: ignore[return-value, arg-type]

    @_log
    def edit_chat_invite_link(
        self,
        chat_id: Union[str, int],
        invite_link: Union[str, 'ChatInviteLink'],
        expire_date: Union[int, datetime] = None,
        member_limit: int = None,
        timeout: ODVInput[float] = DEFAULT_NONE,
        api_kwargs: JSONDict = None,
        name: str = None,
        creates_join_request: bool = None,
    ) -> ChatInviteLink:
        """
        Use this method to edit a non-primary invite link created by the bot. The bot must be an
        administrator in the chat for this to work and must have the appropriate admin rights.

        Note:
            Though not stated explicitly in the official docs, Telegram changes not only the
            optional parameters that are explicitly passed, but also replaces all other optional
            parameters to the default values. However, since not documented, this behaviour may
            change unbeknown to PTB.

        .. versionadded:: 13.4

        Args:
            chat_id (:obj:`int` | :obj:`str`): Unique identifier for the target chat or username
                of the target channel (in the format ``@channelusername``).
            invite_link (:obj:`str` | :obj:`telegram.ChatInviteLink`): The invite link to edit.

                .. versionchanged:: 14.0
                    Now also accepts :obj:`telegram.ChatInviteLink` instances.
            expire_date (:obj:`int` | :obj:`datetime.datetime`, optional): Date when the link will
                expire.
                For timezone naive :obj:`datetime.datetime` objects, the default timezone of the
                bot will be used.
            member_limit (:obj:`int`, optional): Maximum number of users that can be members of
                the chat simultaneously after joining the chat via this invite link;
                1-:tg-const:`telegram.constants.ChatInviteLinkLimit.MEMBER_LIMIT`.
            timeout (:obj:`int` | :obj:`float`, optional): If this value is specified, use it as
                the read timeout from the server (instead of the one specified during creation of
                the connection pool).
            api_kwargs (:obj:`dict`, optional): Arbitrary keyword arguments to be passed to the
                Telegram API.
            name (:obj:`str`, optional): Invite link name;
                0-:tg-const:`telegram.constants.ChatInviteLinkLimit.NAME_LENGTH` characters.

                .. versionadded:: 13.8
            creates_join_request (:obj:`bool`, optional): :obj:`True`, if users joining the chat
                via the link need to be approved by chat administrators.
                If :obj:`True`, ``member_limit`` can't be specified.

                .. versionadded:: 13.8

        Returns:
            :class:`telegram.ChatInviteLink`

        Raises:
            :class:`telegram.error.TelegramError`

        """
        if creates_join_request and member_limit:
            raise ValueError(
                "If `creates_join_request` is `True`, `member_limit` can't be specified."
            )

        link = invite_link.invite_link if isinstance(invite_link, ChatInviteLink) else invite_link
        data: JSONDict = {'chat_id': chat_id, 'invite_link': link}

        if expire_date is not None:
            data['expire_date'] = expire_date

        if member_limit is not None:
            data['member_limit'] = member_limit

        if name is not None:
            data['name'] = name

        if creates_join_request is not None:
            data['creates_join_request'] = creates_join_request

        result = self._post('editChatInviteLink', data, timeout=timeout, api_kwargs=api_kwargs)

        return ChatInviteLink.de_json(result, self)  # type: ignore[return-value, arg-type]

    @_log
    def revoke_chat_invite_link(
        self,
        chat_id: Union[str, int],
        invite_link: Union[str, 'ChatInviteLink'],
        timeout: ODVInput[float] = DEFAULT_NONE,
        api_kwargs: JSONDict = None,
    ) -> ChatInviteLink:
        """
        Use this method to revoke an invite link created by the bot. If the primary link is
        revoked, a new link is automatically generated. The bot must be an administrator in the
        chat for this to work and must have the appropriate admin rights.

        .. versionadded:: 13.4

        Args:
            chat_id (:obj:`int` | :obj:`str`): Unique identifier for the target chat or username
                of the target channel (in the format ``@channelusername``).
            invite_link (:obj:`str` | :obj:`telegram.ChatInviteLink`): The invite link to revoke.

                .. versionchanged:: 14.0
                    Now also accepts :obj:`telegram.ChatInviteLink` instances.
            timeout (:obj:`int` | :obj:`float`, optional): If this value is specified, use it as
                the read timeout from the server (instead of the one specified during creation of
                the connection pool).
            api_kwargs (:obj:`dict`, optional): Arbitrary keyword arguments to be passed to the
                Telegram API.

        Returns:
            :class:`telegram.ChatInviteLink`

        Raises:
            :class:`telegram.error.TelegramError`

        """
        link = invite_link.invite_link if isinstance(invite_link, ChatInviteLink) else invite_link
        data: JSONDict = {'chat_id': chat_id, 'invite_link': link}

        result = self._post('revokeChatInviteLink', data, timeout=timeout, api_kwargs=api_kwargs)

        return ChatInviteLink.de_json(result, self)  # type: ignore[return-value, arg-type]

    @_log
    def approve_chat_join_request(
        self,
        chat_id: Union[str, int],
        user_id: int,
        timeout: ODVInput[float] = DEFAULT_NONE,
        api_kwargs: JSONDict = None,
    ) -> bool:
        """Use this method to approve a chat join request.

        The bot must be an administrator in the chat for this to work and must have the
        :attr:`telegram.ChatPermissions.can_invite_users` administrator right.

        .. versionadded:: 13.8

        Args:
            chat_id (:obj:`int` | :obj:`str`): Unique identifier for the target chat or username
                of the target channel (in the format ``@channelusername``).
            user_id (:obj:`int`): Unique identifier of the target user.
            timeout (:obj:`int` | :obj:`float`, optional): If this value is specified, use it as
                the read timeout from the server (instead of the one specified during creation of
                the connection pool).
            api_kwargs (:obj:`dict`, optional): Arbitrary keyword arguments to be passed to the
                Telegram API.

        Returns:
            :obj:`bool`: On success, :obj:`True` is returned.

        Raises:
            :class:`telegram.error.TelegramError`
        """
        data: JSONDict = {'chat_id': chat_id, 'user_id': user_id}

        result = self._post('approveChatJoinRequest', data, timeout=timeout, api_kwargs=api_kwargs)

        return result  # type: ignore[return-value]

    @_log
    def decline_chat_join_request(
        self,
        chat_id: Union[str, int],
        user_id: int,
        timeout: ODVInput[float] = DEFAULT_NONE,
        api_kwargs: JSONDict = None,
    ) -> bool:
        """Use this method to decline a chat join request.

        The bot must be an administrator in the chat for this to work and must have the
        :attr:`telegram.ChatPermissions.can_invite_users` administrator right.

        .. versionadded:: 13.8

        Args:
            chat_id (:obj:`int` | :obj:`str`): Unique identifier for the target chat or username
                of the target channel (in the format ``@channelusername``).
            user_id (:obj:`int`): Unique identifier of the target user.
            timeout (:obj:`int` | :obj:`float`, optional): If this value is specified, use it as
                the read timeout from the server (instead of the one specified during creation of
                the connection pool).
            api_kwargs (:obj:`dict`, optional): Arbitrary keyword arguments to be passed to the
                Telegram API.

        Returns:
            :obj:`bool`: On success, :obj:`True` is returned.

        Raises:
            :class:`telegram.error.TelegramError`
        """
        data: JSONDict = {'chat_id': chat_id, 'user_id': user_id}

        result = self._post('declineChatJoinRequest', data, timeout=timeout, api_kwargs=api_kwargs)

        return result  # type: ignore[return-value]

    @_log
    def set_chat_photo(
        self,
        chat_id: Union[str, int],
        photo: FileInput,
        timeout: DVInput[float] = DEFAULT_20,
        api_kwargs: JSONDict = None,
    ) -> bool:
        """Use this method to set a new profile photo for the chat.

        Photos can't be changed for private chats. The bot must be an administrator in the chat
        for this to work and must have the appropriate admin rights.

        Args:
            chat_id (:obj:`int` | :obj:`str`): Unique identifier for the target chat or username
                of the target channel (in the format ``@channelusername``).
            photo (:term:`file object` | :obj:`bytes` | :class:`pathlib.Path`): New chat photo.

                .. versionchanged:: 13.2
                   Accept :obj:`bytes` as input.
            timeout (:obj:`int` | :obj:`float`, optional): If this value is specified, use it as
                the read timeout from the server (instead of the one specified during creation of
                the connection pool).
            api_kwargs (:obj:`dict`, optional): Arbitrary keyword arguments to be passed to the
                Telegram API.

        Returns:
            :obj:`bool`: On success, :obj:`True` is returned.

        Raises:
            :class:`telegram.error.TelegramError`

        """
        data: JSONDict = {'chat_id': chat_id, 'photo': parse_file_input(photo)}

        result = self._post('setChatPhoto', data, timeout=timeout, api_kwargs=api_kwargs)

        return result  # type: ignore[return-value]

    @_log
    def delete_chat_photo(
        self,
        chat_id: Union[str, int],
        timeout: ODVInput[float] = DEFAULT_NONE,
        api_kwargs: JSONDict = None,
    ) -> bool:
        """
        Use this method to delete a chat photo. Photos can't be changed for private chats. The bot
        must be an administrator in the chat for this to work and must have the appropriate admin
        rights.

        Args:
            chat_id (:obj:`int` | :obj:`str`): Unique identifier for the target chat or username
                of the target channel (in the format ``@channelusername``).
            timeout (:obj:`int` | :obj:`float`, optional): If this value is specified, use it as
                the read timeout from the server (instead of the one specified during creation of
                the connection pool).
            api_kwargs (:obj:`dict`, optional): Arbitrary keyword arguments to be passed to the
                Telegram API.

        Returns:
            :obj:`bool`: On success, :obj:`True` is returned.

        Raises:
            :class:`telegram.error.TelegramError`

        """
        data: JSONDict = {'chat_id': chat_id}

        result = self._post('deleteChatPhoto', data, timeout=timeout, api_kwargs=api_kwargs)

        return result  # type: ignore[return-value]

    @_log
    def set_chat_title(
        self,
        chat_id: Union[str, int],
        title: str,
        timeout: ODVInput[float] = DEFAULT_NONE,
        api_kwargs: JSONDict = None,
    ) -> bool:
        """
        Use this method to change the title of a chat. Titles can't be changed for private chats.
        The bot must be an administrator in the chat for this to work and must have the appropriate
        admin rights.

        Args:
            chat_id (:obj:`int` | :obj:`str`): Unique identifier for the target chat or username
                of the target channel (in the format ``@channelusername``).
            title (:obj:`str`): New chat title, 1-255 characters.
            timeout (:obj:`int` | :obj:`float`, optional): If this value is specified, use it as
                the read timeout from the server (instead of the one specified during creation of
                the connection pool).
            api_kwargs (:obj:`dict`, optional): Arbitrary keyword arguments to be passed to the
                Telegram API.

        Returns:
            :obj:`bool`: On success, :obj:`True` is returned.

        Raises:
            :class:`telegram.error.TelegramError`

        """
        data: JSONDict = {'chat_id': chat_id, 'title': title}

        result = self._post('setChatTitle', data, timeout=timeout, api_kwargs=api_kwargs)

        return result  # type: ignore[return-value]

    @_log
    def set_chat_description(
        self,
        chat_id: Union[str, int],
        description: str = None,
        timeout: ODVInput[float] = DEFAULT_NONE,
        api_kwargs: JSONDict = None,
    ) -> bool:
        """
        Use this method to change the description of a group, a supergroup or a channel. The bot
        must be an administrator in the chat for this to work and must have the appropriate admin
        rights.

        Args:
            chat_id (:obj:`int` | :obj:`str`): Unique identifier for the target chat or username
                of the target channel (in the format ``@channelusername``).
            description (:obj:`str`, optional): New chat description, 0-255 characters.
            timeout (:obj:`int` | :obj:`float`, optional): If this value is specified, use it as
                the read timeout from the server (instead of the one specified during creation of
                the connection pool).
            api_kwargs (:obj:`dict`, optional): Arbitrary keyword arguments to be passed to the
                Telegram API.

        Returns:
            :obj:`bool`: On success, :obj:`True` is returned.

        Raises:
            :class:`telegram.error.TelegramError`

        """
        data: JSONDict = {'chat_id': chat_id}

        if description is not None:
            data['description'] = description

        result = self._post('setChatDescription', data, timeout=timeout, api_kwargs=api_kwargs)

        return result  # type: ignore[return-value]

    @_log
    def pin_chat_message(
        self,
        chat_id: Union[str, int],
        message_id: int,
        disable_notification: ODVInput[bool] = DEFAULT_NONE,
        timeout: ODVInput[float] = DEFAULT_NONE,
        api_kwargs: JSONDict = None,
    ) -> bool:
        """
        Use this method to add a message to the list of pinned messages in a chat. If the
        chat is not a private chat, the bot must be an administrator in the chat for this to work
        and must have the ``can_pin_messages`` admin right in a supergroup
        or :attr:`telegram.ChatMemberAdministrator.can_edit_messages` admin right in a channel.

        Args:
            chat_id (:obj:`int` | :obj:`str`): Unique identifier for the target chat or username
                of the target channel (in the format ``@channelusername``).
            message_id (:obj:`int`): Identifier of a message to pin.
            disable_notification (:obj:`bool`, optional): Pass :obj:`True`, if it is not necessary
                to send a notification to all chat members about the new pinned message.
                Notifications are always disabled in channels and private chats.
            timeout (:obj:`int` | :obj:`float`, optional): If this value is specified, use it as
                the read timeout from the server (instead of the one specified during creation of
                the connection pool).
            api_kwargs (:obj:`dict`, optional): Arbitrary keyword arguments to be passed to the
                Telegram API.

        Returns:
            :obj:`bool`: On success, :obj:`True` is returned.

        Raises:
            :class:`telegram.error.TelegramError`

        """
        data: JSONDict = {
            'chat_id': chat_id,
            'message_id': message_id,
            'disable_notification': disable_notification,
        }

        return self._post(  # type: ignore[return-value]
            'pinChatMessage', data, timeout=timeout, api_kwargs=api_kwargs
        )

    @_log
    def unpin_chat_message(
        self,
        chat_id: Union[str, int],
        timeout: ODVInput[float] = DEFAULT_NONE,
        api_kwargs: JSONDict = None,
        message_id: int = None,
    ) -> bool:
        """
        Use this method to remove a message from the list of pinned messages in a chat. If the
        chat is not a private chat, the bot must be an administrator in the chat for this to work
        and must have the ``can_pin_messages`` admin right in a
        supergroup or :attr:`telegram.ChatMemberAdministrator.can_edit_messages` admin right in a
        channel.

        Args:
            chat_id (:obj:`int` | :obj:`str`): Unique identifier for the target chat or username
                of the target channel (in the format ``@channelusername``).
            message_id (:obj:`int`, optional): Identifier of a message to unpin. If not specified,
                the most recent pinned message (by sending date) will be unpinned.
            timeout (:obj:`int` | :obj:`float`, optional): If this value is specified, use it as
                the read timeout from the server (instead of the one specified during creation of
                the connection pool).
            api_kwargs (:obj:`dict`, optional): Arbitrary keyword arguments to be passed to the
                Telegram API.

        Returns:
            :obj:`bool`: On success, :obj:`True` is returned.

        Raises:
            :class:`telegram.error.TelegramError`

        """
        data: JSONDict = {'chat_id': chat_id}

        if message_id is not None:
            data['message_id'] = message_id

        return self._post(  # type: ignore[return-value]
            'unpinChatMessage', data, timeout=timeout, api_kwargs=api_kwargs
        )

    @_log
    def unpin_all_chat_messages(
        self,
        chat_id: Union[str, int],
        timeout: ODVInput[float] = DEFAULT_NONE,
        api_kwargs: JSONDict = None,
    ) -> bool:
        """
        Use this method to clear the list of pinned messages in a chat. If the
        chat is not a private chat, the bot must be an administrator in the chat for this
        to work and must have the ``can_pin_messages`` admin right in a
        supergroup or :attr:`telegram.ChatMemberAdministrator.can_edit_messages` admin right in a
        channel.

        Args:
            chat_id (:obj:`int` | :obj:`str`): Unique identifier for the target chat or username
                of the target channel (in the format ``@channelusername``).
            timeout (:obj:`int` | :obj:`float`, optional): If this value is specified, use it as
                the read timeout from the server (instead of the one specified during creation of
                the connection pool).
            api_kwargs (:obj:`dict`, optional): Arbitrary keyword arguments to be passed to the
                Telegram API.

        Returns:
            :obj:`bool`: On success, :obj:`True` is returned.

        Raises:
            :class:`telegram.error.TelegramError`

        """
        data: JSONDict = {'chat_id': chat_id}

        return self._post(  # type: ignore[return-value]
            'unpinAllChatMessages', data, timeout=timeout, api_kwargs=api_kwargs
        )

    @_log
    def get_sticker_set(
        self,
        name: str,
        timeout: ODVInput[float] = DEFAULT_NONE,
        api_kwargs: JSONDict = None,
    ) -> StickerSet:
        """Use this method to get a sticker set.

        Args:
            name (:obj:`str`): Name of the sticker set.
            timeout (:obj:`int` | :obj:`float`, optional): If this value is specified, use it as
                the read timeout from the server (instead of the one specified during
                creation of the connection pool).
            api_kwargs (:obj:`dict`, optional): Arbitrary keyword arguments to be passed to the
                Telegram API.

        Returns:
            :class:`telegram.StickerSet`

        Raises:
            :class:`telegram.error.TelegramError`

        """
        data: JSONDict = {'name': name}

        result = self._post('getStickerSet', data, timeout=timeout, api_kwargs=api_kwargs)

        return StickerSet.de_json(result, self)  # type: ignore[return-value, arg-type]

    @_log
    def upload_sticker_file(
        self,
        user_id: Union[str, int],
        png_sticker: FileInput,
        timeout: DVInput[float] = DEFAULT_20,
        api_kwargs: JSONDict = None,
    ) -> File:
        """
        Use this method to upload a .png file with a sticker for later use in
        :meth:`create_new_sticker_set` and :meth:`add_sticker_to_set` methods (can be used multiple
        times).

        Note:
            The png_sticker argument can be either a file_id, an URL or a file from disk
            ``open(filename, 'rb')``

        Args:
            user_id (:obj:`int`): User identifier of sticker file owner.
            png_sticker (:obj:`str` | :term:`file object` | :obj:`bytes` | :class:`pathlib.Path`):
                Png image with the sticker,
                must be up to 512 kilobytes in size, dimensions must not exceed 512px,
                and either width or height must be exactly 512px.

                .. versionchanged:: 13.2
                   Accept :obj:`bytes` as input.
            timeout (:obj:`int` | :obj:`float`, optional): If this value is specified, use it as
                the read timeout from the server (instead of the one specified during
                creation of the connection pool).
            api_kwargs (:obj:`dict`, optional): Arbitrary keyword arguments to be passed to the
                Telegram API.

        Returns:
            :class:`telegram.File`: On success, the uploaded File is returned.

        Raises:
            :class:`telegram.error.TelegramError`

        """
        data: JSONDict = {'user_id': user_id, 'png_sticker': parse_file_input(png_sticker)}

        result = self._post('uploadStickerFile', data, timeout=timeout, api_kwargs=api_kwargs)

        return File.de_json(result, self)  # type: ignore[return-value, arg-type]

    @_log
    def create_new_sticker_set(
        self,
        user_id: Union[str, int],
        name: str,
        title: str,
        emojis: str,
        png_sticker: FileInput = None,
        contains_masks: bool = None,
        mask_position: MaskPosition = None,
        timeout: DVInput[float] = DEFAULT_20,
        tgs_sticker: FileInput = None,
        api_kwargs: JSONDict = None,
    ) -> bool:
        """
        Use this method to create new sticker set owned by a user.
        The bot will be able to edit the created sticker set.
        You must use exactly one of the fields ``png_sticker`` or ``tgs_sticker``.

        Warning:
            As of API 4.7 ``png_sticker`` is an optional argument and therefore the order of the
            arguments had to be changed. Use keyword arguments to make sure that the arguments are
            passed correctly.

        Note:
            The png_sticker and tgs_sticker argument can be either a file_id, an URL or a file from
            disk ``open(filename, 'rb')``

        Args:
            user_id (:obj:`int`): User identifier of created sticker set owner.
            name (:obj:`str`): Short name of sticker set, to be used in t.me/addstickers/ URLs
                (e.g., animals). Can contain only english letters, digits and underscores.
                Must begin with a letter, can't contain consecutive underscores and
                must end in "_by_<bot username>". <bot_username> is case insensitive.
                1-64 characters.
            title (:obj:`str`): Sticker set title, 1-64 characters.
            png_sticker (:obj:`str` | :term:`file object` | :obj:`bytes` | :class:`pathlib.Path`, \
                optional): Png image with the sticker,
                must be up to 512 kilobytes in size, dimensions must not exceed 512px,
                and either width or height must be exactly 512px. Pass a file_id as a String to
                send a file that already exists on the Telegram servers, pass an HTTP URL as a
                String for Telegram to get a file from the Internet, or upload a new one
                using multipart/form-data.

                .. versionchanged:: 13.2
                   Accept :obj:`bytes` as input.
            tgs_sticker (:obj:`str` | :term:`file object` | :obj:`bytes` | :class:`pathlib.Path`, \
                optional): TGS animation with the sticker,
                uploaded using multipart/form-data. See
                https://core.telegram.org/animated_stickers#technical-requirements for technical
                requirements.

                .. versionchanged:: 13.2
                   Accept :obj:`bytes` as input.
            emojis (:obj:`str`): One or more emoji corresponding to the sticker.
            contains_masks (:obj:`bool`, optional): Pass :obj:`True`, if a set of mask stickers
                should be created.
            mask_position (:class:`telegram.MaskPosition`, optional): Position where the mask
                should be placed on faces.
            timeout (:obj:`int` | :obj:`float`, optional): If this value is specified, use it as
                the read timeout from the server (instead of the one specified during
                creation of the connection pool).
            api_kwargs (:obj:`dict`, optional): Arbitrary keyword arguments to be passed to the
                Telegram API.

        Returns:
            :obj:`bool`: On success, :obj:`True` is returned.

        Raises:
            :class:`telegram.error.TelegramError`

        """
        data: JSONDict = {'user_id': user_id, 'name': name, 'title': title, 'emojis': emojis}

        if png_sticker is not None:
            data['png_sticker'] = parse_file_input(png_sticker)
        if tgs_sticker is not None:
            data['tgs_sticker'] = parse_file_input(tgs_sticker)
        if contains_masks is not None:
            data['contains_masks'] = contains_masks
        if mask_position is not None:
            # We need to_json() instead of to_dict() here, because we're sending a media
            # message here, which isn't json dumped by telegram.request
            data['mask_position'] = mask_position.to_json()

        result = self._post('createNewStickerSet', data, timeout=timeout, api_kwargs=api_kwargs)

        return result  # type: ignore[return-value]

    @_log
    def add_sticker_to_set(
        self,
        user_id: Union[str, int],
        name: str,
        emojis: str,
        png_sticker: FileInput = None,
        mask_position: MaskPosition = None,
        timeout: DVInput[float] = DEFAULT_20,
        tgs_sticker: FileInput = None,
        api_kwargs: JSONDict = None,
    ) -> bool:
        """
        Use this method to add a new sticker to a set created by the bot.
        You must use exactly one of the fields ``png_sticker`` or ``tgs_sticker``. Animated
        stickers can be added to animated sticker sets and only to them. Animated sticker sets can
        have up to 50 stickers. Static sticker sets can have up to 120 stickers.

        Warning:
            As of API 4.7 ``png_sticker`` is an optional argument and therefore the order of the
            arguments had to be changed. Use keyword arguments to make sure that the arguments are
            passed correctly.

        Note:
            The png_sticker and tgs_sticker argument can be either a file_id, an URL or a file from
            disk ``open(filename, 'rb')``

        Args:
            user_id (:obj:`int`): User identifier of created sticker set owner.

            name (:obj:`str`): Sticker set name.
            png_sticker (:obj:`str` | :term:`file object` | :obj:`bytes` | :class:`pathlib.Path`, \
                optional): PNG image with the sticker,
                must be up to 512 kilobytes in size, dimensions must not exceed 512px,
                and either width or height must be exactly 512px. Pass a file_id as a String to
                send a file that already exists on the Telegram servers, pass an HTTP URL as a
                String for Telegram to get a file from the Internet, or upload a new one
                using multipart/form-data.

                .. versionchanged:: 13.2
                   Accept :obj:`bytes` as input.
            tgs_sticker (:obj:`str` | :term:`file object` | :obj:`bytes` | :class:`pathlib.Path`, \
                optional): TGS animation with the sticker,
                uploaded using multipart/form-data. See
                https://core.telegram.org/animated_stickers#technical-requirements for technical
                requirements.

                .. versionchanged:: 13.2
                   Accept :obj:`bytes` as input.
            emojis (:obj:`str`): One or more emoji corresponding to the sticker.
            mask_position (:class:`telegram.MaskPosition`, optional): Position where the mask
                should be placed on faces.
            timeout (:obj:`int` | :obj:`float`, optional): If this value is specified, use it as
                the read timeout from the server (instead of the one specified during
                creation of the connection pool).
            api_kwargs (:obj:`dict`, optional): Arbitrary keyword arguments to be passed to the
                Telegram API.

        Returns:
            :obj:`bool`: On success, :obj:`True` is returned.

        Raises:
            :class:`telegram.error.TelegramError`

        """
        data: JSONDict = {'user_id': user_id, 'name': name, 'emojis': emojis}

        if png_sticker is not None:
            data['png_sticker'] = parse_file_input(png_sticker)
        if tgs_sticker is not None:
            data['tgs_sticker'] = parse_file_input(tgs_sticker)
        if mask_position is not None:
            # We need to_json() instead of to_dict() here, because we're sending a media
            # message here, which isn't json dumped by telegram.request
            data['mask_position'] = mask_position.to_json()

        result = self._post('addStickerToSet', data, timeout=timeout, api_kwargs=api_kwargs)

        return result  # type: ignore[return-value]

    @_log
    def set_sticker_position_in_set(
        self,
        sticker: str,
        position: int,
        timeout: ODVInput[float] = DEFAULT_NONE,
        api_kwargs: JSONDict = None,
    ) -> bool:
        """Use this method to move a sticker in a set created by the bot to a specific position.

        Args:
            sticker (:obj:`str`): File identifier of the sticker.
            position (:obj:`int`): New sticker position in the set, zero-based.
            timeout (:obj:`int` | :obj:`float`, optional): If this value is specified, use it as
                the read timeout from the server (instead of the one specified during
                creation of the connection pool).
            api_kwargs (:obj:`dict`, optional): Arbitrary keyword arguments to be passed to the
                Telegram API.

        Returns:
            :obj:`bool`: On success, :obj:`True` is returned.

        Raises:
            :class:`telegram.error.TelegramError`

        """
        data: JSONDict = {'sticker': sticker, 'position': position}

        result = self._post(
            'setStickerPositionInSet', data, timeout=timeout, api_kwargs=api_kwargs
        )

        return result  # type: ignore[return-value]

    @_log
    def delete_sticker_from_set(
        self,
        sticker: str,
        timeout: ODVInput[float] = DEFAULT_NONE,
        api_kwargs: JSONDict = None,
    ) -> bool:
        """Use this method to delete a sticker from a set created by the bot.

        Args:
            sticker (:obj:`str`): File identifier of the sticker.
            timeout (:obj:`int` | :obj:`float`, optional): If this value is specified, use it as
                the read timeout from the server (instead of the one specified during
                creation of the connection pool).
            api_kwargs (:obj:`dict`, optional): Arbitrary keyword arguments to be passed to the
                Telegram API.

        Returns:
            :obj:`bool`: On success, :obj:`True` is returned.

        Raises:
            :class:`telegram.error.TelegramError`

        """
        data: JSONDict = {'sticker': sticker}

        result = self._post('deleteStickerFromSet', data, timeout=timeout, api_kwargs=api_kwargs)

        return result  # type: ignore[return-value]

    @_log
    def set_sticker_set_thumb(
        self,
        name: str,
        user_id: Union[str, int],
        thumb: FileInput = None,
        timeout: ODVInput[float] = DEFAULT_NONE,
        api_kwargs: JSONDict = None,
    ) -> bool:
        """Use this method to set the thumbnail of a sticker set. Animated thumbnails can be set
        for animated sticker sets only.

        Note:
            The thumb can be either a file_id, an URL or a file from disk ``open(filename, 'rb')``

        Args:
            name (:obj:`str`): Sticker set name
            user_id (:obj:`int`): User identifier of created sticker set owner.
            thumb (:obj:`str` | :term:`file object` | :obj:`bytes` | :class:`pathlib.Path`, \
                optional): A PNG image with the thumbnail, must
                be up to 128 kilobytes in size and have width and height exactly 100px, or a TGS
                animation with the thumbnail up to 32 kilobytes in size; see
                https://core.telegram.org/animated_stickers#technical-requirements for animated
                sticker technical requirements. Pass a file_id as a String to send a file that
                already exists on the Telegram servers, pass an HTTP URL as a String for Telegram
                to get a file from the Internet, or upload a new one using multipart/form-data.
                Animated sticker set thumbnail can't be uploaded via HTTP URL.

                .. versionchanged:: 13.2
                   Accept :obj:`bytes` as input.
            timeout (:obj:`int` | :obj:`float`, optional): If this value is specified, use it as
                the read timeout from the server (instead of the one specified during
                creation of the connection pool).
            api_kwargs (:obj:`dict`, optional): Arbitrary keyword arguments to be passed to the
                Telegram API.

        Returns:
            :obj:`bool`: On success, :obj:`True` is returned.

        Raises:
            :class:`telegram.error.TelegramError`

        """
        data: JSONDict = {'name': name, 'user_id': user_id}

        if thumb is not None:
            data['thumb'] = parse_file_input(thumb)

        result = self._post('setStickerSetThumb', data, timeout=timeout, api_kwargs=api_kwargs)

        return result  # type: ignore[return-value]

    @_log
    def set_passport_data_errors(
        self,
        user_id: Union[str, int],
        errors: List[PassportElementError],
        timeout: ODVInput[float] = DEFAULT_NONE,
        api_kwargs: JSONDict = None,
    ) -> bool:
        """
        Informs a user that some of the Telegram Passport elements they provided contains errors.
        The user will not be able to re-submit their Passport to you until the errors are fixed
        (the contents of the field for which you returned the error must change).

        Use this if the data submitted by the user doesn't satisfy the standards your service
        requires for any reason. For example, if a birthday date seems invalid, a submitted
        document is blurry, a scan shows evidence of tampering, etc. Supply some details in the
        error message to make sure the user knows how to correct the issues.

        Args:
            user_id (:obj:`int`): User identifier
            errors (List[:class:`PassportElementError`]): An array describing the
                errors.
            timeout (:obj:`int` | :obj:`float`, optional): If this value is specified, use it as
                the read timeout from the server (instead of the one specified during
                creation of the connection pool).
            api_kwargs (:obj:`dict`, optional): Arbitrary keyword arguments to be passed to the
                Telegram API.

        Returns:
            :obj:`bool`: On success, :obj:`True` is returned.

        Raises:
            :class:`telegram.error.TelegramError`

        """
        data: JSONDict = {'user_id': user_id, 'errors': [error.to_dict() for error in errors]}

        result = self._post('setPassportDataErrors', data, timeout=timeout, api_kwargs=api_kwargs)

        return result  # type: ignore[return-value]

    @_log
    def send_poll(
        self,
        chat_id: Union[int, str],
        question: str,
        options: List[str],
        is_anonymous: bool = True,
        type: str = Poll.REGULAR,  # pylint: disable=redefined-builtin
        allows_multiple_answers: bool = False,
        correct_option_id: int = None,
        is_closed: bool = None,
        disable_notification: ODVInput[bool] = DEFAULT_NONE,
        reply_to_message_id: int = None,
        reply_markup: ReplyMarkup = None,
        timeout: ODVInput[float] = DEFAULT_NONE,
        explanation: str = None,
        explanation_parse_mode: ODVInput[str] = DEFAULT_NONE,
        open_period: int = None,
        close_date: Union[int, datetime] = None,
        api_kwargs: JSONDict = None,
        allow_sending_without_reply: ODVInput[bool] = DEFAULT_NONE,
        explanation_entities: Union[List['MessageEntity'], Tuple['MessageEntity', ...]] = None,
        protect_content: ODVInput[bool] = DEFAULT_NONE,
    ) -> Message:
        """
        Use this method to send a native poll.

        Args:
            chat_id (:obj:`int` | :obj:`str`): Unique identifier for the target chat or username
                of the target channel (in the format ``@channelusername``).
            question (:obj:`str`): Poll question, 1-:tg-const:`telegram.Poll.MAX_QUESTION_LENGTH`
                characters.
            options (List[:obj:`str`]): List of answer options,
                2-:tg-const:`telegram.Poll.MAX_OPTION_NUMBER` strings
                1-:tg-const:`telegram.Poll.MAX_OPTION_LENGTH` characters each.
            is_anonymous (:obj:`bool`, optional): :obj:`True`, if the poll needs to be anonymous,
                defaults to :obj:`True`.
            type (:obj:`str`, optional): Poll type, :tg-const:`telegram.Poll.QUIZ` or
                :tg-const:`telegram.Poll.REGULAR`, defaults to :tg-const:`telegram.Poll.REGULAR`.
            allows_multiple_answers (:obj:`bool`, optional): :obj:`True`, if the poll allows
                multiple answers, ignored for polls in quiz mode, defaults to :obj:`False`.
            correct_option_id (:obj:`int`, optional): 0-based identifier of the correct answer
                option, required for polls in quiz mode.
            explanation (:obj:`str`, optional): Text that is shown when a user chooses an incorrect
                answer or taps on the lamp icon in a quiz-style poll, 0-200 characters with at most
                2 line feeds after entities parsing.
            explanation_parse_mode (:obj:`str`, optional): Mode for parsing entities in the
                explanation. See the constants in :class:`telegram.constants.ParseMode` for the
                available modes.
            explanation_entities (List[:class:`telegram.MessageEntity`], optional): List of special
                entities that appear in message text, which can be specified instead of
                :paramref:`parse_mode`.
            open_period (:obj:`int`, optional): Amount of time in seconds the poll will be active
                after creation, 5-600. Can't be used together with :paramref:`close_date`.
            close_date (:obj:`int` | :obj:`datetime.datetime`, optional): Point in time (Unix
                timestamp) when the poll will be automatically closed. Must be at least 5 and no
                more than 600 seconds in the future. Can't be used together with
                :paramref:`open_period`.
                For timezone naive :obj:`datetime.datetime` objects, the default timezone of the
                bot will be used.
            is_closed (:obj:`bool`, optional): Pass :obj:`True`, if the poll needs to be
                immediately closed. This can be useful for poll preview.
            disable_notification (:obj:`bool`, optional): Sends the message silently. Users will
                receive a notification with no sound.
            protect_content (:obj:`bool`, optional): Protects the contents of the sent message from
                forwarding and saving.

                .. versionadded:: 13.10

            reply_to_message_id (:obj:`int`, optional): If the message is a reply, ID of the
                original message.
            allow_sending_without_reply (:obj:`bool`, optional): Pass :obj:`True`, if the message
                should be sent even if the specified replied-to message is not found.
            reply_markup (:class:`InlineKeyboardMarkup` | :class:`ReplyKeyboardMarkup` | \
                :class:`ReplyKeyboardRemove` | :class:`ForceReply`, optional):
                Additional interface options. An object for an inline keyboard, custom reply
                keyboard, instructions to remove reply keyboard or to force a reply from the user.
            timeout (:obj:`int` | :obj:`float`, optional): If this value is specified, use it as
                the read timeout from the server (instead of the one specified during creation of
                the connection pool).
            api_kwargs (:obj:`dict`, optional): Arbitrary keyword arguments to be passed to the
                Telegram API.

        Returns:
            :class:`telegram.Message`: On success, the sent Message is returned.

        Raises:
            :class:`telegram.error.TelegramError`

        """
        data: JSONDict = {
            'chat_id': chat_id,
            'question': question,
            'options': options,
            'explanation_parse_mode': explanation_parse_mode,
        }

        if not is_anonymous:
            data['is_anonymous'] = is_anonymous
        if type:
            data['type'] = type
        if allows_multiple_answers:
            data['allows_multiple_answers'] = allows_multiple_answers
        if correct_option_id is not None:
            data['correct_option_id'] = correct_option_id
        if is_closed:
            data['is_closed'] = is_closed
        if explanation:
            data['explanation'] = explanation
        if explanation_entities:
            data['explanation_entities'] = [me.to_dict() for me in explanation_entities]
        if open_period:
            data['open_period'] = open_period
        if close_date:
            data['close_date'] = close_date

        return self._message(  # type: ignore[return-value]
            'sendPoll',
            data,
            timeout=timeout,
            disable_notification=disable_notification,
            reply_to_message_id=reply_to_message_id,
            reply_markup=reply_markup,
            allow_sending_without_reply=allow_sending_without_reply,
            api_kwargs=api_kwargs,
            protect_content=protect_content,
        )

    @_log
    def stop_poll(
        self,
        chat_id: Union[int, str],
        message_id: int,
        reply_markup: InlineKeyboardMarkup = None,
        timeout: ODVInput[float] = DEFAULT_NONE,
        api_kwargs: JSONDict = None,
    ) -> Poll:
        """
        Use this method to stop a poll which was sent by the bot.

        Args:
            chat_id (:obj:`int` | :obj:`str`): Unique identifier for the target chat or username
                of the target channel (in the format ``@channelusername``).
            message_id (:obj:`int`): Identifier of the original message with the poll.
            reply_markup (:class:`telegram.InlineKeyboardMarkup`, optional): An object for a new
                message inline keyboard.
            timeout (:obj:`int` | :obj:`float`, optional): If this value is specified, use it as
                the read timeout from the server (instead of the one specified during creation of
                the connection pool).
            api_kwargs (:obj:`dict`, optional): Arbitrary keyword arguments to be passed to the
                Telegram API.

        Returns:
            :class:`telegram.Poll`: On success, the stopped Poll is returned.

        Raises:
            :class:`telegram.error.TelegramError`

        """
        data: JSONDict = {'chat_id': chat_id, 'message_id': message_id}

        if reply_markup:
            markups = (InlineKeyboardMarkup, ReplyKeyboardMarkup, ForceReply, ReplyKeyboardRemove)
            if isinstance(reply_markup, markups):
                # We need to_json() instead of to_dict() here, because reply_markups may be
                # attached to media messages, which aren't json dumped by telegram.request
                data['reply_markup'] = reply_markup.to_json()
            else:
                data['reply_markup'] = reply_markup

        result = self._post('stopPoll', data, timeout=timeout, api_kwargs=api_kwargs)

        return Poll.de_json(result, self)  # type: ignore[return-value, arg-type]

    @_log
    def send_dice(
        self,
        chat_id: Union[int, str],
        disable_notification: ODVInput[bool] = DEFAULT_NONE,
        reply_to_message_id: int = None,
        reply_markup: ReplyMarkup = None,
        timeout: ODVInput[float] = DEFAULT_NONE,
        emoji: str = None,
        api_kwargs: JSONDict = None,
        allow_sending_without_reply: ODVInput[bool] = DEFAULT_NONE,
        protect_content: ODVInput[bool] = DEFAULT_NONE,
    ) -> Message:
        """
        Use this method to send an animated emoji that will display a random value.

        Args:
            chat_id (:obj:`int` | :obj:`str`): Unique identifier for the target chat or username
                of the target channel (in the format ``@channelusername``).
            emoji (:obj:`str`, optional): Emoji on which the dice throw animation is based.
                Currently, must be one of :class:`telegram.constants.DiceEmoji`. Dice can have
                values 1-6 for :tg-const:`telegram.constants.DiceEmoji.DICE`,
                :tg-const:`telegram.constants.DiceEmoji.DARTS` and
                :tg-const:`telegram.constants.DiceEmoji.BOWLING`, values 1-5 for
                :tg-const:`telegram.constants.DiceEmoji.BASKETBALL` and
                :tg-const:`telegram.constants.DiceEmoji.FOOTBALL`, and values 1-64
                for :tg-const:`telegram.constants.DiceEmoji.SLOT_MACHINE`. Defaults to
                :tg-const:`telegram.constants.DiceEmoji.DICE`.

                .. versionchanged:: 13.4
                   Added the :tg-const:`telegram.constants.DiceEmoji.BOWLING` emoji.
            disable_notification (:obj:`bool`, optional): Sends the message silently. Users will
                receive a notification with no sound.
            protect_content (:obj:`bool`, optional): Protects the contents of the sent message from
                forwarding and saving.

                .. versionadded:: 13.10

            reply_to_message_id (:obj:`int`, optional): If the message is a reply, ID of the
                original message.
            allow_sending_without_reply (:obj:`bool`, optional): Pass :obj:`True`, if the message
                should be sent even if the specified replied-to message is not found.
            reply_markup (:class:`InlineKeyboardMarkup` | :class:`ReplyKeyboardMarkup` | \
                :class:`ReplyKeyboardRemove` | :class:`ForceReply`, optional):
                Additional interface options. An object for an inline keyboard, custom reply
                keyboard, instructions to remove reply keyboard or to force a reply from the user.
            timeout (:obj:`int` | :obj:`float`, optional): If this value is specified, use it as
                the read timeout from the server (instead of the one specified during creation of
                the connection pool).
            api_kwargs (:obj:`dict`, optional): Arbitrary keyword arguments to be passed to the
                Telegram API.

        Returns:
            :class:`telegram.Message`: On success, the sent Message is returned.

        Raises:
            :class:`telegram.error.TelegramError`

        """
        data: JSONDict = {'chat_id': chat_id}

        if emoji:
            data['emoji'] = emoji

        return self._message(  # type: ignore[return-value]
            'sendDice',
            data,
            timeout=timeout,
            disable_notification=disable_notification,
            reply_to_message_id=reply_to_message_id,
            reply_markup=reply_markup,
            allow_sending_without_reply=allow_sending_without_reply,
            api_kwargs=api_kwargs,
            protect_content=protect_content,
        )

    @_log
    def get_my_commands(
        self,
        timeout: ODVInput[float] = DEFAULT_NONE,
        api_kwargs: JSONDict = None,
        scope: BotCommandScope = None,
        language_code: str = None,
    ) -> List[BotCommand]:
        """
        Use this method to get the current list of the bot's commands for the given scope and user
        language.

        Args:
            timeout (:obj:`int` | :obj:`float`, optional): If this value is specified, use it as
                the read timeout from the server (instead of the one specified during creation of
                the connection pool).
            api_kwargs (:obj:`dict`, optional): Arbitrary keyword arguments to be passed to the
                Telegram API.
            scope (:class:`telegram.BotCommandScope`, optional): An object,
                describing scope of users. Defaults to :class:`telegram.BotCommandScopeDefault`.

                .. versionadded:: 13.7

            language_code (:obj:`str`, optional): A two-letter ISO 639-1 language code or an empty
                string.

                .. versionadded:: 13.7

        Returns:
            List[:class:`telegram.BotCommand`]: On success, the commands set for the bot. An empty
            list is returned if commands are not set.

        Raises:
            :class:`telegram.error.TelegramError`

        """
        data: JSONDict = {}

        if scope:
            data['scope'] = scope.to_dict()

        if language_code:
            data['language_code'] = language_code

        result = self._post('getMyCommands', data, timeout=timeout, api_kwargs=api_kwargs)

        return BotCommand.de_list(result, self)  # type: ignore[return-value,arg-type]

    @_log
    def set_my_commands(
        self,
        commands: List[Union[BotCommand, Tuple[str, str]]],
        timeout: ODVInput[float] = DEFAULT_NONE,
        api_kwargs: JSONDict = None,
        scope: BotCommandScope = None,
        language_code: str = None,
    ) -> bool:
        """
        Use this method to change the list of the bot's commands. See the
        `Telegram docs <https://core.telegram.org/bots#commands>`_ for more details about bot
        commands.

        Args:
            commands (List[:class:`BotCommand` | (:obj:`str`, :obj:`str`)]): A list
                of bot commands to be set as the list of the bot's commands. At most 100 commands
                can be specified.
            timeout (:obj:`int` | :obj:`float`, optional): If this value is specified, use it as
                the read timeout from the server (instead of the one specified during creation of
                the connection pool).
            api_kwargs (:obj:`dict`, optional): Arbitrary keyword arguments to be passed to the
                Telegram API.
            scope (:class:`telegram.BotCommandScope`, optional): An object,
                describing scope of users for which the commands are relevant. Defaults to
                :class:`telegram.BotCommandScopeDefault`.

                .. versionadded:: 13.7

            language_code (:obj:`str`, optional): A two-letter ISO 639-1 language code. If empty,
                commands will be applied to all users from the given scope, for whose language
                there are no dedicated commands.

                .. versionadded:: 13.7

        Returns:
            :obj:`bool`: On success, :obj:`True` is returned.

        Raises:
            :class:`telegram.error.TelegramError`

        """
        cmds = [c if isinstance(c, BotCommand) else BotCommand(c[0], c[1]) for c in commands]

        data: JSONDict = {'commands': [c.to_dict() for c in cmds]}

        if scope:
            data['scope'] = scope.to_dict()

        if language_code:
            data['language_code'] = language_code

        result = self._post('setMyCommands', data, timeout=timeout, api_kwargs=api_kwargs)

        return result  # type: ignore[return-value]

    @_log
    def delete_my_commands(
        self,
        scope: BotCommandScope = None,
        language_code: str = None,
        api_kwargs: JSONDict = None,
        timeout: ODVInput[float] = DEFAULT_NONE,
    ) -> bool:
        """
        Use this method to delete the list of the bot's commands for the given scope and user
        language. After deletion,
        `higher level commands <https://core.telegram.org/bots/api#determining-list-of-commands>`_
        will be shown to affected users.

        .. versionadded:: 13.7

        Args:
            scope (:class:`telegram.BotCommandScope`, optional): An object,
                describing scope of users for which the commands are relevant. Defaults to
                :class:`telegram.BotCommandScopeDefault`.
            language_code (:obj:`str`, optional): A two-letter ISO 639-1 language code. If empty,
                commands will be applied to all users from the given scope, for whose language
                there are no dedicated commands.
            timeout (:obj:`int` | :obj:`float`, optional): If this value is specified, use it as
                the read timeout from the server (instead of the one specified during creation of
                the connection pool).
            api_kwargs (:obj:`dict`, optional): Arbitrary keyword arguments to be passed to the
                Telegram API.

        Returns:
            :obj:`bool`: On success, :obj:`True` is returned.

        Raises:
            :class:`telegram.error.TelegramError`
        """
        data: JSONDict = {}

        if scope:
            data['scope'] = scope.to_dict()

        if language_code:
            data['language_code'] = language_code

        result = self._post('deleteMyCommands', data, timeout=timeout, api_kwargs=api_kwargs)

        return result  # type: ignore[return-value]

    @_log
    def log_out(self, timeout: ODVInput[float] = DEFAULT_NONE) -> bool:
        """
        Use this method to log out from the cloud Bot API server before launching the bot locally.
        You *must* log out the bot before running it locally, otherwise there is no guarantee that
        the bot will receive updates. After a successful call, you can immediately log in on a
        local server, but will not be able to log in back to the cloud Bot API server for 10
        minutes.

        Args:
            timeout (:obj:`int` | :obj:`float`, optional): If this value is specified, use it as
                the read timeout from the server (instead of the one specified during creation of
                the connection pool).

        Returns:
            :obj:`True`: On success

        Raises:
            :class:`telegram.error.TelegramError`

        """
        return self._post('logOut', timeout=timeout)  # type: ignore[return-value]

    @_log
    def close(self, timeout: ODVInput[float] = DEFAULT_NONE) -> bool:
        """
        Use this method to close the bot instance before moving it from one local server to
        another. You need to delete the webhook before calling this method to ensure that the bot
        isn't launched again after server restart. The method will return error 429 in the first
        10 minutes after the bot is launched.

        Args:
            timeout (:obj:`int` | :obj:`float`, optional): If this value is specified, use it as
                the read timeout from the server (instead of the one specified during creation of
                the connection pool).

        Returns:
            :obj:`True`: On success

        Raises:
            :class:`telegram.error.TelegramError`

        """
        return self._post('close', timeout=timeout)  # type: ignore[return-value]

    @_log
    def copy_message(
        self,
        chat_id: Union[int, str],
        from_chat_id: Union[str, int],
        message_id: int,
        caption: str = None,
        parse_mode: ODVInput[str] = DEFAULT_NONE,
        caption_entities: Union[Tuple['MessageEntity', ...], List['MessageEntity']] = None,
        disable_notification: DVInput[bool] = DEFAULT_NONE,
        reply_to_message_id: int = None,
        allow_sending_without_reply: DVInput[bool] = DEFAULT_NONE,
        reply_markup: ReplyMarkup = None,
        timeout: ODVInput[float] = DEFAULT_NONE,
        api_kwargs: JSONDict = None,
        protect_content: ODVInput[bool] = DEFAULT_NONE,
    ) -> MessageId:
        """
        Use this method to copy messages of any kind. Service messages and invoice messages can't
        be copied. The method is analogous to the method :meth:`forward_message`, but the copied
        message doesn't have a link to the original message.

        Args:
            chat_id (:obj:`int` | :obj:`str`): Unique identifier for the target chat or username
                of the target channel (in the format ``@channelusername``).
            from_chat_id (:obj:`int` | :obj:`str`): Unique identifier for the chat where the
                original message was sent (or channel username in the format ``@channelusername``).
            message_id (:obj:`int`): Message identifier in the chat specified in from_chat_id.
            caption (:obj:`str`, optional): New caption for media,
                0-:tg-const:`telegram.constants.MessageLimit.CAPTION_LENGTH` characters after
                entities parsing. If not specified, the original caption is kept.
            parse_mode (:obj:`str`, optional): Mode for parsing entities in the new caption. See
                the constants in :class:`telegram.constants.ParseMode` for the available modes.
            caption_entities (List[:class:`telegram.MessageEntity`], optional): List of special
                entities that appear in the new caption, which can be specified instead
                of parse_mode.
            disable_notification (:obj:`bool`, optional): Sends the message silently. Users will
                receive a notification with no sound.
            protect_content (:obj:`bool`, optional): Protects the contents of the sent message from
                forwarding and saving.

                .. versionadded:: 13.10

            reply_to_message_id (:obj:`int`, optional): If the message is a reply, ID of the
                original message.
            allow_sending_without_reply (:obj:`bool`, optional): Pass :obj:`True`, if the message
                should be sent even if the specified replied-to message is not found.
            reply_markup (:class:`InlineKeyboardMarkup` | :class:`ReplyKeyboardMarkup` | \
                :class:`ReplyKeyboardRemove` | :class:`ForceReply`, optional):
                Additional interface options. An object for an inline keyboard, custom reply
                keyboard, instructions to remove reply keyboard or to force a reply from the user.
            timeout (:obj:`int` | :obj:`float`, optional): If this value is specified, use it as
                the read timeout from the server (instead of the one specified during creation of
                the connection pool).
            api_kwargs (:obj:`dict`, optional): Arbitrary keyword arguments to be passed to the
                Telegram API.

        Returns:
            :class:`telegram.MessageId`: On success

        Raises:
            :class:`telegram.error.TelegramError`
        """
        data: JSONDict = {
            'chat_id': chat_id,
            'from_chat_id': from_chat_id,
            'message_id': message_id,
            'parse_mode': parse_mode,
            'disable_notification': disable_notification,
            'allow_sending_without_reply': allow_sending_without_reply,
            'protect_content': protect_content,
        }
        if caption is not None:
            data['caption'] = caption
        if caption_entities:
            data['caption_entities'] = caption_entities
        if reply_to_message_id:
            data['reply_to_message_id'] = reply_to_message_id
        if reply_markup:
            markups = (InlineKeyboardMarkup, ReplyKeyboardMarkup, ForceReply, ReplyKeyboardRemove)
            if isinstance(reply_markup, markups):
                # We need to_json() instead of to_dict() here, because reply_markups may be
                # attached to media messages, which aren't json dumped by telegram.request
                data['reply_markup'] = reply_markup.to_json()
            else:
                data['reply_markup'] = reply_markup

        result = self._post('copyMessage', data, timeout=timeout, api_kwargs=api_kwargs)
        return MessageId.de_json(result, self)  # type: ignore[return-value, arg-type]

    def to_dict(self) -> JSONDict:
        """See :meth:`telegram.TelegramObject.to_dict`."""
        data: JSONDict = {'id': self.id, 'username': self.username, 'first_name': self.first_name}

        if self.last_name:
            data['last_name'] = self.last_name

        return data

    def __eq__(self, other: object) -> bool:
        return self.bot == other

    def __hash__(self) -> int:
        return hash(self.bot)

    # camelCase aliases
    getMe = get_me
    """Alias for :meth:`get_me`"""
    sendMessage = send_message
    """Alias for :meth:`send_message`"""
    deleteMessage = delete_message
    """Alias for :meth:`delete_message`"""
    forwardMessage = forward_message
    """Alias for :meth:`forward_message`"""
    sendPhoto = send_photo
    """Alias for :meth:`send_photo`"""
    sendAudio = send_audio
    """Alias for :meth:`send_audio`"""
    sendDocument = send_document
    """Alias for :meth:`send_document`"""
    sendSticker = send_sticker
    """Alias for :meth:`send_sticker`"""
    sendVideo = send_video
    """Alias for :meth:`send_video`"""
    sendAnimation = send_animation
    """Alias for :meth:`send_animation`"""
    sendVoice = send_voice
    """Alias for :meth:`send_voice`"""
    sendVideoNote = send_video_note
    """Alias for :meth:`send_video_note`"""
    sendMediaGroup = send_media_group
    """Alias for :meth:`send_media_group`"""
    sendLocation = send_location
    """Alias for :meth:`send_location`"""
    editMessageLiveLocation = edit_message_live_location
    """Alias for :meth:`edit_message_live_location`"""
    stopMessageLiveLocation = stop_message_live_location
    """Alias for :meth:`stop_message_live_location`"""
    sendVenue = send_venue
    """Alias for :meth:`send_venue`"""
    sendContact = send_contact
    """Alias for :meth:`send_contact`"""
    sendGame = send_game
    """Alias for :meth:`send_game`"""
    sendChatAction = send_chat_action
    """Alias for :meth:`send_chat_action`"""
    answerInlineQuery = answer_inline_query
    """Alias for :meth:`answer_inline_query`"""
    getUserProfilePhotos = get_user_profile_photos
    """Alias for :meth:`get_user_profile_photos`"""
    getFile = get_file
    """Alias for :meth:`get_file`"""
    banChatMember = ban_chat_member
    """Alias for :meth:`ban_chat_member`"""
    banChatSenderChat = ban_chat_sender_chat
    """Alias for :meth:`ban_chat_sender_chat`"""
    unbanChatMember = unban_chat_member
    """Alias for :meth:`unban_chat_member`"""
    unbanChatSenderChat = unban_chat_sender_chat
    """Alias for :meth:`unban_chat_sender_chat`"""
    answerCallbackQuery = answer_callback_query
    """Alias for :meth:`answer_callback_query`"""
    editMessageText = edit_message_text
    """Alias for :meth:`edit_message_text`"""
    editMessageCaption = edit_message_caption
    """Alias for :meth:`edit_message_caption`"""
    editMessageMedia = edit_message_media
    """Alias for :meth:`edit_message_media`"""
    editMessageReplyMarkup = edit_message_reply_markup
    """Alias for :meth:`edit_message_reply_markup`"""
    getUpdates = get_updates
    """Alias for :meth:`get_updates`"""
    setWebhook = set_webhook
    """Alias for :meth:`set_webhook`"""
    deleteWebhook = delete_webhook
    """Alias for :meth:`delete_webhook`"""
    leaveChat = leave_chat
    """Alias for :meth:`leave_chat`"""
    getChat = get_chat
    """Alias for :meth:`get_chat`"""
    getChatAdministrators = get_chat_administrators
    """Alias for :meth:`get_chat_administrators`"""
    getChatMember = get_chat_member
    """Alias for :meth:`get_chat_member`"""
    setChatStickerSet = set_chat_sticker_set
    """Alias for :meth:`set_chat_sticker_set`"""
    deleteChatStickerSet = delete_chat_sticker_set
    """Alias for :meth:`delete_chat_sticker_set`"""
    getChatMemberCount = get_chat_member_count
    """Alias for :meth:`get_chat_member_count`"""
    getWebhookInfo = get_webhook_info
    """Alias for :meth:`get_webhook_info`"""
    setGameScore = set_game_score
    """Alias for :meth:`set_game_score`"""
    getGameHighScores = get_game_high_scores
    """Alias for :meth:`get_game_high_scores`"""
    sendInvoice = send_invoice
    """Alias for :meth:`send_invoice`"""
    answerShippingQuery = answer_shipping_query
    """Alias for :meth:`answer_shipping_query`"""
    answerPreCheckoutQuery = answer_pre_checkout_query
    """Alias for :meth:`answer_pre_checkout_query`"""
    restrictChatMember = restrict_chat_member
    """Alias for :meth:`restrict_chat_member`"""
    promoteChatMember = promote_chat_member
    """Alias for :meth:`promote_chat_member`"""
    setChatPermissions = set_chat_permissions
    """Alias for :meth:`set_chat_permissions`"""
    setChatAdministratorCustomTitle = set_chat_administrator_custom_title
    """Alias for :meth:`set_chat_administrator_custom_title`"""
    exportChatInviteLink = export_chat_invite_link
    """Alias for :meth:`export_chat_invite_link`"""
    createChatInviteLink = create_chat_invite_link
    """Alias for :meth:`create_chat_invite_link`"""
    editChatInviteLink = edit_chat_invite_link
    """Alias for :meth:`edit_chat_invite_link`"""
    revokeChatInviteLink = revoke_chat_invite_link
    """Alias for :meth:`revoke_chat_invite_link`"""
    approveChatJoinRequest = approve_chat_join_request
    """Alias for :meth:`approve_chat_join_request`"""
    declineChatJoinRequest = decline_chat_join_request
    """Alias for :meth:`decline_chat_join_request`"""
    setChatPhoto = set_chat_photo
    """Alias for :meth:`set_chat_photo`"""
    deleteChatPhoto = delete_chat_photo
    """Alias for :meth:`delete_chat_photo`"""
    setChatTitle = set_chat_title
    """Alias for :meth:`set_chat_title`"""
    setChatDescription = set_chat_description
    """Alias for :meth:`set_chat_description`"""
    pinChatMessage = pin_chat_message
    """Alias for :meth:`pin_chat_message`"""
    unpinChatMessage = unpin_chat_message
    """Alias for :meth:`unpin_chat_message`"""
    unpinAllChatMessages = unpin_all_chat_messages
    """Alias for :meth:`unpin_all_chat_messages`"""
    getStickerSet = get_sticker_set
    """Alias for :meth:`get_sticker_set`"""
    uploadStickerFile = upload_sticker_file
    """Alias for :meth:`upload_sticker_file`"""
    createNewStickerSet = create_new_sticker_set
    """Alias for :meth:`create_new_sticker_set`"""
    addStickerToSet = add_sticker_to_set
    """Alias for :meth:`add_sticker_to_set`"""
    setStickerPositionInSet = set_sticker_position_in_set
    """Alias for :meth:`set_sticker_position_in_set`"""
    deleteStickerFromSet = delete_sticker_from_set
    """Alias for :meth:`delete_sticker_from_set`"""
    setStickerSetThumb = set_sticker_set_thumb
    """Alias for :meth:`set_sticker_set_thumb`"""
    setPassportDataErrors = set_passport_data_errors
    """Alias for :meth:`set_passport_data_errors`"""
    sendPoll = send_poll
    """Alias for :meth:`send_poll`"""
    stopPoll = stop_poll
    """Alias for :meth:`stop_poll`"""
    sendDice = send_dice
    """Alias for :meth:`send_dice`"""
    getMyCommands = get_my_commands
    """Alias for :meth:`get_my_commands`"""
    setMyCommands = set_my_commands
    """Alias for :meth:`set_my_commands`"""
    deleteMyCommands = delete_my_commands
    """Alias for :meth:`delete_my_commands`"""
    logOut = log_out
    """Alias for :meth:`log_out`"""
    copyMessage = copy_message
    """Alias for :meth:`copy_message`"""<|MERGE_RESOLUTION|>--- conflicted
+++ resolved
@@ -768,18 +768,11 @@
                 original message.
             allow_sending_without_reply (:obj:`bool`, optional): Pass :obj:`True`, if the message
                 should be sent even if the specified replied-to message is not found.
-<<<<<<< HEAD
-            reply_markup (:class:`telegram.ReplyMarkup`, optional): Additional interface options.
-                An object for an inline keyboard, custom reply keyboard, instructions
-                to remove reply keyboard or to force a reply from the user.
-            thumb (:term:`file object` | :obj:`bytes` | :class:`pathlib.Path`, optional): Thumbnail
-=======
             reply_markup (:class:`InlineKeyboardMarkup` | :class:`ReplyKeyboardMarkup` | \
                 :class:`ReplyKeyboardRemove` | :class:`ForceReply`, optional):
                 Additional interface options. An object for an inline keyboard, custom reply
                 keyboard, instructions to remove reply keyboard or to force a reply from the user.
-            thumb (`filelike object` | :obj:`bytes` | :class:`pathlib.Path`, optional): Thumbnail
->>>>>>> cbce6af1
+            thumb (:term:`file object` | :obj:`bytes` | :class:`pathlib.Path`, optional): Thumbnail
                 of the file sent; can be ignored if
                 thumbnail generation for the file is supported server-side. The thumbnail should be
                 in JPEG format and less than 200 kB in size. A thumbnail's width and height should
@@ -898,18 +891,11 @@
                 original message.
             allow_sending_without_reply (:obj:`bool`, optional): Pass :obj:`True`, if the message
                 should be sent even if the specified replied-to message is not found.
-<<<<<<< HEAD
-            reply_markup (:class:`telegram.ReplyMarkup`, optional): Additional interface options.
-                An object for an inline keyboard, custom reply keyboard, instructions
-                to remove reply keyboard or to force a reply from the user.
-            thumb (:term:`file object` | :obj:`bytes` | :class:`pathlib.Path`, optional): Thumbnail
-=======
             reply_markup (:class:`InlineKeyboardMarkup` | :class:`ReplyKeyboardMarkup` | \
                 :class:`ReplyKeyboardRemove` | :class:`ForceReply`, optional):
                 Additional interface options. An object for an inline keyboard, custom reply
                 keyboard, instructions to remove reply keyboard or to force a reply from the user.
-            thumb (`filelike object` | :obj:`bytes` | :class:`pathlib.Path`, optional): Thumbnail
->>>>>>> cbce6af1
+            thumb (:term:`file object` | :obj:`bytes` | :class:`pathlib.Path`, optional): Thumbnail
                 of the file sent; can be ignored if
                 thumbnail generation for the file is supported server-side. The thumbnail should be
                 in JPEG format and less than 200 kB in size. A thumbnail's width and height should
@@ -1108,18 +1094,11 @@
                 original message.
             allow_sending_without_reply (:obj:`bool`, optional): Pass :obj:`True`, if the message
                 should be sent even if the specified replied-to message is not found.
-<<<<<<< HEAD
-            reply_markup (:class:`telegram.ReplyMarkup`, optional): Additional interface options.
-                An object for an inline keyboard, custom reply keyboard, instructions
-                to remove reply keyboard or to force a reply from the user.
-            thumb (:term:`file object` | :obj:`bytes` | :class:`pathlib.Path`, optional): Thumbnail
-=======
             reply_markup (:class:`InlineKeyboardMarkup` | :class:`ReplyKeyboardMarkup` | \
                 :class:`ReplyKeyboardRemove` | :class:`ForceReply`, optional):
                 Additional interface options. An object for an inline keyboard, custom reply
                 keyboard, instructions to remove reply keyboard or to force a reply from the user.
-            thumb (`filelike object` | :obj:`bytes` | :class:`pathlib.Path`, optional): Thumbnail
->>>>>>> cbce6af1
+            thumb (:term:`file object` | :obj:`bytes` | :class:`pathlib.Path`, optional): Thumbnail
                 of the file sent; can be ignored if
                 thumbnail generation for the file is supported server-side. The thumbnail should be
                 in JPEG format and less than 200 kB in size. A thumbnail's width and height should
@@ -1231,18 +1210,11 @@
                 original message.
             allow_sending_without_reply (:obj:`bool`, optional): Pass :obj:`True`, if the message
                 should be sent even if the specified replied-to message is not found.
-<<<<<<< HEAD
-            reply_markup (:class:`telegram.ReplyMarkup`, optional): Additional interface options.
-                An object for an inline keyboard, custom reply keyboard,
-                instructions to remove reply keyboard or to force a reply from the user.
-            thumb (:term:`file object` | :obj:`bytes` | :class:`pathlib.Path`, optional): Thumbnail
-=======
             reply_markup (:class:`InlineKeyboardMarkup` | :class:`ReplyKeyboardMarkup` | \
                 :class:`ReplyKeyboardRemove` | :class:`ForceReply`, optional):
                 Additional interface options. An object for an inline keyboard, custom reply
                 keyboard, instructions to remove reply keyboard or to force a reply from the user.
-            thumb (`filelike object` | :obj:`bytes` | :class:`pathlib.Path`, optional): Thumbnail
->>>>>>> cbce6af1
+            thumb (:term:`file object` | :obj:`bytes` | :class:`pathlib.Path`, optional): Thumbnail
                 of the file sent; can be ignored if
                 thumbnail generation for the file is supported server-side. The thumbnail should be
                 in JPEG format and less than 200 kB in size. A thumbnail's width and height should
