#!/usr/bin/env python
# pylint: disable=no-self-argument, not-callable, no-member, too-many-arguments
#
# A library that provides a Python interface to the Telegram Bot API
# Copyright (C) 2015-2022
# Leandro Toledo de Souza <devs@python-telegram-bot.org>
#
# This program is free software: you can redistribute it and/or modify
# it under the terms of the GNU Lesser Public License as published by
# the Free Software Foundation, either version 3 of the License, or
# (at your option) any later version.
#
# This program is distributed in the hope that it will be useful,
# but WITHOUT ANY WARRANTY; without even the implied warranty of
# MERCHANTABILITY or FITNESS FOR A PARTICULAR PURPOSE.  See the
# GNU Lesser Public License for more details.
#
# You should have received a copy of the GNU Lesser Public License
# along with this program.  If not, see [http://www.gnu.org/licenses/].
"""This module contains an object that represents a Telegram Bot."""
import asyncio
import copy
import functools
import logging
import pickle
from contextlib import AbstractAsyncContextManager
from datetime import datetime
from types import TracebackType
from typing import (
    TYPE_CHECKING,
    Any,
    Callable,
    Dict,
    List,
    NoReturn,
    Optional,
    Sequence,
    Tuple,
    Type,
    TypeVar,
    Union,
    cast,
    no_type_check,
)

try:
    from cryptography.hazmat.backends import default_backend
    from cryptography.hazmat.primitives import serialization

    CRYPTO_INSTALLED = True
except ImportError:
    default_backend = None  # type: ignore[assignment]
    serialization = None  # type: ignore[assignment]
    CRYPTO_INSTALLED = False

from telegram._botcommand import BotCommand
from telegram._botcommandscope import BotCommandScope
from telegram._chat import Chat
from telegram._chatadministratorrights import ChatAdministratorRights
from telegram._chatinvitelink import ChatInviteLink
from telegram._chatmember import ChatMember
from telegram._chatpermissions import ChatPermissions
from telegram._files.animation import Animation
from telegram._files.audio import Audio
from telegram._files.chatphoto import ChatPhoto
from telegram._files.contact import Contact
from telegram._files.document import Document
from telegram._files.file import File
from telegram._files.inputmedia import InputMedia
from telegram._files.location import Location
from telegram._files.photosize import PhotoSize
from telegram._files.sticker import MaskPosition, Sticker, StickerSet
from telegram._files.venue import Venue
from telegram._files.video import Video
from telegram._files.videonote import VideoNote
from telegram._files.voice import Voice
from telegram._games.gamehighscore import GameHighScore
from telegram._inline.inlinekeyboardmarkup import InlineKeyboardMarkup
from telegram._menubutton import MenuButton
from telegram._message import Message
from telegram._messageid import MessageId
from telegram._passport.passportelementerrors import PassportElementError
from telegram._payment.shippingoption import ShippingOption
from telegram._poll import Poll
from telegram._sentwebappmessage import SentWebAppMessage
from telegram._telegramobject import TelegramObject
from telegram._update import Update
from telegram._user import User
from telegram._userprofilephotos import UserProfilePhotos
from telegram._utils.defaultvalue import DEFAULT_NONE, DefaultValue
from telegram._utils.files import is_local_file, parse_file_input
from telegram._utils.types import DVInput, FileInput, JSONDict, ODVInput, ReplyMarkup
from telegram._webhookinfo import WebhookInfo
from telegram.constants import InlineQueryLimit
from telegram.error import InvalidToken
from telegram.request import BaseRequest, RequestData
from telegram.request._httpxrequest import HTTPXRequest
from telegram.request._requestparameter import RequestParameter

if TYPE_CHECKING:
    from telegram import (
        InlineQueryResult,
        InputFile,
        InputMediaAudio,
        InputMediaDocument,
        InputMediaPhoto,
        InputMediaVideo,
        LabeledPrice,
        MessageEntity,
    )

BT = TypeVar("BT", bound="Bot")


class Bot(TelegramObject, AbstractAsyncContextManager):
    """This object represents a Telegram Bot.

    Instances of this class can be used as asyncio context managers, where

    .. code:: python

        async with bot:
            # code

    is roughly equivalent to

    .. code:: python

        try:
            await bot.initialize()
            # code
        finally:
            await request_object.shutdown()

    Note:
        * Most bot methods have the argument ``api_kwargs`` which allows passing arbitrary keywords
          to the Telegram API. This can be used to access new features of the API before they are
          incorporated into PTB. However, this is not guaranteed to work, i.e. it will fail for
          passing files.
        * Bots should not be serialized since if you for e.g. change the bots token, then your
          serialized instance will not reflect that change. Trying to pickle a bot instance will
          raise :exc:`pickle.PicklingError`.

    .. seealso:: :attr:`telegram.ext.Application.bot`,
        :attr:`telegram.ext.CallbackContext.bot`,
        :attr:`telegram.ext.Updater.bot`,
        `Your First Bot <https://github.com/\
        python-telegram-bot/python-telegram-bot/wiki/Extensions-–-Your-first-Bot>`_,
        `Builder Pattern <https://github.com/\
        python-telegram-bot/python-telegram-bot/wiki/Builder-Pattern>`_,
        :any:`Raw API Bot Example <examples.rawapibot>`

    .. versionadded:: 13.2
        Objects of this class are comparable in terms of equality. Two objects of this class are
        considered equal, if their :attr:`bot` is equal.

    .. versionchanged:: 20.0

        * Removed the deprecated methods ``kick_chat_member``, ``kickChatMember``,
          ``get_chat_members_count`` and ``getChatMembersCount``.
        * Removed the deprecated property ``commands``.
        * Removed the deprecated ``defaults`` parameter. If you want to use
          :class:`telegram.ext.Defaults`, please use the subclass :class:`telegram.ext.ExtBot`
          instead.
        * Attempting to pickle a bot instance will now raise :exc:`pickle.PicklingError`.
        * The following are now keyword-only arguments in Bot methods:
          ``location``, ``filename``, ``venue``, ``contact``,
          ``{read, write, connect, pool}_timeout``, ``api_kwargs``. Use a named argument for those,
          and notice that some positional arguments changed position as a result.
        * For uploading files, file paths are now always accepted. If :paramref:`local_mode` is
          :obj:`False`, the file contents will be read in binary mode and uploaded. Otherwise,
          the file path will be passed in the
          `file URI scheme <https://en.wikipedia.org/wiki/File_URI_scheme>`_.

    Args:
        token (:obj:`str`): Bot's unique authentication token.
        base_url (:obj:`str`, optional): Telegram Bot API service URL.
        base_file_url (:obj:`str`, optional): Telegram Bot API file URL.
        request (:class:`telegram.request.BaseRequest`, optional): Pre initialized
            :class:`telegram.request.BaseRequest` instances. Will be used for all bot methods
            *except* for :meth:`get_updates`. If not passed, an instance of
            :class:`telegram.request.HTTPXRequest` will be used.
        get_updates_request (:class:`telegram.request.BaseRequest`, optional): Pre initialized
            :class:`telegram.request.BaseRequest` instances. Will be used exclusively for
            :meth:`get_updates`. If not passed, an instance of
            :class:`telegram.request.HTTPXRequest` will be used.
        private_key (:obj:`bytes`, optional): Private key for decryption of telegram passport data.
        private_key_password (:obj:`bytes`, optional): Password for above private key.
        local_mode (:obj:`bool`, optional): Set to :obj:`True`, if the :paramref:`base_url` is
            the URI of a `Local Bot API Server <https://core.telegram.org/bots/api#using-a-local\
            -bot-api-server>`_ that runs with the ``--local`` flag. Currently, the only effect of
            this is that files are uploaded using their local path in the
            `file URI scheme <https://en.wikipedia.org/wiki/File_URI_scheme>`_.
            Defaults to :obj:`False`.

            .. versionadded:: 20.0.

    .. include:: inclusions/bot_methods.rst

    """

    __slots__ = (
        "_token",
        "_base_url",
        "_base_file_url",
        "_private_key",
        "_bot_user",
        "_request",
        "_logger",
        "_initialized",
        "_local_mode",
    )

    def __init__(
        self,
        token: str,
        base_url: str = "https://api.telegram.org/bot",
        base_file_url: str = "https://api.telegram.org/file/bot",
        request: BaseRequest = None,
        get_updates_request: BaseRequest = None,
        private_key: bytes = None,
        private_key_password: bytes = None,
        local_mode: bool = False,
    ):
        super().__init__(api_kwargs=None)
        if not token:
            raise InvalidToken("You must pass the token you received from https://t.me/Botfather!")
        self._token = token

        self._base_url = base_url + self._token
        self._base_file_url = base_file_url + self._token
        self._local_mode = local_mode
        self._bot_user: Optional[User] = None
        self._private_key = None
        self._logger = logging.getLogger(__name__)
        self._initialized = False

        self._request: Tuple[BaseRequest, BaseRequest] = (
            HTTPXRequest() if get_updates_request is None else get_updates_request,
            HTTPXRequest() if request is None else request,
        )

        if private_key:
            if not CRYPTO_INSTALLED:
                raise RuntimeError(
                    "To use Telegram Passports, PTB must be installed via `pip install "
                    "python-telegram-bot[passport]`."
                )
            self._private_key = serialization.load_pem_private_key(
                private_key, password=private_key_password, backend=default_backend()
            )

    @property
    def token(self) -> str:
        """:obj:`str`: Bot's unique authentication token.

        .. versionadded:: 20.0
        """
        return self._token

    @property
    def base_url(self) -> str:
        """:obj:`str`: Telegram Bot API service URL, built from :paramref:`Bot.base_url` and
        :paramref:`Bot.token`.

        .. versionadded:: 20.0
        """
        return self._base_url

    @property
    def base_file_url(self) -> str:
        """:obj:`str`: Telegram Bot API file URL, built from :paramref:`Bot.base_file_url` and
        :paramref:`Bot.token`.

        .. versionadded:: 20.0
        """
        return self._base_file_url

    @property
    def local_mode(self) -> bool:
        """:obj:`bool`: Whether this bot is running in local mode.

        .. versionadded:: 20.0
        """
        return self._local_mode

    # Proper type hints are difficult because:
    # 1. cryptography doesn't have a nice base class, so it would get lengthy
    # 2. we can't import cryptography if it's not installed
    @property
    def private_key(self) -> Optional[Any]:
        """Deserialized private key for decryption of telegram passport data.

        .. versionadded:: 20.0
        """
        return self._private_key

    def __reduce__(self) -> NoReturn:
        """Called by pickle.dumps(). Serializing bots is unadvisable, so we forbid pickling."""
        raise pickle.PicklingError("Bot objects cannot be pickled!")

    # TODO: After https://youtrack.jetbrains.com/issue/PY-50952 is fixed, we can revisit this and
    # consider adding Paramspec from typing_extensions to properly fix this. Currently a workaround
    def _log(func: Any):  # type: ignore[no-untyped-def] # skipcq: PY-D0003
        logger = logging.getLogger(func.__module__)

        @functools.wraps(func)
        async def decorator(*args, **kwargs):  # type: ignore[no-untyped-def]
            logger.debug("Entering: %s", func.__name__)
            result = await func(*args, **kwargs)
            logger.debug(result)
            logger.debug("Exiting: %s", func.__name__)
            return result

        return decorator

    def _parse_file_input(
        self,
        file_input: Union[FileInput, "TelegramObject"],
        tg_type: Type["TelegramObject"] = None,
        filename: str = None,
        attach: bool = False,
    ) -> Union[str, "InputFile", Any]:
        return parse_file_input(
            file_input=file_input,
            tg_type=tg_type,
            filename=filename,
            attach=attach,
            local_mode=self._local_mode,
        )

    def _insert_defaults(self, data: Dict[str, object]) -> None:  # skipcq: PYL-R0201
        """This method is here to make ext.Defaults work. Because we need to be able to tell
        e.g. `send_message(chat_id, text)` from `send_message(chat_id, text, parse_mode=None)`, the
        default values for `parse_mode` etc are not `None` but `DEFAULT_NONE`. While this *could*
        be done in ExtBot instead of Bot, shortcuts like `Message.reply_text` need to work for both
        Bot and ExtBot, so they also have the `DEFAULT_NONE` default values.

        This makes it necessary to convert `DefaultValue(obj)` to `obj` at some point between
        `Message.reply_text` and the request to TG. Doing this here in a centralized manner is a
        rather clean and minimally invasive solution, i.e. the link between tg and tg.ext is as
        small as possible.
        See also _insert_defaults_for_ilq
        ExtBot overrides this method to actually insert default values.

        If in the future we come up with a better way of making `Defaults` work, we can cut this
        link as well.
        """
        # We
        # 1) set the correct parse_mode for all InputMedia objects
        # 2) replace all DefaultValue instances with the corresponding normal value.
        for key, val in data.items():
            # 1)
            if isinstance(val, InputMedia):
                # Copy object as not to edit it in-place
                val = copy.copy(val)
                val.parse_mode = DefaultValue.get_value(val.parse_mode)
                data[key] = val
            elif key == "media" and isinstance(val, list):
                # Copy objects as not to edit them in-place
                copy_list = [copy.copy(media) for media in val]
                for media in copy_list:
                    media.parse_mode = DefaultValue.get_value(media.parse_mode)
                data[key] = copy_list
            # 2)
            else:
                data[key] = DefaultValue.get_value(val)

    async def _post(
        self,
        endpoint: str,
        data: JSONDict = None,
        *,
        read_timeout: ODVInput[float] = DEFAULT_NONE,
        write_timeout: ODVInput[float] = DEFAULT_NONE,
        connect_timeout: ODVInput[float] = DEFAULT_NONE,
        pool_timeout: ODVInput[float] = DEFAULT_NONE,
        api_kwargs: JSONDict = None,
    ) -> Union[bool, JSONDict, None]:
        if data is None:
            data = {}

        if api_kwargs:
            data.update(api_kwargs)

        # Insert is in-place, so no return value for data
        self._insert_defaults(data)

        # Drop any None values because Telegram doesn't handle them well
        data = {key: value for key, value in data.items() if value is not None}

        return await self._do_post(
            endpoint=endpoint,
            data=data,
            read_timeout=read_timeout,
            write_timeout=write_timeout,
            connect_timeout=connect_timeout,
            pool_timeout=pool_timeout,
        )

    async def _do_post(
        self,
        endpoint: str,
        data: JSONDict,
        *,
        read_timeout: ODVInput[float] = DEFAULT_NONE,
        write_timeout: ODVInput[float] = DEFAULT_NONE,
        connect_timeout: ODVInput[float] = DEFAULT_NONE,
        pool_timeout: ODVInput[float] = DEFAULT_NONE,
    ) -> Union[bool, JSONDict, None]:
        # This also converts datetimes into timestamps.
        # We don't do this earlier so that _insert_defaults (see above) has a chance to convert
        # to the default timezone in case this is called by ExtBot
        request_data = RequestData(
            parameters=[RequestParameter.from_input(key, value) for key, value in data.items()],
        )

        if endpoint == "getUpdates":
            request = self._request[0]
        else:
            request = self._request[1]

        return await request.post(
            url=f"{self._base_url}/{endpoint}",
            request_data=request_data,
            read_timeout=read_timeout,
            write_timeout=write_timeout,
            connect_timeout=connect_timeout,
            pool_timeout=pool_timeout,
        )

    async def _send_message(
        self,
        endpoint: str,
        data: JSONDict,
        reply_to_message_id: int = None,
        disable_notification: ODVInput[bool] = DEFAULT_NONE,
        reply_markup: ReplyMarkup = None,
        allow_sending_without_reply: ODVInput[bool] = DEFAULT_NONE,
        protect_content: ODVInput[bool] = DEFAULT_NONE,
        *,
        read_timeout: ODVInput[float] = DEFAULT_NONE,
        write_timeout: ODVInput[float] = DEFAULT_NONE,
        connect_timeout: ODVInput[float] = DEFAULT_NONE,
        pool_timeout: ODVInput[float] = DEFAULT_NONE,
        api_kwargs: JSONDict = None,
    ) -> Union[bool, Message]:
        if reply_to_message_id is not None:
            data["reply_to_message_id"] = reply_to_message_id

        # We don't check if (DEFAULT_)None here, so that _post is able to insert the defaults
        # correctly, if necessary
        data["disable_notification"] = disable_notification
        data["allow_sending_without_reply"] = allow_sending_without_reply
        data["protect_content"] = protect_content

        if reply_markup is not None:
            data["reply_markup"] = reply_markup

        result = await self._post(
            endpoint,
            data,
            read_timeout=read_timeout,
            write_timeout=write_timeout,
            connect_timeout=connect_timeout,
            pool_timeout=pool_timeout,
            api_kwargs=api_kwargs,
        )

        if result is True:
            return result

        return Message.de_json(result, self)  # type: ignore[return-value, arg-type]

    async def initialize(self) -> None:
        """Initialize resources used by this class. Currently calls :meth:`get_me` to
        cache :attr:`bot` and calls :meth:`telegram.request.BaseRequest.initialize` for
        the request objects used by this bot.

        .. seealso:: :meth:`shutdown`

        .. versionadded:: 20.0
        """
        if self._initialized:
            self._logger.debug("This Bot is already initialized.")
            return

        await asyncio.gather(self._request[0].initialize(), self._request[1].initialize())
        # Since the bot is to be initialized only once, we can also use it for
        # verifying the token passed and raising an exception if it's invalid.
        try:
            await self.get_me()
        except InvalidToken as exc:
            raise InvalidToken(f"The token `{self._token}` was rejected by the server.") from exc
        self._initialized = True

    async def shutdown(self) -> None:
        """Stop & clear resources used by this class. Currently just calls
        :meth:`telegram.request.BaseRequest.shutdown` for the request objects used by this bot.

        .. seealso:: :meth:`initialize`

        .. versionadded:: 20.0
        """
        if not self._initialized:
            self._logger.debug("This Bot is already shut down. Returning.")
            return

        await asyncio.gather(self._request[0].shutdown(), self._request[1].shutdown())
        self._initialized = False

    async def __aenter__(self: BT) -> BT:
        try:
            await self.initialize()
            return self
        except Exception as exc:
            await self.shutdown()
            raise exc

    async def __aexit__(
        self,
        exc_type: Optional[Type[BaseException]],
        exc_val: Optional[BaseException],
        exc_tb: Optional[TracebackType],
    ) -> None:
        # Make sure not to return `True` so that exceptions are not suppressed
        # https://docs.python.org/3/reference/datamodel.html?#object.__aexit__
        await self.shutdown()

    @property
    def request(self) -> BaseRequest:
        """The :class:`~telegram.request.BaseRequest` object used by this bot.

        Warning:
            Requests to the Bot API are made by the various methods of this class. This attribute
            should *not* be used manually.
        """
        return self._request[1]

    @property
    def bot(self) -> User:
        """:class:`telegram.User`: User instance for the bot as returned by :meth:`get_me`.

        Warning:
            This value is the cached return value of :meth:`get_me`. If the bots profile is
            changed during runtime, this value won't reflect the changes until :meth:`get_me` is
            called again.

        .. seealso:: :meth:`initialize`
        """
        if self._bot_user is None:
            raise RuntimeError(
                f"{self.__class__.__name__} is not properly initialized. Call "
                f"`{self.__class__.__name__}.initialize` before accessing this property."
            )
        return self._bot_user

    @property
    def id(self) -> int:  # pylint: disable=invalid-name
        """:obj:`int`: Unique identifier for this bot. Shortcut for the corresponding attribute of
        :attr:`bot`.
        """
        return self.bot.id

    @property
    def first_name(self) -> str:
        """:obj:`str`: Bot's first name. Shortcut for the corresponding attribute of
        :attr:`bot`.
        """
        return self.bot.first_name

    @property
    def last_name(self) -> str:
        """:obj:`str`: Optional. Bot's last name. Shortcut for the corresponding attribute of
        :attr:`bot`.
        """
        return self.bot.last_name  # type: ignore

    @property
    def username(self) -> str:
        """:obj:`str`: Bot's username. Shortcut for the corresponding attribute of
        :attr:`bot`.
        """
        return self.bot.username  # type: ignore

    @property
    def link(self) -> str:
        """:obj:`str`: Convenience property. Returns the t.me link of the bot."""
        return f"https://t.me/{self.username}"

    @property
    def can_join_groups(self) -> bool:
        """:obj:`bool`: Bot's :attr:`telegram.User.can_join_groups` attribute. Shortcut for the
        corresponding attribute of :attr:`bot`.
        """
        return self.bot.can_join_groups  # type: ignore

    @property
    def can_read_all_group_messages(self) -> bool:
        """:obj:`bool`: Bot's :attr:`telegram.User.can_read_all_group_messages` attribute.
        Shortcut for the corresponding attribute of :attr:`bot`.
        """
        return self.bot.can_read_all_group_messages  # type: ignore

    @property
    def supports_inline_queries(self) -> bool:
        """:obj:`bool`: Bot's :attr:`telegram.User.supports_inline_queries` attribute.
        Shortcut for the corresponding attribute of :attr:`bot`.
        """
        return self.bot.supports_inline_queries  # type: ignore

    @property
    def name(self) -> str:
        """:obj:`str`: Bot's @username. Shortcut for the corresponding attribute of :attr:`bot`."""
        return f"@{self.username}"

    @_log
    async def get_me(
        self,
        *,
        read_timeout: ODVInput[float] = DEFAULT_NONE,
        write_timeout: ODVInput[float] = DEFAULT_NONE,
        connect_timeout: ODVInput[float] = DEFAULT_NONE,
        pool_timeout: ODVInput[float] = DEFAULT_NONE,
        api_kwargs: JSONDict = None,
    ) -> User:
        """A simple method for testing your bot's auth token. Requires no parameters.

        Returns:
            :class:`telegram.User`: A :class:`telegram.User` instance representing that bot if the
            credentials are valid, :obj:`None` otherwise.

        Raises:
            :class:`telegram.error.TelegramError`

        """
        result = await self._post(
            "getMe",
            read_timeout=read_timeout,
            write_timeout=write_timeout,
            connect_timeout=connect_timeout,
            pool_timeout=pool_timeout,
            api_kwargs=api_kwargs,
        )
        self._bot_user = User.de_json(result, self)  # type: ignore[arg-type]
        return self._bot_user  # type: ignore[return-value]

    @_log
    async def send_message(
        self,
        chat_id: Union[int, str],
        text: str,
        parse_mode: ODVInput[str] = DEFAULT_NONE,
        entities: Union[List["MessageEntity"], Tuple["MessageEntity", ...]] = None,
        disable_web_page_preview: ODVInput[bool] = DEFAULT_NONE,
        disable_notification: DVInput[bool] = DEFAULT_NONE,
        protect_content: ODVInput[bool] = DEFAULT_NONE,
        reply_to_message_id: int = None,
        allow_sending_without_reply: ODVInput[bool] = DEFAULT_NONE,
        reply_markup: ReplyMarkup = None,
        *,
        read_timeout: ODVInput[float] = DEFAULT_NONE,
        write_timeout: ODVInput[float] = DEFAULT_NONE,
        connect_timeout: ODVInput[float] = DEFAULT_NONE,
        pool_timeout: ODVInput[float] = DEFAULT_NONE,
        api_kwargs: JSONDict = None,
    ) -> Message:
        """Use this method to send text messages.

        .. seealso:: :attr:`telegram.Message.reply_text`, :attr:`telegram.Chat.send_message`,
            :attr:`telegram.User.send_message`

        Args:
            chat_id (:obj:`int` | :obj:`str`): Unique identifier for the target chat or username
                of the target channel (in the format ``@channelusername``).
            text (:obj:`str`): Text of the message to be sent. Max
                :tg-const:`telegram.constants.MessageLimit.TEXT_LENGTH` characters after entities
                parsing.
            parse_mode (:obj:`str`): Send Markdown or HTML, if you want Telegram apps to show bold,
                italic, fixed-width text or inline URLs in your bot's message. See the constants in
                :class:`telegram.constants.ParseMode` for the available modes.
            entities (List[:class:`telegram.MessageEntity`], optional): List of special entities
                that appear in message text, which can be specified instead of
                :paramref:`parse_mode`.
            disable_web_page_preview (:obj:`bool`, optional): Disables link previews for links in
                this message.
            disable_notification (:obj:`bool`, optional): Sends the message silently. Users will
                receive a notification with no sound.
            protect_content (:obj:`bool`, optional): Protects the contents of sent messages from
                forwarding and saving.

                .. versionadded:: 13.10
            reply_to_message_id (:obj:`int`, optional): If the message is a reply, ID of the
                original message.
            allow_sending_without_reply (:obj:`bool`, optional): Pass :obj:`True`, if the message
                should be sent even if the specified replied-to message is not found.
            reply_markup (:class:`InlineKeyboardMarkup` | :class:`ReplyKeyboardMarkup` | \
                :class:`ReplyKeyboardRemove` | :class:`ForceReply`, optional):
                Additional interface options. An object for an inline keyboard, custom reply
                keyboard, instructions to remove reply keyboard or to force a reply from the user.

        Returns:
            :class:`telegram.Message`: On success, the sent message is returned.

        Raises:
            :class:`telegram.error.TelegramError`

        """
        data: JSONDict = {
            "chat_id": chat_id,
            "text": text,
            "parse_mode": parse_mode,
            "disable_web_page_preview": disable_web_page_preview,
        }

        if entities:
            data["entities"] = entities

        return await self._send_message(  # type: ignore[return-value]
            "sendMessage",
            data,
            reply_to_message_id=reply_to_message_id,
            disable_notification=disable_notification,
            reply_markup=reply_markup,
            allow_sending_without_reply=allow_sending_without_reply,
            protect_content=protect_content,
            read_timeout=read_timeout,
            write_timeout=write_timeout,
            connect_timeout=connect_timeout,
            pool_timeout=pool_timeout,
            api_kwargs=api_kwargs,
        )

    @_log
    async def delete_message(
        self,
        chat_id: Union[str, int],
        message_id: int,
        *,
        read_timeout: ODVInput[float] = DEFAULT_NONE,
        write_timeout: ODVInput[float] = DEFAULT_NONE,
        connect_timeout: ODVInput[float] = DEFAULT_NONE,
        pool_timeout: ODVInput[float] = DEFAULT_NONE,
        api_kwargs: JSONDict = None,
    ) -> bool:
        """
        Use this method to delete a message, including service messages, with the following
        limitations:

        - A message can only be deleted if it was sent less than 48 hours ago.
        - A dice message in a private chat can only be deleted if it was sent more than 24
          hours ago.
        - Bots can delete outgoing messages in private chats, groups, and supergroups.
        - Bots can delete incoming messages in private chats.
        - Bots granted :attr:`~telegram.ChatMemberAdministrator.can_post_messages` permissions
          can delete outgoing messages in channels.
        - If the bot is an administrator of a group, it can delete any message there.
        - If the bot has :attr:`~telegram.ChatMemberAdministrator.can_delete_messages`
          permission in a supergroup or a channel, it can delete any message there.

        .. seealso:: :meth:`telegram.Message.delete`,
            :meth:`telegram.CallbackQuery.delete_message`

        Args:
            chat_id (:obj:`int` | :obj:`str`): Unique identifier for the target chat or username
                of the target channel (in the format ``@channelusername``).
            message_id (:obj:`int`): Identifier of the message to delete.

        Returns:
            :obj:`bool`: On success, :obj:`True` is returned.

        Raises:
            :class:`telegram.error.TelegramError`

        """
        data: JSONDict = {"chat_id": chat_id, "message_id": message_id}
        result = await self._post(
            "deleteMessage",
            data,
            read_timeout=read_timeout,
            write_timeout=write_timeout,
            connect_timeout=connect_timeout,
            pool_timeout=pool_timeout,
            api_kwargs=api_kwargs,
        )
        return result  # type: ignore[return-value]

    @_log
    async def forward_message(
        self,
        chat_id: Union[int, str],
        from_chat_id: Union[str, int],
        message_id: int,
        disable_notification: DVInput[bool] = DEFAULT_NONE,
        protect_content: ODVInput[bool] = DEFAULT_NONE,
        *,
        read_timeout: ODVInput[float] = DEFAULT_NONE,
        write_timeout: ODVInput[float] = DEFAULT_NONE,
        connect_timeout: ODVInput[float] = DEFAULT_NONE,
        pool_timeout: ODVInput[float] = DEFAULT_NONE,
        api_kwargs: JSONDict = None,
    ) -> Message:
        """
        Use this method to forward messages of any kind. Service messages can't be forwarded.

        Note:
            Since the release of Bot API 5.5 it can be impossible to forward messages from
            some chats. Use the attributes :attr:`telegram.Message.has_protected_content` and
            :attr:`telegram.Chat.has_protected_content` to check this.

            As a workaround, it is still possible to use :meth:`copy_message`. However, this
            behaviour is undocumented and might be changed by Telegram.

        .. seealso:: :attr:`telegram.Message.forward`, :attr:`telegram.Chat.forward_to`,
            :attr:`telegram.Chat.forward_from`

        Args:
            chat_id (:obj:`int` | :obj:`str`): Unique identifier for the target chat or username
                of the target channel (in the format ``@channelusername``).
            from_chat_id (:obj:`int` | :obj:`str`): Unique identifier for the chat where the
                original message was sent (or channel username in the format ``@channelusername``).
            message_id (:obj:`int`): Message identifier in the chat specified in from_chat_id.
            disable_notification (:obj:`bool`, optional): Sends the message silently. Users will
                receive a notification with no sound.
            protect_content (:obj:`bool`, optional): Protects the contents of the sent message from
                forwarding and saving.

                .. versionadded:: 13.10

        Returns:
            :class:`telegram.Message`: On success, the sent Message is returned.

        Raises:
            :class:`telegram.error.TelegramError`
        """
        data: JSONDict = {}

        if chat_id:
            data["chat_id"] = chat_id
        if from_chat_id:
            data["from_chat_id"] = from_chat_id
        if message_id:
            data["message_id"] = message_id
        return await self._send_message(  # type: ignore[return-value]
            "forwardMessage",
            data,
            disable_notification=disable_notification,
            protect_content=protect_content,
            read_timeout=read_timeout,
            write_timeout=write_timeout,
            connect_timeout=connect_timeout,
            pool_timeout=pool_timeout,
            api_kwargs=api_kwargs,
        )

    @_log
    async def send_photo(
        self,
        chat_id: Union[int, str],
        photo: Union[FileInput, "PhotoSize"],
        caption: str = None,
        disable_notification: DVInput[bool] = DEFAULT_NONE,
        reply_to_message_id: int = None,
        reply_markup: ReplyMarkup = None,
        parse_mode: ODVInput[str] = DEFAULT_NONE,
        allow_sending_without_reply: ODVInput[bool] = DEFAULT_NONE,
        caption_entities: Union[List["MessageEntity"], Tuple["MessageEntity", ...]] = None,
        protect_content: ODVInput[bool] = DEFAULT_NONE,
        *,
        filename: str = None,
        read_timeout: ODVInput[float] = DEFAULT_NONE,
        write_timeout: ODVInput[float] = 20,
        connect_timeout: ODVInput[float] = DEFAULT_NONE,
        pool_timeout: ODVInput[float] = DEFAULT_NONE,
        api_kwargs: JSONDict = None,
    ) -> Message:
        """Use this method to send photos.

        .. seealso:: :attr:`telegram.Message.reply_photo`, :attr:`telegram.Chat.send_photo`,
            :attr:`telegram.User.send_photo`

        Args:
            chat_id (:obj:`int` | :obj:`str`): Unique identifier for the target chat or username
                of the target channel (in the format ``@channelusername``).
            photo (:obj:`str` | :term:`file object` | :obj:`bytes` | :class:`pathlib.Path` | \
                :class:`telegram.PhotoSize`): Photo to send.
                |fileinput|
                Lastly you can pass an existing :class:`telegram.PhotoSize` object to send.

                .. versionchanged:: 13.2
                   Accept :obj:`bytes` as input.

                .. versionchanged:: 20.0
                    File paths as input is also accepted for bots *not* running in
                    :paramref:`~telegram.Bot.local_mode`.
            caption (:obj:`str`, optional): Photo caption (may also be used when resending photos
                by file_id), 0-:tg-const:`telegram.constants.MessageLimit.CAPTION_LENGTH`
                characters after entities parsing.
            parse_mode (:obj:`str`, optional): Send Markdown or HTML, if you want Telegram apps to
                show bold, italic, fixed-width text or inline URLs in the media caption. See the
                constants in :class:`telegram.constants.ParseMode` for the available modes.
            caption_entities (List[:class:`telegram.MessageEntity`], optional): List of special
                entities that appear in message text, which can be specified instead of
                :paramref:`parse_mode`.
            disable_notification (:obj:`bool`, optional): Sends the message silently. Users will
                receive a notification with no sound.
            protect_content (:obj:`bool`, optional): Protects the contents of the sent message from
                forwarding and saving.

                .. versionadded:: 13.10

            reply_to_message_id (:obj:`int`, optional): If the message is a reply, ID of the
                original message.
            allow_sending_without_reply (:obj:`bool`, optional): Pass :obj:`True`, if the message
                should be sent even if the specified replied-to message is not found.
            reply_markup (:class:`InlineKeyboardMarkup` | :class:`ReplyKeyboardMarkup` | \
                :class:`ReplyKeyboardRemove` | :class:`ForceReply`, optional):
                Additional interface options. An object for an inline keyboard, custom reply
                keyboard, instructions to remove reply keyboard or to force a reply from the user.

        Keyword Args:
            filename (:obj:`str`, optional): Custom file name for the photo, when uploading a
                new file. Convenience parameter, useful e.g. when sending files generated by the
                :obj:`tempfile` module.

                .. versionadded:: 13.1

        Returns:
            :class:`telegram.Message`: On success, the sent Message is returned.

        Raises:
            :class:`telegram.error.TelegramError`

        """
        data: JSONDict = {
            "chat_id": chat_id,
            "photo": self._parse_file_input(photo, PhotoSize, filename=filename),
            "parse_mode": parse_mode,
        }

        if caption:
            data["caption"] = caption

        if caption_entities:
            data["caption_entities"] = caption_entities

        return await self._send_message(  # type: ignore[return-value]
            "sendPhoto",
            data,
            reply_to_message_id=reply_to_message_id,
            disable_notification=disable_notification,
            reply_markup=reply_markup,
            allow_sending_without_reply=allow_sending_without_reply,
            protect_content=protect_content,
            read_timeout=read_timeout,
            write_timeout=write_timeout,
            connect_timeout=connect_timeout,
            pool_timeout=pool_timeout,
            api_kwargs=api_kwargs,
        )

    @_log
    async def send_audio(
        self,
        chat_id: Union[int, str],
        audio: Union[FileInput, "Audio"],
        duration: int = None,
        performer: str = None,
        title: str = None,
        caption: str = None,
        disable_notification: DVInput[bool] = DEFAULT_NONE,
        reply_to_message_id: int = None,
        reply_markup: ReplyMarkup = None,
        parse_mode: ODVInput[str] = DEFAULT_NONE,
        thumb: FileInput = None,
        allow_sending_without_reply: ODVInput[bool] = DEFAULT_NONE,
        caption_entities: Union[List["MessageEntity"], Tuple["MessageEntity", ...]] = None,
        protect_content: ODVInput[bool] = DEFAULT_NONE,
        *,
        filename: str = None,
        read_timeout: ODVInput[float] = DEFAULT_NONE,
        write_timeout: ODVInput[float] = 20,
        connect_timeout: ODVInput[float] = DEFAULT_NONE,
        pool_timeout: ODVInput[float] = DEFAULT_NONE,
        api_kwargs: JSONDict = None,
    ) -> Message:
        """
        Use this method to send audio files, if you want Telegram clients to display them in the
        music player. Your audio must be in the ``.mp3`` or ``.m4a`` format.

        Bots can currently send audio files of up to
        :tg-const:`telegram.constants.FileSizeLimit.FILESIZE_UPLOAD` in size, this limit may be
        changed in the future.

        For sending voice messages, use the :meth:`send_voice` method instead.

        .. seealso:: :attr:`telegram.Message.reply_audio`, :attr:`telegram.Chat.send_audio`,
            :attr:`telegram.User.send_audio`

        Args:
            chat_id (:obj:`int` | :obj:`str`): Unique identifier for the target chat or username
                of the target channel (in the format ``@channelusername``).
            audio (:obj:`str` | :term:`file object` | :obj:`bytes` | :class:`pathlib.Path` | \
                :class:`telegram.Audio`): Audio file to send.
                |fileinput|
                Lastly you can pass an existing :class:`telegram.Audio` object to send.

                .. versionchanged:: 13.2
                   Accept :obj:`bytes` as input.

                .. versionchanged:: 20.0
                    File paths as input is also accepted for bots *not* running in
                    :paramref:`~telegram.Bot.local_mode`.
            caption (:obj:`str`, optional): Audio caption,
                0-:tg-const:`telegram.constants.MessageLimit.CAPTION_LENGTH` characters after
                entities parsing.
            parse_mode (:obj:`str`, optional): Send Markdown or HTML, if you want Telegram apps to
                show bold, italic, fixed-width text or inline URLs in the media caption. See the
                constants in :class:`telegram.constants.ParseMode` for the available modes.
            caption_entities (List[:class:`telegram.MessageEntity`], optional): List of special
                entities that appear in message text, which can be specified instead of
                :paramref:`parse_mode`.
            duration (:obj:`int`, optional): Duration of sent audio in seconds.
            performer (:obj:`str`, optional): Performer.
            title (:obj:`str`, optional): Track name.
            disable_notification (:obj:`bool`, optional): Sends the message silently. Users will
                receive a notification with no sound.
            protect_content (:obj:`bool`, optional): Protects the contents of the sent message from
                forwarding and saving.

                .. versionadded:: 13.10

            reply_to_message_id (:obj:`int`, optional): If the message is a reply, ID of the
                original message.
            allow_sending_without_reply (:obj:`bool`, optional): Pass :obj:`True`, if the message
                should be sent even if the specified replied-to message is not found.
            reply_markup (:class:`InlineKeyboardMarkup` | :class:`ReplyKeyboardMarkup` | \
                :class:`ReplyKeyboardRemove` | :class:`ForceReply`, optional):
                Additional interface options. An object for an inline keyboard, custom reply
                keyboard, instructions to remove reply keyboard or to force a reply from the user.
            thumb (:term:`file object` | :obj:`bytes` | :class:`pathlib.Path` | :obj:`str`, \
                optional): |thumbdocstring|

                .. versionchanged:: 13.2
                   Accept :obj:`bytes` as input.

                .. versionchanged:: 20.0
                    File paths as input is also accepted for bots *not* running in
                    :paramref:`~telegram.Bot.local_mode`.

        Keyword Args:
            filename (:obj:`str`, optional): Custom file name for the audio, when uploading a
                new file. Convenience parameter, useful e.g. when sending files generated by the
                :obj:`tempfile` module.

                .. versionadded:: 13.1

        Returns:
            :class:`telegram.Message`: On success, the sent Message is returned.

        Raises:
            :class:`telegram.error.TelegramError`

        """
        data: JSONDict = {
            "chat_id": chat_id,
            "audio": self._parse_file_input(audio, Audio, filename=filename),
            "parse_mode": parse_mode,
        }

        if duration:
            data["duration"] = duration
        if performer:
            data["performer"] = performer
        if title:
            data["title"] = title
        if caption:
            data["caption"] = caption

        if caption_entities:
            data["caption_entities"] = caption_entities
        if thumb:
            data["thumb"] = self._parse_file_input(thumb, attach=True)

        return await self._send_message(  # type: ignore[return-value]
            "sendAudio",
            data,
            reply_to_message_id=reply_to_message_id,
            disable_notification=disable_notification,
            reply_markup=reply_markup,
            allow_sending_without_reply=allow_sending_without_reply,
            protect_content=protect_content,
            read_timeout=read_timeout,
            write_timeout=write_timeout,
            connect_timeout=connect_timeout,
            pool_timeout=pool_timeout,
            api_kwargs=api_kwargs,
        )

    @_log
    async def send_document(
        self,
        chat_id: Union[int, str],
        document: Union[FileInput, "Document"],
        caption: str = None,
        disable_notification: DVInput[bool] = DEFAULT_NONE,
        reply_to_message_id: int = None,
        reply_markup: ReplyMarkup = None,
        parse_mode: ODVInput[str] = DEFAULT_NONE,
        thumb: FileInput = None,
        disable_content_type_detection: bool = None,
        allow_sending_without_reply: ODVInput[bool] = DEFAULT_NONE,
        caption_entities: Union[List["MessageEntity"], Tuple["MessageEntity", ...]] = None,
        protect_content: ODVInput[bool] = DEFAULT_NONE,
        *,
        filename: str = None,
        read_timeout: ODVInput[float] = DEFAULT_NONE,
        write_timeout: ODVInput[float] = 20,
        connect_timeout: ODVInput[float] = DEFAULT_NONE,
        pool_timeout: ODVInput[float] = DEFAULT_NONE,
        api_kwargs: JSONDict = None,
    ) -> Message:
        """
        Use this method to send general files.

        Bots can currently send files of any type of up to
        :tg-const:`telegram.constants.FileSizeLimit.FILESIZE_UPLOAD` in size, this limit may be
        changed in the future.

        .. seealso:: :attr:`telegram.Message.reply_document`, :attr:`telegram.Chat.send_document`,
            :attr:`telegram.User.send_document`

        Args:
            chat_id (:obj:`int` | :obj:`str`): Unique identifier for the target chat or username
                of the target channel (in the format ``@channelusername``).
            document (:obj:`str` | :term:`file object` | :obj:`bytes` | :class:`pathlib.Path` | \
                :class:`telegram.Document`): File to send.
                |fileinput|
                Lastly you can pass an existing :class:`telegram.Document` object to send.

                Note:
                    Sending by URL will currently only work ``GIF``, ``PDF`` & ``ZIP`` files.

                .. versionchanged:: 13.2
                   Accept :obj:`bytes` as input.

                .. versionchanged:: 20.0
                    File paths as input is also accepted for bots *not* running in
                    :paramref:`~telegram.Bot.local_mode`.
            caption (:obj:`str`, optional): Document caption (may also be used when resending
                documents by file_id), 0-:tg-const:`telegram.constants.MessageLimit.CAPTION_LENGTH`
                characters after entities parsing.
            disable_content_type_detection (:obj:`bool`, optional): Disables automatic server-side
                content type detection for files uploaded using multipart/form-data.
            parse_mode (:obj:`str`, optional): Send Markdown or HTML, if you want Telegram apps to
                show bold, italic, fixed-width text or inline URLs in the media caption. See the
                constants in :class:`telegram.constants.ParseMode` for the available modes.
            caption_entities (List[:class:`telegram.MessageEntity`], optional): List of special
                entities that appear in message text, which can be specified instead of
                :paramref:`parse_mode`.
            disable_notification (:obj:`bool`, optional): Sends the message silently. Users will
                receive a notification with no sound.
            protect_content (:obj:`bool`, optional): Protects the contents of the sent message from
                forwarding and saving.

                .. versionadded:: 13.10

            reply_to_message_id (:obj:`int`, optional): If the message is a reply, ID of the
                original message.
            allow_sending_without_reply (:obj:`bool`, optional): Pass :obj:`True`, if the message
                should be sent even if the specified replied-to message is not found.
            reply_markup (:class:`InlineKeyboardMarkup` | :class:`ReplyKeyboardMarkup` | \
                :class:`ReplyKeyboardRemove` | :class:`ForceReply`, optional):
                Additional interface options. An object for an inline keyboard, custom reply
                keyboard, instructions to remove reply keyboard or to force a reply from the user.
            thumb (:term:`file object` | :obj:`bytes` | :class:`pathlib.Path` | :obj:`str`, \
                optional): |thumbdocstring|

                .. versionchanged:: 13.2
                   Accept :obj:`bytes` as input.

                .. versionchanged:: 20.0
                    File paths as input is also accepted for bots *not* running in
                    :paramref:`~telegram.Bot.local_mode`.

        Keyword Args:
            filename (:obj:`str`, optional): Custom file name for the document, when uploading a
                new file. Convenience parameter, useful e.g. when sending files generated by the
                :obj:`tempfile` module.

        Returns:
            :class:`telegram.Message`: On success, the sent Message is returned.

        Raises:
            :class:`telegram.error.TelegramError`

        """
        data: JSONDict = {
            "chat_id": chat_id,
            "document": self._parse_file_input(document, Document, filename=filename),
            "parse_mode": parse_mode,
        }

        if caption:
            data["caption"] = caption

        if caption_entities:
            data["caption_entities"] = caption_entities
        if disable_content_type_detection is not None:
            data["disable_content_type_detection"] = disable_content_type_detection
        if thumb:
            data["thumb"] = self._parse_file_input(thumb, attach=True)

        return await self._send_message(  # type: ignore[return-value]
            "sendDocument",
            data,
            reply_to_message_id=reply_to_message_id,
            disable_notification=disable_notification,
            reply_markup=reply_markup,
            allow_sending_without_reply=allow_sending_without_reply,
            protect_content=protect_content,
            read_timeout=read_timeout,
            write_timeout=write_timeout,
            connect_timeout=connect_timeout,
            pool_timeout=pool_timeout,
            api_kwargs=api_kwargs,
        )

    @_log
    async def send_sticker(
        self,
        chat_id: Union[int, str],
        sticker: Union[FileInput, "Sticker"],
        disable_notification: DVInput[bool] = DEFAULT_NONE,
        reply_to_message_id: int = None,
        reply_markup: ReplyMarkup = None,
        allow_sending_without_reply: ODVInput[bool] = DEFAULT_NONE,
        protect_content: ODVInput[bool] = DEFAULT_NONE,
        *,
        read_timeout: ODVInput[float] = DEFAULT_NONE,
        write_timeout: ODVInput[float] = 20,
        connect_timeout: ODVInput[float] = DEFAULT_NONE,
        pool_timeout: ODVInput[float] = DEFAULT_NONE,
        api_kwargs: JSONDict = None,
    ) -> Message:
        """
        Use this method to send static ``.WEBP``, animated ``.TGS``, or video ``.WEBM`` stickers.

        .. seealso:: :attr:`telegram.Message.reply_sticker`, :attr:`telegram.Chat.send_sticker`,
            :attr:`telegram.User.send_sticker`

        Args:
            chat_id (:obj:`int` | :obj:`str`): Unique identifier for the target chat or username
                of the target channel (in the format ``@channelusername``).
            sticker (:obj:`str` | :term:`file object` | :obj:`bytes` | :class:`pathlib.Path` | \
                :class:`telegram.Sticker`): Sticker to send.
                |fileinput|
                Lastly you can pass an existing :class:`telegram.Sticker` object to send.

                .. versionchanged:: 13.2
                   Accept :obj:`bytes` as input.

                .. versionchanged:: 20.0
                    File paths as input is also accepted for bots *not* running in
                    :paramref:`~telegram.Bot.local_mode`.
            disable_notification (:obj:`bool`, optional): Sends the message silently. Users will
                receive a notification with no sound.
            protect_content (:obj:`bool`, optional): Protects the contents of the sent message from
                forwarding and saving.

                .. versionadded:: 13.10

            reply_to_message_id (:obj:`int`, optional): If the message is a reply, ID of the
                original message.
            allow_sending_without_reply (:obj:`bool`, optional): Pass :obj:`True`, if the message
                should be sent even if the specified replied-to message is not found.
            reply_markup (:class:`InlineKeyboardMarkup` | :class:`ReplyKeyboardMarkup` | \
                :class:`ReplyKeyboardRemove` | :class:`ForceReply`, optional):
                Additional interface options. An object for an inline keyboard, custom reply
                keyboard, instructions to remove reply keyboard or to force a reply from the user.

        Returns:
            :class:`telegram.Message`: On success, the sent Message is returned.

        Raises:
            :class:`telegram.error.TelegramError`

        """
        data: JSONDict = {"chat_id": chat_id, "sticker": self._parse_file_input(sticker, Sticker)}
        return await self._send_message(  # type: ignore[return-value]
            "sendSticker",
            data,
            reply_to_message_id=reply_to_message_id,
            disable_notification=disable_notification,
            reply_markup=reply_markup,
            allow_sending_without_reply=allow_sending_without_reply,
            protect_content=protect_content,
            read_timeout=read_timeout,
            write_timeout=write_timeout,
            connect_timeout=connect_timeout,
            pool_timeout=pool_timeout,
            api_kwargs=api_kwargs,
        )

    @_log
    async def send_video(
        self,
        chat_id: Union[int, str],
        video: Union[FileInput, "Video"],
        duration: int = None,
        caption: str = None,
        disable_notification: DVInput[bool] = DEFAULT_NONE,
        reply_to_message_id: int = None,
        reply_markup: ReplyMarkup = None,
        width: int = None,
        height: int = None,
        parse_mode: ODVInput[str] = DEFAULT_NONE,
        supports_streaming: bool = None,
        thumb: FileInput = None,
        allow_sending_without_reply: ODVInput[bool] = DEFAULT_NONE,
        caption_entities: Union[List["MessageEntity"], Tuple["MessageEntity", ...]] = None,
        protect_content: ODVInput[bool] = DEFAULT_NONE,
        *,
        filename: str = None,
        read_timeout: ODVInput[float] = DEFAULT_NONE,
        write_timeout: ODVInput[float] = 20,
        connect_timeout: ODVInput[float] = DEFAULT_NONE,
        pool_timeout: ODVInput[float] = DEFAULT_NONE,
        api_kwargs: JSONDict = None,
    ) -> Message:
        """
        Use this method to send video files, Telegram clients support mp4 videos
        (other formats may be sent as Document).

        Bots can currently send video files of up to
        :tg-const:`telegram.constants.FileSizeLimit.FILESIZE_UPLOAD` in size, this limit may be
        changed in the future.

        Note:
            :paramref:`thumb` will be ignored for small video files, for which Telegram can
            easily generate thumbnails. However, this behaviour is undocumented and might be
            changed by Telegram.

        .. seealso:: :attr:`telegram.Message.reply_video`, :attr:`telegram.Chat.send_video`,
            :attr:`telegram.User.send_video`

        Args:
            chat_id (:obj:`int` | :obj:`str`): Unique identifier for the target chat or username
                of the target channel (in the format ``@channelusername``).
            video (:obj:`str` | :term:`file object` | :obj:`bytes` | :class:`pathlib.Path` | \
                :class:`telegram.Video`): Video file to send.
                |fileinput|
                Lastly you can pass an existing :class:`telegram.Video` object to send.

                .. versionchanged:: 13.2
                   Accept :obj:`bytes` as input.

                .. versionchanged:: 20.0
                    File paths as input is also accepted for bots *not* running in
                    :paramref:`~telegram.Bot.local_mode`.
            duration (:obj:`int`, optional): Duration of sent video in seconds.
            width (:obj:`int`, optional): Video width.
            height (:obj:`int`, optional): Video height.
            caption (:obj:`str`, optional): Video caption (may also be used when resending videos
                by file_id), 0-:tg-const:`telegram.constants.MessageLimit.CAPTION_LENGTH`
                characters after entities parsing.
            parse_mode (:obj:`str`, optional): Send Markdown or HTML, if you want Telegram apps to
                show bold, italic, fixed-width text or inline URLs in the media caption. See the
                constants in :class:`telegram.constants.ParseMode` for the available modes.
            caption_entities (List[:class:`telegram.MessageEntity`], optional): List of special
                entities that appear in message text, which can be specified instead of
                :paramref:`parse_mode`.
            supports_streaming (:obj:`bool`, optional): Pass :obj:`True`, if the uploaded video is
                suitable for streaming.
            disable_notification (:obj:`bool`, optional): Sends the message silently. Users will
                receive a notification with no sound.
            protect_content (:obj:`bool`, optional): Protects the contents of the sent message from
                forwarding and saving.

                .. versionadded:: 13.10

            reply_to_message_id (:obj:`int`, optional): If the message is a reply, ID of the
                original message.
            allow_sending_without_reply (:obj:`bool`, optional): Pass :obj:`True`, if the message
                should be sent even if the specified replied-to message is not found.
            reply_markup (:class:`InlineKeyboardMarkup` | :class:`ReplyKeyboardMarkup` | \
                :class:`ReplyKeyboardRemove` | :class:`ForceReply`, optional):
                Additional interface options. An object for an inline keyboard, custom reply
                keyboard, instructions to remove reply keyboard or to force a reply from the user.
            thumb (:term:`file object` | :obj:`bytes` | :class:`pathlib.Path` | :obj:`str`, \
                optional): |thumbdocstring|

                .. versionchanged:: 13.2
                   Accept :obj:`bytes` as input.

                .. versionchanged:: 20.0
                    File paths as input is also accepted for bots *not* running in
                    :paramref:`~telegram.Bot.local_mode`.

        Keyword Args:
            filename (:obj:`str`, optional): Custom file name for the video, when uploading a
                new file. Convenience parameter, useful e.g. when sending files generated by the
                :obj:`tempfile` module.

                .. versionadded:: 13.1

        Returns:
            :class:`telegram.Message`: On success, the sent Message is returned.

        Raises:
            :class:`telegram.error.TelegramError`

        """
        data: JSONDict = {
            "chat_id": chat_id,
            "video": self._parse_file_input(video, Video, filename=filename),
            "parse_mode": parse_mode,
        }

        if duration:
            data["duration"] = duration
        if caption:
            data["caption"] = caption
        if caption_entities:
            data["caption_entities"] = caption_entities
        if supports_streaming:
            data["supports_streaming"] = supports_streaming
        if width:
            data["width"] = width
        if height:
            data["height"] = height
        if thumb:
            data["thumb"] = self._parse_file_input(thumb, attach=True)

        return await self._send_message(  # type: ignore[return-value]
            "sendVideo",
            data,
            reply_to_message_id=reply_to_message_id,
            disable_notification=disable_notification,
            reply_markup=reply_markup,
            allow_sending_without_reply=allow_sending_without_reply,
            protect_content=protect_content,
            read_timeout=read_timeout,
            write_timeout=write_timeout,
            connect_timeout=connect_timeout,
            pool_timeout=pool_timeout,
            api_kwargs=api_kwargs,
        )

    @_log
    async def send_video_note(
        self,
        chat_id: Union[int, str],
        video_note: Union[FileInput, "VideoNote"],
        duration: int = None,
        length: int = None,
        disable_notification: DVInput[bool] = DEFAULT_NONE,
        reply_to_message_id: int = None,
        reply_markup: ReplyMarkup = None,
        thumb: FileInput = None,
        allow_sending_without_reply: ODVInput[bool] = DEFAULT_NONE,
        protect_content: ODVInput[bool] = DEFAULT_NONE,
        *,
        filename: str = None,
        read_timeout: ODVInput[float] = DEFAULT_NONE,
        write_timeout: ODVInput[float] = 20,
        connect_timeout: ODVInput[float] = DEFAULT_NONE,
        pool_timeout: ODVInput[float] = DEFAULT_NONE,
        api_kwargs: JSONDict = None,
    ) -> Message:
        """
        As of v.4.0, Telegram clients support rounded square mp4 videos of up to 1 minute long.
        Use this method to send video messages.

        Note:
            :paramref:`thumb` will be ignored for small video files, for which Telegram can
            easily generate thumbnails. However, this behaviour is undocumented and might be
            changed by Telegram.

        .. seealso:: :attr:`telegram.Message.reply_video_note`,
            :attr:`telegram.Chat.send_video_note`,
            :attr:`telegram.User.send_video_note`

        Args:
            chat_id (:obj:`int` | :obj:`str`): Unique identifier for the target chat or username
                of the target channel (in the format ``@channelusername``).
            video_note (:obj:`str` | :term:`file object` | :obj:`bytes` | :class:`pathlib.Path` | \
                :class:`telegram.VideoNote`): Video note to send.
                Pass a file_id as String to send a video note that exists on the Telegram
                servers (recommended) or upload a new video using multipart/form-data.
                |uploadinput|
                Lastly you can pass an existing :class:`telegram.VideoNote` object to send.
                Sending video notes by a URL is currently unsupported.

                .. versionchanged:: 13.2
                   Accept :obj:`bytes` as input.

                .. versionchanged:: 20.0
                    File paths as input is also accepted for bots *not* running in
                    :paramref:`~telegram.Bot.local_mode`.
            duration (:obj:`int`, optional): Duration of sent video in seconds.
            length (:obj:`int`, optional): Video width and height, i.e. diameter of the video
                message.
            disable_notification (:obj:`bool`, optional): Sends the message silently. Users will
                receive a notification with no sound.
            protect_content (:obj:`bool`, optional): Protects the contents of the sent message from
                forwarding and saving.

                .. versionadded:: 13.10

            reply_to_message_id (:obj:`int`, optional): If the message is a reply, ID of the
                original message.
            allow_sending_without_reply (:obj:`bool`, optional): Pass :obj:`True`, if the message
                should be sent even if the specified replied-to message is not found.
            reply_markup (:class:`InlineKeyboardMarkup` | :class:`ReplyKeyboardMarkup` | \
                :class:`ReplyKeyboardRemove` | :class:`ForceReply`, optional):
                Additional interface options. An object for an inline keyboard, custom reply
                keyboard, instructions to remove reply keyboard or to force a reply from the user.
            thumb (:term:`file object` | :obj:`bytes` | :class:`pathlib.Path` | :obj:`str`, \
                optional): |thumbdocstring|

                .. versionchanged:: 13.2
                   Accept :obj:`bytes` as input.

                .. versionchanged:: 20.0
                    File paths as input is also accepted for bots *not* running in
                    :paramref:`~telegram.Bot.local_mode`.

        Keyword Args:
            filename (:obj:`str`, optional): Custom file name for the video note, when uploading a
                new file. Convenience parameter, useful e.g. when sending files generated by the
                :obj:`tempfile` module.

                .. versionadded:: 13.1

        Returns:
            :class:`telegram.Message`: On success, the sent Message is returned.

        Raises:
            :class:`telegram.error.TelegramError`

        """
        data: JSONDict = {
            "chat_id": chat_id,
            "video_note": self._parse_file_input(video_note, VideoNote, filename=filename),
        }

        if duration is not None:
            data["duration"] = duration
        if length is not None:
            data["length"] = length
        if thumb:
            data["thumb"] = self._parse_file_input(thumb, attach=True)

        return await self._send_message(  # type: ignore[return-value]
            "sendVideoNote",
            data,
            reply_to_message_id=reply_to_message_id,
            disable_notification=disable_notification,
            reply_markup=reply_markup,
            allow_sending_without_reply=allow_sending_without_reply,
            protect_content=protect_content,
            read_timeout=read_timeout,
            write_timeout=write_timeout,
            connect_timeout=connect_timeout,
            pool_timeout=pool_timeout,
            api_kwargs=api_kwargs,
        )

    @_log
    async def send_animation(
        self,
        chat_id: Union[int, str],
        animation: Union[FileInput, "Animation"],
        duration: int = None,
        width: int = None,
        height: int = None,
        thumb: FileInput = None,
        caption: str = None,
        parse_mode: ODVInput[str] = DEFAULT_NONE,
        disable_notification: DVInput[bool] = DEFAULT_NONE,
        reply_to_message_id: int = None,
        reply_markup: ReplyMarkup = None,
        allow_sending_without_reply: ODVInput[bool] = DEFAULT_NONE,
        caption_entities: Union[List["MessageEntity"], Tuple["MessageEntity", ...]] = None,
        protect_content: ODVInput[bool] = DEFAULT_NONE,
        *,
        filename: str = None,
        read_timeout: ODVInput[float] = DEFAULT_NONE,
        write_timeout: ODVInput[float] = 20,
        connect_timeout: ODVInput[float] = DEFAULT_NONE,
        pool_timeout: ODVInput[float] = DEFAULT_NONE,
        api_kwargs: JSONDict = None,
    ) -> Message:
        """
        Use this method to send animation files (GIF or H.264/MPEG-4 AVC video without sound).
        Bots can currently send animation files of up to
        :tg-const:`telegram.constants.FileSizeLimit.FILESIZE_UPLOAD` in size, this limit may be
        changed in the future.

        Note:
            :paramref:`thumb` will be ignored for small files, for which Telegram can easily
            generate thumbnails. However, this behaviour is undocumented and might be changed
            by Telegram.

        .. seealso:: :attr:`telegram.Message.reply_animation`,
            :attr:`telegram.Chat.send_animation`,
            :attr:`telegram.User.send_animation`

        Args:
            chat_id (:obj:`int` | :obj:`str`): Unique identifier for the target chat or username
                of the target channel (in the format ``@channelusername``).
            animation (:obj:`str` | :term:`file object` | :obj:`bytes` | :class:`pathlib.Path` | \
                :class:`telegram.Animation`): Animation to send.
                |fileinput|
                Lastly you can pass an existing :class:`telegram.Animation` object to send.

                .. versionchanged:: 13.2
                   Accept :obj:`bytes` as input.
            duration (:obj:`int`, optional): Duration of sent animation in seconds.
            width (:obj:`int`, optional): Animation width.
            height (:obj:`int`, optional): Animation height.
            thumb (:term:`file object` | :obj:`bytes` | :class:`pathlib.Path` | :obj:`str`, \
                optional): |thumbdocstring|

                .. versionchanged:: 13.2
                   Accept :obj:`bytes` as input.

                .. versionchanged:: 20.0
                    File paths as input is also accepted for bots *not* running in
                    :paramref:`~telegram.Bot.local_mode`.

            caption (:obj:`str`, optional): Animation caption (may also be used when resending
                animations by file_id),
                0-:tg-const:`telegram.constants.MessageLimit.CAPTION_LENGTH` characters after
                entities parsing.
            parse_mode (:obj:`str`, optional): Send Markdown or HTML, if you want Telegram apps to
                show bold, italic, fixed-width text or inline URLs in the media caption. See the
                constants in :class:`telegram.constants.ParseMode` for the available modes.
            caption_entities (List[:class:`telegram.MessageEntity`], optional): List of special
                entities that appear in message text, which can be specified instead of
                :paramref:`parse_mode`.
            disable_notification (:obj:`bool`, optional): Sends the message silently. Users will
                receive a notification with no sound.
            protect_content (:obj:`bool`, optional): Protects the contents of the sent message from
                forwarding and saving.

                .. versionadded:: 13.10

            reply_to_message_id (:obj:`int`, optional): If the message is a reply, ID of the
                original message.
            allow_sending_without_reply (:obj:`bool`, optional): Pass :obj:`True`, if the message
                should be sent even if the specified replied-to message is not found.
            reply_markup (:class:`InlineKeyboardMarkup` | :class:`ReplyKeyboardMarkup` | \
                :class:`ReplyKeyboardRemove` | :class:`ForceReply`, optional):
                Additional interface options. An object for an inline keyboard, custom reply
                keyboard, instructions to remove reply keyboard or to force a reply from the user.

        Keyword Args:
            filename (:obj:`str`, optional): Custom file name for the animation, when uploading a
                new file. Convenience parameter, useful e.g. when sending files generated by the
                :obj:`tempfile` module.

                .. versionadded:: 13.1

        Returns:
            :class:`telegram.Message`: On success, the sent Message is returned.

        Raises:
            :class:`telegram.error.TelegramError`

        """
        data: JSONDict = {
            "chat_id": chat_id,
            "animation": self._parse_file_input(animation, Animation, filename=filename),
            "parse_mode": parse_mode,
        }

        if duration:
            data["duration"] = duration
        if width:
            data["width"] = width
        if height:
            data["height"] = height
        if thumb:
            data["thumb"] = self._parse_file_input(thumb, attach=True)
        if caption:
            data["caption"] = caption
        if caption_entities:
            data["caption_entities"] = caption_entities

        return await self._send_message(  # type: ignore[return-value]
            "sendAnimation",
            data,
            reply_to_message_id=reply_to_message_id,
            disable_notification=disable_notification,
            reply_markup=reply_markup,
            allow_sending_without_reply=allow_sending_without_reply,
            protect_content=protect_content,
            read_timeout=read_timeout,
            write_timeout=write_timeout,
            connect_timeout=connect_timeout,
            pool_timeout=pool_timeout,
            api_kwargs=api_kwargs,
        )

    @_log
    async def send_voice(
        self,
        chat_id: Union[int, str],
        voice: Union[FileInput, "Voice"],
        duration: int = None,
        caption: str = None,
        disable_notification: DVInput[bool] = DEFAULT_NONE,
        reply_to_message_id: int = None,
        reply_markup: ReplyMarkup = None,
        parse_mode: ODVInput[str] = DEFAULT_NONE,
        allow_sending_without_reply: ODVInput[bool] = DEFAULT_NONE,
        caption_entities: Union[List["MessageEntity"], Tuple["MessageEntity", ...]] = None,
        protect_content: ODVInput[bool] = DEFAULT_NONE,
        *,
        filename: str = None,
        read_timeout: ODVInput[float] = DEFAULT_NONE,
        write_timeout: ODVInput[float] = 20,
        connect_timeout: ODVInput[float] = DEFAULT_NONE,
        pool_timeout: ODVInput[float] = DEFAULT_NONE,
        api_kwargs: JSONDict = None,
    ) -> Message:
        """
        Use this method to send audio files, if you want Telegram clients to display the file
        as a playable voice message. For this to work, your audio must be in an ``.ogg`` file
        encoded with OPUS (other formats may be sent as Audio or Document). Bots can currently
        send voice messages of up to :tg-const:`telegram.constants.FileSizeLimit.FILESIZE_UPLOAD`
        in size, this limit may be changed in the future.

        Note:
            To use this method, the file must have the type :mimetype:`audio/ogg` and be no more
            than ``1MB`` in size. ``1-20MB`` voice notes will be sent as files.

        .. seealso:: :attr:`telegram.Message.reply_voice`, :attr:`telegram.Chat.send_voice`,
            :attr:`telegram.User.send_voice`

        Args:
            chat_id (:obj:`int` | :obj:`str`): Unique identifier for the target chat or username
                of the target channel (in the format ``@channelusername``).
            voice (:obj:`str` | :term:`file object` | :obj:`bytes` | :class:`pathlib.Path` | \
                :class:`telegram.Voice`): Voice file to send.
                |fileinput|
                Lastly you can pass an existing :class:`telegram.Voice` object to send.

                .. versionchanged:: 13.2
                   Accept :obj:`bytes` as input.

                .. versionchanged:: 20.0
                    File paths as input is also accepted for bots *not* running in
                    :paramref:`~telegram.Bot.local_mode`.
            caption (:obj:`str`, optional): Voice message caption,
                0-:tg-const:`telegram.constants.MessageLimit.CAPTION_LENGTH` characters after
                entities parsing.
            parse_mode (:obj:`str`, optional): Send Markdown or HTML, if you want Telegram apps to
                show bold, italic, fixed-width text or inline URLs in the media caption. See the
                constants in :class:`telegram.constants.ParseMode` for the available modes.
            caption_entities (List[:class:`telegram.MessageEntity`], optional): List of special
                entities that appear in message text, which can be specified instead of
                :paramref:`parse_mode`.
            duration (:obj:`int`, optional): Duration of the voice message in seconds.
            disable_notification (:obj:`bool`, optional): Sends the message silently. Users will
                receive a notification with no sound.
            protect_content (:obj:`bool`, optional): Protects the contents of the sent message from
                forwarding and saving.

                .. versionadded:: 13.10

            reply_to_message_id (:obj:`int`, optional): If the message is a reply, ID of the
                original message.
            allow_sending_without_reply (:obj:`bool`, optional): Pass :obj:`True`, if the message
                should be sent even if the specified replied-to message is not found.
            reply_markup (:class:`InlineKeyboardMarkup` | :class:`ReplyKeyboardMarkup` | \
                :class:`ReplyKeyboardRemove` | :class:`ForceReply`, optional):
                Additional interface options. An object for an inline keyboard, custom reply
                keyboard, instructions to remove reply keyboard or to force a reply from the user.

        Keyword Args:
            filename (:obj:`str`, optional): Custom file name for the voice, when uploading a
                new file. Convenience parameter, useful e.g. when sending files generated by the
                :obj:`tempfile` module.

                .. versionadded:: 13.1

        Returns:
            :class:`telegram.Message`: On success, the sent Message is returned.

        Raises:
            :class:`telegram.error.TelegramError`

        """
        data: JSONDict = {
            "chat_id": chat_id,
            "voice": self._parse_file_input(voice, Voice, filename=filename),
            "parse_mode": parse_mode,
        }

        if duration:
            data["duration"] = duration
        if caption:
            data["caption"] = caption

        if caption_entities:
            data["caption_entities"] = caption_entities

        return await self._send_message(  # type: ignore[return-value]
            "sendVoice",
            data,
            reply_to_message_id=reply_to_message_id,
            disable_notification=disable_notification,
            reply_markup=reply_markup,
            allow_sending_without_reply=allow_sending_without_reply,
            protect_content=protect_content,
            read_timeout=read_timeout,
            write_timeout=write_timeout,
            connect_timeout=connect_timeout,
            pool_timeout=pool_timeout,
            api_kwargs=api_kwargs,
        )

    @_log
    async def send_media_group(
        self,
        chat_id: Union[int, str],
        media: List[
            Union["InputMediaAudio", "InputMediaDocument", "InputMediaPhoto", "InputMediaVideo"]
        ],
        disable_notification: ODVInput[bool] = DEFAULT_NONE,
        reply_to_message_id: int = None,
        allow_sending_without_reply: ODVInput[bool] = DEFAULT_NONE,
        protect_content: ODVInput[bool] = DEFAULT_NONE,
        *,
        read_timeout: ODVInput[float] = DEFAULT_NONE,
        write_timeout: ODVInput[float] = 20,
        connect_timeout: ODVInput[float] = DEFAULT_NONE,
        pool_timeout: ODVInput[float] = DEFAULT_NONE,
        api_kwargs: JSONDict = None,
        caption: Optional[str] = None,
        parse_mode: ODVInput[str] = DEFAULT_NONE,
        caption_entities: Union[List["MessageEntity"], Tuple["MessageEntity", ...]] = None,
    ) -> List[Message]:
        """Use this method to send a group of photos or videos as an album.

        Note:
            If you supply a :paramref:`caption` (along with either
            :paramref:`parse_mode` or :paramref:`caption_entities`),
            then items in :paramref:`media` must have no captions, and vice verca.

        .. seealso:: :attr:`telegram.Message.reply_media_group`,
            :attr:`telegram.Chat.send_media_group`,
            :attr:`telegram.User.send_media_group`

        Args:
            chat_id (:obj:`int` | :obj:`str`): Unique identifier for the target chat or username
                of the target channel (in the format ``@channelusername``).
            media (List[:class:`telegram.InputMediaAudio`, :class:`telegram.InputMediaDocument`, \
                :class:`telegram.InputMediaPhoto`, :class:`telegram.InputMediaVideo`]): An array
                describing messages to be sent, must include 2–10 items.
            disable_notification (:obj:`bool`, optional): Sends the message silently. Users will
                receive a notification with no sound.
            protect_content (:obj:`bool`, optional): Protects the contents of the sent message from
                forwarding and saving.

                .. versionadded:: 13.10

            reply_to_message_id (:obj:`int`, optional): If the message is a reply, ID of the
                original message.
            allow_sending_without_reply (:obj:`bool`, optional): Pass :obj:`True`, if the message
                should be sent even if the specified replied-to message is not found.

<<<<<<< HEAD
=======
        Keyword Args:
            read_timeout (:obj:`float` | :obj:`None`, optional): Value to pass to
                :paramref:`telegram.request.BaseRequest.post.read_timeout`. Defaults to
                :attr:`~telegram.request.BaseRequest.DEFAULT_NONE`.
            write_timeout (:obj:`float` | :obj:`None`, optional): Value to pass to
                :paramref:`telegram.request.BaseRequest.post.write_timeout`. Defaults to ``20``.
            connect_timeout (:obj:`float` | :obj:`None`, optional): Value to pass to
                :paramref:`telegram.request.BaseRequest.post.connect_timeout`. Defaults to
                :attr:`~telegram.request.BaseRequest.DEFAULT_NONE`.
            pool_timeout (:obj:`float` | :obj:`None`, optional): Value to pass to
                :paramref:`telegram.request.BaseRequest.post.pool_timeout`. Defaults to
                :attr:`~telegram.request.BaseRequest.DEFAULT_NONE`.
            api_kwargs (:obj:`dict`, optional): Arbitrary keyword arguments to be passed to the
                Telegram API.
            caption (:obj:`str`, optional): Caption that will be added to the
                first element of :paramref:`media`, so that it will be used as caption for the
                whole media group.
                Defaults to :obj:`None`.
            parse_mode (:obj:`str` | :obj:`None`, optional):
                Parse mode for :paramref:`caption`.
                See the constants in :class:`telegram.constants.ParseMode` for the
                available modes.
            caption_entities (List[:class:`telegram.MessageEntity`], optional):
                List of special entities for :paramref:`caption`,
                which can be specified instead of :paramref:`parse_mode`.
                Defaults to :obj:`None`.

>>>>>>> d2c6c4b3
        Returns:
            List[:class:`telegram.Message`]: An array of the sent Messages.

        Raises:
            :class:`telegram.error.TelegramError`
        """
        if caption and any(
            [
                any(item.caption for item in media),
                any(item.caption_entities for item in media),
                # if parse_mode was set explicitly, even to None, error must be raised
                any(item.parse_mode is not DEFAULT_NONE for item in media),
            ]
        ):
            raise ValueError("You can only supply either group caption or media with captions.")

        if caption:
            # Copy first item (to avoid mutation of original object), apply group caption to it.
            # This will lead to the group being shown with this caption.
            item_to_get_caption = copy.copy(media[0])
            item_to_get_caption.caption = caption
            if parse_mode is not DEFAULT_NONE:
                item_to_get_caption.parse_mode = parse_mode
            item_to_get_caption.caption_entities = caption_entities

            # copy the list (just the references) to avoid mutating the original list
            media = media[:]
            media[0] = item_to_get_caption

        data: JSONDict = {
            "chat_id": chat_id,
            "media": media,
            "disable_notification": disable_notification,
            "allow_sending_without_reply": allow_sending_without_reply,
            "protect_content": protect_content,
        }

        if reply_to_message_id:
            data["reply_to_message_id"] = reply_to_message_id

        result = await self._post(
            "sendMediaGroup",
            data,
            read_timeout=read_timeout,
            write_timeout=write_timeout,
            connect_timeout=connect_timeout,
            pool_timeout=pool_timeout,
            api_kwargs=api_kwargs,
        )

        return Message.de_list(result, self)  # type: ignore

    @_log
    async def send_location(
        self,
        chat_id: Union[int, str],
        latitude: float = None,
        longitude: float = None,
        disable_notification: DVInput[bool] = DEFAULT_NONE,
        reply_to_message_id: int = None,
        reply_markup: ReplyMarkup = None,
        live_period: int = None,
        horizontal_accuracy: float = None,
        heading: int = None,
        proximity_alert_radius: int = None,
        allow_sending_without_reply: ODVInput[bool] = DEFAULT_NONE,
        protect_content: ODVInput[bool] = DEFAULT_NONE,
        *,
        location: Location = None,
        read_timeout: ODVInput[float] = DEFAULT_NONE,
        write_timeout: ODVInput[float] = DEFAULT_NONE,
        connect_timeout: ODVInput[float] = DEFAULT_NONE,
        pool_timeout: ODVInput[float] = DEFAULT_NONE,
        api_kwargs: JSONDict = None,
    ) -> Message:
        """Use this method to send point on the map.

        Note:
            You can either supply a :paramref:`latitude` and :paramref:`longitude` or a
            :paramref:`location`.

        .. seealso:: :attr:`telegram.Message.reply_location`,  :attr:`telegram.Chat.send_location`,
            :attr:`telegram.User.send_location`

        Args:
            chat_id (:obj:`int` | :obj:`str`): Unique identifier for the target chat or username
                of the target channel (in the format ``@channelusername``).
            latitude (:obj:`float`, optional): Latitude of location.
            longitude (:obj:`float`, optional): Longitude of location.
            horizontal_accuracy (:obj:`int`, optional): The radius of uncertainty for the location,
                measured in meters;
                0-:tg-const:`telegram.constants.LocationLimit.HORIZONTAL_ACCURACY`.
            live_period (:obj:`int`, optional): Period in seconds for which the location will be
                updated, should be between 60 and 86400.
            heading (:obj:`int`, optional): For live locations, a direction in which the user is
                moving, in degrees. Must be between 1 and
                :tg-const:`telegram.constants.LocationLimit.HEADING` if specified.
            proximity_alert_radius (:obj:`int`, optional): For live locations, a maximum distance
                for proximity alerts about approaching another chat member, in meters. Must be
                between 1 and :tg-const:`telegram.constants.LocationLimit.HEADING` if specified.
            disable_notification (:obj:`bool`, optional): Sends the message silently. Users will
                receive a notification with no sound.
            protect_content (:obj:`bool`, optional): Protects the contents of the sent message from
                forwarding and saving.

                .. versionadded:: 13.10

            reply_to_message_id (:obj:`int`, optional): If the message is a reply, ID of the
                    original message.
            allow_sending_without_reply (:obj:`bool`, optional): Pass :obj:`True`, if the message
                should be sent even if the specified replied-to message is not found.
            reply_markup (:class:`InlineKeyboardMarkup` | :class:`ReplyKeyboardMarkup` | \
                :class:`ReplyKeyboardRemove` | :class:`ForceReply`, optional):
                Additional interface options. An object for an inline keyboard, custom reply
                keyboard, instructions to remove reply keyboard or to force a reply from the user.

        Keyword Args:
            location (:class:`telegram.Location`, optional): The location to send.

        Returns:
            :class:`telegram.Message`: On success, the sent Message is returned.

        Raises:
            :class:`telegram.error.TelegramError`

        """
        if not ((latitude is not None and longitude is not None) or location):
            raise ValueError(
                "Either location or latitude and longitude must be passed as argument."
            )

        if not (latitude is not None or longitude is not None) ^ bool(location):
            raise ValueError(
                "Either location or latitude and longitude must be passed as argument. Not both."
            )

        if isinstance(location, Location):
            latitude = location.latitude
            longitude = location.longitude

        data: JSONDict = {"chat_id": chat_id, "latitude": latitude, "longitude": longitude}

        if live_period:
            data["live_period"] = live_period
        if horizontal_accuracy:
            data["horizontal_accuracy"] = horizontal_accuracy
        if heading:
            data["heading"] = heading
        if proximity_alert_radius:
            data["proximity_alert_radius"] = proximity_alert_radius

        return await self._send_message(  # type: ignore[return-value]
            "sendLocation",
            data,
            reply_to_message_id=reply_to_message_id,
            disable_notification=disable_notification,
            reply_markup=reply_markup,
            allow_sending_without_reply=allow_sending_without_reply,
            protect_content=protect_content,
            read_timeout=read_timeout,
            write_timeout=write_timeout,
            connect_timeout=connect_timeout,
            pool_timeout=pool_timeout,
            api_kwargs=api_kwargs,
        )

    @_log
    async def edit_message_live_location(
        self,
        chat_id: Union[str, int] = None,
        message_id: int = None,
        inline_message_id: str = None,
        latitude: float = None,
        longitude: float = None,
        reply_markup: InlineKeyboardMarkup = None,
        horizontal_accuracy: float = None,
        heading: int = None,
        proximity_alert_radius: int = None,
        *,
        location: Location = None,
        read_timeout: ODVInput[float] = DEFAULT_NONE,
        write_timeout: ODVInput[float] = DEFAULT_NONE,
        connect_timeout: ODVInput[float] = DEFAULT_NONE,
        pool_timeout: ODVInput[float] = DEFAULT_NONE,
        api_kwargs: JSONDict = None,
    ) -> Union[Message, bool]:
        """Use this method to edit live location messages sent by the bot or via the bot
        (for inline bots). A location can be edited until its :attr:`telegram.Location.live_period`
        expires or editing is explicitly disabled by a call to :meth:`stop_message_live_location`.

        Note:
            You can either supply a :paramref:`latitude` and :paramref:`longitude` or a
            :paramref:`location`.

        .. seealso:: :attr:`telegram.Message.edit_live_location`,
            :attr:`telegram.CallbackQuery.edit_message_live_location`

        Args:
            chat_id (:obj:`int` | :obj:`str`, optional): Required if inline_message_id is not
                specified. Unique identifier for the target chat or username of the target channel
                (in the format ``@channelusername``).
            message_id (:obj:`int`, optional): Required if inline_message_id is not specified.
                Identifier of the message to edit.
            inline_message_id (:obj:`str`, optional): Required if chat_id and message_id are not
                specified. Identifier of the inline message.
            latitude (:obj:`float`, optional): Latitude of location.
            longitude (:obj:`float`, optional): Longitude of location.
            horizontal_accuracy (:obj:`float`, optional): The radius of uncertainty for the
                location, measured in meters;
                0-:tg-const:`telegram.constants.LocationLimit.HORIZONTAL_ACCURACY`.
            heading (:obj:`int`, optional): Direction in which the user is moving, in degrees. Must
                be between 1 and :tg-const:`telegram.constants.LocationLimit.HEADING` if specified.
            proximity_alert_radius (:obj:`int`, optional): Maximum distance for proximity alerts
                about approaching another chat member, in meters. Must be between 1 and
                :tg-const:`telegram.constants.LocationLimit.HEADING` if specified.
            reply_markup (:class:`telegram.InlineKeyboardMarkup`, optional): An object for a new
                inline keyboard.

        Keyword Args:
            location (:class:`telegram.Location`, optional): The location to send.

        Returns:
            :class:`telegram.Message`: On success, if edited message is not an inline message, the
            edited message is returned, otherwise :obj:`True` is returned.
        """
        # The location parameter is a convenience functionality added by us, so enforcing the
        # mutual exclusivity here is nothing that Telegram would handle anyway
        if not (all([latitude, longitude]) or location):
            raise ValueError(
                "Either location or latitude and longitude must be passed as argument."
            )
        if not (latitude is not None or longitude is not None) ^ bool(location):
            raise ValueError(
                "Either location or latitude and longitude must be passed as argument. Not both."
            )

        if isinstance(location, Location):
            latitude = location.latitude
            longitude = location.longitude

        data: JSONDict = {"latitude": latitude, "longitude": longitude}

        if chat_id:
            data["chat_id"] = chat_id
        if message_id:
            data["message_id"] = message_id
        if inline_message_id:
            data["inline_message_id"] = inline_message_id
        if horizontal_accuracy:
            data["horizontal_accuracy"] = horizontal_accuracy
        if heading:
            data["heading"] = heading
        if proximity_alert_radius:
            data["proximity_alert_radius"] = proximity_alert_radius

        return await self._send_message(
            "editMessageLiveLocation",
            data,
            reply_markup=reply_markup,
            read_timeout=read_timeout,
            write_timeout=write_timeout,
            connect_timeout=connect_timeout,
            pool_timeout=pool_timeout,
            api_kwargs=api_kwargs,
        )

    @_log
    async def stop_message_live_location(
        self,
        chat_id: Union[str, int] = None,
        message_id: int = None,
        inline_message_id: str = None,
        reply_markup: InlineKeyboardMarkup = None,
        *,
        read_timeout: ODVInput[float] = DEFAULT_NONE,
        write_timeout: ODVInput[float] = DEFAULT_NONE,
        connect_timeout: ODVInput[float] = DEFAULT_NONE,
        pool_timeout: ODVInput[float] = DEFAULT_NONE,
        api_kwargs: JSONDict = None,
    ) -> Union[Message, bool]:
        """Use this method to stop updating a live location message sent by the bot or via the bot
        (for inline bots) before :paramref:`~telegram.Location.live_period` expires.

        .. seealso:: :attr:`telegram.Message.stop_live_location`,
            :attr:`telegram.CallbackQuery.stop_message_live_location`

        Args:
            chat_id (:obj:`int` | :obj:`str`, optional): Required if :paramref:`inline_message_id`
                is not specified. Unique identifier for the target chat or username of the target
                channel (in the format ``@channelusername``).
            message_id (:obj:`int`, optional): Required if :paramref:`inline_message_id` is not
                specified. Identifier of the sent message with live location to stop.
            inline_message_id (:obj:`str`, optional): Required if :paramref:`chat_id` and
                :paramref:`message_id` are not specified. Identifier of the inline message.
            reply_markup (:class:`telegram.InlineKeyboardMarkup`, optional): An object for a new
                inline keyboard.

        Returns:
            :class:`telegram.Message`: On success, if edited message is not an inline message, the
            edited message is returned, otherwise :obj:`True` is returned.
        """
        data: JSONDict = {}

        if chat_id:
            data["chat_id"] = chat_id
        if message_id:
            data["message_id"] = message_id
        if inline_message_id:
            data["inline_message_id"] = inline_message_id

        return await self._send_message(
            "stopMessageLiveLocation",
            data,
            reply_markup=reply_markup,
            read_timeout=read_timeout,
            write_timeout=write_timeout,
            connect_timeout=connect_timeout,
            pool_timeout=pool_timeout,
            api_kwargs=api_kwargs,
        )

    @_log
    async def send_venue(
        self,
        chat_id: Union[int, str],
        latitude: float = None,
        longitude: float = None,
        title: str = None,
        address: str = None,
        foursquare_id: str = None,
        disable_notification: DVInput[bool] = DEFAULT_NONE,
        reply_to_message_id: int = None,
        reply_markup: ReplyMarkup = None,
        foursquare_type: str = None,
        google_place_id: str = None,
        google_place_type: str = None,
        allow_sending_without_reply: ODVInput[bool] = DEFAULT_NONE,
        protect_content: ODVInput[bool] = DEFAULT_NONE,
        *,
        venue: Venue = None,
        read_timeout: ODVInput[float] = DEFAULT_NONE,
        write_timeout: ODVInput[float] = DEFAULT_NONE,
        connect_timeout: ODVInput[float] = DEFAULT_NONE,
        pool_timeout: ODVInput[float] = DEFAULT_NONE,
        api_kwargs: JSONDict = None,
    ) -> Message:
        """Use this method to send information about a venue.

        Note:
            * You can either supply :paramref:`venue`, or :paramref:`latitude`,
              :paramref:`longitude`, :paramref:`title` and :paramref:`address` and optionally
              :paramref:`foursquare_id` and :paramref:`foursquare_type` or optionally
              :paramref:`google_place_id` and :paramref:`google_place_type`.
            * Foursquare details and Google Place details are mutually exclusive. However, this
              behaviour is undocumented and might be changed by Telegram.

        .. seealso:: :attr:`telegram.Message.reply_venue`, :attr:`telegram.Chat.send_venue`,
            :attr:`telegram.User.send_venue`

        Args:
            chat_id (:obj:`int` | :obj:`str`): Unique identifier for the target chat or username
                of the target channel (in the format ``@channelusername``).
            latitude (:obj:`float`, optional): Latitude of venue.
            longitude (:obj:`float`, optional): Longitude of venue.
            title (:obj:`str`, optional): Name of the venue.
            address (:obj:`str`, optional): Address of the venue.
            foursquare_id (:obj:`str`, optional): Foursquare identifier of the venue.
            foursquare_type (:obj:`str`, optional): Foursquare type of the venue, if known.
                (For example, "arts_entertainment/default", "arts_entertainment/aquarium" or
                "food/icecream".)
            google_place_id (:obj:`str`, optional): Google Places identifier of the venue.
            google_place_type (:obj:`str`, optional): Google Places type of the venue. (See
                `supported types \
                <https://developers.google.com/maps/documentation/places/web-service/supported_types>`_.)
            disable_notification (:obj:`bool`, optional): Sends the message silently. Users will
                receive a notification with no sound.
            protect_content (:obj:`bool`, optional): Protects the contents of the sent message from
                forwarding and saving.

                .. versionadded:: 13.10

            reply_to_message_id (:obj:`int`, optional): If the message is a reply, ID of the
                original message.
            allow_sending_without_reply (:obj:`bool`, optional): Pass :obj:`True`, if the message
                should be sent even if the specified replied-to message is not found.
            reply_markup (:class:`InlineKeyboardMarkup` | :class:`ReplyKeyboardMarkup` | \
                :class:`ReplyKeyboardRemove` | :class:`ForceReply`, optional):
                Additional interface options. An object for an inline keyboard, custom reply
                keyboard, instructions to remove reply keyboard or to force a reply from the user.

        Keyword Args:
            venue (:class:`telegram.Venue`, optional): The venue to send.

        Returns:
            :class:`telegram.Message`: On success, the sent Message is returned.

        Raises:
            :class:`telegram.error.TelegramError`

        """
        # The venue parameter is a convenience functionality added by us, so enforcing the
        # mutual exclusivity here is nothing that Telegram would handle anyway
        if not (venue or all([latitude, longitude, address, title])):
            raise ValueError(
                "Either venue or latitude, longitude, address and title must be "
                "passed as arguments."
            )
        if not bool(venue) ^ any([latitude, longitude, address, title]):
            raise ValueError(
                "Either venue or latitude, longitude, address and title must be "
                "passed as arguments. Not both."
            )

        if isinstance(venue, Venue):
            latitude = venue.location.latitude
            longitude = venue.location.longitude
            address = venue.address
            title = venue.title
            foursquare_id = venue.foursquare_id
            foursquare_type = venue.foursquare_type
            google_place_id = venue.google_place_id
            google_place_type = venue.google_place_type

        data: JSONDict = {
            "chat_id": chat_id,
            "latitude": latitude,
            "longitude": longitude,
            "address": address,
            "title": title,
        }

        if foursquare_id:
            data["foursquare_id"] = foursquare_id
        if foursquare_type:
            data["foursquare_type"] = foursquare_type
        if google_place_id:
            data["google_place_id"] = google_place_id
        if google_place_type:
            data["google_place_type"] = google_place_type

        return await self._send_message(  # type: ignore[return-value]
            "sendVenue",
            data,
            reply_to_message_id=reply_to_message_id,
            disable_notification=disable_notification,
            reply_markup=reply_markup,
            allow_sending_without_reply=allow_sending_without_reply,
            protect_content=protect_content,
            read_timeout=read_timeout,
            write_timeout=write_timeout,
            connect_timeout=connect_timeout,
            pool_timeout=pool_timeout,
            api_kwargs=api_kwargs,
        )

    @_log
    async def send_contact(
        self,
        chat_id: Union[int, str],
        phone_number: str = None,
        first_name: str = None,
        last_name: str = None,
        disable_notification: DVInput[bool] = DEFAULT_NONE,
        reply_to_message_id: int = None,
        reply_markup: ReplyMarkup = None,
        vcard: str = None,
        allow_sending_without_reply: ODVInput[bool] = DEFAULT_NONE,
        protect_content: ODVInput[bool] = DEFAULT_NONE,
        *,
        contact: Contact = None,
        read_timeout: ODVInput[float] = DEFAULT_NONE,
        write_timeout: ODVInput[float] = DEFAULT_NONE,
        connect_timeout: ODVInput[float] = DEFAULT_NONE,
        pool_timeout: ODVInput[float] = DEFAULT_NONE,
        api_kwargs: JSONDict = None,
    ) -> Message:
        """Use this method to send phone contacts.

        Note:
            You can either supply :paramref:`contact` or :paramref:`phone_number` and
            :paramref:`first_name` with optionally :paramref:`last_name` and optionally
            :paramref:`vcard`.

        .. seealso:: :attr:`telegram.Message.reply_contact`,  :attr:`telegram.Chat.send_contact`,
            :attr:`telegram.User.send_contact`

        Args:
            chat_id (:obj:`int` | :obj:`str`): Unique identifier for the target chat or username
                of the target channel (in the format ``@channelusername``).
            phone_number (:obj:`str`, optional): Contact's phone number.
            first_name (:obj:`str`, optional): Contact's first name.
            last_name (:obj:`str`, optional): Contact's last name.
            vcard (:obj:`str`, optional): Additional data about the contact in the form of a vCard,
                0-2048 bytes.
            disable_notification (:obj:`bool`, optional): Sends the message silently. Users will
                receive a notification with no sound.
            protect_content (:obj:`bool`, optional): Protects the contents of the sent message from
                forwarding and saving.

                .. versionadded:: 13.10

            reply_to_message_id (:obj:`int`, optional): If the message is a reply, ID of the
                original message.
            allow_sending_without_reply (:obj:`bool`, optional): Pass :obj:`True`, if the message
                should be sent even if the specified replied-to message is not found.
            reply_markup (:class:`InlineKeyboardMarkup` | :class:`ReplyKeyboardMarkup` | \
                :class:`ReplyKeyboardRemove` | :class:`ForceReply`, optional):
                Additional interface options. An object for an inline keyboard, custom reply
                keyboard, instructions to remove reply keyboard or to force a reply from the user.

        Keyword Args:
            contact (:class:`telegram.Contact`, optional): The contact to send.

        Returns:
            :class:`telegram.Message`: On success, the sent Message is returned.

        Raises:
            :class:`telegram.error.TelegramError`

        """
        # The contact parameter is a convenience functionality added by us, so enforcing the
        # mutual exclusivity here is nothing that Telegram would handle anyway
        if (not contact) and (not all([phone_number, first_name])):
            raise ValueError(
                "Either contact or phone_number and first_name must be passed as arguments."
            )
        if not bool(contact) ^ any([phone_number, first_name]):
            raise ValueError(
                "Either contact or phone_number and first_name must be passed as arguments. "
                "Not both."
            )

        if isinstance(contact, Contact):
            phone_number = contact.phone_number
            first_name = contact.first_name
            last_name = contact.last_name
            vcard = contact.vcard

        data: JSONDict = {
            "chat_id": chat_id,
            "phone_number": phone_number,
            "first_name": first_name,
        }

        if last_name:
            data["last_name"] = last_name
        if vcard:
            data["vcard"] = vcard

        return await self._send_message(  # type: ignore[return-value]
            "sendContact",
            data,
            reply_to_message_id=reply_to_message_id,
            disable_notification=disable_notification,
            reply_markup=reply_markup,
            allow_sending_without_reply=allow_sending_without_reply,
            protect_content=protect_content,
            read_timeout=read_timeout,
            write_timeout=write_timeout,
            connect_timeout=connect_timeout,
            pool_timeout=pool_timeout,
            api_kwargs=api_kwargs,
        )

    @_log
    async def send_game(
        self,
        chat_id: Union[int, str],
        game_short_name: str,
        disable_notification: DVInput[bool] = DEFAULT_NONE,
        reply_to_message_id: int = None,
        reply_markup: InlineKeyboardMarkup = None,
        allow_sending_without_reply: ODVInput[bool] = DEFAULT_NONE,
        protect_content: ODVInput[bool] = DEFAULT_NONE,
        *,
        read_timeout: ODVInput[float] = DEFAULT_NONE,
        write_timeout: ODVInput[float] = DEFAULT_NONE,
        connect_timeout: ODVInput[float] = DEFAULT_NONE,
        pool_timeout: ODVInput[float] = DEFAULT_NONE,
        api_kwargs: JSONDict = None,
    ) -> Message:
        """Use this method to send a game.

        .. seealso:: :attr:`telegram.Message.reply_game`, :attr:`telegram.Chat.send_game`,
            :attr:`telegram.User.send_game`

        Args:
            chat_id (:obj:`int` | :obj:`str`): Unique identifier for the target chat.
            game_short_name (:obj:`str`): Short name of the game, serves as the unique identifier
                for the game. Set up your games via `@BotFather <https://t.me/BotFather>`_.
            disable_notification (:obj:`bool`, optional): Sends the message silently. Users will
                receive a notification with no sound.
            protect_content (:obj:`bool`, optional): Protects the contents of the sent message from
                forwarding and saving.

                .. versionadded:: 13.10

            reply_to_message_id (:obj:`int`, optional): If the message is a reply, ID of the
                original message.
            allow_sending_without_reply (:obj:`bool`, optional): Pass :obj:`True`, if the message
                should be sent even if the specified replied-to message is not found.
            reply_markup (:class:`telegram.InlineKeyboardMarkup`, optional): An object for a new
                inline keyboard. If empty, one "Play game_title" button will be
                shown. If not empty, the first button must launch the game.

        Returns:
            :class:`telegram.Message`: On success, the sent Message is returned.

        Raises:
            :class:`telegram.error.TelegramError`

        """
        data: JSONDict = {"chat_id": chat_id, "game_short_name": game_short_name}

        return await self._send_message(  # type: ignore[return-value]
            "sendGame",
            data,
            reply_to_message_id=reply_to_message_id,
            disable_notification=disable_notification,
            reply_markup=reply_markup,
            allow_sending_without_reply=allow_sending_without_reply,
            protect_content=protect_content,
            read_timeout=read_timeout,
            write_timeout=write_timeout,
            connect_timeout=connect_timeout,
            pool_timeout=pool_timeout,
            api_kwargs=api_kwargs,
        )

    @_log
    async def send_chat_action(
        self,
        chat_id: Union[str, int],
        action: str,
        *,
        read_timeout: ODVInput[float] = DEFAULT_NONE,
        write_timeout: ODVInput[float] = DEFAULT_NONE,
        connect_timeout: ODVInput[float] = DEFAULT_NONE,
        pool_timeout: ODVInput[float] = DEFAULT_NONE,
        api_kwargs: JSONDict = None,
    ) -> bool:
        """
        Use this method when you need to tell the user that something is happening on the bot's
        side. The status is set for 5 seconds or less (when a message arrives from your bot,
        Telegram clients clear its typing status). Telegram only recommends using this method when
        a response from the bot will take a noticeable amount of time to arrive.

        .. seealso:: :attr:`telegram.Message.reply_chat_action`, :attr:`telegram.Chat.send_action`,
            :attr:`telegram.User.send_chat_action`

        Args:
            chat_id (:obj:`int` | :obj:`str`): Unique identifier for the target chat or username
                of the target channel (in the format ``@channelusername``).
            action(:obj:`str`): Type of action to broadcast. Choose one, depending on what the user
                is about to receive. For convenience look at the constants in
                :class:`telegram.constants.ChatAction`.

        Returns:
            :obj:`bool`:  On success, :obj:`True` is returned.

        Raises:
            :class:`telegram.error.TelegramError`

        """
        data: JSONDict = {"chat_id": chat_id, "action": action}
        result = await self._post(
            "sendChatAction",
            data,
            read_timeout=read_timeout,
            write_timeout=write_timeout,
            connect_timeout=connect_timeout,
            pool_timeout=pool_timeout,
            api_kwargs=api_kwargs,
        )
        return result  # type: ignore[return-value]

    def _effective_inline_results(  # skipcq: PYL-R0201
        self,
        results: Union[
            Sequence["InlineQueryResult"], Callable[[int], Optional[Sequence["InlineQueryResult"]]]
        ],
        next_offset: str = None,
        current_offset: str = None,
    ) -> Tuple[Sequence["InlineQueryResult"], Optional[str]]:
        """
        Builds the effective results from the results input.
        We make this a stand-alone method so tg.ext.ExtBot can wrap it.

        Returns:
            Tuple of 1. the effective results and 2. correct the next_offset

        """
        if current_offset is not None and next_offset is not None:
            raise ValueError("`current_offset` and `next_offset` are mutually exclusive!")

        if current_offset is not None:
            # Convert the string input to integer
            if current_offset == "":
                current_offset_int = 0
            else:
                current_offset_int = int(current_offset)

            # for now set to empty string, stating that there are no more results
            # might change later
            next_offset = ""

            if callable(results):
                callable_output = results(current_offset_int)
                if not callable_output:
                    effective_results: Sequence["InlineQueryResult"] = []
                else:
                    effective_results = callable_output
                    # the callback *might* return more results on the next call, so we increment
                    # the page count
                    next_offset = str(current_offset_int + 1)
            else:
                if len(results) > (current_offset_int + 1) * InlineQueryLimit.RESULTS:
                    # we expect more results for the next page
                    next_offset_int = current_offset_int + 1
                    next_offset = str(next_offset_int)
                    effective_results = results[
                        current_offset_int
                        * InlineQueryLimit.RESULTS : next_offset_int
                        * InlineQueryLimit.RESULTS
                    ]
                else:
                    effective_results = results[current_offset_int * InlineQueryLimit.RESULTS :]
        else:
            effective_results = results  # type: ignore[assignment]

        return effective_results, next_offset

    @no_type_check  # mypy doesn't play too well with hasattr
    def _insert_defaults_for_ilq_results(self, res: "InlineQueryResult") -> "InlineQueryResult":
        """The reason why this method exists is similar to the description of _insert_defaults
        The reason why we do this in rather than in _insert_defaults is because converting
        DEFAULT_NONE to NONE *before* calling to_dict() makes it way easier to drop None entries
        from the json data.

        Must return the correct object instead of editing in-place!
        """
        # Copy the objects that need modification to avoid modifying the original object
        copied = False
        if hasattr(res, "parse_mode"):
            res = copy.copy(res)
            copied = True
            res.parse_mode = DefaultValue.get_value(res.parse_mode)
        if hasattr(res, "input_message_content") and res.input_message_content:
            if hasattr(res.input_message_content, "parse_mode"):
                if not copied:
                    res = copy.copy(res)
                    copied = True
                res.input_message_content = copy.copy(res.input_message_content)
                res.input_message_content.parse_mode = DefaultValue.get_value(
                    res.input_message_content.parse_mode
                )
            if hasattr(res.input_message_content, "disable_web_page_preview"):
                if not copied:
                    res = copy.copy(res)
                res.input_message_content = copy.copy(res.input_message_content)
                res.input_message_content.disable_web_page_preview = DefaultValue.get_value(
                    res.input_message_content.disable_web_page_preview
                )

        return res

    @_log
    async def answer_inline_query(
        self,
        inline_query_id: str,
        results: Union[
            Sequence["InlineQueryResult"], Callable[[int], Optional[Sequence["InlineQueryResult"]]]
        ],
        cache_time: int = None,
        is_personal: bool = None,
        next_offset: str = None,
        switch_pm_text: str = None,
        switch_pm_parameter: str = None,
        *,
        current_offset: str = None,
        read_timeout: ODVInput[float] = DEFAULT_NONE,
        write_timeout: ODVInput[float] = DEFAULT_NONE,
        connect_timeout: ODVInput[float] = DEFAULT_NONE,
        pool_timeout: ODVInput[float] = DEFAULT_NONE,
        api_kwargs: JSONDict = None,
    ) -> bool:
        """
        Use this method to send answers to an inline query. No more than
        :tg-const:`telegram.InlineQuery.MAX_RESULTS` results per query are allowed.

        Example:
            An inline bot that sends YouTube videos can ask the user to connect the bot to their
            YouTube account to adapt search results accordingly. To do this, it displays a
            'Connect your YouTube account' button above the results, or even before showing any.
            The user presses the button, switches to a private chat with the bot and, in doing so,
            passes a start parameter that instructs the bot to return an oauth link. Once done, the
            bot can offer a switch_inline button so that the user can easily return to the chat
            where they wanted to use the bot's inline capabilities.

        Warning:
            In most use cases :paramref:`current_offset` should not be passed manually. Instead of
            calling this method directly, use the shortcut :meth:`telegram.InlineQuery.answer` with
            :paramref:`telegram.InlineQuery.answer.auto_pagination` set to :obj:`True`, which will
            take care of passing the correct value.

        .. seealso:: :attr:`telegram.InlineQuery.answer`

        Args:
            inline_query_id (:obj:`str`): Unique identifier for the answered query.
            results (List[:class:`telegram.InlineQueryResult`] | Callable): A list of results for
                the inline query. In case :paramref:`current_offset` is passed,
                :paramref:`results` may also be
                a callable that accepts the current page index starting from 0. It must return
                either a list of :class:`telegram.InlineQueryResult` instances or :obj:`None` if
                there are no more results.
            cache_time (:obj:`int`, optional): The maximum amount of time in seconds that the
                result of the inline query may be cached on the server. Defaults to ``300``.
            is_personal (:obj:`bool`, optional): Pass :obj:`True`, if results may be cached on
                the server side only for the user that sent the query. By default,
                results may be returned to any user who sends the same query.
            next_offset (:obj:`str`, optional): Pass the offset that a client should send in the
                next query with the same text to receive more results. Pass an empty string if
                there are no more results or if you don't support pagination. Offset length can't
                exceed 64 bytes.
            switch_pm_text (:obj:`str`, optional): If passed, clients will display a button with
                specified text that switches the user to a private chat with the bot and sends the
                bot a start message with the parameter :paramref:`switch_pm_parameter`.
            switch_pm_parameter (:obj:`str`, optional): Deep-linking parameter for the
                :guilabel:`/start` message sent to the bot when user presses the switch button.
                1-:tg-const:`telegram.InlineQuery.MAX_SWITCH_PM_TEXT_LENGTH` characters,
                only ``A-Z``, ``a-z``, ``0-9``, ``_`` and ``-`` are allowed.

        Keyword Args:
            current_offset (:obj:`str`, optional): The :attr:`telegram.InlineQuery.offset` of
                the inline query to answer. If passed, PTB will automatically take care of
                the pagination for you, i.e. pass the correct :paramref:`next_offset` and truncate
                the results list/get the results from the callable you passed.

        Returns:
            :obj:`bool`: On success, :obj:`True` is returned.

        Raises:
            :class:`telegram.error.TelegramError`

        """
        effective_results, next_offset = self._effective_inline_results(
            results=results, next_offset=next_offset, current_offset=current_offset
        )

        # Apply defaults
        effective_results = [
            self._insert_defaults_for_ilq_results(result) for result in effective_results
        ]

        data: JSONDict = {"inline_query_id": inline_query_id, "results": effective_results}

        if cache_time or cache_time == 0:
            data["cache_time"] = cache_time
        if is_personal:
            data["is_personal"] = is_personal
        if next_offset is not None:
            data["next_offset"] = next_offset
        if switch_pm_text:
            data["switch_pm_text"] = switch_pm_text
        if switch_pm_parameter:
            data["switch_pm_parameter"] = switch_pm_parameter

        return await self._post(  # type: ignore[return-value]
            "answerInlineQuery",
            data,
            read_timeout=read_timeout,
            write_timeout=write_timeout,
            connect_timeout=connect_timeout,
            pool_timeout=pool_timeout,
            api_kwargs=api_kwargs,
        )

    @_log
    async def get_user_profile_photos(
        self,
        user_id: Union[str, int],
        offset: int = None,
        limit: int = None,
        *,
        read_timeout: ODVInput[float] = DEFAULT_NONE,
        write_timeout: ODVInput[float] = DEFAULT_NONE,
        connect_timeout: ODVInput[float] = DEFAULT_NONE,
        pool_timeout: ODVInput[float] = DEFAULT_NONE,
        api_kwargs: JSONDict = None,
    ) -> UserProfilePhotos:
        """Use this method to get a list of profile pictures for a user.

        .. seealso:: :meth:`telegram.User.get_profile_photos`

        Args:
            user_id (:obj:`int`): Unique identifier of the target user.
            offset (:obj:`int`, optional): Sequential number of the first photo to be returned.
                By default, all photos are returned.
            limit (:obj:`int`, optional): Limits the number of photos to be retrieved. Values
                between 1-100 are accepted. Defaults to ``100``.

        Returns:
            :class:`telegram.UserProfilePhotos`

        Raises:
            :class:`telegram.error.TelegramError`

        """
        data: JSONDict = {"user_id": user_id}

        if offset is not None:
            data["offset"] = offset
        if limit:
            data["limit"] = limit

        result = await self._post(
            "getUserProfilePhotos",
            data,
            read_timeout=read_timeout,
            write_timeout=write_timeout,
            connect_timeout=connect_timeout,
            pool_timeout=pool_timeout,
            api_kwargs=api_kwargs,
        )

        return UserProfilePhotos.de_json(result, self)  # type: ignore[arg-type,return-value]

    @_log
    async def get_file(
        self,
        file_id: Union[
            str, Animation, Audio, ChatPhoto, Document, PhotoSize, Sticker, Video, VideoNote, Voice
        ],
        *,
        read_timeout: ODVInput[float] = DEFAULT_NONE,
        write_timeout: ODVInput[float] = DEFAULT_NONE,
        connect_timeout: ODVInput[float] = DEFAULT_NONE,
        pool_timeout: ODVInput[float] = DEFAULT_NONE,
        api_kwargs: JSONDict = None,
    ) -> File:
        """
        Use this method to get basic info about a file and prepare it for downloading. For the
        moment, bots can download files of up to
        :tg-const:`telegram.constants.FileSizeLimit.FILESIZE_DOWNLOAD` in size. The file can then
        be e.g. downloaded with :meth:`telegram.File.download_to_memory`. It is guaranteed that
        the link will be valid for at least 1 hour. When the link expires, a new one can be
        requested by calling get_file again.

        Note:
            This function may not preserve the original file name and MIME type.
            You should save the file's MIME type and name (if available) when the File object
            is received.

        Args:
            file_id (:obj:`str` | :class:`telegram.Animation` | :class:`telegram.Audio` |         \
                     :class:`telegram.ChatPhoto` | :class:`telegram.Document` |                   \
                     :class:`telegram.PhotoSize` | :class:`telegram.Sticker` |                    \
                     :class:`telegram.Video` | :class:`telegram.VideoNote` |                      \
                     :class:`telegram.Voice`):
                Either the file identifier or an object that has a file_id attribute
                to get file information about.

        Returns:
            :class:`telegram.File`

        Raises:
            :class:`telegram.error.TelegramError`

        """
        try:
            file_id = file_id.file_id  # type: ignore[union-attr]
        except AttributeError:
            pass

        data: JSONDict = {"file_id": file_id}

        result = await self._post(
            "getFile",
            data,
            read_timeout=read_timeout,
            write_timeout=write_timeout,
            connect_timeout=connect_timeout,
            pool_timeout=pool_timeout,
            api_kwargs=api_kwargs,
        )

        if result.get("file_path") and not is_local_file(  # type: ignore[union-attr]
            result["file_path"]  # type: ignore[index]
        ):
            result[  # type: ignore[index]
                "file_path"
            ] = f"{self._base_file_url}/{result['file_path']}"  # type: ignore[index]

        return File.de_json(result, self)  # type: ignore[return-value, arg-type]

    @_log
    async def ban_chat_member(
        self,
        chat_id: Union[str, int],
        user_id: Union[str, int],
        until_date: Union[int, datetime] = None,
        revoke_messages: bool = None,
        *,
        read_timeout: ODVInput[float] = DEFAULT_NONE,
        write_timeout: ODVInput[float] = DEFAULT_NONE,
        connect_timeout: ODVInput[float] = DEFAULT_NONE,
        pool_timeout: ODVInput[float] = DEFAULT_NONE,
        api_kwargs: JSONDict = None,
    ) -> bool:
        """
        Use this method to ban a user from a group, supergroup or a channel. In the case of
        supergroups and channels, the user will not be able to return to the group on their own
        using invite links, etc., unless unbanned first. The bot must be an administrator in the
        chat for this to work and must have the appropriate admin rights.

        .. seealso:: :attr:`telegram.Chat.ban_member`

        .. versionadded:: 13.7

        Args:
            chat_id (:obj:`int` | :obj:`str`): Unique identifier for the target group or username
                of the target supergroup or channel (in the format ``@channelusername``).
            user_id (:obj:`int`): Unique identifier of the target user.
            until_date (:obj:`int` | :obj:`datetime.datetime`, optional): Date when the user will
                be unbanned, unix time. If user is banned for more than 366 days or less than 30
                seconds from the current time they are considered to be banned forever. Applied
                for supergroups and channels only.
                For timezone naive :obj:`datetime.datetime` objects, the default timezone of the
                bot will be used, which is UTC unless :attr:`telegram.ext.Defaults.tzinfo` is
                used.
            revoke_messages (:obj:`bool`, optional): Pass :obj:`True` to delete all messages from
                the chat for the user that is being removed. If :obj:`False`, the user will be able
                to see messages in the group that were sent before the user was removed.
                Always :obj:`True` for supergroups and channels.

                .. versionadded:: 13.4

        Returns:
            :obj:`bool`: On success, :obj:`True` is returned.

        Raises:
            :class:`telegram.error.TelegramError`

        """
        data: JSONDict = {"chat_id": chat_id, "user_id": user_id}

        if until_date is not None:
            data["until_date"] = until_date

        if revoke_messages is not None:
            data["revoke_messages"] = revoke_messages

        result = await self._post(
            "banChatMember",
            data,
            read_timeout=read_timeout,
            write_timeout=write_timeout,
            connect_timeout=connect_timeout,
            pool_timeout=pool_timeout,
            api_kwargs=api_kwargs,
        )

        return result  # type: ignore[return-value]

    @_log
    async def ban_chat_sender_chat(
        self,
        chat_id: Union[str, int],
        sender_chat_id: int,
        *,
        read_timeout: ODVInput[float] = DEFAULT_NONE,
        write_timeout: ODVInput[float] = DEFAULT_NONE,
        connect_timeout: ODVInput[float] = DEFAULT_NONE,
        pool_timeout: ODVInput[float] = DEFAULT_NONE,
        api_kwargs: JSONDict = None,
    ) -> bool:
        """
        Use this method to ban a channel chat in a supergroup or a channel. Until the chat is
        unbanned, the owner of the banned chat won't be able to send messages on behalf of **any of
        their channels**. The bot must be an administrator in the supergroup or channel for this
        to work and must have the appropriate administrator rights.

        .. seealso:: :attr:`telegram.Chat.ban_chat`, :attr:`telegram.Chat.ban_sender_chat`

        .. versionadded:: 13.9

        Args:
            chat_id (:obj:`int` | :obj:`str`): Unique identifier for the target group or username
                of the target supergroup or channel (in the format ``@channelusername``).
            sender_chat_id (:obj:`int`): Unique identifier of the target sender chat.

        Returns:
            :obj:`bool`: On success, :obj:`True` is returned.

        Raises:
            :class:`telegram.error.TelegramError`

        """
        data: JSONDict = {"chat_id": chat_id, "sender_chat_id": sender_chat_id}

        result = await self._post(
            "banChatSenderChat",
            data,
            read_timeout=read_timeout,
            write_timeout=write_timeout,
            connect_timeout=connect_timeout,
            pool_timeout=pool_timeout,
            api_kwargs=api_kwargs,
        )

        return result  # type: ignore[return-value]

    @_log
    async def unban_chat_member(
        self,
        chat_id: Union[str, int],
        user_id: Union[str, int],
        only_if_banned: bool = None,
        *,
        read_timeout: ODVInput[float] = DEFAULT_NONE,
        write_timeout: ODVInput[float] = DEFAULT_NONE,
        connect_timeout: ODVInput[float] = DEFAULT_NONE,
        pool_timeout: ODVInput[float] = DEFAULT_NONE,
        api_kwargs: JSONDict = None,
    ) -> bool:
        """Use this method to unban a previously kicked user in a supergroup or channel.

        The user will *not* return to the group or channel automatically, but will be able to join
        via link, etc. The bot must be an administrator for this to work. By default, this method
        guarantees that after the call the user is not a member of the chat, but will be able to
        join it. So if the user is a member of the chat they will also be *removed* from the chat.
        If you don't want this, use the parameter :paramref:`only_if_banned`.

        .. seealso:: :attr:`telegram.Chat.unban_member`

        Args:
            chat_id (:obj:`int` | :obj:`str`): Unique identifier for the target chat or username
                of the target supergroup or channel (in the format ``@channelusername``).
            user_id (:obj:`int`): Unique identifier of the target user.
            only_if_banned (:obj:`bool`, optional): Do nothing if the user is not banned.

        Returns:
            :obj:`bool`: On success, :obj:`True` is returned.

        Raises:
            :class:`telegram.error.TelegramError`

        """
        data: JSONDict = {"chat_id": chat_id, "user_id": user_id}

        if only_if_banned is not None:
            data["only_if_banned"] = only_if_banned

        result = await self._post(
            "unbanChatMember",
            data,
            read_timeout=read_timeout,
            write_timeout=write_timeout,
            connect_timeout=connect_timeout,
            pool_timeout=pool_timeout,
            api_kwargs=api_kwargs,
        )

        return result  # type: ignore[return-value]

    @_log
    async def unban_chat_sender_chat(
        self,
        chat_id: Union[str, int],
        sender_chat_id: int,
        *,
        read_timeout: ODVInput[float] = DEFAULT_NONE,
        write_timeout: ODVInput[float] = DEFAULT_NONE,
        connect_timeout: ODVInput[float] = DEFAULT_NONE,
        pool_timeout: ODVInput[float] = DEFAULT_NONE,
        api_kwargs: JSONDict = None,
    ) -> bool:
        """Use this method to unban a previously banned channel in a supergroup or channel.
        The bot must be an administrator for this to work and must have the
        appropriate administrator rights.

        .. seealso:: :attr:`telegram.Chat.unban_chat`

        .. versionadded:: 13.9

        Args:
            chat_id (:obj:`int` | :obj:`str`): Unique identifier for the target chat or username
                of the target supergroup or channel (in the format ``@channelusername``).
            sender_chat_id (:obj:`int`): Unique identifier of the target sender chat.

        Returns:
            :obj:`bool`: On success, :obj:`True` is returned.

        Raises:
            :class:`telegram.error.TelegramError`

        """
        data: JSONDict = {"chat_id": chat_id, "sender_chat_id": sender_chat_id}

        result = await self._post(
            "unbanChatSenderChat",
            data,
            read_timeout=read_timeout,
            write_timeout=write_timeout,
            connect_timeout=connect_timeout,
            pool_timeout=pool_timeout,
            api_kwargs=api_kwargs,
        )

        return result  # type: ignore[return-value]

    @_log
    async def answer_callback_query(
        self,
        callback_query_id: str,
        text: str = None,
        show_alert: bool = None,
        url: str = None,
        cache_time: int = None,
        *,
        read_timeout: ODVInput[float] = DEFAULT_NONE,
        write_timeout: ODVInput[float] = DEFAULT_NONE,
        connect_timeout: ODVInput[float] = DEFAULT_NONE,
        pool_timeout: ODVInput[float] = DEFAULT_NONE,
        api_kwargs: JSONDict = None,
    ) -> bool:
        """
        Use this method to send answers to callback queries sent from inline keyboards. The answer
        will be displayed to the user as a notification at the top of the chat screen or as an
        alert.
        Alternatively, the user can be redirected to the specified Game URL. For this option to
        work, you must first create a game for your bot via `@BotFather <https://t.me/BotFather>`_
        and accept the terms. Otherwise, you may use links like t.me/your_bot?start=XXXX that open
        your bot with a parameter.

        .. seealso:: :attr:`telegram.CallbackQuery.answer`

        Args:
            callback_query_id (:obj:`str`): Unique identifier for the query to be answered.
            text (:obj:`str`, optional): Text of the notification. If not specified, nothing will
                be shown to the user, 0-:tg-const:`telegram.CallbackQuery.MAX_ANSWER_TEXT_LENGTH`
                characters.
            show_alert (:obj:`bool`, optional): If :obj:`True`, an alert will be shown by the
                client instead of a notification at the top of the chat screen. Defaults to
                :obj:`False`.
            url (:obj:`str`, optional): URL that will be opened by the user's client. If you have
                created a Game and accepted the conditions via
                `@BotFather <https://t.me/BotFather>`_, specify the URL that
                opens your game - note that this will only work if the query comes from a callback
                game button. Otherwise, you may use links like t.me/your_bot?start=XXXX that open
                your bot with a parameter.
            cache_time (:obj:`int`, optional): The maximum amount of time in seconds that the
                result of the callback query may be cached client-side. Defaults to 0.

        Returns:
            :obj:`bool` On success, :obj:`True` is returned.

        Raises:
            :class:`telegram.error.TelegramError`

        """
        data: JSONDict = {"callback_query_id": callback_query_id}

        if text:
            data["text"] = text
        if show_alert:
            data["show_alert"] = show_alert
        if url:
            data["url"] = url
        if cache_time is not None:
            data["cache_time"] = cache_time

        result = await self._post(
            "answerCallbackQuery",
            data,
            read_timeout=read_timeout,
            write_timeout=write_timeout,
            connect_timeout=connect_timeout,
            pool_timeout=pool_timeout,
            api_kwargs=api_kwargs,
        )

        return result  # type: ignore[return-value]

    @_log
    async def edit_message_text(
        self,
        text: str,
        chat_id: Union[str, int] = None,
        message_id: int = None,
        inline_message_id: str = None,
        parse_mode: ODVInput[str] = DEFAULT_NONE,
        disable_web_page_preview: ODVInput[bool] = DEFAULT_NONE,
        reply_markup: InlineKeyboardMarkup = None,
        entities: Union[List["MessageEntity"], Tuple["MessageEntity", ...]] = None,
        *,
        read_timeout: ODVInput[float] = DEFAULT_NONE,
        write_timeout: ODVInput[float] = DEFAULT_NONE,
        connect_timeout: ODVInput[float] = DEFAULT_NONE,
        pool_timeout: ODVInput[float] = DEFAULT_NONE,
        api_kwargs: JSONDict = None,
    ) -> Union[Message, bool]:
        """
        Use this method to edit text and game messages.

        Note:
            |editreplymarkup|.

        .. seealso:: :attr:`telegram.Message.edit_text`,
            :attr:`telegram.CallbackQuery.edit_message_text`

        Args:
            chat_id (:obj:`int` | :obj:`str`, optional): Required if :paramref:`inline_message_id`
                is not specified. Unique identifier for the target chat or username of the target
                channel (in the format ``@channelusername``)
            message_id (:obj:`int`, optional): Required if :paramref:`inline_message_id` is not
                specified. Identifier of the message to edit.
            inline_message_id (:obj:`str`, optional): Required if :paramref:`chat_id` and
                :paramref:`message_id` are not specified. Identifier of the inline message.
            text (:obj:`str`): New text of the message,
                1-:tg-const:`telegram.constants.MessageLimit.TEXT_LENGTH` characters after entities
                parsing.
            parse_mode (:obj:`str`, optional): Send Markdown or HTML, if you want Telegram apps to
                show bold, italic, fixed-width text or inline URLs in your bot's message. See the
                constants in :class:`telegram.constants.ParseMode` for the available modes.
            entities (List[:class:`telegram.MessageEntity`], optional): List of special entities
                that appear in message text, which can be specified instead of
                :paramref:`parse_mode`.
            disable_web_page_preview (:obj:`bool`, optional): Disables link previews for links in
                this message.
            reply_markup (:class:`telegram.InlineKeyboardMarkup`, optional): An object for an
                inline keyboard.

        Returns:
            :class:`telegram.Message`: On success, if edited message is not an inline message, the
            edited message is returned, otherwise :obj:`True` is returned.

        Raises:
            :class:`telegram.error.TelegramError`

        """
        data: JSONDict = {
            "text": text,
            "parse_mode": parse_mode,
            "disable_web_page_preview": disable_web_page_preview,
        }

        if chat_id:
            data["chat_id"] = chat_id
        if message_id:
            data["message_id"] = message_id
        if inline_message_id:
            data["inline_message_id"] = inline_message_id
        if entities:
            data["entities"] = [me.to_dict() for me in entities]

        return await self._send_message(
            "editMessageText",
            data,
            reply_markup=reply_markup,
            read_timeout=read_timeout,
            write_timeout=write_timeout,
            connect_timeout=connect_timeout,
            pool_timeout=pool_timeout,
            api_kwargs=api_kwargs,
        )

    @_log
    async def edit_message_caption(
        self,
        chat_id: Union[str, int] = None,
        message_id: int = None,
        inline_message_id: str = None,
        caption: str = None,
        reply_markup: InlineKeyboardMarkup = None,
        parse_mode: ODVInput[str] = DEFAULT_NONE,
        caption_entities: Union[List["MessageEntity"], Tuple["MessageEntity", ...]] = None,
        *,
        read_timeout: ODVInput[float] = DEFAULT_NONE,
        write_timeout: ODVInput[float] = DEFAULT_NONE,
        connect_timeout: ODVInput[float] = DEFAULT_NONE,
        pool_timeout: ODVInput[float] = DEFAULT_NONE,
        api_kwargs: JSONDict = None,
    ) -> Union[Message, bool]:
        """
        Use this method to edit captions of messages.

        Note:
            |editreplymarkup|

        .. seealso:: :attr:`telegram.Message.edit_caption`,
            :attr:`telegram.CallbackQuery.edit_message_caption`

        Args:
            chat_id (:obj:`int` | :obj:`str`, optional): Required if inline_message_id is not
                specified. Unique identifier for the target chat or username of the target channel
                (in the format ``@channelusername``)
            message_id (:obj:`int`, optional): Required if inline_message_id is not specified.
                Identifier of the message to edit.
            inline_message_id (:obj:`str`, optional): Required if chat_id and message_id are not
                specified. Identifier of the inline message.
            caption (:obj:`str`, optional): New caption of the message,
                0-:tg-const:`telegram.constants.MessageLimit.CAPTION_LENGTH` characters after
                entities parsing.
            parse_mode (:obj:`str`, optional): Send Markdown or HTML, if you want Telegram apps to
                show bold, italic, fixed-width text or inline URLs in the media caption. See the
                constants in :class:`telegram.constants.ParseMode` for the available modes.
            caption_entities (List[:class:`telegram.MessageEntity`], optional): List of special
                entities that appear in message text, which can be specified instead of
                :paramref:`parse_mode`.
            reply_markup (:class:`telegram.InlineKeyboardMarkup`, optional): An object for an
                inline keyboard.

        Returns:
            :class:`telegram.Message`: On success, if edited message is not an inline message, the
            edited message is returned, otherwise :obj:`True` is returned.

        Raises:
            :class:`telegram.error.TelegramError`

        """
        data: JSONDict = {"parse_mode": parse_mode}

        if caption:
            data["caption"] = caption
        if caption_entities:
            data["caption_entities"] = caption_entities
        if chat_id:
            data["chat_id"] = chat_id
        if message_id:
            data["message_id"] = message_id
        if inline_message_id:
            data["inline_message_id"] = inline_message_id

        return await self._send_message(
            "editMessageCaption",
            data,
            reply_markup=reply_markup,
            read_timeout=read_timeout,
            write_timeout=write_timeout,
            connect_timeout=connect_timeout,
            pool_timeout=pool_timeout,
            api_kwargs=api_kwargs,
        )

    @_log
    async def edit_message_media(
        self,
        media: "InputMedia",
        chat_id: Union[str, int] = None,
        message_id: int = None,
        inline_message_id: str = None,
        reply_markup: InlineKeyboardMarkup = None,
        *,
        read_timeout: ODVInput[float] = DEFAULT_NONE,
        write_timeout: ODVInput[float] = DEFAULT_NONE,
        connect_timeout: ODVInput[float] = DEFAULT_NONE,
        pool_timeout: ODVInput[float] = DEFAULT_NONE,
        api_kwargs: JSONDict = None,
    ) -> Union[Message, bool]:
        """
        Use this method to edit animation, audio, document, photo, or video messages. If a message
        is part of a message album, then it can be edited only to an audio for audio albums, only
        to a document for document albums and to a photo or a video otherwise. When an inline
        message is edited, a new file can't be uploaded; use a previously uploaded file via its
        :attr:`~telegram.File.file_id` or specify a URL.

        Note:
            |editreplymarkup|

        .. seealso:: :attr:`telegram.Message.edit_media`,
            :attr:`telegram.CallbackQuery.edit_message_media`

        Args:
            media (:class:`telegram.InputMedia`): An object for a new media content
                of the message.
            chat_id (:obj:`int` | :obj:`str`, optional): Required if inline_message_id is not
                specified. Unique identifier for the target chat or username of the target channel
                (in the format ``@channelusername``).
            message_id (:obj:`int`, optional): Required if inline_message_id is not specified.
                Identifier of the message to edit.
            inline_message_id (:obj:`str`, optional): Required if chat_id and message_id are not
                specified. Identifier of the inline message.
            reply_markup (:class:`telegram.InlineKeyboardMarkup`, optional): An object for an
                inline keyboard.

        Returns:
            :class:`telegram.Message`: On success, if edited message is not an inline message, the
            edited Message is returned, otherwise :obj:`True` is returned.

        Raises:
            :class:`telegram.error.TelegramError`
        """
        data: JSONDict = {"media": media}

        if chat_id:
            data["chat_id"] = chat_id
        if message_id:
            data["message_id"] = message_id
        if inline_message_id:
            data["inline_message_id"] = inline_message_id

        return await self._send_message(
            "editMessageMedia",
            data,
            reply_markup=reply_markup,
            read_timeout=read_timeout,
            write_timeout=write_timeout,
            connect_timeout=connect_timeout,
            pool_timeout=pool_timeout,
            api_kwargs=api_kwargs,
        )

    @_log
    async def edit_message_reply_markup(
        self,
        chat_id: Union[str, int] = None,
        message_id: int = None,
        inline_message_id: str = None,
        reply_markup: Optional["InlineKeyboardMarkup"] = None,
        *,
        read_timeout: ODVInput[float] = DEFAULT_NONE,
        write_timeout: ODVInput[float] = DEFAULT_NONE,
        connect_timeout: ODVInput[float] = DEFAULT_NONE,
        pool_timeout: ODVInput[float] = DEFAULT_NONE,
        api_kwargs: JSONDict = None,
    ) -> Union[Message, bool]:
        """
        Use this method to edit only the reply markup of messages sent by the bot or via the bot
        (for inline bots).

        Note:
            |editreplymarkup|

        .. seealso:: :attr:`telegram.Message.edit_reply_markup`,
            :attr:`telegram.CallbackQuery.edit_message_reply_markup`

        Args:
            chat_id (:obj:`int` | :obj:`str`, optional): Required if inline_message_id is not
                specified. Unique identifier for the target chat or username of the target channel
                (in the format ``@channelusername``).
            message_id (:obj:`int`, optional): Required if inline_message_id is not specified.
                Identifier of the message to edit.
            inline_message_id (:obj:`str`, optional): Required if chat_id and message_id are not
                specified. Identifier of the inline message.
            reply_markup (:class:`telegram.InlineKeyboardMarkup`, optional): An object for an
                inline keyboard.

        Returns:
            :class:`telegram.Message`: On success, if edited message is not an inline message, the
            edited message is returned, otherwise :obj:`True` is returned.

        Raises:
            :class:`telegram.error.TelegramError`

        """
        data: JSONDict = {}

        if chat_id:
            data["chat_id"] = chat_id
        if message_id:
            data["message_id"] = message_id
        if inline_message_id:
            data["inline_message_id"] = inline_message_id

        return await self._send_message(
            "editMessageReplyMarkup",
            data,
            reply_markup=reply_markup,
            read_timeout=read_timeout,
            write_timeout=write_timeout,
            connect_timeout=connect_timeout,
            pool_timeout=pool_timeout,
            api_kwargs=api_kwargs,
        )

    @_log
    async def get_updates(
        self,
        offset: int = None,
        limit: int = None,
        timeout: float = None,
        allowed_updates: List[str] = None,
        *,
        read_timeout: float = 2,
        write_timeout: ODVInput[float] = DEFAULT_NONE,
        connect_timeout: ODVInput[float] = DEFAULT_NONE,
        pool_timeout: ODVInput[float] = DEFAULT_NONE,
        api_kwargs: JSONDict = None,
    ) -> List[Update]:
        """Use this method to receive incoming updates using long polling.

        Note:
            1. This method will not work if an outgoing webhook is set up.
            2. In order to avoid getting duplicate updates, recalculate offset after each
               server response.
            3. To take full advantage of this library take a look at :class:`telegram.ext.Updater`

        Args:
            offset (:obj:`int`, optional): Identifier of the first update to be returned. Must be
                greater by one than the highest among the identifiers of previously received
                updates. By default, updates starting with the earliest unconfirmed update are
                returned. An update is considered confirmed as soon as this method is called with
                an offset higher than its :attr:`telegram.Update.update_id`. The negative offset
                can be specified to retrieve updates starting from -offset update from the end of
                the updates queue. All previous updates will forgotten.
            limit (:obj:`int`, optional): Limits the number of updates to be retrieved. Values
                between 1-100 are accepted. Defaults to ``100``.
            timeout (:obj:`int`, optional): Timeout in seconds for long polling. Defaults to ``0``,
                i.e. usual short polling. Should be positive, short polling should be used for
                testing purposes only.
            allowed_updates (List[:obj:`str`]), optional): A list the types of
                updates you want your bot to receive. For example, specify ["message",
                "edited_channel_post", "callback_query"] to only receive updates of these types.
                See :class:`telegram.Update` for a complete list of available update types.
                Specify an empty list to receive all updates except
                :attr:`telegram.Update.chat_member` (default). If not specified, the previous
                setting will be used. Please note that this parameter doesn't affect updates
                created before the call to the get_updates, so unwanted updates may be received for
                a short period of time.

        Returns:
            List[:class:`telegram.Update`]

        Raises:
            :class:`telegram.error.TelegramError`

        """
        data: JSONDict = {"timeout": timeout}

        if offset:
            data["offset"] = offset
        if limit:
            data["limit"] = limit
        if allowed_updates is not None:
            data["allowed_updates"] = allowed_updates

        # Ideally we'd use an aggressive read timeout for the polling. However,
        # * Short polling should return within 2 seconds.
        # * Long polling poses a different problem: the connection might have been dropped while
        #   waiting for the server to return and there's no way of knowing the connection had been
        #   dropped in real time.
        result = cast(
            List[JSONDict],
            await self._post(
                "getUpdates",
                data,
                read_timeout=read_timeout + timeout if timeout else read_timeout,
                write_timeout=write_timeout,
                connect_timeout=connect_timeout,
                pool_timeout=pool_timeout,
                api_kwargs=api_kwargs,
            ),
        )

        if result:
            self._logger.debug("Getting updates: %s", [u["update_id"] for u in result])
        else:
            self._logger.debug("No new updates found.")

        return Update.de_list(result, self)  # type: ignore[return-value]

    @_log
    async def set_webhook(
        self,
        url: str,
        certificate: FileInput = None,
        max_connections: int = None,
        allowed_updates: List[str] = None,
        ip_address: str = None,
        drop_pending_updates: bool = None,
        secret_token: str = None,
        *,
        read_timeout: ODVInput[float] = DEFAULT_NONE,
        write_timeout: ODVInput[float] = DEFAULT_NONE,
        connect_timeout: ODVInput[float] = DEFAULT_NONE,
        pool_timeout: ODVInput[float] = DEFAULT_NONE,
        api_kwargs: JSONDict = None,
    ) -> bool:
        """
        Use this method to specify a url and receive incoming updates via an outgoing webhook.
        Whenever there is an update for the bot, Telegram will send an HTTPS POST request to the
        specified url, containing An Update. In case of an unsuccessful request,
        Telegram will give up after a reasonable amount of attempts.

        If you'd like to make sure that the Webhook was set by you, you can specify secret data in
        the parameter :paramref:`secret_token`. If specified, the request will contain a header
        ``X-Telegram-Bot-Api-Secret-Token`` with the secret token as content.

        Note:
            1. You will not be able to receive updates using :meth:`get_updates` for long as an
               outgoing webhook is set up.
            2. To use a self-signed certificate, you need to upload your public key certificate
               using :paramref:`certificate` parameter. Please upload as
               :class:`~telegram.InputFile`, sending a String will not work.
            3. Ports currently supported for Webhooks:
               :attr:`telegram.constants.SUPPORTED_WEBHOOK_PORTS`.

            If you're having any trouble setting up webhooks, please check out this `guide to
            Webhooks`_.

        Note:
            1. You will not be able to receive updates using :meth:`get_updates` for long as an
               outgoing webhook is set up.
            2. To use a self-signed certificate, you need to upload your public key certificate
               using certificate parameter. Please upload as InputFile, sending a String will not
               work.
            3. Ports currently supported for Webhooks:
               :attr:`telegram.constants.SUPPORTED_WEBHOOK_PORTS`.

            If you're having any trouble setting up webhooks, please check out this `guide to
            Webhooks`_.

        .. seealso:: :any:`Custom Webhook Bot Example <examples.customwebhookbot>`

        Args:
            url (:obj:`str`): HTTPS url to send updates to. Use an empty string to remove webhook
                integration.
            certificate (:term:`file object` | :obj:`bytes` | :class:`pathlib.Path` | :obj:`str`):
                Upload your public key certificate so that the root
                certificate in use can be checked. See our `self-signed guide <https://github.com/\
                python-telegram-bot/python-telegram-bot/wiki/Webhooks#creating-a-self-signed-\
                certificate-using-openssl>`_ for details. |uploadinputnopath|
            ip_address (:obj:`str`, optional): The fixed IP address which will be used to send
                webhook requests instead of the IP address resolved through DNS.
            max_connections (:obj:`int`, optional): Maximum allowed number of simultaneous HTTPS
                connections to the webhook for update delivery, 1-100. Defaults to ``40``. Use
                lower values to limit the load on your bot's server, and higher values to increase
                your bot's throughput.
            allowed_updates (List[:obj:`str`], optional): A list the types of
                updates you want your bot to receive. For example, specify ["message",
                "edited_channel_post", "callback_query"] to only receive updates of these types.
                See :class:`telegram.Update` for a complete list of available update types.
                Specify an empty list to receive all updates except
                :attr:`telegram.Update.chat_member` (default). If not specified, the previous
                setting will be used. Please note that this parameter doesn't affect updates
                created before the call to the set_webhook, so unwanted updates may be received for
                a short period of time.
            drop_pending_updates (:obj:`bool`, optional): Pass :obj:`True` to drop all pending
                updates.
            secret_token (:obj:`str`, optional): A secret token to be sent in a header
                ``X-Telegram-Bot-Api-Secret-Token`` in every webhook request,
                :tg-const:`telegram.constants.WebhookLimit.MIN_SECRET_TOKEN_LENGTH`-
                :tg-const:`telegram.constants.WebhookLimit.MAX_SECRET_TOKEN_LENGTH` characters.
                Only characters ``A-Z``, ``a-z``, ``0-9``, ``_`` and ``-`` are allowed.
                The header is useful to ensure that the request comes from a webhook set by you.

                .. versionadded:: 20.0

        Returns:
            :obj:`bool` On success, :obj:`True` is returned.

        Raises:
            :class:`telegram.error.TelegramError`

        .. _`guide to Webhooks`: https://core.telegram.org/bots/webhooks

        """
        data: JSONDict = {"url": url}

        if certificate:
            data["certificate"] = self._parse_file_input(certificate)
        if max_connections is not None:
            data["max_connections"] = max_connections
        if allowed_updates is not None:
            data["allowed_updates"] = allowed_updates
        if ip_address:
            data["ip_address"] = ip_address
        if drop_pending_updates:
            data["drop_pending_updates"] = drop_pending_updates
        if secret_token is not None:
            data["secret_token"] = secret_token

        result = await self._post(
            "setWebhook",
            data,
            read_timeout=read_timeout,
            write_timeout=write_timeout,
            connect_timeout=connect_timeout,
            pool_timeout=pool_timeout,
            api_kwargs=api_kwargs,
        )

        return result  # type: ignore[return-value]

    @_log
    async def delete_webhook(
        self,
        drop_pending_updates: bool = None,
        *,
        read_timeout: ODVInput[float] = DEFAULT_NONE,
        write_timeout: ODVInput[float] = DEFAULT_NONE,
        connect_timeout: ODVInput[float] = DEFAULT_NONE,
        pool_timeout: ODVInput[float] = DEFAULT_NONE,
        api_kwargs: JSONDict = None,
    ) -> bool:
        """
        Use this method to remove webhook integration if you decide to switch back to
        :meth:`get_updates()`.

        Args:
            drop_pending_updates (:obj:`bool`, optional): Pass :obj:`True` to drop all pending
                updates.

        Returns:
            :obj:`bool`: On success, :obj:`True` is returned.

        Raises:
            :class:`telegram.error.TelegramError`

        """
        data = {}

        if drop_pending_updates:
            data["drop_pending_updates"] = drop_pending_updates

        result = await self._post(
            "deleteWebhook",
            data,
            read_timeout=read_timeout,
            write_timeout=write_timeout,
            connect_timeout=connect_timeout,
            pool_timeout=pool_timeout,
            api_kwargs=api_kwargs,
        )

        return result  # type: ignore[return-value]

    @_log
    async def leave_chat(
        self,
        chat_id: Union[str, int],
        *,
        read_timeout: ODVInput[float] = DEFAULT_NONE,
        write_timeout: ODVInput[float] = DEFAULT_NONE,
        connect_timeout: ODVInput[float] = DEFAULT_NONE,
        pool_timeout: ODVInput[float] = DEFAULT_NONE,
        api_kwargs: JSONDict = None,
    ) -> bool:
        """Use this method for your bot to leave a group, supergroup or channel.

        .. seealso:: :attr:`telegram.Chat.leave`

        Args:
            chat_id (:obj:`int` | :obj:`str`): Unique identifier for the target chat or username
                of the target supergroup or channel (in the format ``@channelusername``).

        Returns:
            :obj:`bool`: On success, :obj:`True` is returned.

        Raises:
            :class:`telegram.error.TelegramError`

        """
        data: JSONDict = {"chat_id": chat_id}

        result = await self._post(
            "leaveChat",
            data,
            read_timeout=read_timeout,
            write_timeout=write_timeout,
            connect_timeout=connect_timeout,
            pool_timeout=pool_timeout,
            api_kwargs=api_kwargs,
        )

        return result  # type: ignore[return-value]

    @_log
    async def get_chat(
        self,
        chat_id: Union[str, int],
        *,
        read_timeout: ODVInput[float] = DEFAULT_NONE,
        write_timeout: ODVInput[float] = DEFAULT_NONE,
        connect_timeout: ODVInput[float] = DEFAULT_NONE,
        pool_timeout: ODVInput[float] = DEFAULT_NONE,
        api_kwargs: JSONDict = None,
    ) -> Chat:
        """
        Use this method to get up to date information about the chat (current name of the user for
        one-on-one conversations, current username of a user, group or channel, etc.).

        Args:
            chat_id (:obj:`int` | :obj:`str`): Unique identifier for the target chat or username
                of the target supergroup or channel (in the format ``@channelusername``).

        Returns:
            :class:`telegram.Chat`

        Raises:
            :class:`telegram.error.TelegramError`

        """
        data: JSONDict = {"chat_id": chat_id}

        result = await self._post(
            "getChat",
            data,
            read_timeout=read_timeout,
            write_timeout=write_timeout,
            connect_timeout=connect_timeout,
            pool_timeout=pool_timeout,
            api_kwargs=api_kwargs,
        )

        return Chat.de_json(result, self)  # type: ignore[return-value, arg-type]

    @_log
    async def get_chat_administrators(
        self,
        chat_id: Union[str, int],
        *,
        read_timeout: ODVInput[float] = DEFAULT_NONE,
        write_timeout: ODVInput[float] = DEFAULT_NONE,
        connect_timeout: ODVInput[float] = DEFAULT_NONE,
        pool_timeout: ODVInput[float] = DEFAULT_NONE,
        api_kwargs: JSONDict = None,
    ) -> List[ChatMember]:
        """
        Use this method to get a list of administrators in a chat.

        .. seealso:: :attr:`telegram.Chat.get_administrators`

        Args:
            chat_id (:obj:`int` | :obj:`str`): Unique identifier for the target chat or username
                of the target supergroup or channel (in the format ``@channelusername``).

        Returns:
            List[:class:`telegram.ChatMember`]: On success, returns a list of ``ChatMember``
            objects that contains information about all chat administrators except
            other bots. If the chat is a group or a supergroup and no administrators were
            appointed, only the creator will be returned.

        Raises:
            :class:`telegram.error.TelegramError`

        """
        data: JSONDict = {"chat_id": chat_id}
        result = await self._post(
            "getChatAdministrators",
            data,
            read_timeout=read_timeout,
            write_timeout=write_timeout,
            connect_timeout=connect_timeout,
            pool_timeout=pool_timeout,
            api_kwargs=api_kwargs,
        )
        return ChatMember.de_list(result, self)  # type: ignore

    @_log
    async def get_chat_member_count(
        self,
        chat_id: Union[str, int],
        *,
        read_timeout: ODVInput[float] = DEFAULT_NONE,
        write_timeout: ODVInput[float] = DEFAULT_NONE,
        connect_timeout: ODVInput[float] = DEFAULT_NONE,
        pool_timeout: ODVInput[float] = DEFAULT_NONE,
        api_kwargs: JSONDict = None,
    ) -> int:
        """Use this method to get the number of members in a chat.

        .. seealso:: :attr:`telegram.Chat.get_member_count`

        .. versionadded:: 13.7

        Args:
            chat_id (:obj:`int` | :obj:`str`): Unique identifier for the target chat or username
                of the target supergroup or channel (in the format ``@channelusername``).

        Returns:
            :obj:`int`: Number of members in the chat.

        Raises:
            :class:`telegram.error.TelegramError`

        """
        data: JSONDict = {"chat_id": chat_id}
        result = await self._post(
            "getChatMemberCount",
            data,
            read_timeout=read_timeout,
            write_timeout=write_timeout,
            connect_timeout=connect_timeout,
            pool_timeout=pool_timeout,
            api_kwargs=api_kwargs,
        )
        return result  # type: ignore[return-value]

    @_log
    async def get_chat_member(
        self,
        chat_id: Union[str, int],
        user_id: Union[str, int],
        *,
        read_timeout: ODVInput[float] = DEFAULT_NONE,
        write_timeout: ODVInput[float] = DEFAULT_NONE,
        connect_timeout: ODVInput[float] = DEFAULT_NONE,
        pool_timeout: ODVInput[float] = DEFAULT_NONE,
        api_kwargs: JSONDict = None,
    ) -> ChatMember:
        """Use this method to get information about a member of a chat.

        .. seealso:: :attr:`telegram.Chat.get_member`

        Args:
            chat_id (:obj:`int` | :obj:`str`): Unique identifier for the target chat or username
                of the target supergroup or channel (in the format ``@channelusername``).
            user_id (:obj:`int`): Unique identifier of the target user.

        Returns:
            :class:`telegram.ChatMember`

        Raises:
            :class:`telegram.error.TelegramError`

        """
        data: JSONDict = {"chat_id": chat_id, "user_id": user_id}
        result = await self._post(
            "getChatMember",
            data,
            read_timeout=read_timeout,
            write_timeout=write_timeout,
            connect_timeout=connect_timeout,
            pool_timeout=pool_timeout,
            api_kwargs=api_kwargs,
        )
        return ChatMember.de_json(result, self)  # type: ignore[return-value, arg-type]

    @_log
    async def set_chat_sticker_set(
        self,
        chat_id: Union[str, int],
        sticker_set_name: str,
        *,
        read_timeout: ODVInput[float] = DEFAULT_NONE,
        write_timeout: ODVInput[float] = DEFAULT_NONE,
        connect_timeout: ODVInput[float] = DEFAULT_NONE,
        pool_timeout: ODVInput[float] = DEFAULT_NONE,
        api_kwargs: JSONDict = None,
    ) -> bool:
        """Use this method to set a new group sticker set for a supergroup.
        The bot must be an administrator in the chat for this to work and must have the appropriate
        admin rights. Use the field :attr:`telegram.Chat.can_set_sticker_set` optionally returned
        in :meth:`get_chat` requests to check if the bot can use this method.

        Args:
            chat_id (:obj:`int` | :obj:`str`): Unique identifier for the target chat or username
                of the target supergroup (in the format @supergroupusername).
            sticker_set_name (:obj:`str`): Name of the sticker set to be set as the group
                sticker set.

        Returns:
            :obj:`bool`: On success, :obj:`True` is returned.
        """
        data: JSONDict = {"chat_id": chat_id, "sticker_set_name": sticker_set_name}
        result = await self._post(
            "setChatStickerSet",
            data,
            read_timeout=read_timeout,
            write_timeout=write_timeout,
            connect_timeout=connect_timeout,
            pool_timeout=pool_timeout,
            api_kwargs=api_kwargs,
        )
        return result  # type: ignore[return-value]

    @_log
    async def delete_chat_sticker_set(
        self,
        chat_id: Union[str, int],
        *,
        read_timeout: ODVInput[float] = DEFAULT_NONE,
        write_timeout: ODVInput[float] = DEFAULT_NONE,
        connect_timeout: ODVInput[float] = DEFAULT_NONE,
        pool_timeout: ODVInput[float] = DEFAULT_NONE,
        api_kwargs: JSONDict = None,
    ) -> bool:
        """Use this method to delete a group sticker set from a supergroup. The bot must be an
        administrator in the chat for this to work and must have the appropriate admin rights.
        Use the field :attr:`telegram.Chat.can_set_sticker_set` optionally returned in
        :meth:`get_chat` requests to check if the bot can use this method.

        Args:
            chat_id (:obj:`int` | :obj:`str`): Unique identifier for the target chat or username
                of the target supergroup (in the format @supergroupusername).

        Returns:
             :obj:`bool`: On success, :obj:`True` is returned.
        """
        data: JSONDict = {"chat_id": chat_id}
        result = await self._post(
            "deleteChatStickerSet",
            data,
            read_timeout=read_timeout,
            write_timeout=write_timeout,
            connect_timeout=connect_timeout,
            pool_timeout=pool_timeout,
            api_kwargs=api_kwargs,
        )
        return result  # type: ignore[return-value]

    async def get_webhook_info(
        self,
        *,
        read_timeout: ODVInput[float] = DEFAULT_NONE,
        write_timeout: ODVInput[float] = DEFAULT_NONE,
        connect_timeout: ODVInput[float] = DEFAULT_NONE,
        pool_timeout: ODVInput[float] = DEFAULT_NONE,
        api_kwargs: JSONDict = None,
    ) -> WebhookInfo:
        """Use this method to get current webhook status. Requires no parameters.

        If the bot is using :meth:`get_updates`, will return an object with the
        :attr:`telegram.WebhookInfo.url` field empty.

        Returns:
            :class:`telegram.WebhookInfo`

        """
        result = await self._post(
            "getWebhookInfo",
            None,
            read_timeout=read_timeout,
            write_timeout=write_timeout,
            connect_timeout=connect_timeout,
            pool_timeout=pool_timeout,
            api_kwargs=api_kwargs,
        )
        return WebhookInfo.de_json(result, self)  # type: ignore[return-value, arg-type]

    @_log
    async def set_game_score(
        self,
        user_id: Union[int, str],
        score: int,
        chat_id: Union[str, int] = None,
        message_id: int = None,
        inline_message_id: str = None,
        force: bool = None,
        disable_edit_message: bool = None,
        *,
        read_timeout: ODVInput[float] = DEFAULT_NONE,
        write_timeout: ODVInput[float] = DEFAULT_NONE,
        connect_timeout: ODVInput[float] = DEFAULT_NONE,
        pool_timeout: ODVInput[float] = DEFAULT_NONE,
        api_kwargs: JSONDict = None,
    ) -> Union[Message, bool]:
        """
        Use this method to set the score of the specified user in a game message.

        .. seealso::`telegram.CallbackQuery.set_game_score`

        Args:
            user_id (:obj:`int`): User identifier.
            score (:obj:`int`): New score, must be non-negative.
            force (:obj:`bool`, optional): Pass :obj:`True`, if the high score is allowed to
                decrease. This can be useful when fixing mistakes or banning cheaters.
            disable_edit_message (:obj:`bool`, optional): Pass :obj:`True`, if the game message
                should not be automatically edited to include the current scoreboard.
            chat_id (:obj:`int` | :obj:`str`, optional): Required if :paramref:`inline_message_id`
                is not specified. Unique identifier for the target chat.
            message_id (:obj:`int`, optional): Required if :paramref:`inline_message_id` is not
                specified. Identifier of the sent message.
            inline_message_id (:obj:`str`, optional): Required if :paramref:`chat_id` and
                :paramref:`message_id` are not specified. Identifier of the inline message.

        Returns:
            :class:`telegram.Message`: The edited message. If the message is not an inline message
            , :obj:`True`.

        Raises:
            :class:`telegram.error.TelegramError`: If the new score is not greater than the user's
                current score in the chat and :paramref:`force` is :obj:`False`.

        """
        data: JSONDict = {"user_id": user_id, "score": score}

        if chat_id:
            data["chat_id"] = chat_id
        if message_id:
            data["message_id"] = message_id
        if inline_message_id:
            data["inline_message_id"] = inline_message_id
        if force is not None:
            data["force"] = force
        if disable_edit_message is not None:
            data["disable_edit_message"] = disable_edit_message

        return await self._send_message(
            "setGameScore",
            data,
            read_timeout=read_timeout,
            write_timeout=write_timeout,
            connect_timeout=connect_timeout,
            pool_timeout=pool_timeout,
            api_kwargs=api_kwargs,
        )

    @_log
    async def get_game_high_scores(
        self,
        user_id: Union[int, str],
        chat_id: Union[str, int] = None,
        message_id: int = None,
        inline_message_id: str = None,
        *,
        read_timeout: ODVInput[float] = DEFAULT_NONE,
        write_timeout: ODVInput[float] = DEFAULT_NONE,
        connect_timeout: ODVInput[float] = DEFAULT_NONE,
        pool_timeout: ODVInput[float] = DEFAULT_NONE,
        api_kwargs: JSONDict = None,
    ) -> List[GameHighScore]:
        """
        Use this method to get data for high score tables. Will return the score of the specified
        user and several of their neighbors in a game.

        Note:
            This method will currently return scores for the target user, plus two of their
            closest neighbors on each side. Will also return the top three users if the user and
            his neighbors are not among them. Please note that this behavior is subject to change.

        .. seealso:: :attr:`telegram.CallbackQuery.get_game_high_scores`

        Args:
            user_id (:obj:`int`): Target user id.
            chat_id (:obj:`int` | :obj:`str`, optional): Required if :paramref:`inline_message_id`
                is not specified. Unique identifier for the target chat.
            message_id (:obj:`int`, optional): Required if :paramref:`inline_message_id` is not
                specified. Identifier of the sent message.
            inline_message_id (:obj:`str`, optional): Required if :paramref:`chat_id` and
                :paramref:`message_id` are not specified. Identifier of the inline message.

        Returns:
            List[:class:`telegram.GameHighScore`]

        Raises:
            :class:`telegram.error.TelegramError`

        """
        data: JSONDict = {"user_id": user_id}

        if chat_id:
            data["chat_id"] = chat_id
        if message_id:
            data["message_id"] = message_id
        if inline_message_id:
            data["inline_message_id"] = inline_message_id

        result = await self._post(
            "getGameHighScores",
            data,
            read_timeout=read_timeout,
            write_timeout=write_timeout,
            connect_timeout=connect_timeout,
            pool_timeout=pool_timeout,
            api_kwargs=api_kwargs,
        )

        return GameHighScore.de_list(result, self)  # type: ignore

    @_log
    async def send_invoice(
        self,
        chat_id: Union[int, str],
        title: str,
        description: str,
        payload: str,
        provider_token: str,
        currency: str,
        prices: List["LabeledPrice"],
        start_parameter: str = None,
        photo_url: str = None,
        photo_size: int = None,
        photo_width: int = None,
        photo_height: int = None,
        need_name: bool = None,
        need_phone_number: bool = None,
        need_email: bool = None,
        need_shipping_address: bool = None,
        is_flexible: bool = None,
        disable_notification: DVInput[bool] = DEFAULT_NONE,
        reply_to_message_id: int = None,
        reply_markup: InlineKeyboardMarkup = None,
        provider_data: Union[str, object] = None,
        send_phone_number_to_provider: bool = None,
        send_email_to_provider: bool = None,
        allow_sending_without_reply: ODVInput[bool] = DEFAULT_NONE,
        max_tip_amount: int = None,
        suggested_tip_amounts: List[int] = None,
        protect_content: ODVInput[bool] = DEFAULT_NONE,
        *,
        read_timeout: ODVInput[float] = DEFAULT_NONE,
        write_timeout: ODVInput[float] = DEFAULT_NONE,
        connect_timeout: ODVInput[float] = DEFAULT_NONE,
        pool_timeout: ODVInput[float] = DEFAULT_NONE,
        api_kwargs: JSONDict = None,
    ) -> Message:
        """Use this method to send invoices.

        Warning:
            As of API 5.2 :paramref:`start_parameter` is an optional argument and therefore the
            order of the arguments had to be changed. Use keyword arguments to make sure that the
            arguments are passed correctly.

        .. seealso:: :attr:`telegram.Message.reply_invoice`, :attr:`telegram.Chat.send_invoice`,
            :attr:`telegram.User.send_invoice`

        .. versionchanged:: 13.5
            As of Bot API 5.2, the parameter :paramref:`start_parameter` is optional.

        Args:
            chat_id (:obj:`int` | :obj:`str`): Unique identifier for the target chat or username
                of the target channel (in the format ``@channelusername``).
            title (:obj:`str`): Product name. :tg-const:`telegram.Invoice.MIN_TITLE_LENGTH`-
                :tg-const:`telegram.Invoice.MAX_TITLE_LENGTH` characters.
            description (:obj:`str`): Product description.
                :tg-const:`telegram.Invoice.MIN_DESCRIPTION_LENGTH`-
                :tg-const:`telegram.Invoice.MAX_DESCRIPTION_LENGTH` characters.
            payload (:obj:`str`): Bot-defined invoice payload.
                :tg-const:`telegram.Invoice.MIN_PAYLOAD_LENGTH`-
                :tg-const:`telegram.Invoice.MAX_PAYLOAD_LENGTH` bytes. This will not be
                displayed to the user, use for your internal processes.
            provider_token (:obj:`str`): Payments provider token, obtained via
                `@BotFather <https://t.me/BotFather>`_.
            currency (:obj:`str`): Three-letter ISO 4217 currency code, see `more on currencies
                <https://core.telegram.org/bots/payments#supported-currencies>`_.
            prices (List[:class:`telegram.LabeledPrice`)]: Price breakdown, a list
                of components (e.g. product price, tax, discount, delivery cost, delivery tax,
                bonus, etc.).
            max_tip_amount (:obj:`int`, optional): The maximum accepted amount for tips in the
                *smallest* units of the currency (integer, **not** float/double). For example, for
                a maximum tip of US$ 1.45 pass ``max_tip_amount = 145``. See the exp parameter in
                `currencies.json <https://core.telegram.org/bots/payments/currencies.json>`_, it
                shows the number of digits past the decimal point for each currency (2 for the
                majority of currencies). Defaults to ``0``.

                .. versionadded:: 13.5
            suggested_tip_amounts (List[:obj:`int`], optional): An array of
                suggested amounts of tips in the *smallest* units of the currency (integer, **not**
                float/double). At most 4 suggested tip amounts can be specified. The suggested tip
                amounts must be positive, passed in a strictly increased order and must not exceed
                :paramref:`max_tip_amount`.

                .. versionadded:: 13.5
            start_parameter (:obj:`str`, optional): Unique deep-linking parameter. If left empty,
                *forwarded copies* of the sent message will have a *Pay* button, allowing
                multiple users to pay directly from the forwarded message, using the same invoice.
                If non-empty, forwarded copies of the sent message will have a *URL* button with a
                deep link to the bot (instead of a *Pay* button), with the value used as the
                start parameter.

                .. versionchanged:: 13.5
                    As of Bot API 5.2, this parameter is optional.
            provider_data (:obj:`str` | :obj:`object`, optional): data about the
                invoice, which will be shared with the payment provider. A detailed description of
                required fields should be provided by the payment provider. When an object is
                passed, it will be encoded as JSON.
            photo_url (:obj:`str`, optional): URL of the product photo for the invoice. Can be a
                photo of the goods or a marketing image for a service. People like it better when
                they see what they are paying for.
            photo_size (:obj:`str`, optional): Photo size.
            photo_width (:obj:`int`, optional): Photo width.
            photo_height (:obj:`int`, optional): Photo height.
            need_name (:obj:`bool`, optional): Pass :obj:`True`, if you require the user's full
                name to complete the order.
            need_phone_number (:obj:`bool`, optional): Pass :obj:`True`, if you require the user's
                phone number to complete the order.
            need_email (:obj:`bool`, optional): Pass :obj:`True`, if you require the user's email
                to complete the order.
            need_shipping_address (:obj:`bool`, optional): Pass :obj:`True`, if you require the
                user's shipping address to complete the order.
            send_phone_number_to_provider (:obj:`bool`, optional): Pass :obj:`True`, if user's
                phone number should be sent to provider.
            send_email_to_provider (:obj:`bool`, optional): Pass :obj:`True`, if user's email
                address should be sent to provider.
            is_flexible (:obj:`bool`, optional): Pass :obj:`True`, if the final price depends on
                the shipping method.
            disable_notification (:obj:`bool`, optional): Sends the message silently. Users will
                receive a notification with no sound.
            protect_content (:obj:`bool`, optional): Protects the contents of the sent message from
                forwarding and saving.

                .. versionadded:: 13.10

            reply_to_message_id (:obj:`int`, optional): If the message is a reply, ID of the
                original message.
            allow_sending_without_reply (:obj:`bool`, optional): Pass :obj:`True`, if the message
                should be sent even if the specified replied-to message is not found.
            reply_markup (:class:`telegram.InlineKeyboardMarkup`, optional): An object for an
                inline keyboard. If empty, one 'Pay total price' button will be
                shown. If not empty, the first button must be a Pay button.

        Returns:
            :class:`telegram.Message`: On success, the sent Message is returned.

        Raises:
            :class:`telegram.error.TelegramError`

        """
        data: JSONDict = {
            "chat_id": chat_id,
            "title": title,
            "description": description,
            "payload": payload,
            "provider_token": provider_token,
            "currency": currency,
            "prices": prices,
        }
        if max_tip_amount is not None:
            data["max_tip_amount"] = max_tip_amount
        if suggested_tip_amounts is not None:
            data["suggested_tip_amounts"] = suggested_tip_amounts
        if start_parameter is not None:
            data["start_parameter"] = start_parameter
        if provider_data is not None:
            data["provider_data"] = provider_data
        if photo_url is not None:
            data["photo_url"] = photo_url
        if photo_size is not None:
            data["photo_size"] = photo_size
        if photo_width is not None:
            data["photo_width"] = photo_width
        if photo_height is not None:
            data["photo_height"] = photo_height
        if need_name is not None:
            data["need_name"] = need_name
        if need_phone_number is not None:
            data["need_phone_number"] = need_phone_number
        if need_email is not None:
            data["need_email"] = need_email
        if need_shipping_address is not None:
            data["need_shipping_address"] = need_shipping_address
        if is_flexible is not None:
            data["is_flexible"] = is_flexible
        if send_phone_number_to_provider is not None:
            data["send_phone_number_to_provider"] = send_phone_number_to_provider
        if send_email_to_provider is not None:
            data["send_email_to_provider"] = send_email_to_provider

        return await self._send_message(  # type: ignore[return-value]
            "sendInvoice",
            data,
            reply_to_message_id=reply_to_message_id,
            disable_notification=disable_notification,
            reply_markup=reply_markup,
            allow_sending_without_reply=allow_sending_without_reply,
            protect_content=protect_content,
            read_timeout=read_timeout,
            write_timeout=write_timeout,
            connect_timeout=connect_timeout,
            pool_timeout=pool_timeout,
            api_kwargs=api_kwargs,
        )

    @_log
    async def answer_shipping_query(  # pylint: disable=invalid-name
        self,
        shipping_query_id: str,
        ok: bool,
        shipping_options: List[ShippingOption] = None,
        error_message: str = None,
        *,
        read_timeout: ODVInput[float] = DEFAULT_NONE,
        write_timeout: ODVInput[float] = DEFAULT_NONE,
        connect_timeout: ODVInput[float] = DEFAULT_NONE,
        pool_timeout: ODVInput[float] = DEFAULT_NONE,
        api_kwargs: JSONDict = None,
    ) -> bool:
        """
        If you sent an invoice requesting a shipping address and the parameter
        :paramref:`send_invoice.is_flexible` was specified, the Bot API will send an
        :class:`telegram.Update` with a :attr:`telegram.Update.shipping_query` field to the bot.
        Use this method to reply to shipping queries.

        .. seealso:: :attr:`telegram.ShippingQuery.answer`

        Args:
            shipping_query_id (:obj:`str`): Unique identifier for the query to be answered.
            ok (:obj:`bool`): Specify :obj:`True` if delivery to the specified address is possible
                and :obj:`False` if there are any problems (for example, if delivery to the
                specified address is not possible).
            shipping_options (List[:class:`telegram.ShippingOption`]), optional]: Required if
                :paramref:`ok` is :obj:`True`. A list of available shipping options.
            error_message (:obj:`str`, optional): Required if :paramref:`ok` is :obj:`False`.
                Error message in human readable form that explains why it is impossible to complete
                the order (e.g. "Sorry, delivery to your desired address is unavailable"). Telegram
                will display this message to the user.

        Returns:
            :obj:`bool`: On success, :obj:`True` is returned.

        Raises:
            :class:`telegram.error.TelegramError`

        """
        data: JSONDict = {"shipping_query_id": shipping_query_id, "ok": ok}

        if shipping_options is not None:
            data["shipping_options"] = [option.to_dict() for option in shipping_options]
        if error_message is not None:
            data["error_message"] = error_message

        result = await self._post(
            "answerShippingQuery",
            data,
            read_timeout=read_timeout,
            write_timeout=write_timeout,
            connect_timeout=connect_timeout,
            pool_timeout=pool_timeout,
            api_kwargs=api_kwargs,
        )

        return result  # type: ignore[return-value]

    @_log
    async def answer_pre_checkout_query(  # pylint: disable=invalid-name
        self,
        pre_checkout_query_id: str,
        ok: bool,
        error_message: str = None,
        *,
        read_timeout: ODVInput[float] = DEFAULT_NONE,
        write_timeout: ODVInput[float] = DEFAULT_NONE,
        connect_timeout: ODVInput[float] = DEFAULT_NONE,
        pool_timeout: ODVInput[float] = DEFAULT_NONE,
        api_kwargs: JSONDict = None,
    ) -> bool:
        """
        Once the user has confirmed their payment and shipping details, the Bot API sends the final
        confirmation in the form of an :class:`telegram.Update` with the field
        :attr:`telegram.Update.pre_checkout_query`. Use this method to respond to such pre-checkout
        queries.

        Note:
            The Bot API must receive an answer within 10 seconds after the pre-checkout
            query was sent.

        .. seealso:: :attr:`telegram.PreCheckoutQuery.answer`

        Args:
            pre_checkout_query_id (:obj:`str`): Unique identifier for the query to be answered.
            ok (:obj:`bool`): Specify :obj:`True` if everything is alright
                (goods are available, etc.) and the bot is ready to proceed with the order. Use
                :obj:`False` if there are any problems.
            error_message (:obj:`str`, optional): Required if :paramref:`ok` is :obj:`False`. Error
                message in human readable form that explains the reason for failure to proceed with
                the checkout (e.g. "Sorry, somebody just bought the last of our amazing black
                T-shirts while you were busy filling out your payment details. Please choose a
                different color or garment!"). Telegram will display this message to the user.

        Returns:
            :obj:`bool`: On success, :obj:`True` is returned

        Raises:
            :class:`telegram.error.TelegramError`

        """
        data: JSONDict = {"pre_checkout_query_id": pre_checkout_query_id, "ok": ok}

        if error_message is not None:
            data["error_message"] = error_message

        result = await self._post(
            "answerPreCheckoutQuery",
            data,
            read_timeout=read_timeout,
            write_timeout=write_timeout,
            connect_timeout=connect_timeout,
            pool_timeout=pool_timeout,
            api_kwargs=api_kwargs,
        )

        return result  # type: ignore[return-value]

    @_log
    async def answer_web_app_query(
        self,
        web_app_query_id: str,
        result: "InlineQueryResult",
        *,
        read_timeout: ODVInput[float] = DEFAULT_NONE,
        write_timeout: ODVInput[float] = DEFAULT_NONE,
        connect_timeout: ODVInput[float] = DEFAULT_NONE,
        pool_timeout: ODVInput[float] = DEFAULT_NONE,
        api_kwargs: JSONDict = None,
    ) -> SentWebAppMessage:
        """Use this method to set the result of an interaction with a Web App and send a
        corresponding message on behalf of the user to the chat from which the query originated.

        .. versionadded:: 20.0

        Args:
            web_app_query_id (:obj:`str`): Unique identifier for the query to be answered.
            result (:class:`telegram.InlineQueryResult`): An object describing the message to be
                sent.

        Returns:
            :class:`telegram.SentWebAppMessage`: On success, a sent
            :class:`telegram.SentWebAppMessage` is returned.

        Raises:
            :class:`telegram.error.TelegramError`

        """
        data: JSONDict = {"web_app_query_id": web_app_query_id, "result": result}

        api_result = await self._post(
            "answerWebAppQuery",
            data,
            read_timeout=read_timeout,
            write_timeout=write_timeout,
            connect_timeout=connect_timeout,
            pool_timeout=pool_timeout,
            api_kwargs=api_kwargs,
        )

        return SentWebAppMessage.de_json(api_result, self)  # type: ignore[return-value, arg-type]

    @_log
    async def restrict_chat_member(
        self,
        chat_id: Union[str, int],
        user_id: Union[str, int],
        permissions: ChatPermissions,
        until_date: Union[int, datetime] = None,
        *,
        read_timeout: ODVInput[float] = DEFAULT_NONE,
        write_timeout: ODVInput[float] = DEFAULT_NONE,
        connect_timeout: ODVInput[float] = DEFAULT_NONE,
        pool_timeout: ODVInput[float] = DEFAULT_NONE,
        api_kwargs: JSONDict = None,
    ) -> bool:
        """
        Use this method to restrict a user in a supergroup. The bot must be an administrator in
        the supergroup for this to work and must have the appropriate admin rights. Pass
        :obj:`True` for all boolean parameters to lift restrictions from a user.

        .. seealso:: :meth:`telegram.ChatPermissions.all_permissions`,
            :attr:`telegram.Chat.restrict_member`

        Args:
            chat_id (:obj:`int` | :obj:`str`): Unique identifier for the target chat or username
                of the target supergroup (in the format @supergroupusername).
            user_id (:obj:`int`): Unique identifier of the target user.
            until_date (:obj:`int` | :obj:`datetime.datetime`, optional): Date when restrictions
                will be lifted for the user, unix time. If user is restricted for more than 366
                days or less than 30 seconds from the current time, they are considered to be
                restricted forever.
                For timezone naive :obj:`datetime.datetime` objects, the default timezone of the
                bot will be used, which is UTC unless :attr:`telegram.ext.Defaults.tzinfo` is
                used.
            permissions (:class:`telegram.ChatPermissions`): An object for new user
                permissions.

        Returns:
            :obj:`bool`: On success, :obj:`True` is returned.

        Raises:
            :class:`telegram.error.TelegramError`
        """
        data: JSONDict = {
            "chat_id": chat_id,
            "user_id": user_id,
            "permissions": permissions,
        }

        if until_date is not None:
            data["until_date"] = until_date

        result = await self._post(
            "restrictChatMember",
            data,
            read_timeout=read_timeout,
            write_timeout=write_timeout,
            connect_timeout=connect_timeout,
            pool_timeout=pool_timeout,
            api_kwargs=api_kwargs,
        )

        return result  # type: ignore[return-value]

    @_log
    async def promote_chat_member(
        self,
        chat_id: Union[str, int],
        user_id: Union[str, int],
        can_change_info: bool = None,
        can_post_messages: bool = None,
        can_edit_messages: bool = None,
        can_delete_messages: bool = None,
        can_invite_users: bool = None,
        can_restrict_members: bool = None,
        can_pin_messages: bool = None,
        can_promote_members: bool = None,
        is_anonymous: bool = None,
        can_manage_chat: bool = None,
        can_manage_video_chats: bool = None,
        *,
        read_timeout: ODVInput[float] = DEFAULT_NONE,
        write_timeout: ODVInput[float] = DEFAULT_NONE,
        connect_timeout: ODVInput[float] = DEFAULT_NONE,
        pool_timeout: ODVInput[float] = DEFAULT_NONE,
        api_kwargs: JSONDict = None,
    ) -> bool:
        """
        Use this method to promote or demote a user in a supergroup or a channel. The bot must be
        an administrator in the chat for this to work and must have the appropriate admin rights.
        Pass :obj:`False` for all boolean parameters to demote a user.

        .. seealso:: :attr:`telegram.Chat.promote_member`

        .. versionchanged:: 20.0
           The argument ``can_manage_voice_chats`` was renamed to
           :paramref:`can_manage_video_chats` in accordance to Bot API 6.0.

        Args:
            chat_id (:obj:`int` | :obj:`str`): Unique identifier for the target chat or username
                of the target channel (in the format ``@channelusername``).
            user_id (:obj:`int`): Unique identifier of the target user.
            is_anonymous (:obj:`bool`, optional): Pass :obj:`True`, if the administrator's presence
                in the chat is hidden.
            can_manage_chat (:obj:`bool`, optional): Pass :obj:`True`, if the administrator can
                access the chat event log, chat statistics, message statistics in channels, see
                channel members, see anonymous administrators in supergroups and ignore slow mode.
                Implied by any other administrator privilege.

                .. versionadded:: 13.4

            can_manage_video_chats (:obj:`bool`, optional): Pass :obj:`True`, if the administrator
                can manage video chats.

                .. versionadded:: 20.0

            can_change_info (:obj:`bool`, optional): Pass :obj:`True`, if the administrator can
                change chat title, photo and other settings.
            can_post_messages (:obj:`bool`, optional): Pass :obj:`True`, if the administrator can
                create channel posts, channels only.
            can_edit_messages (:obj:`bool`, optional): Pass :obj:`True`, if the administrator can
                edit messages of other users and can pin messages, channels only.
            can_delete_messages (:obj:`bool`, optional): Pass :obj:`True`, if the administrator can
                delete messages of other users.
            can_invite_users (:obj:`bool`, optional): Pass :obj:`True`, if the administrator can
                invite new users to the chat.
            can_restrict_members (:obj:`bool`, optional): Pass :obj:`True`, if the administrator
                can restrict, ban or unban chat members.
            can_pin_messages (:obj:`bool`, optional): Pass :obj:`True`, if the administrator can
                pin messages, supergroups only.
            can_promote_members (:obj:`bool`, optional): Pass :obj:`True`, if the administrator can
                add new administrators with a subset of his own privileges or demote administrators
                that he has promoted, directly or indirectly (promoted by administrators that were
                appointed by him).

        Returns:
            :obj:`bool`: On success, :obj:`True` is returned.

        Raises:
            :class:`telegram.error.TelegramError`

        """
        data: JSONDict = {"chat_id": chat_id, "user_id": user_id}

        if is_anonymous is not None:
            data["is_anonymous"] = is_anonymous
        if can_change_info is not None:
            data["can_change_info"] = can_change_info
        if can_post_messages is not None:
            data["can_post_messages"] = can_post_messages
        if can_edit_messages is not None:
            data["can_edit_messages"] = can_edit_messages
        if can_delete_messages is not None:
            data["can_delete_messages"] = can_delete_messages
        if can_invite_users is not None:
            data["can_invite_users"] = can_invite_users
        if can_restrict_members is not None:
            data["can_restrict_members"] = can_restrict_members
        if can_pin_messages is not None:
            data["can_pin_messages"] = can_pin_messages
        if can_promote_members is not None:
            data["can_promote_members"] = can_promote_members
        if can_manage_chat is not None:
            data["can_manage_chat"] = can_manage_chat
        if can_manage_video_chats is not None:
            data["can_manage_video_chats"] = can_manage_video_chats

        result = await self._post(
            "promoteChatMember",
            data,
            read_timeout=read_timeout,
            write_timeout=write_timeout,
            connect_timeout=connect_timeout,
            pool_timeout=pool_timeout,
            api_kwargs=api_kwargs,
        )

        return result  # type: ignore[return-value]

    @_log
    async def set_chat_permissions(
        self,
        chat_id: Union[str, int],
        permissions: ChatPermissions,
        *,
        read_timeout: ODVInput[float] = DEFAULT_NONE,
        write_timeout: ODVInput[float] = DEFAULT_NONE,
        connect_timeout: ODVInput[float] = DEFAULT_NONE,
        pool_timeout: ODVInput[float] = DEFAULT_NONE,
        api_kwargs: JSONDict = None,
    ) -> bool:
        """
        Use this method to set default chat permissions for all members. The bot must be an
        administrator in the group or a supergroup for this to work and must have the
        :attr:`telegram.ChatMemberAdministrator.can_restrict_members` admin rights.

        .. seealso:: :attr:`telegram.Chat.set_permissions`

        Args:
            chat_id (:obj:`int` | :obj:`str`): Unique identifier for the target chat or username of
                the target supergroup (in the format `@supergroupusername`).
            permissions (:class:`telegram.ChatPermissions`): New default chat permissions.

        Returns:
            :obj:`bool`: On success, :obj:`True` is returned.

        Raises:
            :class:`telegram.error.TelegramError`

        """
        data: JSONDict = {"chat_id": chat_id, "permissions": permissions}
        result = await self._post(
            "setChatPermissions",
            data,
            read_timeout=read_timeout,
            write_timeout=write_timeout,
            connect_timeout=connect_timeout,
            pool_timeout=pool_timeout,
            api_kwargs=api_kwargs,
        )
        return result  # type: ignore[return-value]

    @_log
    async def set_chat_administrator_custom_title(
        self,
        chat_id: Union[int, str],
        user_id: Union[int, str],
        custom_title: str,
        *,
        read_timeout: ODVInput[float] = DEFAULT_NONE,
        write_timeout: ODVInput[float] = DEFAULT_NONE,
        connect_timeout: ODVInput[float] = DEFAULT_NONE,
        pool_timeout: ODVInput[float] = DEFAULT_NONE,
        api_kwargs: JSONDict = None,
    ) -> bool:
        """
        Use this method to set a custom title for administrators promoted by the bot in a
        supergroup. The bot must be an administrator for this to work.

        .. seealso:: :attr:`telegram.Chat.set_administrator_custom_title`

        Args:
            chat_id (:obj:`int` | :obj:`str`): Unique identifier for the target chat or username of
                the target supergroup (in the format `@supergroupusername`).
            user_id (:obj:`int`): Unique identifier of the target administrator.
            custom_title (:obj:`str`): New custom title for the administrator; 0-16 characters,
                emoji are not allowed.

        Returns:
            :obj:`bool`: On success, :obj:`True` is returned.

        Raises:
            :class:`telegram.error.TelegramError`

        """
        data: JSONDict = {"chat_id": chat_id, "user_id": user_id, "custom_title": custom_title}

        result = await self._post(
            "setChatAdministratorCustomTitle",
            data,
            read_timeout=read_timeout,
            write_timeout=write_timeout,
            connect_timeout=connect_timeout,
            pool_timeout=pool_timeout,
            api_kwargs=api_kwargs,
        )

        return result  # type: ignore[return-value]

    @_log
    async def export_chat_invite_link(
        self,
        chat_id: Union[str, int],
        *,
        read_timeout: ODVInput[float] = DEFAULT_NONE,
        write_timeout: ODVInput[float] = DEFAULT_NONE,
        connect_timeout: ODVInput[float] = DEFAULT_NONE,
        pool_timeout: ODVInput[float] = DEFAULT_NONE,
        api_kwargs: JSONDict = None,
    ) -> str:
        """
        Use this method to generate a new primary invite link for a chat; any previously generated
        link is revoked. The bot must be an administrator in the chat for this to work and must
        have the appropriate admin rights.

        Note:
            Each administrator in a chat generates their own invite links. Bots can't use invite
            links generated by other administrators. If you want your bot to work with invite
            links, it will need to generate its own link using :meth:`export_chat_invite_link` or
            by calling the :meth:`get_chat` method. If your bot needs to generate a new primary
            invite link replacing its previous one, use :attr:`export_chat_invite_link` again.

        .. seealso:: :attr:`telegram.Chat.export_invite_link`

        Args:
            chat_id (:obj:`int` | :obj:`str`): Unique identifier for the target chat or username
                of the target channel (in the format ``@channelusername``).

        Returns:
            :obj:`str`: New invite link on success.

        Raises:
            :class:`telegram.error.TelegramError`

        """
        data: JSONDict = {"chat_id": chat_id}
        result = await self._post(
            "exportChatInviteLink",
            data,
            read_timeout=read_timeout,
            write_timeout=write_timeout,
            connect_timeout=connect_timeout,
            pool_timeout=pool_timeout,
            api_kwargs=api_kwargs,
        )
        return result  # type: ignore[return-value]

    @_log
    async def create_chat_invite_link(
        self,
        chat_id: Union[str, int],
        expire_date: Union[int, datetime] = None,
        member_limit: int = None,
        name: str = None,
        creates_join_request: bool = None,
        *,
        read_timeout: ODVInput[float] = DEFAULT_NONE,
        write_timeout: ODVInput[float] = DEFAULT_NONE,
        connect_timeout: ODVInput[float] = DEFAULT_NONE,
        pool_timeout: ODVInput[float] = DEFAULT_NONE,
        api_kwargs: JSONDict = None,
    ) -> ChatInviteLink:
        """
        Use this method to create an additional invite link for a chat. The bot must be an
        administrator in the chat for this to work and must have the appropriate admin rights.
        The link can be revoked using the method :meth:`revoke_chat_invite_link`.

        .. seealso:: :attr:`telegram.Chat.create_invite_link`

        .. versionadded:: 13.4

        Args:
            chat_id (:obj:`int` | :obj:`str`): Unique identifier for the target chat or username
                of the target channel (in the format ``@channelusername``).
            expire_date (:obj:`int` | :obj:`datetime.datetime`, optional): Date when the link will
                expire. Integer input will be interpreted as Unix timestamp.
                For timezone naive :obj:`datetime.datetime` objects, the default timezone of the
                bot will be used, which is UTC unless :attr:`telegram.ext.Defaults.tzinfo` is
                used.
            member_limit (:obj:`int`, optional): Maximum number of users that can be members of
                the chat simultaneously after joining the chat via this invite link;
                1-:tg-const:`telegram.constants.ChatInviteLinkLimit.MEMBER_LIMIT`.
            name (:obj:`str`, optional): Invite link name;
                0-:tg-const:`telegram.constants.ChatInviteLinkLimit.NAME_LENGTH` characters.

                .. versionadded:: 13.8
            creates_join_request (:obj:`bool`, optional): :obj:`True`, if users joining the chat
                via the link need to be approved by chat administrators.
                If :obj:`True`, :paramref:`member_limit` can't be specified.

                .. versionadded:: 13.8

        Returns:
            :class:`telegram.ChatInviteLink`

        Raises:
            :class:`telegram.error.TelegramError`

        """
        data: JSONDict = {"chat_id": chat_id}

        if expire_date is not None:
            data["expire_date"] = expire_date

        if member_limit is not None:
            data["member_limit"] = member_limit

        if name is not None:
            data["name"] = name

        if creates_join_request is not None:
            data["creates_join_request"] = creates_join_request

        result = await self._post(
            "createChatInviteLink",
            data,
            read_timeout=read_timeout,
            write_timeout=write_timeout,
            connect_timeout=connect_timeout,
            pool_timeout=pool_timeout,
            api_kwargs=api_kwargs,
        )

        return ChatInviteLink.de_json(result, self)  # type: ignore[return-value, arg-type]

    @_log
    async def edit_chat_invite_link(
        self,
        chat_id: Union[str, int],
        invite_link: Union[str, "ChatInviteLink"],
        expire_date: Union[int, datetime] = None,
        member_limit: int = None,
        name: str = None,
        creates_join_request: bool = None,
        *,
        read_timeout: ODVInput[float] = DEFAULT_NONE,
        write_timeout: ODVInput[float] = DEFAULT_NONE,
        connect_timeout: ODVInput[float] = DEFAULT_NONE,
        pool_timeout: ODVInput[float] = DEFAULT_NONE,
        api_kwargs: JSONDict = None,
    ) -> ChatInviteLink:
        """
        Use this method to edit a non-primary invite link created by the bot. The bot must be an
        administrator in the chat for this to work and must have the appropriate admin rights.

        Note:
            Though not stated explicitly in the official docs, Telegram changes not only the
            optional parameters that are explicitly passed, but also replaces all other optional
            parameters to the default values. However, since not documented, this behaviour may
            change unbeknown to PTB.

        .. seealso:: :attr:`telegram.Chat.edit_invite_link`

        .. versionadded:: 13.4

        Args:
            chat_id (:obj:`int` | :obj:`str`): Unique identifier for the target chat or username
                of the target channel (in the format ``@channelusername``).
            invite_link (:obj:`str` | :obj:`telegram.ChatInviteLink`): The invite link to edit.

                .. versionchanged:: 20.0
                    Now also accepts :obj:`telegram.ChatInviteLink` instances.
            expire_date (:obj:`int` | :obj:`datetime.datetime`, optional): Date when the link will
                expire.
                For timezone naive :obj:`datetime.datetime` objects, the default timezone of the
                bot will be used, which is UTC unless :attr:`telegram.ext.Defaults.tzinfo` is
                used.
            member_limit (:obj:`int`, optional): Maximum number of users that can be members of
                the chat simultaneously after joining the chat via this invite link;
                1-:tg-const:`telegram.constants.ChatInviteLinkLimit.MEMBER_LIMIT`.
            name (:obj:`str`, optional): Invite link name;
                0-:tg-const:`telegram.constants.ChatInviteLinkLimit.NAME_LENGTH` characters.

                .. versionadded:: 13.8
            creates_join_request (:obj:`bool`, optional): :obj:`True`, if users joining the chat
                via the link need to be approved by chat administrators.
                If :obj:`True`, :paramref:`member_limit` can't be specified.

                .. versionadded:: 13.8

        Returns:
            :class:`telegram.ChatInviteLink`

        Raises:
            :class:`telegram.error.TelegramError`

        """
        link = invite_link.invite_link if isinstance(invite_link, ChatInviteLink) else invite_link
        data: JSONDict = {"chat_id": chat_id, "invite_link": link}

        if expire_date is not None:
            data["expire_date"] = expire_date

        if member_limit is not None:
            data["member_limit"] = member_limit

        if name is not None:
            data["name"] = name

        if creates_join_request is not None:
            data["creates_join_request"] = creates_join_request

        result = await self._post(
            "editChatInviteLink",
            data,
            read_timeout=read_timeout,
            write_timeout=write_timeout,
            connect_timeout=connect_timeout,
            pool_timeout=pool_timeout,
            api_kwargs=api_kwargs,
        )

        return ChatInviteLink.de_json(result, self)  # type: ignore[return-value, arg-type]

    @_log
    async def revoke_chat_invite_link(
        self,
        chat_id: Union[str, int],
        invite_link: Union[str, "ChatInviteLink"],
        *,
        read_timeout: ODVInput[float] = DEFAULT_NONE,
        write_timeout: ODVInput[float] = DEFAULT_NONE,
        connect_timeout: ODVInput[float] = DEFAULT_NONE,
        pool_timeout: ODVInput[float] = DEFAULT_NONE,
        api_kwargs: JSONDict = None,
    ) -> ChatInviteLink:
        """
        Use this method to revoke an invite link created by the bot. If the primary link is
        revoked, a new link is automatically generated. The bot must be an administrator in the
        chat for this to work and must have the appropriate admin rights.

        .. seealso:: :attr:`telegram.Chat.revoke_invite_link`

        .. versionadded:: 13.4

        Args:
            chat_id (:obj:`int` | :obj:`str`): Unique identifier for the target chat or username
                of the target channel (in the format ``@channelusername``).
            invite_link (:obj:`str` | :obj:`telegram.ChatInviteLink`): The invite link to revoke.

                .. versionchanged:: 20.0
                    Now also accepts :obj:`telegram.ChatInviteLink` instances.

        Returns:
            :class:`telegram.ChatInviteLink`

        Raises:
            :class:`telegram.error.TelegramError`

        """
        link = invite_link.invite_link if isinstance(invite_link, ChatInviteLink) else invite_link
        data: JSONDict = {"chat_id": chat_id, "invite_link": link}

        result = await self._post(
            "revokeChatInviteLink",
            data,
            read_timeout=read_timeout,
            write_timeout=write_timeout,
            connect_timeout=connect_timeout,
            pool_timeout=pool_timeout,
            api_kwargs=api_kwargs,
        )

        return ChatInviteLink.de_json(result, self)  # type: ignore[return-value, arg-type]

    @_log
    async def approve_chat_join_request(
        self,
        chat_id: Union[str, int],
        user_id: int,
        *,
        read_timeout: ODVInput[float] = DEFAULT_NONE,
        write_timeout: ODVInput[float] = DEFAULT_NONE,
        connect_timeout: ODVInput[float] = DEFAULT_NONE,
        pool_timeout: ODVInput[float] = DEFAULT_NONE,
        api_kwargs: JSONDict = None,
    ) -> bool:
        """Use this method to approve a chat join request.

        The bot must be an administrator in the chat for this to work and must have the
        :attr:`telegram.ChatPermissions.can_invite_users` administrator right.

        .. seealso:: :attr:`telegram.Chat.approve_join_request`,
            :attr:`telegram.ChatJoinRequest.approve`, :attr:`telegram.User.approve_join_request`

        .. versionadded:: 13.8

        Args:
            chat_id (:obj:`int` | :obj:`str`): Unique identifier for the target chat or username
                of the target channel (in the format ``@channelusername``).
            user_id (:obj:`int`): Unique identifier of the target user.

        Returns:
            :obj:`bool`: On success, :obj:`True` is returned.

        Raises:
            :class:`telegram.error.TelegramError`
        """
        data: JSONDict = {"chat_id": chat_id, "user_id": user_id}

        result = await self._post(
            "approveChatJoinRequest",
            data,
            read_timeout=read_timeout,
            write_timeout=write_timeout,
            connect_timeout=connect_timeout,
            pool_timeout=pool_timeout,
            api_kwargs=api_kwargs,
        )

        return result  # type: ignore[return-value]

    @_log
    async def decline_chat_join_request(
        self,
        chat_id: Union[str, int],
        user_id: int,
        *,
        read_timeout: ODVInput[float] = DEFAULT_NONE,
        write_timeout: ODVInput[float] = DEFAULT_NONE,
        connect_timeout: ODVInput[float] = DEFAULT_NONE,
        pool_timeout: ODVInput[float] = DEFAULT_NONE,
        api_kwargs: JSONDict = None,
    ) -> bool:
        """Use this method to decline a chat join request.

        The bot must be an administrator in the chat for this to work and must have the
        :attr:`telegram.ChatPermissions.can_invite_users` administrator right.

        .. seealso:: :attr:`telegram.Chat.decline_join_request`,
            :attr:`telegram.ChatJoinRequest.decline`, :attr:`telegram.User.decline_join_request`

        .. versionadded:: 13.8

        Args:
            chat_id (:obj:`int` | :obj:`str`): Unique identifier for the target chat or username
                of the target channel (in the format ``@channelusername``).
            user_id (:obj:`int`): Unique identifier of the target user.

        Returns:
            :obj:`bool`: On success, :obj:`True` is returned.

        Raises:
            :class:`telegram.error.TelegramError`
        """
        data: JSONDict = {"chat_id": chat_id, "user_id": user_id}

        result = await self._post(
            "declineChatJoinRequest",
            data,
            read_timeout=read_timeout,
            write_timeout=write_timeout,
            connect_timeout=connect_timeout,
            pool_timeout=pool_timeout,
            api_kwargs=api_kwargs,
        )

        return result  # type: ignore[return-value]

    @_log
    async def set_chat_photo(
        self,
        chat_id: Union[str, int],
        photo: FileInput,
        *,
        read_timeout: ODVInput[float] = DEFAULT_NONE,
        write_timeout: ODVInput[float] = 20,
        connect_timeout: ODVInput[float] = DEFAULT_NONE,
        pool_timeout: ODVInput[float] = DEFAULT_NONE,
        api_kwargs: JSONDict = None,
    ) -> bool:
        """Use this method to set a new profile photo for the chat.

        Photos can't be changed for private chats. The bot must be an administrator in the chat
        for this to work and must have the appropriate admin rights.

        .. seealso:: :attr:`telegram.Chat.set_photo`

        Args:
            chat_id (:obj:`int` | :obj:`str`): Unique identifier for the target chat or username
                of the target channel (in the format ``@channelusername``).
            photo (:term:`file object` | :obj:`bytes` | :class:`pathlib.Path`): New chat photo.
                |uploadinput|

                .. versionchanged:: 13.2
                   Accept :obj:`bytes` as input.

                .. versionchanged:: 20.0
                    File paths as input is also accepted for bots *not* running in
                    :paramref:`~telegram.Bot.local_mode`.

        Returns:
            :obj:`bool`: On success, :obj:`True` is returned.

        Raises:
            :class:`telegram.error.TelegramError`

        """
        data: JSONDict = {"chat_id": chat_id, "photo": self._parse_file_input(photo)}
        result = await self._post(
            "setChatPhoto",
            data,
            read_timeout=read_timeout,
            write_timeout=write_timeout,
            connect_timeout=connect_timeout,
            pool_timeout=pool_timeout,
            api_kwargs=api_kwargs,
        )
        return result  # type: ignore[return-value]

    @_log
    async def delete_chat_photo(
        self,
        chat_id: Union[str, int],
        *,
        read_timeout: ODVInput[float] = DEFAULT_NONE,
        write_timeout: ODVInput[float] = DEFAULT_NONE,
        connect_timeout: ODVInput[float] = DEFAULT_NONE,
        pool_timeout: ODVInput[float] = DEFAULT_NONE,
        api_kwargs: JSONDict = None,
    ) -> bool:
        """
        Use this method to delete a chat photo. Photos can't be changed for private chats. The bot
        must be an administrator in the chat for this to work and must have the appropriate admin
        rights.

        .. seealso:: :attr:`telegram.Chat.delete_photo`

        Args:
            chat_id (:obj:`int` | :obj:`str`): Unique identifier for the target chat or username
                of the target channel (in the format ``@channelusername``).

        Returns:
            :obj:`bool`: On success, :obj:`True` is returned.

        Raises:
            :class:`telegram.error.TelegramError`

        """
        data: JSONDict = {"chat_id": chat_id}
        result = await self._post(
            "deleteChatPhoto",
            data,
            read_timeout=read_timeout,
            write_timeout=write_timeout,
            connect_timeout=connect_timeout,
            pool_timeout=pool_timeout,
            api_kwargs=api_kwargs,
        )
        return result  # type: ignore[return-value]

    @_log
    async def set_chat_title(
        self,
        chat_id: Union[str, int],
        title: str,
        *,
        read_timeout: ODVInput[float] = DEFAULT_NONE,
        write_timeout: ODVInput[float] = DEFAULT_NONE,
        connect_timeout: ODVInput[float] = DEFAULT_NONE,
        pool_timeout: ODVInput[float] = DEFAULT_NONE,
        api_kwargs: JSONDict = None,
    ) -> bool:
        """
        Use this method to change the title of a chat. Titles can't be changed for private chats.
        The bot must be an administrator in the chat for this to work and must have the appropriate
        admin rights.

        .. seealso:: :attr:`telegram.Chat.set_title`

        Args:
            chat_id (:obj:`int` | :obj:`str`): Unique identifier for the target chat or username
                of the target channel (in the format ``@channelusername``).
            title (:obj:`str`): New chat title, 1-255 characters.

        Returns:
            :obj:`bool`: On success, :obj:`True` is returned.

        Raises:
            :class:`telegram.error.TelegramError`

        """
        data: JSONDict = {"chat_id": chat_id, "title": title}
        result = await self._post(
            "setChatTitle",
            data,
            read_timeout=read_timeout,
            write_timeout=write_timeout,
            connect_timeout=connect_timeout,
            pool_timeout=pool_timeout,
            api_kwargs=api_kwargs,
        )
        return result  # type: ignore[return-value]

    @_log
    async def set_chat_description(
        self,
        chat_id: Union[str, int],
        description: str = None,
        *,
        read_timeout: ODVInput[float] = DEFAULT_NONE,
        write_timeout: ODVInput[float] = DEFAULT_NONE,
        connect_timeout: ODVInput[float] = DEFAULT_NONE,
        pool_timeout: ODVInput[float] = DEFAULT_NONE,
        api_kwargs: JSONDict = None,
    ) -> bool:
        """
        Use this method to change the description of a group, a supergroup or a channel. The bot
        must be an administrator in the chat for this to work and must have the appropriate admin
        rights.

        .. seealso:: :attr:`telegram.Chat.set_description`

        Args:
            chat_id (:obj:`int` | :obj:`str`): Unique identifier for the target chat or username
                of the target channel (in the format ``@channelusername``).
            description (:obj:`str`, optional): New chat description, 0-255 characters.

        Returns:
            :obj:`bool`: On success, :obj:`True` is returned.

        Raises:
            :class:`telegram.error.TelegramError`

        """
        data: JSONDict = {"chat_id": chat_id}

        if description is not None:
            data["description"] = description
        result = await self._post(
            "setChatDescription",
            data,
            read_timeout=read_timeout,
            write_timeout=write_timeout,
            connect_timeout=connect_timeout,
            pool_timeout=pool_timeout,
            api_kwargs=api_kwargs,
        )
        return result  # type: ignore[return-value]

    @_log
    async def pin_chat_message(
        self,
        chat_id: Union[str, int],
        message_id: int,
        disable_notification: ODVInput[bool] = DEFAULT_NONE,
        *,
        read_timeout: ODVInput[float] = DEFAULT_NONE,
        write_timeout: ODVInput[float] = DEFAULT_NONE,
        connect_timeout: ODVInput[float] = DEFAULT_NONE,
        pool_timeout: ODVInput[float] = DEFAULT_NONE,
        api_kwargs: JSONDict = None,
    ) -> bool:
        """
        Use this method to add a message to the list of pinned messages in a chat. If the
        chat is not a private chat, the bot must be an administrator in the chat for this to work
        and must have the :paramref:`~telegram.ChatAdministratorRights.can_pin_messages` admin
        right in a supergroup or :attr:`~telegram.ChatMemberAdministrator.can_edit_messages` admin
        right in a channel.

        .. seealso:: :attr:`telegram.Chat.pin_message`, :attr:`telegram.User.pin_message`

        Args:
            chat_id (:obj:`int` | :obj:`str`): Unique identifier for the target chat or username
                of the target channel (in the format ``@channelusername``).
            message_id (:obj:`int`): Identifier of a message to pin.
            disable_notification (:obj:`bool`, optional): Pass :obj:`True`, if it is not necessary
                to send a notification to all chat members about the new pinned message.
                Notifications are always disabled in channels and private chats.

        Returns:
            :obj:`bool`: On success, :obj:`True` is returned.

        Raises:
            :class:`telegram.error.TelegramError`

        """
        data: JSONDict = {
            "chat_id": chat_id,
            "message_id": message_id,
            "disable_notification": disable_notification,
        }

        return await self._post(  # type: ignore[return-value]
            "pinChatMessage",
            data,
            read_timeout=read_timeout,
            write_timeout=write_timeout,
            connect_timeout=connect_timeout,
            pool_timeout=pool_timeout,
            api_kwargs=api_kwargs,
        )

    @_log
    async def unpin_chat_message(
        self,
        chat_id: Union[str, int],
        message_id: int = None,
        *,
        read_timeout: ODVInput[float] = DEFAULT_NONE,
        write_timeout: ODVInput[float] = DEFAULT_NONE,
        connect_timeout: ODVInput[float] = DEFAULT_NONE,
        pool_timeout: ODVInput[float] = DEFAULT_NONE,
        api_kwargs: JSONDict = None,
    ) -> bool:
        """
        Use this method to remove a message from the list of pinned messages in a chat. If the
        chat is not a private chat, the bot must be an administrator in the chat for this to work
        and must have the :paramref:`~telegram.ChatAdministratorRights.can_pin_messages` admin
        right in a supergroup or :attr:`~telegram.ChatMemberAdministrator.can_edit_messages` admin
        right in a channel.

        .. seealso:: :attr:`telegram.Chat.unpin_message`, :attr:`telegram.User.unpin_message`

        Args:
            chat_id (:obj:`int` | :obj:`str`): Unique identifier for the target chat or username
                of the target channel (in the format ``@channelusername``).
            message_id (:obj:`int`, optional): Identifier of a message to unpin. If not specified,
                the most recent pinned message (by sending date) will be unpinned.

        Returns:
            :obj:`bool`: On success, :obj:`True` is returned.

        Raises:
            :class:`telegram.error.TelegramError`

        """
        data: JSONDict = {"chat_id": chat_id}

        if message_id is not None:
            data["message_id"] = message_id

        return await self._post(  # type: ignore[return-value]
            "unpinChatMessage",
            data,
            read_timeout=read_timeout,
            write_timeout=write_timeout,
            connect_timeout=connect_timeout,
            pool_timeout=pool_timeout,
            api_kwargs=api_kwargs,
        )

    @_log
    async def unpin_all_chat_messages(
        self,
        chat_id: Union[str, int],
        *,
        read_timeout: ODVInput[float] = DEFAULT_NONE,
        write_timeout: ODVInput[float] = DEFAULT_NONE,
        connect_timeout: ODVInput[float] = DEFAULT_NONE,
        pool_timeout: ODVInput[float] = DEFAULT_NONE,
        api_kwargs: JSONDict = None,
    ) -> bool:
        """
        Use this method to clear the list of pinned messages in a chat. If the
        chat is not a private chat, the bot must be an administrator in the chat for this
        to work and must have the :paramref:`~telegram.ChatAdministratorRights.can_pin_messages`
        admin right in a supergroup or :attr:`~telegram.ChatMemberAdministrator.can_edit_messages`
        admin right in a channel.

        .. seealso:: :attr:`telegram.Chat.unpin_all_messages`,
            :attr:`telegram.User.unpin_all_messages`

        Args:
            chat_id (:obj:`int` | :obj:`str`): Unique identifier for the target chat or username
                of the target channel (in the format ``@channelusername``).

        Returns:
            :obj:`bool`: On success, :obj:`True` is returned.

        Raises:
            :class:`telegram.error.TelegramError`

        """
        data: JSONDict = {"chat_id": chat_id}
        return await self._post(  # type: ignore[return-value]
            "unpinAllChatMessages",
            data,
            read_timeout=read_timeout,
            write_timeout=write_timeout,
            connect_timeout=connect_timeout,
            pool_timeout=pool_timeout,
            api_kwargs=api_kwargs,
        )

    @_log
    async def get_sticker_set(
        self,
        name: str,
        *,
        read_timeout: ODVInput[float] = DEFAULT_NONE,
        write_timeout: ODVInput[float] = DEFAULT_NONE,
        connect_timeout: ODVInput[float] = DEFAULT_NONE,
        pool_timeout: ODVInput[float] = DEFAULT_NONE,
        api_kwargs: JSONDict = None,
    ) -> StickerSet:
        """Use this method to get a sticker set.

        Args:
            name (:obj:`str`): Name of the sticker set.

        Returns:
            :class:`telegram.StickerSet`

        Raises:
            :class:`telegram.error.TelegramError`

        """
        data: JSONDict = {"name": name}
        result = await self._post(
            "getStickerSet",
            data,
            read_timeout=read_timeout,
            write_timeout=write_timeout,
            connect_timeout=connect_timeout,
            pool_timeout=pool_timeout,
            api_kwargs=api_kwargs,
        )
        return StickerSet.de_json(result, self)  # type: ignore[return-value, arg-type]

    @_log
    async def get_custom_emoji_stickers(
        self,
        custom_emoji_ids: List[str],
        *,
        read_timeout: ODVInput[float] = DEFAULT_NONE,
        write_timeout: ODVInput[float] = DEFAULT_NONE,
        connect_timeout: ODVInput[float] = DEFAULT_NONE,
        pool_timeout: ODVInput[float] = DEFAULT_NONE,
        api_kwargs: JSONDict = None,
    ) -> List[Sticker]:
        # skipcq: FLK-D207
        """
        Use this method to get information about emoji stickers by their identifiers.

        Args:
            custom_emoji_ids (List[:obj:`str`]): List of custom emoji identifiers.
                At most :tg-const:`telegram.constants.CustomEmojiStickerLimit.\
CUSTOM_EMOJI_IDENTIFIER_LIMIT` custom emoji identifiers can be specified.

        Returns:
            List[:class:`telegram.Sticker`]

        Raises:
            :class:`telegram.error.TelegramError`

        """
        data: JSONDict = {"custom_emoji_ids": custom_emoji_ids}
        result = await self._post(
            "getCustomEmojiStickers",
            data,
            read_timeout=read_timeout,
            write_timeout=write_timeout,
            connect_timeout=connect_timeout,
            pool_timeout=pool_timeout,
            api_kwargs=api_kwargs,
        )
        return Sticker.de_list(result, self)  # type: ignore[return-value, arg-type]

    @_log
    async def upload_sticker_file(
        self,
        user_id: Union[str, int],
        png_sticker: FileInput,
        *,
        read_timeout: ODVInput[float] = DEFAULT_NONE,
        write_timeout: ODVInput[float] = 20,
        connect_timeout: ODVInput[float] = DEFAULT_NONE,
        pool_timeout: ODVInput[float] = DEFAULT_NONE,
        api_kwargs: JSONDict = None,
    ) -> File:
        """
        Use this method to upload a ``.PNG`` file with a sticker for later use in
        :meth:`create_new_sticker_set` and :meth:`add_sticker_to_set` methods (can be used multiple
        times).

        Args:
            user_id (:obj:`int`): User identifier of sticker file owner.
            png_sticker (:obj:`str` | :term:`file object` | :obj:`bytes` | :class:`pathlib.Path`):
                **PNG** image with the sticker, must be up to 512 kilobytes in size,
                dimensions must not exceed 512px, and either width or height must be exactly 512px.
                |uploadinput|

                .. versionchanged:: 13.2
                   Accept :obj:`bytes` as input.

                .. versionchanged:: 20.0
                    File paths as input is also accepted for bots *not* running in
                    :paramref:`~telegram.Bot.local_mode`.

        Returns:
            :class:`telegram.File`: On success, the uploaded File is returned.

        Raises:
            :class:`telegram.error.TelegramError`

        """
        data: JSONDict = {"user_id": user_id, "png_sticker": self._parse_file_input(png_sticker)}
        result = await self._post(
            "uploadStickerFile",
            data,
            read_timeout=read_timeout,
            write_timeout=write_timeout,
            connect_timeout=connect_timeout,
            pool_timeout=pool_timeout,
            api_kwargs=api_kwargs,
        )
        return File.de_json(result, self)  # type: ignore[return-value, arg-type]

    @_log
    async def create_new_sticker_set(
        self,
        user_id: Union[str, int],
        name: str,
        title: str,
        emojis: str,
        png_sticker: FileInput = None,
        mask_position: MaskPosition = None,
        tgs_sticker: FileInput = None,
        webm_sticker: FileInput = None,
        sticker_type: str = None,
        *,
        read_timeout: ODVInput[float] = DEFAULT_NONE,
        write_timeout: ODVInput[float] = 20,
        connect_timeout: ODVInput[float] = DEFAULT_NONE,
        pool_timeout: ODVInput[float] = DEFAULT_NONE,
        api_kwargs: JSONDict = None,
    ) -> bool:
        """
        Use this method to create new sticker set owned by a user.
        The bot will be able to edit the created sticker set.
        You must use exactly one of the fields :paramref:`png_sticker`, :paramref:`tgs_sticker`,
        or :paramref:`webm_sticker`.

        Warning:
            As of API 4.7 :paramref:`png_sticker` is an optional argument and therefore the order
            of the arguments had to be changed. Use keyword arguments to make sure that the
            arguments are passed correctly.

        .. versionchanged:: 20.0
            The parameter ``contains_masks`` has been removed. Use :paramref:`sticker_type`
            instead.

        Args:
            user_id (:obj:`int`): User identifier of created sticker set owner.
            name (:obj:`str`): Short name of sticker set, to be used in t.me/addstickers/ URLs
                (e.g., animals). Can contain only english letters, digits and underscores.
                Must begin with a letter, can't contain consecutive underscores and
                must end in "_by_<bot username>". <bot_username> is case insensitive.
                1-64 characters.
            title (:obj:`str`): Sticker set title, 1-64 characters.
            png_sticker (:obj:`str` | :term:`file object` | :obj:`bytes` | :class:`pathlib.Path`, \
                optional): **PNG** image with the sticker,
                must be up to 512 kilobytes in size, dimensions must not exceed 512px,
                and either width or height must be exactly 512px.
                |fileinput|

                .. versionchanged:: 13.2
                   Accept :obj:`bytes` as input.

                .. versionchanged:: 20.0
                    File paths as input is also accepted for bots *not* running in
                    :paramref:`~telegram.Bot.local_mode`.
            tgs_sticker (:obj:`str` | :term:`file object` | :obj:`bytes` | :class:`pathlib.Path`, \
                optional): **TGS** animation with the sticker. |uploadinput|
                See https://core.telegram.org/stickers#animation-requirements for technical
                requirements.

                .. versionchanged:: 13.2
                   Accept :obj:`bytes` as input.

                .. versionchanged:: 20.0
                    File paths as input is also accepted for bots *not* running in
                    :paramref:`~telegram.Bot.local_mode`.
            webm_sticker (:obj:`str` | :term:`file object` | :obj:`bytes` | :class:`pathlib.Path`,\
                optional): **WEBM** video with the sticker. |uploadinput|
                See https://core.telegram.org/stickers#video-requirements for
                technical requirements.

                .. versionadded:: 13.11

                .. versionchanged:: 20.0
                    File paths as input is also accepted for bots *not* running in
                    :paramref:`~telegram.Bot.local_mode`.

            emojis (:obj:`str`): One or more emoji corresponding to the sticker.
            mask_position (:class:`telegram.MaskPosition`, optional): Position where the mask
                should be placed on faces.
            sticker_type (:obj:`str`, optional): Type of stickers in the set, pass
                :attr:`telegram.Sticker.REGULAR` or :attr:`telegram.Sticker.MASK`. Custom emoji
                sticker sets can't be created via the Bot API at the moment. By default, a
                regular sticker set is created.

                .. versionadded:: 20.0

        Returns:
            :obj:`bool`: On success, :obj:`True` is returned.

        Raises:
            :class:`telegram.error.TelegramError`

        """
        data: JSONDict = {"user_id": user_id, "name": name, "title": title, "emojis": emojis}

        if png_sticker is not None:
            data["png_sticker"] = self._parse_file_input(png_sticker)
        if tgs_sticker is not None:
            data["tgs_sticker"] = self._parse_file_input(tgs_sticker)
        if webm_sticker is not None:
            data["webm_sticker"] = self._parse_file_input(webm_sticker)
        if mask_position is not None:
            data["mask_position"] = mask_position
        if sticker_type is not None:
            data["sticker_type"] = sticker_type

        result = await self._post(
            "createNewStickerSet",
            data,
            read_timeout=read_timeout,
            write_timeout=write_timeout,
            connect_timeout=connect_timeout,
            pool_timeout=pool_timeout,
            api_kwargs=api_kwargs,
        )

        return result  # type: ignore[return-value]

    @_log
    async def add_sticker_to_set(
        self,
        user_id: Union[str, int],
        name: str,
        emojis: str,
        png_sticker: FileInput = None,
        mask_position: MaskPosition = None,
        tgs_sticker: FileInput = None,
        webm_sticker: FileInput = None,
        *,
        read_timeout: ODVInput[float] = DEFAULT_NONE,
        write_timeout: ODVInput[float] = 20,
        connect_timeout: ODVInput[float] = DEFAULT_NONE,
        pool_timeout: ODVInput[float] = DEFAULT_NONE,
        api_kwargs: JSONDict = None,
    ) -> bool:
        """
        Use this method to add a new sticker to a set created by the bot.
        You **must** use exactly one of the fields :paramref:`png_sticker`, :paramref:`tgs_sticker`
        or :paramref:`webm_sticker`. Animated stickers can be added to animated sticker sets and
        only to them. Animated sticker sets can have up to 50 stickers. Static sticker sets can
        have up to 120 stickers.

        Warning:
            As of API 4.7 :paramref:`png_sticker` is an optional argument and therefore the order
            of the arguments had to be changed. Use keyword arguments to make sure that the
            arguments are passed correctly.

        Args:
            user_id (:obj:`int`): User identifier of created sticker set owner.
            name (:obj:`str`): Sticker set name.
            png_sticker (:obj:`str` | :term:`file object` | :obj:`bytes` | :class:`pathlib.Path`, \
                optional): **PNG** image with the sticker,
                must be up to 512 kilobytes in size, dimensions must not exceed 512px,
                and either width or height must be exactly 512px.
                |fileinput|

                .. versionchanged:: 13.2
                   Accept :obj:`bytes` as input.

                .. versionchanged:: 20.0
                    File paths as input is also accepted for bots *not* running in
                    :paramref:`~telegram.Bot.local_mode`.
            tgs_sticker (:obj:`str` | :term:`file object` | :obj:`bytes` | :class:`pathlib.Path`, \
                optional): **TGS** animation with the sticker. |uploadinput|
                See https://core.telegram.org/stickers#animation-requirements for technical
                requirements.

                .. versionchanged:: 13.2
                   Accept :obj:`bytes` as input.

                .. versionchanged:: 20.0
                    File paths as input is also accepted for bots *not* running in
                    :paramref:`~telegram.Bot.local_mode`.
            webm_sticker (:obj:`str` | :term:`file object` | :obj:`bytes` | :class:`pathlib.Path`,\
                optional): **WEBM** video with the sticker. |uploadinput|
                See https://core.telegram.org/stickers#video-requirements for
                technical requirements.

                .. versionadded:: 13.11

                .. versionchanged:: 20.0
                    File paths as input is also accepted for bots *not* running in
                    :paramref:`~telegram.Bot.local_mode`.
            emojis (:obj:`str`): One or more emoji corresponding to the sticker.
            mask_position (:class:`telegram.MaskPosition`, optional): Position where the mask
                should be placed on faces.

        Returns:
            :obj:`bool`: On success, :obj:`True` is returned.

        Raises:
            :class:`telegram.error.TelegramError`

        """
        data: JSONDict = {"user_id": user_id, "name": name, "emojis": emojis}

        if png_sticker is not None:
            data["png_sticker"] = self._parse_file_input(png_sticker)
        if tgs_sticker is not None:
            data["tgs_sticker"] = self._parse_file_input(tgs_sticker)
        if webm_sticker is not None:
            data["webm_sticker"] = self._parse_file_input(webm_sticker)
        if mask_position is not None:
            data["mask_position"] = mask_position

        result = await self._post(
            "addStickerToSet",
            data,
            read_timeout=read_timeout,
            write_timeout=write_timeout,
            connect_timeout=connect_timeout,
            pool_timeout=pool_timeout,
            api_kwargs=api_kwargs,
        )

        return result  # type: ignore[return-value]

    @_log
    async def set_sticker_position_in_set(
        self,
        sticker: str,
        position: int,
        *,
        read_timeout: ODVInput[float] = DEFAULT_NONE,
        write_timeout: ODVInput[float] = DEFAULT_NONE,
        connect_timeout: ODVInput[float] = DEFAULT_NONE,
        pool_timeout: ODVInput[float] = DEFAULT_NONE,
        api_kwargs: JSONDict = None,
    ) -> bool:
        """Use this method to move a sticker in a set created by the bot to a specific position.

        Args:
            sticker (:obj:`str`): File identifier of the sticker.
            position (:obj:`int`): New sticker position in the set, zero-based.

        Returns:
            :obj:`bool`: On success, :obj:`True` is returned.

        Raises:
            :class:`telegram.error.TelegramError`

        """
        data: JSONDict = {"sticker": sticker, "position": position}
        result = await self._post(
            "setStickerPositionInSet",
            data,
            read_timeout=read_timeout,
            write_timeout=write_timeout,
            connect_timeout=connect_timeout,
            pool_timeout=pool_timeout,
            api_kwargs=api_kwargs,
        )
        return result  # type: ignore[return-value]

    @_log
    async def delete_sticker_from_set(
        self,
        sticker: str,
        *,
        read_timeout: ODVInput[float] = DEFAULT_NONE,
        write_timeout: ODVInput[float] = DEFAULT_NONE,
        connect_timeout: ODVInput[float] = DEFAULT_NONE,
        pool_timeout: ODVInput[float] = DEFAULT_NONE,
        api_kwargs: JSONDict = None,
    ) -> bool:
        """Use this method to delete a sticker from a set created by the bot.

        Args:
            sticker (:obj:`str`): File identifier of the sticker.

        Returns:
            :obj:`bool`: On success, :obj:`True` is returned.

        Raises:
            :class:`telegram.error.TelegramError`

        """
        data: JSONDict = {"sticker": sticker}
        result = await self._post(
            "deleteStickerFromSet",
            data,
            read_timeout=read_timeout,
            write_timeout=write_timeout,
            connect_timeout=connect_timeout,
            pool_timeout=pool_timeout,
            api_kwargs=api_kwargs,
        )
        return result  # type: ignore[return-value]

    @_log
    async def set_sticker_set_thumb(
        self,
        name: str,
        user_id: Union[str, int],
        thumb: FileInput = None,
        *,
        read_timeout: ODVInput[float] = DEFAULT_NONE,
        write_timeout: ODVInput[float] = DEFAULT_NONE,
        connect_timeout: ODVInput[float] = DEFAULT_NONE,
        pool_timeout: ODVInput[float] = DEFAULT_NONE,
        api_kwargs: JSONDict = None,
    ) -> bool:
        """Use this method to set the thumbnail of a sticker set. Animated thumbnails can be set
        for animated sticker sets only. Video thumbnails can be set only for video sticker sets
        only.

        Args:
            name (:obj:`str`): Sticker set name
            user_id (:obj:`int`): User identifier of created sticker set owner.
            thumb (:obj:`str` | :term:`file object` | :obj:`bytes` | :class:`pathlib.Path`, \
                optional): A **PNG** image with the thumbnail, must
                be up to 128 kilobytes in size and have width and height exactly 100px, or a
                **TGS** animation with the thumbnail up to 32 kilobytes in size; see
                https://core.telegram.org/stickers#animation-requirements for animated
                sticker technical requirements, or a **WEBM** video with the thumbnail up to 32
                kilobytes in size; see
                https://core.telegram.org/stickers#video-requirements for video sticker
                technical requirements.
                |fileinput|
                Animated sticker set thumbnails can't be uploaded via HTTP URL.

                .. versionchanged:: 13.2
                   Accept :obj:`bytes` as input.

        Returns:
            :obj:`bool`: On success, :obj:`True` is returned.

        Raises:
            :class:`telegram.error.TelegramError`

        """
        data: JSONDict = {"name": name, "user_id": user_id}
        if thumb is not None:
            data["thumb"] = self._parse_file_input(thumb)

        result = await self._post(
            "setStickerSetThumb",
            data,
            read_timeout=read_timeout,
            write_timeout=write_timeout,
            connect_timeout=connect_timeout,
            pool_timeout=pool_timeout,
            api_kwargs=api_kwargs,
        )

        return result  # type: ignore[return-value]

    @_log
    async def set_passport_data_errors(
        self,
        user_id: Union[str, int],
        errors: List[PassportElementError],
        *,
        read_timeout: ODVInput[float] = DEFAULT_NONE,
        write_timeout: ODVInput[float] = DEFAULT_NONE,
        connect_timeout: ODVInput[float] = DEFAULT_NONE,
        pool_timeout: ODVInput[float] = DEFAULT_NONE,
        api_kwargs: JSONDict = None,
    ) -> bool:
        """
        Informs a user that some of the Telegram Passport elements they provided contains errors.
        The user will not be able to re-submit their Passport to you until the errors are fixed
        (the contents of the field for which you returned the error must change).

        Use this if the data submitted by the user doesn't satisfy the standards your service
        requires for any reason. For example, if a birthday date seems invalid, a submitted
        document is blurry, a scan shows evidence of tampering, etc. Supply some details in the
        error message to make sure the user knows how to correct the issues.

        Args:
            user_id (:obj:`int`): User identifier
            errors (List[:class:`PassportElementError`]): A list describing the errors.

        Returns:
            :obj:`bool`: On success, :obj:`True` is returned.

        Raises:
            :class:`telegram.error.TelegramError`

        """
        data: JSONDict = {"user_id": user_id, "errors": errors}
        result = await self._post(
            "setPassportDataErrors",
            data,
            read_timeout=read_timeout,
            write_timeout=write_timeout,
            connect_timeout=connect_timeout,
            pool_timeout=pool_timeout,
            api_kwargs=api_kwargs,
        )
        return result  # type: ignore[return-value]

    @_log
    async def send_poll(
        self,
        chat_id: Union[int, str],
        question: str,
        options: List[str],
        is_anonymous: bool = None,
        type: str = None,  # pylint: disable=redefined-builtin
        allows_multiple_answers: bool = None,
        correct_option_id: int = None,
        is_closed: bool = None,
        disable_notification: ODVInput[bool] = DEFAULT_NONE,
        reply_to_message_id: int = None,
        reply_markup: ReplyMarkup = None,
        explanation: str = None,
        explanation_parse_mode: ODVInput[str] = DEFAULT_NONE,
        open_period: int = None,
        close_date: Union[int, datetime] = None,
        allow_sending_without_reply: ODVInput[bool] = DEFAULT_NONE,
        explanation_entities: Union[List["MessageEntity"], Tuple["MessageEntity", ...]] = None,
        protect_content: ODVInput[bool] = DEFAULT_NONE,
        *,
        read_timeout: ODVInput[float] = DEFAULT_NONE,
        write_timeout: ODVInput[float] = DEFAULT_NONE,
        connect_timeout: ODVInput[float] = DEFAULT_NONE,
        pool_timeout: ODVInput[float] = DEFAULT_NONE,
        api_kwargs: JSONDict = None,
    ) -> Message:
        """
        Use this method to send a native poll.

        .. seealso:: :attr:`telegram.Message.reply_poll`, :attr:`telegram.Chat.send_poll`,
            :attr:`telegram.User.send_poll`

        Args:
            chat_id (:obj:`int` | :obj:`str`): Unique identifier for the target chat or username
                of the target channel (in the format ``@channelusername``).
            question (:obj:`str`): Poll question, 1-:tg-const:`telegram.Poll.MAX_QUESTION_LENGTH`
                characters.
            options (List[:obj:`str`]): List of answer options,
                2-:tg-const:`telegram.Poll.MAX_OPTION_NUMBER` strings
                1-:tg-const:`telegram.Poll.MAX_OPTION_LENGTH` characters each.
            is_anonymous (:obj:`bool`, optional): :obj:`True`, if the poll needs to be anonymous,
                defaults to :obj:`True`.
            type (:obj:`str`, optional): Poll type, :tg-const:`telegram.Poll.QUIZ` or
                :tg-const:`telegram.Poll.REGULAR`, defaults to :tg-const:`telegram.Poll.REGULAR`.
            allows_multiple_answers (:obj:`bool`, optional): :obj:`True`, if the poll allows
                multiple answers, ignored for polls in quiz mode, defaults to :obj:`False`.
            correct_option_id (:obj:`int`, optional): 0-based identifier of the correct answer
                option, required for polls in quiz mode.
            explanation (:obj:`str`, optional): Text that is shown when a user chooses an incorrect
                answer or taps on the lamp icon in a quiz-style poll, 0-200 characters with at most
                2 line feeds after entities parsing.
            explanation_parse_mode (:obj:`str`, optional): Mode for parsing entities in the
                explanation. See the constants in :class:`telegram.constants.ParseMode` for the
                available modes.
            explanation_entities (List[:class:`telegram.MessageEntity`], optional): List of special
                entities that appear in message text, which can be specified instead of
                :paramref:`explanation_parse_mode`.
            open_period (:obj:`int`, optional): Amount of time in seconds the poll will be active
                after creation, 5-600. Can't be used together with :paramref:`close_date`.
            close_date (:obj:`int` | :obj:`datetime.datetime`, optional): Point in time (Unix
                timestamp) when the poll will be automatically closed. Must be at least 5 and no
                more than 600 seconds in the future. Can't be used together with
                :paramref:`open_period`.
                For timezone naive :obj:`datetime.datetime` objects, the default timezone of the
                bot will be used, which is UTC unless :attr:`telegram.ext.Defaults.tzinfo` is
                used.
            is_closed (:obj:`bool`, optional): Pass :obj:`True`, if the poll needs to be
                immediately closed. This can be useful for poll preview.
            disable_notification (:obj:`bool`, optional): Sends the message silently. Users will
                receive a notification with no sound.
            protect_content (:obj:`bool`, optional): Protects the contents of the sent message from
                forwarding and saving.

                .. versionadded:: 13.10

            reply_to_message_id (:obj:`int`, optional): If the message is a reply, ID of the
                original message.
            allow_sending_without_reply (:obj:`bool`, optional): Pass :obj:`True`, if the message
                should be sent even if the specified replied-to message is not found.
            reply_markup (:class:`InlineKeyboardMarkup` | :class:`ReplyKeyboardMarkup` | \
                :class:`ReplyKeyboardRemove` | :class:`ForceReply`, optional):
                Additional interface options. An object for an inline keyboard, custom reply
                keyboard, instructions to remove reply keyboard or to force a reply from the user.

        Returns:
            :class:`telegram.Message`: On success, the sent Message is returned.

        Raises:
            :class:`telegram.error.TelegramError`

        """
        data: JSONDict = {
            "chat_id": chat_id,
            "question": question,
            "options": options,
            "explanation_parse_mode": explanation_parse_mode,
        }

        if not is_anonymous:
            data["is_anonymous"] = is_anonymous
        if type:
            data["type"] = type
        if allows_multiple_answers:
            data["allows_multiple_answers"] = allows_multiple_answers
        if correct_option_id is not None:
            data["correct_option_id"] = correct_option_id
        if is_closed:
            data["is_closed"] = is_closed
        if explanation:
            data["explanation"] = explanation
        if explanation_entities:
            data["explanation_entities"] = explanation_entities
        if open_period:
            data["open_period"] = open_period
        if close_date:
            data["close_date"] = close_date

        return await self._send_message(  # type: ignore[return-value]
            "sendPoll",
            data,
            reply_to_message_id=reply_to_message_id,
            disable_notification=disable_notification,
            reply_markup=reply_markup,
            allow_sending_without_reply=allow_sending_without_reply,
            protect_content=protect_content,
            read_timeout=read_timeout,
            write_timeout=write_timeout,
            connect_timeout=connect_timeout,
            pool_timeout=pool_timeout,
            api_kwargs=api_kwargs,
        )

    @_log
    async def stop_poll(
        self,
        chat_id: Union[int, str],
        message_id: int,
        reply_markup: InlineKeyboardMarkup = None,
        *,
        read_timeout: ODVInput[float] = DEFAULT_NONE,
        write_timeout: ODVInput[float] = DEFAULT_NONE,
        connect_timeout: ODVInput[float] = DEFAULT_NONE,
        pool_timeout: ODVInput[float] = DEFAULT_NONE,
        api_kwargs: JSONDict = None,
    ) -> Poll:
        """
        Use this method to stop a poll which was sent by the bot.

        .. seealso:: :attr:`telegram.Message.stop_poll`

        Args:
            chat_id (:obj:`int` | :obj:`str`): Unique identifier for the target chat or username
                of the target channel (in the format ``@channelusername``).
            message_id (:obj:`int`): Identifier of the original message with the poll.
            reply_markup (:class:`telegram.InlineKeyboardMarkup`, optional): An object for a new
                message inline keyboard.

        Returns:
            :class:`telegram.Poll`: On success, the stopped Poll is returned.

        Raises:
            :class:`telegram.error.TelegramError`

        """
        data: JSONDict = {"chat_id": chat_id, "message_id": message_id}

        if reply_markup:
            data["reply_markup"] = reply_markup

        result = await self._post(
            "stopPoll",
            data,
            read_timeout=read_timeout,
            write_timeout=write_timeout,
            connect_timeout=connect_timeout,
            pool_timeout=pool_timeout,
            api_kwargs=api_kwargs,
        )
        return Poll.de_json(result, self)  # type: ignore[return-value, arg-type]

    @_log
    async def send_dice(
        self,
        chat_id: Union[int, str],
        disable_notification: ODVInput[bool] = DEFAULT_NONE,
        reply_to_message_id: int = None,
        reply_markup: ReplyMarkup = None,
        emoji: str = None,
        allow_sending_without_reply: ODVInput[bool] = DEFAULT_NONE,
        protect_content: ODVInput[bool] = DEFAULT_NONE,
        *,
        read_timeout: ODVInput[float] = DEFAULT_NONE,
        write_timeout: ODVInput[float] = DEFAULT_NONE,
        connect_timeout: ODVInput[float] = DEFAULT_NONE,
        pool_timeout: ODVInput[float] = DEFAULT_NONE,
        api_kwargs: JSONDict = None,
    ) -> Message:
        """
        Use this method to send an animated emoji that will display a random value.

        .. seealso:: :attr:`telegram.Message.reply_dice`,  :attr:`telegram.Chat.send_dice`,
            :attr:`telegram.User.send_dice`

        Args:
            chat_id (:obj:`int` | :obj:`str`): Unique identifier for the target chat or username
                of the target channel (in the format ``@channelusername``).
            disable_notification (:obj:`bool`, optional): Sends the message silently. Users will
                receive a notification with no sound.
            reply_to_message_id (:obj:`int`, optional): If the message is a reply, ID of the
                original message.
            reply_markup (:class:`InlineKeyboardMarkup` | :class:`ReplyKeyboardMarkup` | \
                :class:`ReplyKeyboardRemove` | :class:`ForceReply`, optional):
                Additional interface options. An object for an inline keyboard, custom reply
                keyboard, instructions to remove reply keyboard or to force a reply from the user
            emoji (:obj:`str`, optional): Emoji on which the dice throw animation is based.
                Currently, must be one of :class:`telegram.constants.DiceEmoji`. Dice can have
                values 1-6 for :tg-const:`telegram.constants.DiceEmoji.DICE`,
                :tg-const:`telegram.constants.DiceEmoji.DARTS` and
                :tg-const:`telegram.constants.DiceEmoji.BOWLING`, values 1-5 for
                :tg-const:`telegram.constants.DiceEmoji.BASKETBALL` and
                :tg-const:`telegram.constants.DiceEmoji.FOOTBALL`, and values 1-64
                for :tg-const:`telegram.constants.DiceEmoji.SLOT_MACHINE`. Defaults to
                :tg-const:`telegram.constants.DiceEmoji.DICE`.

                .. versionchanged:: 13.4
                   Added the :tg-const:`telegram.constants.DiceEmoji.BOWLING` emoji..
            allow_sending_without_reply (:obj:`bool`, optional): Pass :obj:`True`, if the message
                should be sent even if the specified replied-to message is not found.
            protect_content (:obj:`bool`, optional): Protects the contents of the sent message from
                forwarding and saving.

                .. versionadded:: 13.10

        Returns:
            :class:`telegram.Message`: On success, the sent Message is returned.

        Raises:
            :class:`telegram.error.TelegramError`

        """
        data: JSONDict = {"chat_id": chat_id}
        if emoji:
            data["emoji"] = emoji

        return await self._send_message(  # type: ignore[return-value]
            "sendDice",
            data,
            reply_to_message_id=reply_to_message_id,
            disable_notification=disable_notification,
            reply_markup=reply_markup,
            allow_sending_without_reply=allow_sending_without_reply,
            protect_content=protect_content,
            read_timeout=read_timeout,
            write_timeout=write_timeout,
            connect_timeout=connect_timeout,
            pool_timeout=pool_timeout,
            api_kwargs=api_kwargs,
        )

    @_log
    async def get_my_default_administrator_rights(
        self,
        for_channels: bool = None,
        *,
        read_timeout: ODVInput[float] = DEFAULT_NONE,
        write_timeout: ODVInput[float] = DEFAULT_NONE,
        connect_timeout: ODVInput[float] = DEFAULT_NONE,
        pool_timeout: ODVInput[float] = DEFAULT_NONE,
        api_kwargs: JSONDict = None,
    ) -> ChatAdministratorRights:
        """Use this method to get the current default administrator rights of the bot.

        .. seealso:: :meth:`set_my_default_administrator_rights`

        .. versionadded:: 20.0

        Args:
            for_channels (:obj:`bool`, optional): Pass :obj:`True` to get default administrator
                rights of the bot in channels. Otherwise, default administrator rights of the bot
                for groups and supergroups will be returned.

        Returns:
            :class:`telegram.ChatAdministratorRights`: On success.

        Raises:
            :class:`telegram.error.TelegramError`
        """
        data: JSONDict = {}

        if for_channels is not None:
            data["for_channels"] = for_channels

        result = await self._post(
            "getMyDefaultAdministratorRights",
            data,
            read_timeout=read_timeout,
            write_timeout=write_timeout,
            connect_timeout=connect_timeout,
            pool_timeout=pool_timeout,
            api_kwargs=api_kwargs,
        )

        return ChatAdministratorRights.de_json(result, self)  # type: ignore[return-value,arg-type]

    @_log
    async def set_my_default_administrator_rights(
        self,
        rights: ChatAdministratorRights = None,
        for_channels: bool = None,
        *,
        read_timeout: ODVInput[float] = DEFAULT_NONE,
        write_timeout: ODVInput[float] = DEFAULT_NONE,
        connect_timeout: ODVInput[float] = DEFAULT_NONE,
        pool_timeout: ODVInput[float] = DEFAULT_NONE,
        api_kwargs: JSONDict = None,
    ) -> bool:
        """Use this method to change the default administrator rights requested by the bot when
        it's added as an administrator to groups or channels. These rights will be suggested to
        users, but they are are free to modify the list before adding the bot.

        .. seealso:: :meth:`get_my_default_administrator_rights`

        .. versionadded:: 20.0

        Args:
            rights (:obj:`telegram.ChatAdministratorRights`, optional): A
                :obj:`telegram.ChatAdministratorRights` object describing new default administrator
                rights. If not specified, the default administrator rights will be cleared.
            for_channels (:obj:`bool`, optional): Pass :obj:`True` to change the default
                administrator rights of the bot in channels. Otherwise, the default administrator
                rights of the bot for groups and supergroups will be changed.

        Returns:
            :obj:`bool`: Returns :obj:`True` on success.

        Raises:
            :obj:`telegram.error.TelegramError`
        """
        data: JSONDict = {}

        if rights is not None:
            data["rights"] = rights

        if for_channels is not None:
            data["for_channels"] = for_channels

        result = await self._post(
            "setMyDefaultAdministratorRights",
            data,
            read_timeout=read_timeout,
            write_timeout=write_timeout,
            connect_timeout=connect_timeout,
            pool_timeout=pool_timeout,
            api_kwargs=api_kwargs,
        )

        return result  # type: ignore[return-value]

    @_log
    async def get_my_commands(
        self,
        scope: BotCommandScope = None,
        language_code: str = None,
        *,
        read_timeout: ODVInput[float] = DEFAULT_NONE,
        write_timeout: ODVInput[float] = DEFAULT_NONE,
        connect_timeout: ODVInput[float] = DEFAULT_NONE,
        pool_timeout: ODVInput[float] = DEFAULT_NONE,
        api_kwargs: JSONDict = None,
    ) -> List[BotCommand]:
        """
        Use this method to get the current list of the bot's commands for the given scope and user
        language.

        Args:
            scope (:class:`telegram.BotCommandScope`, optional): An object,
                describing scope of users. Defaults to :class:`telegram.BotCommandScopeDefault`.

                .. versionadded:: 13.7

            language_code (:obj:`str`, optional): A two-letter ISO 639-1 language code or an empty
                string.

                .. versionadded:: 13.7

        Returns:
            List[:class:`telegram.BotCommand`]: On success, the commands set for the bot. An empty
            list is returned if commands are not set.

        Raises:
            :class:`telegram.error.TelegramError`

        """
        data: JSONDict = {}

        if scope:
            data["scope"] = scope

        if language_code:
            data["language_code"] = language_code

        result = await self._post(
            "getMyCommands",
            data,
            read_timeout=read_timeout,
            write_timeout=write_timeout,
            connect_timeout=connect_timeout,
            pool_timeout=pool_timeout,
            api_kwargs=api_kwargs,
        )

        return BotCommand.de_list(result, self)  # type: ignore[return-value,arg-type]

    @_log
    async def set_my_commands(
        self,
        commands: List[Union[BotCommand, Tuple[str, str]]],
        scope: BotCommandScope = None,
        language_code: str = None,
        *,
        read_timeout: ODVInput[float] = DEFAULT_NONE,
        write_timeout: ODVInput[float] = DEFAULT_NONE,
        connect_timeout: ODVInput[float] = DEFAULT_NONE,
        pool_timeout: ODVInput[float] = DEFAULT_NONE,
        api_kwargs: JSONDict = None,
    ) -> bool:
        """
        Use this method to change the list of the bot's commands. See the
        `Telegram docs <https://core.telegram.org/bots/features#commands>`_ for more details about
        bot commands.

        Args:
            commands (List[:class:`BotCommand` | (:obj:`str`, :obj:`str`)]): A list
                of bot commands to be set as the list of the bot's commands. At most 100 commands
                can be specified.
            scope (:class:`telegram.BotCommandScope`, optional): An object,
                describing scope of users for which the commands are relevant. Defaults to
                :class:`telegram.BotCommandScopeDefault`.

                .. versionadded:: 13.7

            language_code (:obj:`str`, optional): A two-letter ISO 639-1 language code. If empty,
                commands will be applied to all users from the given scope, for whose language
                there are no dedicated commands.

                .. versionadded:: 13.7

        Returns:
            :obj:`bool`: On success, :obj:`True` is returned.

        Raises:
            :class:`telegram.error.TelegramError`

        """
        cmds = [c if isinstance(c, BotCommand) else BotCommand(c[0], c[1]) for c in commands]
        data: JSONDict = {"commands": cmds}

        if scope:
            data["scope"] = scope

        if language_code:
            data["language_code"] = language_code

        result = await self._post(
            "setMyCommands",
            data,
            read_timeout=read_timeout,
            write_timeout=write_timeout,
            connect_timeout=connect_timeout,
            pool_timeout=pool_timeout,
            api_kwargs=api_kwargs,
        )

        return result  # type: ignore[return-value]

    @_log
    async def delete_my_commands(
        self,
        scope: BotCommandScope = None,
        language_code: str = None,
        *,
        read_timeout: ODVInput[float] = DEFAULT_NONE,
        write_timeout: ODVInput[float] = DEFAULT_NONE,
        connect_timeout: ODVInput[float] = DEFAULT_NONE,
        pool_timeout: ODVInput[float] = DEFAULT_NONE,
        api_kwargs: JSONDict = None,
    ) -> bool:
        """
        Use this method to delete the list of the bot's commands for the given scope and user
        language. After deletion,
        `higher level commands <https://core.telegram.org/bots/api#determining-list-of-commands>`_
        will be shown to affected users.

        .. versionadded:: 13.7

        Args:
            scope (:class:`telegram.BotCommandScope`, optional): An object,
                describing scope of users for which the commands are relevant. Defaults to
                :class:`telegram.BotCommandScopeDefault`.
            language_code (:obj:`str`, optional): A two-letter ISO 639-1 language code. If empty,
                commands will be applied to all users from the given scope, for whose language
                there are no dedicated commands.

        Returns:
            :obj:`bool`: On success, :obj:`True` is returned.

        Raises:
            :class:`telegram.error.TelegramError`
        """
        data: JSONDict = {}

        if scope:
            data["scope"] = scope

        if language_code:
            data["language_code"] = language_code

        result = await self._post(
            "deleteMyCommands",
            data,
            read_timeout=read_timeout,
            write_timeout=write_timeout,
            connect_timeout=connect_timeout,
            pool_timeout=pool_timeout,
            api_kwargs=api_kwargs,
        )

        return result  # type: ignore[return-value]

    @_log
    async def log_out(
        self,
        *,
        read_timeout: ODVInput[float] = DEFAULT_NONE,
        write_timeout: ODVInput[float] = DEFAULT_NONE,
        connect_timeout: ODVInput[float] = DEFAULT_NONE,
        pool_timeout: ODVInput[float] = DEFAULT_NONE,
        api_kwargs: JSONDict = None,
    ) -> bool:
        """
        Use this method to log out from the cloud Bot API server before launching the bot locally.
        You *must* log out the bot before running it locally, otherwise there is no guarantee that
        the bot will receive updates. After a successful call, you can immediately log in on a
        local server, but will not be able to log in back to the cloud Bot API server for 10
        minutes.

        Returns:
            :obj:`True`: On success

        Raises:
            :class:`telegram.error.TelegramError`

        """
        return await self._post(  # type: ignore[return-value]
            "logOut",
            read_timeout=read_timeout,
            write_timeout=write_timeout,
            connect_timeout=connect_timeout,
            pool_timeout=pool_timeout,
            api_kwargs=api_kwargs,
        )

    @_log
    async def close(
        self,
        *,
        read_timeout: ODVInput[float] = DEFAULT_NONE,
        write_timeout: ODVInput[float] = DEFAULT_NONE,
        connect_timeout: ODVInput[float] = DEFAULT_NONE,
        pool_timeout: ODVInput[float] = DEFAULT_NONE,
        api_kwargs: JSONDict = None,
    ) -> bool:
        """
        Use this method to close the bot instance before moving it from one local server to
        another. You need to delete the webhook before calling this method to ensure that the bot
        isn't launched again after server restart. The method will return error 429 in the first
        10 minutes after the bot is launched.

        Returns:
            :obj:`True`: On success

        Raises:
            :class:`telegram.error.TelegramError`

        """
        return await self._post(  # type: ignore[return-value]
            "close",
            read_timeout=read_timeout,
            write_timeout=write_timeout,
            connect_timeout=connect_timeout,
            pool_timeout=pool_timeout,
            api_kwargs=api_kwargs,
        )

    @_log
    async def copy_message(
        self,
        chat_id: Union[int, str],
        from_chat_id: Union[str, int],
        message_id: int,
        caption: str = None,
        parse_mode: ODVInput[str] = DEFAULT_NONE,
        caption_entities: Union[Tuple["MessageEntity", ...], List["MessageEntity"]] = None,
        disable_notification: DVInput[bool] = DEFAULT_NONE,
        reply_to_message_id: int = None,
        allow_sending_without_reply: DVInput[bool] = DEFAULT_NONE,
        reply_markup: ReplyMarkup = None,
        protect_content: ODVInput[bool] = DEFAULT_NONE,
        *,
        read_timeout: ODVInput[float] = DEFAULT_NONE,
        write_timeout: ODVInput[float] = DEFAULT_NONE,
        connect_timeout: ODVInput[float] = DEFAULT_NONE,
        pool_timeout: ODVInput[float] = DEFAULT_NONE,
        api_kwargs: JSONDict = None,
    ) -> MessageId:
        """
        Use this method to copy messages of any kind. Service messages and invoice messages can't
        be copied. The method is analogous to the method :meth:`forward_message`, but the copied
        message doesn't have a link to the original message.

        .. seealso:: :attr:`telegram.Message.copy`, :attr:`telegram.Chat.send_copy`,
            :attr:`telegram.Chat.copy_message`, :attr:`telegram.User.send_copy`,
            :attr:`telegram.User.copy_message`

        Args:
            chat_id (:obj:`int` | :obj:`str`): Unique identifier for the target chat or username
                of the target channel (in the format ``@channelusername``).
            from_chat_id (:obj:`int` | :obj:`str`): Unique identifier for the chat where the
                original message was sent (or channel username in the format ``@channelusername``).
            message_id (:obj:`int`): Message identifier in the chat specified in from_chat_id.
            caption (:obj:`str`, optional): New caption for media,
                0-:tg-const:`telegram.constants.MessageLimit.CAPTION_LENGTH` characters after
                entities parsing. If not specified, the original caption is kept.
            parse_mode (:obj:`str`, optional): Mode for parsing entities in the new caption. See
                the constants in :class:`telegram.constants.ParseMode` for the available modes.
            caption_entities (List[:class:`telegram.MessageEntity`], optional): List of special
                entities that appear in the new caption, which can be specified instead
                of parse_mode.
            disable_notification (:obj:`bool`, optional): Sends the message silently. Users will
                receive a notification with no sound.
            protect_content (:obj:`bool`, optional): Protects the contents of the sent message from
                forwarding and saving.

                .. versionadded:: 13.10

            reply_to_message_id (:obj:`int`, optional): If the message is a reply, ID of the
                original message.
            allow_sending_without_reply (:obj:`bool`, optional): Pass :obj:`True`, if the message
                should be sent even if the specified replied-to message is not found.
            reply_markup (:class:`InlineKeyboardMarkup` | :class:`ReplyKeyboardMarkup` | \
                :class:`ReplyKeyboardRemove` | :class:`ForceReply`, optional):
                Additional interface options. An object for an inline keyboard, custom reply
                keyboard, instructions to remove reply keyboard or to force a reply from the user.

        Returns:
            :class:`telegram.MessageId`: On success

        Raises:
            :class:`telegram.error.TelegramError`

        """
        data: JSONDict = {
            "chat_id": chat_id,
            "from_chat_id": from_chat_id,
            "message_id": message_id,
            "parse_mode": parse_mode,
            "disable_notification": disable_notification,
            "allow_sending_without_reply": allow_sending_without_reply,
            "protect_content": protect_content,
        }
        if caption is not None:
            data["caption"] = caption
        if caption_entities:
            data["caption_entities"] = caption_entities
        if reply_to_message_id:
            data["reply_to_message_id"] = reply_to_message_id
        if reply_markup:
            data["reply_markup"] = reply_markup

        result = await self._post(
            "copyMessage",
            data,
            read_timeout=read_timeout,
            write_timeout=write_timeout,
            connect_timeout=connect_timeout,
            pool_timeout=pool_timeout,
            api_kwargs=api_kwargs,
        )
        return MessageId.de_json(result, self)  # type: ignore[return-value, arg-type]

    @_log
    async def set_chat_menu_button(
        self,
        chat_id: int = None,
        menu_button: MenuButton = None,
        *,
        read_timeout: ODVInput[float] = DEFAULT_NONE,
        write_timeout: ODVInput[float] = DEFAULT_NONE,
        connect_timeout: ODVInput[float] = DEFAULT_NONE,
        pool_timeout: ODVInput[float] = DEFAULT_NONE,
        api_kwargs: JSONDict = None,
    ) -> bool:
        """Use this method to change the bot's menu button in a private chat, or the default menu
        button.

        .. seealso:: :meth:`get_chat_menu_button`, :meth:`telegram.Chat.set_menu_button`,
            :meth:`telegram.Chat.get_menu_button`, meth:`telegram.User.set_menu_button`,
            :meth:`telegram.User.get_menu_button`

        .. versionadded:: 20.0

        Args:
            chat_id (:obj:`int`, optional): Unique identifier for the target private chat. If not
                specified, default bot's menu button will be changed
            menu_button (:class:`telegram.MenuButton`, optional): An object for the new bot's menu
                button. Defaults to :class:`telegram.MenuButtonDefault`.

        Returns:
            :obj:`bool`: On success, :obj:`True` is returned.

        """
        data: JSONDict = {}
        if chat_id is not None:
            data["chat_id"] = chat_id
        if menu_button is not None:
            data["menu_button"] = menu_button

        return await self._post(  # type: ignore[return-value]
            "setChatMenuButton",
            data,
            read_timeout=read_timeout,
            write_timeout=write_timeout,
            connect_timeout=connect_timeout,
            pool_timeout=pool_timeout,
            api_kwargs=api_kwargs,
        )

    @_log
    async def get_chat_menu_button(
        self,
        chat_id: int = None,
        *,
        read_timeout: ODVInput[float] = DEFAULT_NONE,
        write_timeout: ODVInput[float] = DEFAULT_NONE,
        connect_timeout: ODVInput[float] = DEFAULT_NONE,
        pool_timeout: ODVInput[float] = DEFAULT_NONE,
        api_kwargs: JSONDict = None,
    ) -> MenuButton:
        """Use this method to get the current value of the bot's menu button in a private chat, or
        the default menu button.

        .. seealso:: :meth:`set_chat_menu_button`, :meth:`telegram.Chat.get_menu_button`,
            :meth:`telegram.Chat.set_menu_button`, :meth:`telegram.User.get_menu_button`,
            :meth:`telegram.User.set_menu_button`

        .. versionadded:: 20.0

        Args:
            chat_id (:obj:`int`, optional): Unique identifier for the target private chat. If not
                specified, default bot's menu button will be returned.

        Returns:
            :class:`telegram.MenuButton`: On success, the current menu button is returned.

        """
        data = {}
        if chat_id is not None:
            data["chat_id"] = chat_id

        result = await self._post(
            "getChatMenuButton",
            data,
            read_timeout=read_timeout,
            write_timeout=write_timeout,
            connect_timeout=connect_timeout,
            pool_timeout=pool_timeout,
            api_kwargs=api_kwargs,
        )
        return MenuButton.de_json(result, bot=self)  # type: ignore[return-value, arg-type]

    @_log
    async def create_invoice_link(
        self,
        title: str,
        description: str,
        payload: str,
        provider_token: str,
        currency: str,
        prices: List["LabeledPrice"],
        max_tip_amount: int = None,
        suggested_tip_amounts: List[int] = None,
        provider_data: Union[str, object] = None,
        photo_url: str = None,
        photo_size: int = None,
        photo_width: int = None,
        photo_height: int = None,
        need_name: bool = None,
        need_phone_number: bool = None,
        need_email: bool = None,
        need_shipping_address: bool = None,
        send_phone_number_to_provider: bool = None,
        send_email_to_provider: bool = None,
        is_flexible: bool = None,
        *,
        read_timeout: ODVInput[float] = DEFAULT_NONE,
        write_timeout: ODVInput[float] = DEFAULT_NONE,
        connect_timeout: ODVInput[float] = DEFAULT_NONE,
        pool_timeout: ODVInput[float] = DEFAULT_NONE,
        api_kwargs: JSONDict = None,
    ) -> str:
        """Use this method to create a link for an invoice.

        .. versionadded:: 20.0

        Args:
            title (:obj:`str`): Product name. :tg-const:`telegram.Invoice.MIN_TITLE_LENGTH`-
                :tg-const:`telegram.Invoice.MAX_TITLE_LENGTH` characters.
            description (:obj:`str`): Product description.
                :tg-const:`telegram.Invoice.MIN_DESCRIPTION_LENGTH`-
                :tg-const:`telegram.Invoice.MAX_DESCRIPTION_LENGTH` characters.
            payload (:obj:`str`): Bot-defined invoice payload.
                :tg-const:`telegram.Invoice.MIN_PAYLOAD_LENGTH`-
                :tg-const:`telegram.Invoice.MAX_PAYLOAD_LENGTH` bytes. This will not be
                displayed to the user, use for your internal processes.
            provider_token (:obj:`str`): Payments provider token, obtained via
                `@BotFather <https://t.me/BotFather>`_.
            currency (:obj:`str`): Three-letter ISO 4217 currency code, see `more on currencies
                <https://core.telegram.org/bots/payments#supported-currencies>`_.
            prices (List[:class:`telegram.LabeledPrice`)]: Price breakdown, a list
                of components (e.g. product price, tax, discount, delivery cost, delivery tax,
                bonus, etc.).
            max_tip_amount (:obj:`int`, optional): The maximum accepted amount for tips in the
                *smallest* units of the currency (integer, **not** float/double). For example, for
                a maximum tip of US$ 1.45 pass ``max_tip_amount = 145``. See the exp parameter in
                `currencies.json <https://core.telegram.org/bots/payments/currencies.json>`_, it
                shows the number of digits past the decimal point for each currency (2 for the
                majority of currencies). Defaults to ``0``.
            suggested_tip_amounts (List[:obj:`int`], optional): An array of
                suggested amounts of tips in the *smallest* units of the currency (integer, **not**
                float/double). At most 4 suggested tip amounts can be specified. The suggested tip
                amounts must be positive, passed in a strictly increased order and must not exceed
                :paramref:`max_tip_amount`.
            provider_data (:obj:`str` | :obj:`object`, optional): Data about the
                invoice, which will be shared with the payment provider. A detailed description of
                required fields should be provided by the payment provider. When an object is
                passed, it will be encoded as JSON.
            photo_url (:obj:`str`, optional): URL of the product photo for the invoice. Can be a
                photo of the goods or a marketing image for a service.
            photo_size (:obj:`int`, optional): Photo size in bytes.
            photo_width (:obj:`int`, optional): Photo width.
            photo_height (:obj:`int`, optional): Photo height.
            need_name (:obj:`bool`, optional): Pass :obj:`True`, if you require the user's full
                name to complete the order.
            need_phone_number (:obj:`bool`, optional): Pass :obj:`True`, if you require the user's
                phone number to complete the order.
            need_email (:obj:`bool`, optional): Pass :obj:`True`, if you require the user's email
                address to complete the order.
            need_shipping_address (:obj:`bool`, optional): Pass :obj:`True`, if you require the
                user's shipping address to complete the order.
            send_phone_number_to_provider (:obj:`bool`, optional): Pass :obj:`True`, if user's
                phone number should be sent to provider.
            send_email_to_provider (:obj:`bool`, optional): Pass :obj:`True`, if user's email
                address should be sent to provider.
            is_flexible (:obj:`bool`, optional): Pass :obj:`True`, if the final price depends on
                the shipping method.

        Returns:
            :class:`str`: On success, the created invoice link is returned.

        """
        data: JSONDict = {
            "title": title,
            "description": description,
            "payload": payload,
            "provider_token": provider_token,
            "currency": currency,
            "prices": prices,
        }
        if max_tip_amount is not None:
            data["max_tip_amount"] = max_tip_amount
        if suggested_tip_amounts is not None:
            data["suggested_tip_amounts"] = suggested_tip_amounts
        if provider_data is not None:
            data["provider_data"] = provider_data
        if photo_url is not None:
            data["photo_url"] = photo_url
        if photo_size is not None:
            data["photo_size"] = photo_size
        if photo_width is not None:
            data["photo_width"] = photo_width
        if photo_height is not None:
            data["photo_height"] = photo_height
        if need_name is not None:
            data["need_name"] = need_name
        if need_phone_number is not None:
            data["need_phone_number"] = need_phone_number
        if need_email is not None:
            data["need_email"] = need_email
        if need_shipping_address is not None:
            data["need_shipping_address"] = need_shipping_address
        if is_flexible is not None:
            data["is_flexible"] = is_flexible
        if send_phone_number_to_provider is not None:
            data["send_phone_number_to_provider"] = send_phone_number_to_provider
        if send_email_to_provider is not None:
            data["send_email_to_provider"] = send_email_to_provider

        return await self._post(  # type: ignore[return-value]
            "createInvoiceLink",
            data,
            read_timeout=read_timeout,
            write_timeout=write_timeout,
            connect_timeout=connect_timeout,
            pool_timeout=pool_timeout,
            api_kwargs=api_kwargs,
        )

    def to_dict(self, recursive: bool = True) -> JSONDict:  # skipcq: PYL-W0613
        """See :meth:`telegram.TelegramObject.to_dict`."""
        data: JSONDict = {"id": self.id, "username": self.username, "first_name": self.first_name}

        if self.last_name:
            data["last_name"] = self.last_name

        return data

    def __eq__(self, other: object) -> bool:
        return self.bot == other

    def __hash__(self) -> int:
        return hash(self.bot)

    # camelCase aliases
    getMe = get_me
    """Alias for :meth:`get_me`"""
    sendMessage = send_message
    """Alias for :meth:`send_message`"""
    deleteMessage = delete_message
    """Alias for :meth:`delete_message`"""
    forwardMessage = forward_message
    """Alias for :meth:`forward_message`"""
    sendPhoto = send_photo
    """Alias for :meth:`send_photo`"""
    sendAudio = send_audio
    """Alias for :meth:`send_audio`"""
    sendDocument = send_document
    """Alias for :meth:`send_document`"""
    sendSticker = send_sticker
    """Alias for :meth:`send_sticker`"""
    sendVideo = send_video
    """Alias for :meth:`send_video`"""
    sendAnimation = send_animation
    """Alias for :meth:`send_animation`"""
    sendVoice = send_voice
    """Alias for :meth:`send_voice`"""
    sendVideoNote = send_video_note
    """Alias for :meth:`send_video_note`"""
    sendMediaGroup = send_media_group
    """Alias for :meth:`send_media_group`"""
    sendLocation = send_location
    """Alias for :meth:`send_location`"""
    editMessageLiveLocation = edit_message_live_location
    """Alias for :meth:`edit_message_live_location`"""
    stopMessageLiveLocation = stop_message_live_location
    """Alias for :meth:`stop_message_live_location`"""
    sendVenue = send_venue
    """Alias for :meth:`send_venue`"""
    sendContact = send_contact
    """Alias for :meth:`send_contact`"""
    sendGame = send_game
    """Alias for :meth:`send_game`"""
    sendChatAction = send_chat_action
    """Alias for :meth:`send_chat_action`"""
    answerInlineQuery = answer_inline_query
    """Alias for :meth:`answer_inline_query`"""
    getUserProfilePhotos = get_user_profile_photos
    """Alias for :meth:`get_user_profile_photos`"""
    getFile = get_file
    """Alias for :meth:`get_file`"""
    banChatMember = ban_chat_member
    """Alias for :meth:`ban_chat_member`"""
    banChatSenderChat = ban_chat_sender_chat
    """Alias for :meth:`ban_chat_sender_chat`"""
    unbanChatMember = unban_chat_member
    """Alias for :meth:`unban_chat_member`"""
    unbanChatSenderChat = unban_chat_sender_chat
    """Alias for :meth:`unban_chat_sender_chat`"""
    answerCallbackQuery = answer_callback_query
    """Alias for :meth:`answer_callback_query`"""
    editMessageText = edit_message_text
    """Alias for :meth:`edit_message_text`"""
    editMessageCaption = edit_message_caption
    """Alias for :meth:`edit_message_caption`"""
    editMessageMedia = edit_message_media
    """Alias for :meth:`edit_message_media`"""
    editMessageReplyMarkup = edit_message_reply_markup
    """Alias for :meth:`edit_message_reply_markup`"""
    getUpdates = get_updates
    """Alias for :meth:`get_updates`"""
    setWebhook = set_webhook
    """Alias for :meth:`set_webhook`"""
    deleteWebhook = delete_webhook
    """Alias for :meth:`delete_webhook`"""
    leaveChat = leave_chat
    """Alias for :meth:`leave_chat`"""
    getChat = get_chat
    """Alias for :meth:`get_chat`"""
    getChatAdministrators = get_chat_administrators
    """Alias for :meth:`get_chat_administrators`"""
    getChatMember = get_chat_member
    """Alias for :meth:`get_chat_member`"""
    setChatStickerSet = set_chat_sticker_set
    """Alias for :meth:`set_chat_sticker_set`"""
    deleteChatStickerSet = delete_chat_sticker_set
    """Alias for :meth:`delete_chat_sticker_set`"""
    getChatMemberCount = get_chat_member_count
    """Alias for :meth:`get_chat_member_count`"""
    getWebhookInfo = get_webhook_info
    """Alias for :meth:`get_webhook_info`"""
    setGameScore = set_game_score
    """Alias for :meth:`set_game_score`"""
    getGameHighScores = get_game_high_scores
    """Alias for :meth:`get_game_high_scores`"""
    sendInvoice = send_invoice
    """Alias for :meth:`send_invoice`"""
    answerShippingQuery = answer_shipping_query
    """Alias for :meth:`answer_shipping_query`"""
    answerPreCheckoutQuery = answer_pre_checkout_query
    """Alias for :meth:`answer_pre_checkout_query`"""
    answerWebAppQuery = answer_web_app_query
    """Alias for :meth:`answer_web_app_query`"""
    restrictChatMember = restrict_chat_member
    """Alias for :meth:`restrict_chat_member`"""
    promoteChatMember = promote_chat_member
    """Alias for :meth:`promote_chat_member`"""
    setChatPermissions = set_chat_permissions
    """Alias for :meth:`set_chat_permissions`"""
    setChatAdministratorCustomTitle = set_chat_administrator_custom_title
    """Alias for :meth:`set_chat_administrator_custom_title`"""
    exportChatInviteLink = export_chat_invite_link
    """Alias for :meth:`export_chat_invite_link`"""
    createChatInviteLink = create_chat_invite_link
    """Alias for :meth:`create_chat_invite_link`"""
    editChatInviteLink = edit_chat_invite_link
    """Alias for :meth:`edit_chat_invite_link`"""
    revokeChatInviteLink = revoke_chat_invite_link
    """Alias for :meth:`revoke_chat_invite_link`"""
    approveChatJoinRequest = approve_chat_join_request
    """Alias for :meth:`approve_chat_join_request`"""
    declineChatJoinRequest = decline_chat_join_request
    """Alias for :meth:`decline_chat_join_request`"""
    setChatPhoto = set_chat_photo
    """Alias for :meth:`set_chat_photo`"""
    deleteChatPhoto = delete_chat_photo
    """Alias for :meth:`delete_chat_photo`"""
    setChatTitle = set_chat_title
    """Alias for :meth:`set_chat_title`"""
    setChatDescription = set_chat_description
    """Alias for :meth:`set_chat_description`"""
    pinChatMessage = pin_chat_message
    """Alias for :meth:`pin_chat_message`"""
    unpinChatMessage = unpin_chat_message
    """Alias for :meth:`unpin_chat_message`"""
    unpinAllChatMessages = unpin_all_chat_messages
    """Alias for :meth:`unpin_all_chat_messages`"""
    getCustomEmojiStickers = get_custom_emoji_stickers
    """Alias for :meth:`get_custom_emoji_stickers`"""
    getStickerSet = get_sticker_set
    """Alias for :meth:`get_sticker_set`"""
    uploadStickerFile = upload_sticker_file
    """Alias for :meth:`upload_sticker_file`"""
    createNewStickerSet = create_new_sticker_set
    """Alias for :meth:`create_new_sticker_set`"""
    addStickerToSet = add_sticker_to_set
    """Alias for :meth:`add_sticker_to_set`"""
    setStickerPositionInSet = set_sticker_position_in_set
    """Alias for :meth:`set_sticker_position_in_set`"""
    deleteStickerFromSet = delete_sticker_from_set
    """Alias for :meth:`delete_sticker_from_set`"""
    setStickerSetThumb = set_sticker_set_thumb
    """Alias for :meth:`set_sticker_set_thumb`"""
    setPassportDataErrors = set_passport_data_errors
    """Alias for :meth:`set_passport_data_errors`"""
    sendPoll = send_poll
    """Alias for :meth:`send_poll`"""
    stopPoll = stop_poll
    """Alias for :meth:`stop_poll`"""
    sendDice = send_dice
    """Alias for :meth:`send_dice`"""
    getMyCommands = get_my_commands
    """Alias for :meth:`get_my_commands`"""
    setMyCommands = set_my_commands
    """Alias for :meth:`set_my_commands`"""
    deleteMyCommands = delete_my_commands
    """Alias for :meth:`delete_my_commands`"""
    logOut = log_out
    """Alias for :meth:`log_out`"""
    copyMessage = copy_message
    """Alias for :meth:`copy_message`"""
    getChatMenuButton = get_chat_menu_button
    """Alias for :meth:`get_chat_menu_button`"""
    setChatMenuButton = set_chat_menu_button
    """Alias for :meth:`set_chat_menu_button`"""
    getMyDefaultAdministratorRights = get_my_default_administrator_rights
    """Alias for :meth:`get_my_default_administrator_rights`"""
    setMyDefaultAdministratorRights = set_my_default_administrator_rights
    """Alias for :meth:`set_my_default_administrator_rights`"""
    createInvoiceLink = create_invoice_link
    """Alias for :meth:`create_invoice_link`"""<|MERGE_RESOLUTION|>--- conflicted
+++ resolved
@@ -1873,22 +1873,7 @@
             allow_sending_without_reply (:obj:`bool`, optional): Pass :obj:`True`, if the message
                 should be sent even if the specified replied-to message is not found.
 
-<<<<<<< HEAD
-=======
         Keyword Args:
-            read_timeout (:obj:`float` | :obj:`None`, optional): Value to pass to
-                :paramref:`telegram.request.BaseRequest.post.read_timeout`. Defaults to
-                :attr:`~telegram.request.BaseRequest.DEFAULT_NONE`.
-            write_timeout (:obj:`float` | :obj:`None`, optional): Value to pass to
-                :paramref:`telegram.request.BaseRequest.post.write_timeout`. Defaults to ``20``.
-            connect_timeout (:obj:`float` | :obj:`None`, optional): Value to pass to
-                :paramref:`telegram.request.BaseRequest.post.connect_timeout`. Defaults to
-                :attr:`~telegram.request.BaseRequest.DEFAULT_NONE`.
-            pool_timeout (:obj:`float` | :obj:`None`, optional): Value to pass to
-                :paramref:`telegram.request.BaseRequest.post.pool_timeout`. Defaults to
-                :attr:`~telegram.request.BaseRequest.DEFAULT_NONE`.
-            api_kwargs (:obj:`dict`, optional): Arbitrary keyword arguments to be passed to the
-                Telegram API.
             caption (:obj:`str`, optional): Caption that will be added to the
                 first element of :paramref:`media`, so that it will be used as caption for the
                 whole media group.
@@ -1902,7 +1887,6 @@
                 which can be specified instead of :paramref:`parse_mode`.
                 Defaults to :obj:`None`.
 
->>>>>>> d2c6c4b3
         Returns:
             List[:class:`telegram.Message`]: An array of the sent Messages.
 
