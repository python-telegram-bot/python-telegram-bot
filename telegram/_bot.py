#!/usr/bin/env python
# pylint: disable=no-self-argument, not-callable, no-member, too-many-arguments
#
# A library that provides a Python interface to the Telegram Bot API
# Copyright (C) 2015-2022
# Leandro Toledo de Souza <devs@python-telegram-bot.org>
#
# This program is free software: you can redistribute it and/or modify
# it under the terms of the GNU Lesser Public License as published by
# the Free Software Foundation, either version 3 of the License, or
# (at your option) any later version.
#
# This program is distributed in the hope that it will be useful,
# but WITHOUT ANY WARRANTY; without even the implied warranty of
# MERCHANTABILITY or FITNESS FOR A PARTICULAR PURPOSE.  See the
# GNU Lesser Public License for more details.
#
# You should have received a copy of the GNU Lesser Public License
# along with this program.  If not, see [http://www.gnu.org/licenses/].
"""This module contains an object that represents a Telegram Bot."""
import asyncio
import functools
import logging
import pickle
from contextlib import AbstractAsyncContextManager
from datetime import datetime
from types import TracebackType
from typing import (
    TYPE_CHECKING,
    Any,
    Callable,
    Dict,
    List,
    NoReturn,
    Optional,
    Sequence,
    Tuple,
    Type,
    TypeVar,
    Union,
    cast,
    no_type_check,
)

try:
    from cryptography.hazmat.backends import default_backend
    from cryptography.hazmat.primitives import serialization

    CRYPTO_INSTALLED = True
except ImportError:
    default_backend = None  # type: ignore[assignment]
    serialization = None  # type: ignore[assignment]
    CRYPTO_INSTALLED = False

from telegram._botcommand import BotCommand
from telegram._botcommandscope import BotCommandScope
from telegram._chat import Chat
from telegram._chatadministratorrights import ChatAdministratorRights
from telegram._chatinvitelink import ChatInviteLink
from telegram._chatmember import ChatMember
from telegram._chatpermissions import ChatPermissions
from telegram._files.animation import Animation
from telegram._files.audio import Audio
from telegram._files.chatphoto import ChatPhoto
from telegram._files.contact import Contact
from telegram._files.document import Document
from telegram._files.file import File
from telegram._files.inputmedia import InputMedia
from telegram._files.location import Location
from telegram._files.photosize import PhotoSize
from telegram._files.sticker import MaskPosition, Sticker, StickerSet
from telegram._files.venue import Venue
from telegram._files.video import Video
from telegram._files.videonote import VideoNote
from telegram._files.voice import Voice
from telegram._games.gamehighscore import GameHighScore
from telegram._inline.inlinekeyboardmarkup import InlineKeyboardMarkup
from telegram._menubutton import MenuButton
from telegram._message import Message
from telegram._messageid import MessageId
from telegram._passport.passportelementerrors import PassportElementError
from telegram._payment.shippingoption import ShippingOption
from telegram._poll import Poll
from telegram._sentwebappmessage import SentWebAppMessage
from telegram._telegramobject import TelegramObject
from telegram._update import Update
from telegram._user import User
from telegram._userprofilephotos import UserProfilePhotos
from telegram._utils.defaultvalue import DEFAULT_NONE, DefaultValue
from telegram._utils.files import is_local_file, parse_file_input
from telegram._utils.types import DVInput, FileInput, JSONDict, ODVInput, ReplyMarkup
from telegram._webhookinfo import WebhookInfo
from telegram.constants import InlineQueryLimit
from telegram.error import InvalidToken
from telegram.request import BaseRequest, RequestData
from telegram.request._httpxrequest import HTTPXRequest
from telegram.request._requestparameter import RequestParameter

if TYPE_CHECKING:
    from telegram import (
        InlineQueryResult,
        InputFile,
        InputMediaAudio,
        InputMediaDocument,
        InputMediaPhoto,
        InputMediaVideo,
        LabeledPrice,
        MessageEntity,
    )

BT = TypeVar("BT", bound="Bot")


class Bot(TelegramObject, AbstractAsyncContextManager):
    """This object represents a Telegram Bot.

    Instances of this class can be used as asyncio context managers, where

    .. code:: python

        async with bot:
            # code

    is roughly equivalent to

    .. code:: python

        try:
            await bot.initialize()
            # code
        finally:
            await request_object.shutdown()

    Note:
        * Most bot methods have the argument ``api_kwargs`` which allows passing arbitrary keywords
          to the Telegram API. This can be used to access new features of the API before they are
          incorporated into PTB. However, this is not guaranteed to work, i.e. it will fail for
          passing files.
        * Bots should not be serialized since if you for e.g. change the bots token, then your
          serialized instance will not reflect that change. Trying to pickle a bot instance will
          raise :exc:`pickle.PicklingError`.

    .. seealso:: :attr:`telegram.ext.Application.bot`,
        :attr:`telegram.ext.CallbackContext.bot`,
        :attr:`telegram.ext.Updater.bot`

    .. versionadded:: 13.2
        Objects of this class are comparable in terms of equality. Two objects of this class are
        considered equal, if their :attr:`bot` is equal.

    .. versionchanged:: 20.0

        * Removed the deprecated methods ``kick_chat_member``, ``kickChatMember``,
          ``get_chat_members_count`` and ``getChatMembersCount``.
        * Removed the deprecated property ``commands``.
        * Removed the deprecated ``defaults`` parameter. If you want to use
          :class:`telegram.ext.Defaults`, please use the subclass :class:`telegram.ext.ExtBot`
          instead.
        * Attempting to pickle a bot instance will now raise :exc:`pickle.PicklingError`.
        * The following are now keyword-only arguments in Bot methods:
          ``location``, ``filename``, ``venue``, ``contact``,
          ``{read, write, connect, pool}_timeout``, ``api_kwargs``. Use a named argument for those,
          and notice that some positional arguments changed position as a result.
        * For uploading files, file paths are now always accepted. If :paramref:`local_mode` is
          :obj:`False`, the file contents will be read in binary mode and uploaded. Otherwise,
          the file path will be passed in the
          `file URL scheme <https://en.wikipedia.org/wiki/File_URI_scheme>`_.

    Args:
        token (:obj:`str`): Bot's unique authentication token.
        base_url (:obj:`str`, optional): Telegram Bot API service URL.
        base_file_url (:obj:`str`, optional): Telegram Bot API file URL.
        request (:class:`telegram.request.BaseRequest`, optional): Pre initialized
            :class:`telegram.request.BaseRequest` instances. Will be used for all bot methods
            *except* for :meth:`get_updates`. If not passed, an instance of
            :class:`telegram.request.HTTPXRequest` will be used.
        get_updates_request (:class:`telegram.request.BaseRequest`, optional): Pre initialized
            :class:`telegram.request.BaseRequest` instances. Will be used exclusively for
            :meth:`get_updates`. If not passed, an instance of
            :class:`telegram.request.HTTPXRequest` will be used.
        private_key (:obj:`bytes`, optional): Private key for decryption of telegram passport data.
        private_key_password (:obj:`bytes`, optional): Password for above private key.
        local_mode (:obj:`bool`, optional): Set to :obj:`True`, if the :paramref:`base_url` is
            the URL of a `Local Bot API Server <https://core.telegram.org/bots/api#using-a-local\
            -bot-api-server>`_ that runs with the ``--local`` flag. Currently the only effect of
            this is that files are uploaded using their local path in the
            `file URL scheme <https://en.wikipedia.org/wiki/File_URI_scheme>`_.
            Defaults to :obj:`False`.

            .. versionadded:: 20.0.

    .. include:: inclusions/bot_methods.rst

    """

    __slots__ = (
        "token",
        "base_url",
        "base_file_url",
        "private_key",
        "_bot_user",
        "_request",
        "_logger",
        "_initialized",
        "local_mode",
    )

    def __init__(
        self,
        token: str,
        base_url: str = "https://api.telegram.org/bot",
        base_file_url: str = "https://api.telegram.org/file/bot",
        request: BaseRequest = None,
        get_updates_request: BaseRequest = None,
        private_key: bytes = None,
        private_key_password: bytes = None,
        local_mode: bool = False,
    ):
        if not token:
            raise InvalidToken("You must pass the token you received from https://t.me/Botfather!")
        self.token = token

        self.base_url = base_url + self.token
        self.base_file_url = base_file_url + self.token
        self.local_mode = local_mode
        self._bot_user: Optional[User] = None
        self.private_key = None
        self._logger = logging.getLogger(__name__)
        self._initialized = False

        self._request: Tuple[BaseRequest, BaseRequest] = (
            HTTPXRequest() if get_updates_request is None else get_updates_request,
            HTTPXRequest() if request is None else request,
        )

        if private_key:
            if not CRYPTO_INSTALLED:
                raise RuntimeError(
                    "To use Telegram Passports, PTB must be installed via `pip install "
                    "python-telegram-bot[passport]`."
                )
            self.private_key = serialization.load_pem_private_key(
                private_key, password=private_key_password, backend=default_backend()
            )

    def __reduce__(self) -> NoReturn:
        """Called by pickle.dumps(). Serializing bots is unadvisable, so we forbid pickling."""
        raise pickle.PicklingError("Bot objects cannot be pickled!")

    # TODO: After https://youtrack.jetbrains.com/issue/PY-50952 is fixed, we can revisit this and
    # consider adding Paramspec from typing_extensions to properly fix this. Currently a workaround
    def _log(func: Any):  # type: ignore[no-untyped-def] # skipcq: PY-D0003
        logger = logging.getLogger(func.__module__)

        @functools.wraps(func)
        async def decorator(*args, **kwargs):  # type: ignore[no-untyped-def]
            logger.debug("Entering: %s", func.__name__)
            result = await func(*args, **kwargs)
            logger.debug(result)
            logger.debug("Exiting: %s", func.__name__)
            return result

        return decorator

    def _parse_file_input(
        self,
        file_input: Union[FileInput, "TelegramObject"],
        tg_type: Type["TelegramObject"] = None,
        filename: str = None,
        attach: bool = False,
    ) -> Union[str, "InputFile", Any]:
        return parse_file_input(
            file_input=file_input,
            tg_type=tg_type,
            filename=filename,
            attach=attach,
            local_mode=self.local_mode,
        )

    def _insert_defaults(self, data: Dict[str, object]) -> None:  # pylint: disable=no-self-use
        """This method is here to make ext.Defaults work. Because we need to be able to tell
        e.g. `send_message(chat_id, text)` from `send_message(chat_id, text, parse_mode=None)`, the
        default values for `parse_mode` etc are not `None` but `DEFAULT_NONE`. While this *could*
        be done in ExtBot instead of Bot, shortcuts like `Message.reply_text` need to work for both
        Bot and ExtBot, so they also have the `DEFAULT_NONE` default values.

        This makes it necessary to convert `DefaultValue(obj)` to `obj` at some point between
        `Message.reply_text` and the request to TG. Doing this here in a centralized manner is a
        rather clean and minimally invasive solution, i.e. the link between tg and tg.ext is as
        small as possible.
        See also _insert_defaults_for_ilq
        ExtBot overrides this method to actually insert default values.

        If in the future we come up with a better way of making `Defaults` work, we can cut this
        link as well.
        """
        # We
        # 1) set the correct parse_mode for all InputMedia objects
        # 2) replace all DefaultValue instances with the corresponding normal value.
        for key, val in data.items():
            # 1)
            if isinstance(val, InputMedia):
                val.parse_mode = DefaultValue.get_value(val.parse_mode)
            elif key == "media" and isinstance(val, list):
                for media in val:
                    media.parse_mode = DefaultValue.get_value(media.parse_mode)
            # 2)
            else:
                data[key] = DefaultValue.get_value(val)

    async def _post(
        self,
        endpoint: str,
        data: JSONDict = None,
        *,
        read_timeout: ODVInput[float] = DEFAULT_NONE,
        write_timeout: ODVInput[float] = DEFAULT_NONE,
        connect_timeout: ODVInput[float] = DEFAULT_NONE,
        pool_timeout: ODVInput[float] = DEFAULT_NONE,
        api_kwargs: JSONDict = None,
    ) -> Union[bool, JSONDict, None]:
        if data is None:
            data = {}

        if api_kwargs:
            data.update(api_kwargs)

        # Insert is in-place, so no return value for data
        self._insert_defaults(data)

        # Drop any None values because Telegram doesn't handle them well
        data = {key: value for key, value in data.items() if value is not None}

        return await self._do_post(
            endpoint=endpoint,
            data=data,
            read_timeout=read_timeout,
            write_timeout=write_timeout,
            connect_timeout=connect_timeout,
            pool_timeout=pool_timeout,
        )

    async def _do_post(
        self,
        endpoint: str,
        data: JSONDict,
        *,
        read_timeout: ODVInput[float] = DEFAULT_NONE,
        write_timeout: ODVInput[float] = DEFAULT_NONE,
        connect_timeout: ODVInput[float] = DEFAULT_NONE,
        pool_timeout: ODVInput[float] = DEFAULT_NONE,
    ) -> Union[bool, JSONDict, None]:
        # This also converts datetimes into timestamps.
        # We don't do this earlier so that _insert_defaults (see above) has a chance to convert
        # to the default timezone in case this is called by ExtBot
        request_data = RequestData(
            parameters=[
                RequestParameter.from_input(key, value, local_mode=self.local_mode)
                for key, value in data.items()
            ],
        )

        if endpoint == "getUpdates":
            request = self._request[0]
        else:
            request = self._request[1]

        return await request.post(
            url=f"{self.base_url}/{endpoint}",
            request_data=request_data,
            read_timeout=read_timeout,
            write_timeout=write_timeout,
            connect_timeout=connect_timeout,
            pool_timeout=pool_timeout,
        )

    async def _send_message(
        self,
        endpoint: str,
        data: JSONDict,
        reply_to_message_id: int = None,
        disable_notification: ODVInput[bool] = DEFAULT_NONE,
        reply_markup: ReplyMarkup = None,
        allow_sending_without_reply: ODVInput[bool] = DEFAULT_NONE,
        protect_content: ODVInput[bool] = DEFAULT_NONE,
        *,
        read_timeout: ODVInput[float] = DEFAULT_NONE,
        write_timeout: ODVInput[float] = DEFAULT_NONE,
        connect_timeout: ODVInput[float] = DEFAULT_NONE,
        pool_timeout: ODVInput[float] = DEFAULT_NONE,
        api_kwargs: JSONDict = None,
    ) -> Union[bool, Message]:
        if reply_to_message_id is not None:
            data["reply_to_message_id"] = reply_to_message_id

        # We don't check if (DEFAULT_)None here, so that _post is able to insert the defaults
        # correctly, if necessary
        data["disable_notification"] = disable_notification
        data["allow_sending_without_reply"] = allow_sending_without_reply
        data["protect_content"] = protect_content

        if reply_markup is not None:
            data["reply_markup"] = reply_markup

        result = await self._post(
            endpoint,
            data,
            read_timeout=read_timeout,
            write_timeout=write_timeout,
            connect_timeout=connect_timeout,
            pool_timeout=pool_timeout,
            api_kwargs=api_kwargs,
        )

        if result is True:
            return result

        return Message.de_json(result, self)  # type: ignore[return-value, arg-type]

    async def initialize(self) -> None:
        """Initialize resources used by this class. Currently calls :meth:`get_me` to
        cache :attr:`bot` and calls :meth:`telegram.request.BaseRequest.initialize` for
        the request objects used by this bot.

        .. seealso:: :meth:`shutdown`

        .. versionadded:: 20.0
        """
        if self._initialized:
            self._logger.debug("This Bot is already initialized.")
            return

        await asyncio.gather(self._request[0].initialize(), self._request[1].initialize())
        # Since the bot is to be initialized only once, we can also use it for
        # verifying the token passed and raising an exception if it's invalid.
        try:
            await self.get_me()
        except InvalidToken as exc:
            raise InvalidToken(f"The token `{self.token}` was rejected by the server.") from exc
        self._initialized = True

    async def shutdown(self) -> None:
        """Stop & clear resources used by this class. Currently just calls
        :meth:`telegram.request.BaseRequest.shutdown` for the request objects used by this bot.

        .. seealso:: :meth:`initialize`

        .. versionadded:: 20.0
        """
        if not self._initialized:
            self._logger.debug("This Bot is already shut down. Returning.")
            return

        await asyncio.gather(self._request[0].shutdown(), self._request[1].shutdown())
        self._initialized = False

    async def __aenter__(self: BT) -> BT:
        try:
            await self.initialize()
            return self
        except Exception as exc:
            await self.shutdown()
            raise exc

    async def __aexit__(
        self,
        exc_type: Optional[Type[BaseException]],
        exc_val: Optional[BaseException],
        exc_tb: Optional[TracebackType],
    ) -> None:
        # Make sure not to return `True` so that exceptions are not suppressed
        # https://docs.python.org/3/reference/datamodel.html?#object.__aexit__
        await self.shutdown()

    @property
    def request(self) -> BaseRequest:
        """The :class:`~telegram.request.BaseRequest` object used by this bot.

        Warning:
            Requests to the Bot API are made by the various methods of this class. This attribute
            should *not* be used manually.
        """
        return self._request[1]

    @property
    def bot(self) -> User:
        """:class:`telegram.User`: User instance for the bot as returned by :meth:`get_me`.

        Warning:
            This value is the cached return value of :meth:`get_me`. If the bots profile is
            changed during runtime, this value won't reflect the changes until :meth:`get_me` is
            called again.

        .. seealso:: :meth:`initialize`
        """
        if self._bot_user is None:
            raise RuntimeError(
                f"{self.__class__.__name__} is not properly initialized. Call "
                f"`{self.__class__.__name__}.initialize` before accessing this property."
            )
        return self._bot_user

    @property
    def id(self) -> int:  # pylint: disable=invalid-name
        """:obj:`int`: Unique identifier for this bot. Shortcut for the corresponding attribute of
        :attr:`bot`.
        """
        return self.bot.id

    @property
    def first_name(self) -> str:
        """:obj:`str`: Bot's first name. Shortcut for the corresponding attribute of
        :attr:`bot`.
        """
        return self.bot.first_name

    @property
    def last_name(self) -> str:
        """:obj:`str`: Optional. Bot's last name. Shortcut for the corresponding attribute of
        :attr:`bot`.
        """
        return self.bot.last_name  # type: ignore

    @property
    def username(self) -> str:
        """:obj:`str`: Bot's username. Shortcut for the corresponding attribute of
        :attr:`bot`.
        """
        return self.bot.username  # type: ignore

    @property
    def link(self) -> str:
        """:obj:`str`: Convenience property. Returns the t.me link of the bot."""
        return f"https://t.me/{self.username}"

    @property
    def can_join_groups(self) -> bool:
        """:obj:`bool`: Bot's :attr:`telegram.User.can_join_groups` attribute. Shortcut for the
        corresponding attribute of :attr:`bot`.
        """
        return self.bot.can_join_groups  # type: ignore

    @property
    def can_read_all_group_messages(self) -> bool:
        """:obj:`bool`: Bot's :attr:`telegram.User.can_read_all_group_messages` attribute.
        Shortcut for the corresponding attribute of :attr:`bot`.
        """
        return self.bot.can_read_all_group_messages  # type: ignore

    @property
    def supports_inline_queries(self) -> bool:
        """:obj:`bool`: Bot's :attr:`telegram.User.supports_inline_queries` attribute.
        Shortcut for the corresponding attribute of :attr:`bot`.
        """
        return self.bot.supports_inline_queries  # type: ignore

    @property
    def name(self) -> str:
        """:obj:`str`: Bot's @username. Shortcut for the corresponding attribute of :attr:`bot`."""
        return f"@{self.username}"

    @_log
    async def get_me(
        self,
        *,
        read_timeout: ODVInput[float] = DEFAULT_NONE,
        write_timeout: ODVInput[float] = DEFAULT_NONE,
        connect_timeout: ODVInput[float] = DEFAULT_NONE,
        pool_timeout: ODVInput[float] = DEFAULT_NONE,
        api_kwargs: JSONDict = None,
    ) -> User:
        """A simple method for testing your bot's auth token. Requires no parameters.

        Keyword Args:
            read_timeout (:obj:`float` | :obj:`None`, optional): Value to pass to
                :paramref:`telegram.request.BaseRequest.post.read_timeout`. Defaults to
                :attr:`~telegram.request.BaseRequest.DEFAULT_NONE`.
            write_timeout (:obj:`float` | :obj:`None`, optional): Value to pass to
                :paramref:`telegram.request.BaseRequest.post.write_timeout`. Defaults to
                :attr:`~telegram.request.BaseRequest.DEFAULT_NONE`.
            connect_timeout (:obj:`float` | :obj:`None`, optional): Value to pass to
                :paramref:`telegram.request.BaseRequest.post.connect_timeout`. Defaults to
                :attr:`~telegram.request.BaseRequest.DEFAULT_NONE`.
            pool_timeout (:obj:`float` | :obj:`None`, optional): Value to pass to
                :paramref:`telegram.request.BaseRequest.post.pool_timeout`. Defaults to
                :attr:`~telegram.request.BaseRequest.DEFAULT_NONE`.
            api_kwargs (:obj:`dict`, optional): Arbitrary keyword arguments to be passed to the
                Telegram API.

        Returns:
            :class:`telegram.User`: A :class:`telegram.User` instance representing that bot if the
            credentials are valid, :obj:`None` otherwise.

        Raises:
            :class:`telegram.error.TelegramError`

        """
        result = await self._post(
            "getMe",
            read_timeout=read_timeout,
            write_timeout=write_timeout,
            connect_timeout=connect_timeout,
            pool_timeout=pool_timeout,
            api_kwargs=api_kwargs,
        )
        self._bot_user = User.de_json(result, self)  # type: ignore[arg-type]
        return self._bot_user  # type: ignore[return-value]

    @_log
    async def send_message(
        self,
        chat_id: Union[int, str],
        text: str,
        parse_mode: ODVInput[str] = DEFAULT_NONE,
        entities: Union[List["MessageEntity"], Tuple["MessageEntity", ...]] = None,
        disable_web_page_preview: ODVInput[bool] = DEFAULT_NONE,
        disable_notification: DVInput[bool] = DEFAULT_NONE,
        protect_content: ODVInput[bool] = DEFAULT_NONE,
        reply_to_message_id: int = None,
        allow_sending_without_reply: ODVInput[bool] = DEFAULT_NONE,
        reply_markup: ReplyMarkup = None,
        *,
        read_timeout: ODVInput[float] = DEFAULT_NONE,
        write_timeout: ODVInput[float] = DEFAULT_NONE,
        connect_timeout: ODVInput[float] = DEFAULT_NONE,
        pool_timeout: ODVInput[float] = DEFAULT_NONE,
        api_kwargs: JSONDict = None,
    ) -> Message:
        """Use this method to send text messages.

        .. seealso:: :attr:`telegram.Message.reply_text`, :attr:`telegram.Chat.send_message`,
            :attr:`telegram.User.send_message`

        Args:
            chat_id (:obj:`int` | :obj:`str`): Unique identifier for the target chat or username
                of the target channel (in the format ``@channelusername``).
            text (:obj:`str`): Text of the message to be sent. Max
                :tg-const:`telegram.constants.MessageLimit.TEXT_LENGTH` characters after entities
                parsing.
            parse_mode (:obj:`str`): Send Markdown or HTML, if you want Telegram apps to show bold,
                italic, fixed-width text or inline URLs in your bot's message. See the constants in
                :class:`telegram.constants.ParseMode` for the available modes.
            entities (List[:class:`telegram.MessageEntity`], optional): List of special entities
                that appear in message text, which can be specified instead of
                :paramref:`parse_mode`.
            disable_web_page_preview (:obj:`bool`, optional): Disables link previews for links in
                this message.
            disable_notification (:obj:`bool`, optional): Sends the message silently. Users will
                receive a notification with no sound.
            protect_content (:obj:`bool`, optional): Protects the contents of sent messages from
                forwarding and saving.

                .. versionadded:: 13.10
            reply_to_message_id (:obj:`int`, optional): If the message is a reply, ID of the
                original message.
            allow_sending_without_reply (:obj:`bool`, optional): Pass :obj:`True`, if the message
                should be sent even if the specified replied-to message is not found.
            reply_markup (:class:`InlineKeyboardMarkup` | :class:`ReplyKeyboardMarkup` | \
                :class:`ReplyKeyboardRemove` | :class:`ForceReply`, optional):
                Additional interface options. An object for an inline keyboard, custom reply
                keyboard, instructions to remove reply keyboard or to force a reply from the user.

        Keyword Args:
            read_timeout (:obj:`float` | :obj:`None`, optional): Value to pass to
                :paramref:`telegram.request.BaseRequest.post.read_timeout`. Defaults to
                :attr:`~telegram.request.BaseRequest.DEFAULT_NONE`.
            write_timeout (:obj:`float` | :obj:`None`, optional): Value to pass to
                :paramref:`telegram.request.BaseRequest.post.write_timeout`. Defaults to
                :attr:`~telegram.request.BaseRequest.DEFAULT_NONE`.
            connect_timeout (:obj:`float` | :obj:`None`, optional): Value to pass to
                :paramref:`telegram.request.BaseRequest.post.connect_timeout`. Defaults to
                :attr:`~telegram.request.BaseRequest.DEFAULT_NONE`.
            pool_timeout (:obj:`float` | :obj:`None`, optional): Value to pass to
                :paramref:`telegram.request.BaseRequest.post.pool_timeout`. Defaults to
                :attr:`~telegram.request.BaseRequest.DEFAULT_NONE`.
            api_kwargs (:obj:`dict`, optional): Arbitrary keyword arguments to be passed to the
                Telegram API.

        Returns:
            :class:`telegram.Message`: On success, the sent message is returned.

        Raises:
            :class:`telegram.error.TelegramError`

        """
        data: JSONDict = {
            "chat_id": chat_id,
            "text": text,
            "parse_mode": parse_mode,
            "disable_web_page_preview": disable_web_page_preview,
        }

        if entities:
            data["entities"] = entities

        return await self._send_message(  # type: ignore[return-value]
            "sendMessage",
            data,
            reply_to_message_id=reply_to_message_id,
            disable_notification=disable_notification,
            reply_markup=reply_markup,
            allow_sending_without_reply=allow_sending_without_reply,
            protect_content=protect_content,
            read_timeout=read_timeout,
            write_timeout=write_timeout,
            connect_timeout=connect_timeout,
            pool_timeout=pool_timeout,
            api_kwargs=api_kwargs,
        )

    @_log
    async def delete_message(
        self,
        chat_id: Union[str, int],
        message_id: int,
        *,
        read_timeout: ODVInput[float] = DEFAULT_NONE,
        write_timeout: ODVInput[float] = DEFAULT_NONE,
        connect_timeout: ODVInput[float] = DEFAULT_NONE,
        pool_timeout: ODVInput[float] = DEFAULT_NONE,
        api_kwargs: JSONDict = None,
    ) -> bool:
        """
        Use this method to delete a message, including service messages, with the following
        limitations:

        - A message can only be deleted if it was sent less than 48 hours ago.
        - A dice message in a private chat can only be deleted if it was sent more than 24
          hours ago.
        - Bots can delete outgoing messages in private chats, groups, and supergroups.
        - Bots can delete incoming messages in private chats.
        - Bots granted :attr:`~telegram.ChatMemberAdministrator.can_post_messages` permissions
          can delete outgoing messages in channels.
        - If the bot is an administrator of a group, it can delete any message there.
        - If the bot has :attr:`~telegram.ChatMemberAdministrator.can_delete_messages`
          permission in a supergroup or a channel, it can delete any message there.

        .. seealso:: :meth:`telegram.Message.delete`,
            :meth:`telegram.CallbackQuery.delete_message`

        Args:
            chat_id (:obj:`int` | :obj:`str`): Unique identifier for the target chat or username
                of the target channel (in the format ``@channelusername``).
            message_id (:obj:`int`): Identifier of the message to delete.

        Keyword Args:
            read_timeout (:obj:`float` | :obj:`None`, optional): Value to pass to
                :paramref:`telegram.request.BaseRequest.post.read_timeout`. Defaults to
                :attr:`~telegram.request.BaseRequest.DEFAULT_NONE`.
            write_timeout (:obj:`float` | :obj:`None`, optional): Value to pass to
                :paramref:`telegram.request.BaseRequest.post.write_timeout`. Defaults to
                :attr:`~telegram.request.BaseRequest.DEFAULT_NONE`.
            connect_timeout (:obj:`float` | :obj:`None`, optional): Value to pass to
                :paramref:`telegram.request.BaseRequest.post.connect_timeout`. Defaults to
                :attr:`~telegram.request.BaseRequest.DEFAULT_NONE`.
            pool_timeout (:obj:`float` | :obj:`None`, optional): Value to pass to
                :paramref:`telegram.request.BaseRequest.post.pool_timeout`. Defaults to
                :attr:`~telegram.request.BaseRequest.DEFAULT_NONE`.
            api_kwargs (:obj:`dict`, optional): Arbitrary keyword arguments to be passed to the
                Telegram API.

        Returns:
            :obj:`bool`: On success, :obj:`True` is returned.

        Raises:
            :class:`telegram.error.TelegramError`

        """
        data: JSONDict = {"chat_id": chat_id, "message_id": message_id}
        result = await self._post(
            "deleteMessage",
            data,
            read_timeout=read_timeout,
            write_timeout=write_timeout,
            connect_timeout=connect_timeout,
            pool_timeout=pool_timeout,
            api_kwargs=api_kwargs,
        )
        return result  # type: ignore[return-value]

    @_log
    async def forward_message(
        self,
        chat_id: Union[int, str],
        from_chat_id: Union[str, int],
        message_id: int,
        disable_notification: DVInput[bool] = DEFAULT_NONE,
        protect_content: ODVInput[bool] = DEFAULT_NONE,
        *,
        read_timeout: ODVInput[float] = DEFAULT_NONE,
        write_timeout: ODVInput[float] = DEFAULT_NONE,
        connect_timeout: ODVInput[float] = DEFAULT_NONE,
        pool_timeout: ODVInput[float] = DEFAULT_NONE,
        api_kwargs: JSONDict = None,
    ) -> Message:
        """
        Use this method to forward messages of any kind. Service messages can't be forwarded.

        Note:
            Since the release of Bot API 5.5 it can be impossible to forward messages from
            some chats. Use the attributes :attr:`telegram.Message.has_protected_content` and
            :attr:`telegram.Chat.has_protected_content` to check this.

            As a workaround, it is still possible to use :meth:`copy_message`. However, this
            behaviour is undocumented and might be changed by Telegram.

        .. seealso:: :attr:`telegram.Message.forward`, :attr:`telegram.Chat.forward_to`,
            :attr:`telegram.Chat.forward_from`

        Args:
            chat_id (:obj:`int` | :obj:`str`): Unique identifier for the target chat or username
                of the target channel (in the format ``@channelusername``).
            from_chat_id (:obj:`int` | :obj:`str`): Unique identifier for the chat where the
                original message was sent (or channel username in the format ``@channelusername``).
            message_id (:obj:`int`): Message identifier in the chat specified in from_chat_id.
            disable_notification (:obj:`bool`, optional): Sends the message silently. Users will
                receive a notification with no sound.
            protect_content (:obj:`bool`, optional): Protects the contents of the sent message from
                forwarding and saving.

                .. versionadded:: 13.10

        Keyword Args:
            read_timeout (:obj:`float` | :obj:`None`, optional): Value to pass to
                :paramref:`telegram.request.BaseRequest.post.read_timeout`. Defaults to
                :attr:`~telegram.request.BaseRequest.DEFAULT_NONE`.
            write_timeout (:obj:`float` | :obj:`None`, optional): Value to pass to
                :paramref:`telegram.request.BaseRequest.post.write_timeout`. Defaults to
                :attr:`~telegram.request.BaseRequest.DEFAULT_NONE`.
            connect_timeout (:obj:`float` | :obj:`None`, optional): Value to pass to
                :paramref:`telegram.request.BaseRequest.post.connect_timeout`. Defaults to
                :attr:`~telegram.request.BaseRequest.DEFAULT_NONE`.
            pool_timeout (:obj:`float` | :obj:`None`, optional): Value to pass to
                :paramref:`telegram.request.BaseRequest.post.pool_timeout`. Defaults to
                :attr:`~telegram.request.BaseRequest.DEFAULT_NONE`.
            api_kwargs (:obj:`dict`, optional): Arbitrary keyword arguments to be passed to the
                Telegram API.

        Returns:
            :class:`telegram.Message`: On success, the sent Message is returned.

        Raises:
            :class:`telegram.error.TelegramError`
        """
        data: JSONDict = {}

        if chat_id:
            data["chat_id"] = chat_id
        if from_chat_id:
            data["from_chat_id"] = from_chat_id
        if message_id:
            data["message_id"] = message_id
        return await self._send_message(  # type: ignore[return-value]
            "forwardMessage",
            data,
            disable_notification=disable_notification,
            protect_content=protect_content,
            read_timeout=read_timeout,
            write_timeout=write_timeout,
            connect_timeout=connect_timeout,
            pool_timeout=pool_timeout,
            api_kwargs=api_kwargs,
        )

    @_log
    async def send_photo(
        self,
        chat_id: Union[int, str],
        photo: Union[FileInput, "PhotoSize"],
        caption: str = None,
        disable_notification: DVInput[bool] = DEFAULT_NONE,
        reply_to_message_id: int = None,
        reply_markup: ReplyMarkup = None,
        parse_mode: ODVInput[str] = DEFAULT_NONE,
        allow_sending_without_reply: ODVInput[bool] = DEFAULT_NONE,
        caption_entities: Union[List["MessageEntity"], Tuple["MessageEntity", ...]] = None,
        protect_content: ODVInput[bool] = DEFAULT_NONE,
        *,
        filename: str = None,
        read_timeout: ODVInput[float] = DEFAULT_NONE,
        write_timeout: ODVInput[float] = 20,
        connect_timeout: ODVInput[float] = DEFAULT_NONE,
        pool_timeout: ODVInput[float] = DEFAULT_NONE,
        api_kwargs: JSONDict = None,
    ) -> Message:
        """Use this method to send photos.

        Note:
            The photo argument can be either a file_id, an URL or a file from disk
            ``open(filename, 'rb')``

        .. seealso:: :attr:`telegram.Message.reply_photo`, :attr:`telegram.Chat.send_photo`,
            :attr:`telegram.User.send_photo`

        Args:
            chat_id (:obj:`int` | :obj:`str`): Unique identifier for the target chat or username
                of the target channel (in the format ``@channelusername``).
            photo (:obj:`str` | :term:`file object` | :obj:`bytes` | :class:`pathlib.Path` | \
                :class:`telegram.PhotoSize`): Photo to send.
                Pass a file_id as String to send a photo that exists on the Telegram servers
                (recommended), pass an HTTP URL as a String for Telegram to get a photo from the
                Internet, or upload a new photo using multipart/form-data. Lastly you can pass
                an existing :class:`telegram.PhotoSize` object to send.

                .. versionchanged:: 13.2
                   Accept :obj:`bytes` as input.
            caption (:obj:`str`, optional): Photo caption (may also be used when resending photos
                by file_id), 0-:tg-const:`telegram.constants.MessageLimit.CAPTION_LENGTH`
                characters after entities parsing.
            parse_mode (:obj:`str`, optional): Send Markdown or HTML, if you want Telegram apps to
                show bold, italic, fixed-width text or inline URLs in the media caption. See the
                constants in :class:`telegram.constants.ParseMode` for the available modes.
            caption_entities (List[:class:`telegram.MessageEntity`], optional): List of special
                entities that appear in message text, which can be specified instead of
                :paramref:`parse_mode`.
            disable_notification (:obj:`bool`, optional): Sends the message silently. Users will
                receive a notification with no sound.
            protect_content (:obj:`bool`, optional): Protects the contents of the sent message from
                forwarding and saving.

                .. versionadded:: 13.10

            reply_to_message_id (:obj:`int`, optional): If the message is a reply, ID of the
                original message.
            allow_sending_without_reply (:obj:`bool`, optional): Pass :obj:`True`, if the message
                should be sent even if the specified replied-to message is not found.
            reply_markup (:class:`InlineKeyboardMarkup` | :class:`ReplyKeyboardMarkup` | \
                :class:`ReplyKeyboardRemove` | :class:`ForceReply`, optional):
                Additional interface options. An object for an inline keyboard, custom reply
                keyboard, instructions to remove reply keyboard or to force a reply from the user.

        Keyword Args:
            filename (:obj:`str`, optional): Custom file name for the photo, when uploading a
                new file. Convenience parameter, useful e.g. when sending files generated by the
                :obj:`tempfile` module.

                .. versionadded:: 13.1
            read_timeout (:obj:`float` | :obj:`None`, optional): Value to pass to
                :paramref:`telegram.request.BaseRequest.post.read_timeout`. Defaults to
                :attr:`~telegram.request.BaseRequest.DEFAULT_NONE`.
            write_timeout (:obj:`float` | :obj:`None`, optional): Value to pass to
                :paramref:`telegram.request.BaseRequest.post.write_timeout`. Defaults to ``20``.
            connect_timeout (:obj:`float` | :obj:`None`, optional): Value to pass to
                :paramref:`telegram.request.BaseRequest.post.connect_timeout`. Defaults to
                :attr:`~telegram.request.BaseRequest.DEFAULT_NONE`.
            pool_timeout (:obj:`float` | :obj:`None`, optional): Value to pass to
                :paramref:`telegram.request.BaseRequest.post.pool_timeout`. Defaults to
                :attr:`~telegram.request.BaseRequest.DEFAULT_NONE`.
            api_kwargs (:obj:`dict`, optional): Arbitrary keyword arguments to be passed to the
                Telegram API.

        Returns:
            :class:`telegram.Message`: On success, the sent Message is returned.

        Raises:
            :class:`telegram.error.TelegramError`

        """
        data: JSONDict = {
            "chat_id": chat_id,
            "photo": self._parse_file_input(photo, PhotoSize, filename=filename),
            "parse_mode": parse_mode,
        }

        if caption:
            data["caption"] = caption

        if caption_entities:
            data["caption_entities"] = caption_entities

        return await self._send_message(  # type: ignore[return-value]
            "sendPhoto",
            data,
            reply_to_message_id=reply_to_message_id,
            disable_notification=disable_notification,
            reply_markup=reply_markup,
            allow_sending_without_reply=allow_sending_without_reply,
            protect_content=protect_content,
            read_timeout=read_timeout,
            write_timeout=write_timeout,
            connect_timeout=connect_timeout,
            pool_timeout=pool_timeout,
            api_kwargs=api_kwargs,
        )

    @_log
    async def send_audio(
        self,
        chat_id: Union[int, str],
        audio: Union[FileInput, "Audio"],
        duration: int = None,
        performer: str = None,
        title: str = None,
        caption: str = None,
        disable_notification: DVInput[bool] = DEFAULT_NONE,
        reply_to_message_id: int = None,
        reply_markup: ReplyMarkup = None,
        parse_mode: ODVInput[str] = DEFAULT_NONE,
        thumb: FileInput = None,
        allow_sending_without_reply: ODVInput[bool] = DEFAULT_NONE,
        caption_entities: Union[List["MessageEntity"], Tuple["MessageEntity", ...]] = None,
        protect_content: ODVInput[bool] = DEFAULT_NONE,
        *,
        filename: str = None,
        read_timeout: ODVInput[float] = DEFAULT_NONE,
        write_timeout: ODVInput[float] = 20,
        connect_timeout: ODVInput[float] = DEFAULT_NONE,
        pool_timeout: ODVInput[float] = DEFAULT_NONE,
        api_kwargs: JSONDict = None,
    ) -> Message:
        """
        Use this method to send audio files, if you want Telegram clients to display them in the
        music player. Your audio must be in the .mp3 or .m4a format.

        Bots can currently send audio files of up to
        :tg-const:`telegram.constants.FileSizeLimit.FILESIZE_UPLOAD` in size, this limit may be
        changed in the future.

        For sending voice messages, use the :meth:`send_voice` method instead.

        Note:
            The audio argument can be either a file_id, an URL or a file from disk
            ``open(filename, 'rb')``

        .. seealso:: :attr:`telegram.Message.reply_audio`, :attr:`telegram.Chat.send_audio`,
            :attr:`telegram.User.send_audio`

        Args:
            chat_id (:obj:`int` | :obj:`str`): Unique identifier for the target chat or username
                of the target channel (in the format ``@channelusername``).
            audio (:obj:`str` | :term:`file object` | :obj:`bytes` | :class:`pathlib.Path` | \
                :class:`telegram.Audio`): Audio file to send.
                Pass a file_id as String to send an audio file that exists on the Telegram servers
                (recommended), pass an HTTP URL as a String for Telegram to get an audio file from
                the Internet, or upload a new one using multipart/form-data. Lastly you can pass
                an existing :class:`telegram.Audio` object to send.

                .. versionchanged:: 13.2
                   Accept :obj:`bytes` as input.
            caption (:obj:`str`, optional): Audio caption,
                0-:tg-const:`telegram.constants.MessageLimit.CAPTION_LENGTH` characters after
                entities parsing.
            parse_mode (:obj:`str`, optional): Send Markdown or HTML, if you want Telegram apps to
                show bold, italic, fixed-width text or inline URLs in the media caption. See the
                constants in :class:`telegram.constants.ParseMode` for the available modes.
            caption_entities (List[:class:`telegram.MessageEntity`], optional): List of special
                entities that appear in message text, which can be specified instead of
                :paramref:`parse_mode`.
            duration (:obj:`int`, optional): Duration of sent audio in seconds.
            performer (:obj:`str`, optional): Performer.
            title (:obj:`str`, optional): Track name.
            disable_notification (:obj:`bool`, optional): Sends the message silently. Users will
                receive a notification with no sound.
            protect_content (:obj:`bool`, optional): Protects the contents of the sent message from
                forwarding and saving.

                .. versionadded:: 13.10

            reply_to_message_id (:obj:`int`, optional): If the message is a reply, ID of the
                original message.
            allow_sending_without_reply (:obj:`bool`, optional): Pass :obj:`True`, if the message
                should be sent even if the specified replied-to message is not found.
            reply_markup (:class:`InlineKeyboardMarkup` | :class:`ReplyKeyboardMarkup` | \
                :class:`ReplyKeyboardRemove` | :class:`ForceReply`, optional):
                Additional interface options. An object for an inline keyboard, custom reply
                keyboard, instructions to remove reply keyboard or to force a reply from the user.
            thumb (:term:`file object` | :obj:`bytes` | :class:`pathlib.Path`, optional): Thumbnail
                of the file sent; can be ignored if
                thumbnail generation for the file is supported server-side. The thumbnail should be
                in JPEG format and less than 200 kB in size. A thumbnail's width and height should
                not exceed 320. Ignored if the file is not uploaded using multipart/form-data.
                Thumbnails can't be reused and can be only uploaded as a new file.

                .. versionchanged:: 13.2
                   Accept :obj:`bytes` as input.

        Keyword Args:
            filename (:obj:`str`, optional): Custom file name for the audio, when uploading a
                new file. Convenience parameter, useful e.g. when sending files generated by the
                :obj:`tempfile` module.

                .. versionadded:: 13.1
            read_timeout (:obj:`float` | :obj:`None`, optional): Value to pass to
                :paramref:`telegram.request.BaseRequest.post.read_timeout`. Defaults to
                :attr:`~telegram.request.BaseRequest.DEFAULT_NONE`.
            write_timeout (:obj:`float` | :obj:`None`, optional): Value to pass to
                :paramref:`telegram.request.BaseRequest.post.write_timeout`. Defaults to ``20``.
            connect_timeout (:obj:`float` | :obj:`None`, optional): Value to pass to
                :paramref:`telegram.request.BaseRequest.post.connect_timeout`. Defaults to
                :attr:`~telegram.request.BaseRequest.DEFAULT_NONE`.
            pool_timeout (:obj:`float` | :obj:`None`, optional): Value to pass to
                :paramref:`telegram.request.BaseRequest.post.pool_timeout`. Defaults to
                :attr:`~telegram.request.BaseRequest.DEFAULT_NONE`.
            api_kwargs (:obj:`dict`, optional): Arbitrary keyword arguments to be passed to the
                Telegram API.

        Returns:
            :class:`telegram.Message`: On success, the sent Message is returned.

        Raises:
            :class:`telegram.error.TelegramError`

        """
        data: JSONDict = {
            "chat_id": chat_id,
            "audio": self._parse_file_input(audio, Audio, filename=filename),
            "parse_mode": parse_mode,
        }

        if duration:
            data["duration"] = duration
        if performer:
            data["performer"] = performer
        if title:
            data["title"] = title
        if caption:
            data["caption"] = caption

        if caption_entities:
            data["caption_entities"] = caption_entities
        if thumb:
            data["thumb"] = self._parse_file_input(thumb, attach=True)

        return await self._send_message(  # type: ignore[return-value]
            "sendAudio",
            data,
            reply_to_message_id=reply_to_message_id,
            disable_notification=disable_notification,
            reply_markup=reply_markup,
            allow_sending_without_reply=allow_sending_without_reply,
            protect_content=protect_content,
            read_timeout=read_timeout,
            write_timeout=write_timeout,
            connect_timeout=connect_timeout,
            pool_timeout=pool_timeout,
            api_kwargs=api_kwargs,
        )

    @_log
    async def send_document(
        self,
        chat_id: Union[int, str],
        document: Union[FileInput, "Document"],
        caption: str = None,
        disable_notification: DVInput[bool] = DEFAULT_NONE,
        reply_to_message_id: int = None,
        reply_markup: ReplyMarkup = None,
        parse_mode: ODVInput[str] = DEFAULT_NONE,
        thumb: FileInput = None,
        disable_content_type_detection: bool = None,
        allow_sending_without_reply: ODVInput[bool] = DEFAULT_NONE,
        caption_entities: Union[List["MessageEntity"], Tuple["MessageEntity", ...]] = None,
        protect_content: ODVInput[bool] = DEFAULT_NONE,
        *,
        filename: str = None,
        read_timeout: ODVInput[float] = DEFAULT_NONE,
        write_timeout: ODVInput[float] = 20,
        connect_timeout: ODVInput[float] = DEFAULT_NONE,
        pool_timeout: ODVInput[float] = DEFAULT_NONE,
        api_kwargs: JSONDict = None,
    ) -> Message:
        """
        Use this method to send general files.

        Bots can currently send files of any type of up to
        :tg-const:`telegram.constants.FileSizeLimit.FILESIZE_UPLOAD` in size, this limit may be
        changed in the future.

        Note:
            * The document argument can be either a file_id, an URL or a file from disk
              ``open(filename, 'rb')``.

            * Sending by URL will currently only work ``GIF``, ``PDF`` & ``ZIP`` files.

        .. seealso:: :attr:`telegram.Message.reply_document`, :attr:`telegram.Chat.send_document`,
            :attr:`telegram.User.send_document`

        Args:
            chat_id (:obj:`int` | :obj:`str`): Unique identifier for the target chat or username
                of the target channel (in the format ``@channelusername``).
            document (:obj:`str` | :term:`file object` | :obj:`bytes` | :class:`pathlib.Path` | \
                :class:`telegram.Document`): File to send.
                Pass a file_id as String to send a file that exists on the Telegram servers
                (recommended), pass an HTTP URL as a String for Telegram to get a file from the
                Internet, or upload a new one using multipart/form-data. Lastly you can pass
                an existing :class:`telegram.Document` object to send.

                .. versionchanged:: 13.2
                   Accept :obj:`bytes` as input.
            caption (:obj:`str`, optional): Document caption (may also be used when resending
                documents by file_id), 0-:tg-const:`telegram.constants.MessageLimit.CAPTION_LENGTH`
                characters after entities parsing.
            disable_content_type_detection (:obj:`bool`, optional): Disables automatic server-side
                content type detection for files uploaded using multipart/form-data.
            parse_mode (:obj:`str`, optional): Send Markdown or HTML, if you want Telegram apps to
                show bold, italic, fixed-width text or inline URLs in the media caption. See the
                constants in :class:`telegram.constants.ParseMode` for the available modes.
            caption_entities (List[:class:`telegram.MessageEntity`], optional): List of special
                entities that appear in message text, which can be specified instead of
                :paramref:`parse_mode`.
            disable_notification (:obj:`bool`, optional): Sends the message silently. Users will
                receive a notification with no sound.
            protect_content (:obj:`bool`, optional): Protects the contents of the sent message from
                forwarding and saving.

                .. versionadded:: 13.10

            reply_to_message_id (:obj:`int`, optional): If the message is a reply, ID of the
                original message.
            allow_sending_without_reply (:obj:`bool`, optional): Pass :obj:`True`, if the message
                should be sent even if the specified replied-to message is not found.
            reply_markup (:class:`InlineKeyboardMarkup` | :class:`ReplyKeyboardMarkup` | \
                :class:`ReplyKeyboardRemove` | :class:`ForceReply`, optional):
                Additional interface options. An object for an inline keyboard, custom reply
                keyboard, instructions to remove reply keyboard or to force a reply from the user.
            thumb (:term:`file object` | :obj:`bytes` | :class:`pathlib.Path`, optional): Thumbnail
                of the file sent; can be ignored if
                thumbnail generation for the file is supported server-side. The thumbnail should be
                in JPEG format and less than 200 kB in size. A thumbnail's width and height should
                not exceed 320. Ignored if the file is not uploaded using multipart/form-data.
                Thumbnails can't be reused and can be only uploaded as a new file.

                .. versionchanged:: 13.2
                   Accept :obj:`bytes` as input.

        Keyword Args:
            filename (:obj:`str`, optional): Custom file name for the document, when uploading a
                new file. Convenience parameter, useful e.g. when sending files generated by the
                :obj:`tempfile` module.
            read_timeout (:obj:`float` | :obj:`None`, optional): Value to pass to
                :paramref:`telegram.request.BaseRequest.post.read_timeout`. Defaults to
                :attr:`~telegram.request.BaseRequest.DEFAULT_NONE`.
            write_timeout (:obj:`float` | :obj:`None`, optional): Value to pass to
                :paramref:`telegram.request.BaseRequest.post.write_timeout`. Defaults to ``20``.
            connect_timeout (:obj:`float` | :obj:`None`, optional): Value to pass to
                :paramref:`telegram.request.BaseRequest.post.connect_timeout`. Defaults to
                :attr:`~telegram.request.BaseRequest.DEFAULT_NONE`.
            pool_timeout (:obj:`float` | :obj:`None`, optional): Value to pass to
                :paramref:`telegram.request.BaseRequest.post.pool_timeout`. Defaults to
                :attr:`~telegram.request.BaseRequest.DEFAULT_NONE`.
            api_kwargs (:obj:`dict`, optional): Arbitrary keyword arguments to be passed to the
                Telegram API.

        Returns:
            :class:`telegram.Message`: On success, the sent Message is returned.

        Raises:
            :class:`telegram.error.TelegramError`

        """
        data: JSONDict = {
            "chat_id": chat_id,
            "document": self._parse_file_input(document, Document, filename=filename),
            "parse_mode": parse_mode,
        }

        if caption:
            data["caption"] = caption

        if caption_entities:
            data["caption_entities"] = caption_entities
        if disable_content_type_detection is not None:
            data["disable_content_type_detection"] = disable_content_type_detection
        if thumb:
            data["thumb"] = self._parse_file_input(thumb, attach=True)

        return await self._send_message(  # type: ignore[return-value]
            "sendDocument",
            data,
            reply_to_message_id=reply_to_message_id,
            disable_notification=disable_notification,
            reply_markup=reply_markup,
            allow_sending_without_reply=allow_sending_without_reply,
            protect_content=protect_content,
            read_timeout=read_timeout,
            write_timeout=write_timeout,
            connect_timeout=connect_timeout,
            pool_timeout=pool_timeout,
            api_kwargs=api_kwargs,
        )

    @_log
    async def send_sticker(
        self,
        chat_id: Union[int, str],
        sticker: Union[FileInput, "Sticker"],
        disable_notification: DVInput[bool] = DEFAULT_NONE,
        reply_to_message_id: int = None,
        reply_markup: ReplyMarkup = None,
        allow_sending_without_reply: ODVInput[bool] = DEFAULT_NONE,
        protect_content: ODVInput[bool] = DEFAULT_NONE,
        *,
        read_timeout: ODVInput[float] = DEFAULT_NONE,
        write_timeout: ODVInput[float] = 20,
        connect_timeout: ODVInput[float] = DEFAULT_NONE,
        pool_timeout: ODVInput[float] = DEFAULT_NONE,
        api_kwargs: JSONDict = None,
    ) -> Message:
        """
        Use this method to send static ``.WEBP``, animated ``.TGS``, or video ``.WEBM`` stickers.

        Note:
            The :paramref:`sticker` argument can be either a file_id, an URL or a file from disk
            ``open(filename, 'rb')``

        .. seealso:: :attr:`telegram.Message.reply_sticker`, :attr:`telegram.Chat.send_sticker`,
            :attr:`telegram.User.send_sticker`

        Args:
            chat_id (:obj:`int` | :obj:`str`): Unique identifier for the target chat or username
                of the target channel (in the format ``@channelusername``).
            sticker (:obj:`str` | :term:`file object` | :obj:`bytes` | :class:`pathlib.Path` | \
                :class:`telegram.Sticker`): Sticker to send.
                Pass a file_id as String to send a file that exists on the Telegram servers
                (recommended), pass an HTTP URL as a String for Telegram to get a .webp file from
                the Internet, or upload a new one using multipart/form-data. Lastly you can pass
                an existing :class:`telegram.Sticker` object to send.

                .. versionchanged:: 13.2
                   Accept :obj:`bytes` as input.
            disable_notification (:obj:`bool`, optional): Sends the message silently. Users will
                receive a notification with no sound.
            protect_content (:obj:`bool`, optional): Protects the contents of the sent message from
                forwarding and saving.

                .. versionadded:: 13.10

            reply_to_message_id (:obj:`int`, optional): If the message is a reply, ID of the
                original message.
            allow_sending_without_reply (:obj:`bool`, optional): Pass :obj:`True`, if the message
                should be sent even if the specified replied-to message is not found.
            reply_markup (:class:`InlineKeyboardMarkup` | :class:`ReplyKeyboardMarkup` | \
                :class:`ReplyKeyboardRemove` | :class:`ForceReply`, optional):
                Additional interface options. An object for an inline keyboard, custom reply
                keyboard, instructions to remove reply keyboard or to force a reply from the user.

        Keyword Args:
            read_timeout (:obj:`float` | :obj:`None`, optional): Value to pass to
                :paramref:`telegram.request.BaseRequest.post.read_timeout`. Defaults to
                :attr:`~telegram.request.BaseRequest.DEFAULT_NONE`.
            write_timeout (:obj:`float` | :obj:`None`, optional): Value to pass to
                :paramref:`telegram.request.BaseRequest.post.write_timeout`. Defaults to ``20``.
            connect_timeout (:obj:`float` | :obj:`None`, optional): Value to pass to
                :paramref:`telegram.request.BaseRequest.post.connect_timeout`. Defaults to
                :attr:`~telegram.request.BaseRequest.DEFAULT_NONE`.
            pool_timeout (:obj:`float` | :obj:`None`, optional): Value to pass to
                :paramref:`telegram.request.BaseRequest.post.pool_timeout`. Defaults to
                :attr:`~telegram.request.BaseRequest.DEFAULT_NONE`.
            api_kwargs (:obj:`dict`, optional): Arbitrary keyword arguments to be passed to the
                Telegram API.

        Returns:
            :class:`telegram.Message`: On success, the sent Message is returned.

        Raises:
            :class:`telegram.error.TelegramError`

        """
        data: JSONDict = {"chat_id": chat_id, "sticker": self._parse_file_input(sticker, Sticker)}
        return await self._send_message(  # type: ignore[return-value]
            "sendSticker",
            data,
            reply_to_message_id=reply_to_message_id,
            disable_notification=disable_notification,
            reply_markup=reply_markup,
            allow_sending_without_reply=allow_sending_without_reply,
            protect_content=protect_content,
            read_timeout=read_timeout,
            write_timeout=write_timeout,
            connect_timeout=connect_timeout,
            pool_timeout=pool_timeout,
            api_kwargs=api_kwargs,
        )

    @_log
    async def send_video(
        self,
        chat_id: Union[int, str],
        video: Union[FileInput, "Video"],
        duration: int = None,
        caption: str = None,
        disable_notification: DVInput[bool] = DEFAULT_NONE,
        reply_to_message_id: int = None,
        reply_markup: ReplyMarkup = None,
        width: int = None,
        height: int = None,
        parse_mode: ODVInput[str] = DEFAULT_NONE,
        supports_streaming: bool = None,
        thumb: FileInput = None,
        allow_sending_without_reply: ODVInput[bool] = DEFAULT_NONE,
        caption_entities: Union[List["MessageEntity"], Tuple["MessageEntity", ...]] = None,
        protect_content: ODVInput[bool] = DEFAULT_NONE,
        *,
        filename: str = None,
        read_timeout: ODVInput[float] = DEFAULT_NONE,
        write_timeout: ODVInput[float] = 20,
        connect_timeout: ODVInput[float] = DEFAULT_NONE,
        pool_timeout: ODVInput[float] = DEFAULT_NONE,
        api_kwargs: JSONDict = None,
    ) -> Message:
        """
        Use this method to send video files, Telegram clients support mp4 videos
        (other formats may be sent as Document).

        Bots can currently send video files of up to
        :tg-const:`telegram.constants.FileSizeLimit.FILESIZE_UPLOAD` in size, this limit may be
        changed in the future.

        Note:
            * The :paramref:`video` argument can be either a file_id, an URL or a file from disk
              ``open(filename, 'rb')``
            * :paramref:`thumb` will be ignored for small video files, for which Telegram can
              easily generate thumbnails. However, this behaviour is undocumented and might be
              changed by Telegram.

        .. seealso:: :attr:`telegram.Message.reply_video`, :attr:`telegram.Chat.send_video`,
            :attr:`telegram.User.send_video`

        Args:
            chat_id (:obj:`int` | :obj:`str`): Unique identifier for the target chat or username
                of the target channel (in the format ``@channelusername``).
            video (:obj:`str` | :term:`file object` | :obj:`bytes` | :class:`pathlib.Path` | \
                :class:`telegram.Video`): Video file to send.
                Pass a file_id as String to send an video file that exists on the Telegram servers
                (recommended), pass an HTTP URL as a String for Telegram to get an video file from
                the Internet, or upload a new one using multipart/form-data. Lastly you can pass
                an existing :class:`telegram.Video` object to send.

                .. versionchanged:: 13.2
                   Accept :obj:`bytes` as input.
            duration (:obj:`int`, optional): Duration of sent video in seconds.
            width (:obj:`int`, optional): Video width.
            height (:obj:`int`, optional): Video height.
            caption (:obj:`str`, optional): Video caption (may also be used when resending videos
                by file_id), 0-:tg-const:`telegram.constants.MessageLimit.CAPTION_LENGTH`
                characters after entities parsing.
            parse_mode (:obj:`str`, optional): Send Markdown or HTML, if you want Telegram apps to
                show bold, italic, fixed-width text or inline URLs in the media caption. See the
                constants in :class:`telegram.constants.ParseMode` for the available modes.
            caption_entities (List[:class:`telegram.MessageEntity`], optional): List of special
                entities that appear in message text, which can be specified instead of
                :paramref:`parse_mode`.
            supports_streaming (:obj:`bool`, optional): Pass :obj:`True`, if the uploaded video is
                suitable for streaming.
            disable_notification (:obj:`bool`, optional): Sends the message silently. Users will
                receive a notification with no sound.
            protect_content (:obj:`bool`, optional): Protects the contents of the sent message from
                forwarding and saving.

                .. versionadded:: 13.10

            reply_to_message_id (:obj:`int`, optional): If the message is a reply, ID of the
                original message.
            allow_sending_without_reply (:obj:`bool`, optional): Pass :obj:`True`, if the message
                should be sent even if the specified replied-to message is not found.
            reply_markup (:class:`InlineKeyboardMarkup` | :class:`ReplyKeyboardMarkup` | \
                :class:`ReplyKeyboardRemove` | :class:`ForceReply`, optional):
                Additional interface options. An object for an inline keyboard, custom reply
                keyboard, instructions to remove reply keyboard or to force a reply from the user.
            thumb (:term:`file object` | :obj:`bytes` | :class:`pathlib.Path`, optional): Thumbnail
                of the file sent; can be ignored if
                thumbnail generation for the file is supported server-side. The thumbnail should be
                in JPEG format and less than 200 kB in size. A thumbnail's width and height should
                not exceed 320. Ignored if the file is not uploaded using multipart/form-data.
                Thumbnails can't be reused and can be only uploaded as a new file.

                .. versionchanged:: 13.2
                   Accept :obj:`bytes` as input.

        Keyword Args:
            filename (:obj:`str`, optional): Custom file name for the video, when uploading a
                new file. Convenience parameter, useful e.g. when sending files generated by the
                :obj:`tempfile` module.

                .. versionadded:: 13.1
            read_timeout (:obj:`float` | :obj:`None`, optional): Value to pass to
                :paramref:`telegram.request.BaseRequest.post.read_timeout`. Defaults to
                :attr:`~telegram.request.BaseRequest.DEFAULT_NONE`.
            write_timeout (:obj:`float` | :obj:`None`, optional): Value to pass to
                :paramref:`telegram.request.BaseRequest.post.write_timeout`. Defaults to ``20``.
            connect_timeout (:obj:`float` | :obj:`None`, optional): Value to pass to
                :paramref:`telegram.request.BaseRequest.post.connect_timeout`. Defaults to
                :attr:`~telegram.request.BaseRequest.DEFAULT_NONE`.
            pool_timeout (:obj:`float` | :obj:`None`, optional): Value to pass to
                :paramref:`telegram.request.BaseRequest.post.pool_timeout`. Defaults to
                :attr:`~telegram.request.BaseRequest.DEFAULT_NONE`.
            api_kwargs (:obj:`dict`, optional): Arbitrary keyword arguments to be passed to the
                Telegram API.

        Returns:
            :class:`telegram.Message`: On success, the sent Message is returned.

        Raises:
            :class:`telegram.error.TelegramError`

        """
        data: JSONDict = {
            "chat_id": chat_id,
            "video": self._parse_file_input(video, Video, filename=filename),
            "parse_mode": parse_mode,
        }

        if duration:
            data["duration"] = duration
        if caption:
            data["caption"] = caption
        if caption_entities:
            data["caption_entities"] = caption_entities
        if supports_streaming:
            data["supports_streaming"] = supports_streaming
        if width:
            data["width"] = width
        if height:
            data["height"] = height
        if thumb:
            data["thumb"] = self._parse_file_input(thumb, attach=True)

        return await self._send_message(  # type: ignore[return-value]
            "sendVideo",
            data,
            reply_to_message_id=reply_to_message_id,
            disable_notification=disable_notification,
            reply_markup=reply_markup,
            allow_sending_without_reply=allow_sending_without_reply,
            protect_content=protect_content,
            read_timeout=read_timeout,
            write_timeout=write_timeout,
            connect_timeout=connect_timeout,
            pool_timeout=pool_timeout,
            api_kwargs=api_kwargs,
        )

    @_log
    async def send_video_note(
        self,
        chat_id: Union[int, str],
        video_note: Union[FileInput, "VideoNote"],
        duration: int = None,
        length: int = None,
        disable_notification: DVInput[bool] = DEFAULT_NONE,
        reply_to_message_id: int = None,
        reply_markup: ReplyMarkup = None,
        thumb: FileInput = None,
        allow_sending_without_reply: ODVInput[bool] = DEFAULT_NONE,
        protect_content: ODVInput[bool] = DEFAULT_NONE,
        *,
        filename: str = None,
        read_timeout: ODVInput[float] = DEFAULT_NONE,
        write_timeout: ODVInput[float] = 20,
        connect_timeout: ODVInput[float] = DEFAULT_NONE,
        pool_timeout: ODVInput[float] = DEFAULT_NONE,
        api_kwargs: JSONDict = None,
    ) -> Message:
        """
        As of v.4.0, Telegram clients support rounded square mp4 videos of up to 1 minute long.
        Use this method to send video messages.

        Note:
            * The :paramref:`video_note` argument can be either a file_id or a file from disk
              ``open(filename, 'rb')``
            * :paramref:`thumb` will be ignored for small video files, for which Telegram can
              easily generate thumbnails. However, this behaviour is undocumented and might be
              changed by Telegram.

        .. seealso:: :attr:`telegram.Message.reply_video_note`,
            :attr:`telegram.Chat.send_video_note`,
            :attr:`telegram.User.send_video_note`

        Args:
            chat_id (:obj:`int` | :obj:`str`): Unique identifier for the target chat or username
                of the target channel (in the format ``@channelusername``).
            video_note (:obj:`str` | :term:`file object` | :obj:`bytes` | :class:`pathlib.Path` | \
                :class:`telegram.VideoNote`): Video note
                to send. Pass a file_id as String to send a video note that exists on the Telegram
                servers (recommended) or upload a new video using multipart/form-data. Or you can
                pass an existing :class:`telegram.VideoNote` object to send. Sending video notes by
                a URL is currently unsupported.

                .. versionchanged:: 13.2
                   Accept :obj:`bytes` as input.
            duration (:obj:`int`, optional): Duration of sent video in seconds.
            length (:obj:`int`, optional): Video width and height, i.e. diameter of the video
                message.
            disable_notification (:obj:`bool`, optional): Sends the message silently. Users will
                receive a notification with no sound.
            protect_content (:obj:`bool`, optional): Protects the contents of the sent message from
                forwarding and saving.

                .. versionadded:: 13.10

            reply_to_message_id (:obj:`int`, optional): If the message is a reply, ID of the
                original message.
            allow_sending_without_reply (:obj:`bool`, optional): Pass :obj:`True`, if the message
                should be sent even if the specified replied-to message is not found.
            reply_markup (:class:`InlineKeyboardMarkup` | :class:`ReplyKeyboardMarkup` | \
                :class:`ReplyKeyboardRemove` | :class:`ForceReply`, optional):
                Additional interface options. An object for an inline keyboard, custom reply
                keyboard, instructions to remove reply keyboard or to force a reply from the user.
            thumb (:term:`file object` | :obj:`bytes` | :class:`pathlib.Path`, optional): Thumbnail
                of the file sent; can be ignored if
                thumbnail generation for the file is supported server-side. The thumbnail should be
                in JPEG format and less than 200 kB in size. A thumbnail's width and height should
                not exceed 320. Ignored if the file is not uploaded using multipart/form-data.
                Thumbnails can't be reused and can be only uploaded as a new file.

                .. versionchanged:: 13.2
                   Accept :obj:`bytes` as input.

        Keyword Args:
            filename (:obj:`str`, optional): Custom file name for the video note, when uploading a
                new file. Convenience parameter, useful e.g. when sending files generated by the
                :obj:`tempfile` module.

                .. versionadded:: 13.1
            read_timeout (:obj:`float` | :obj:`None`, optional): Value to pass to
                :paramref:`telegram.request.BaseRequest.post.read_timeout`. Defaults to
                :attr:`~telegram.request.BaseRequest.DEFAULT_NONE`.
            write_timeout (:obj:`float` | :obj:`None`, optional): Value to pass to
                :paramref:`telegram.request.BaseRequest.post.write_timeout`. Defaults to ``20``.
            connect_timeout (:obj:`float` | :obj:`None`, optional): Value to pass to
                :paramref:`telegram.request.BaseRequest.post.connect_timeout`. Defaults to
                :attr:`~telegram.request.BaseRequest.DEFAULT_NONE`.
            pool_timeout (:obj:`float` | :obj:`None`, optional): Value to pass to
                :paramref:`telegram.request.BaseRequest.post.pool_timeout`. Defaults to
                :attr:`~telegram.request.BaseRequest.DEFAULT_NONE`.
            api_kwargs (:obj:`dict`, optional): Arbitrary keyword arguments to be passed to the
                Telegram API.

        Returns:
            :class:`telegram.Message`: On success, the sent Message is returned.

        Raises:
            :class:`telegram.error.TelegramError`

        """
        data: JSONDict = {
            "chat_id": chat_id,
            "video_note": self._parse_file_input(video_note, VideoNote, filename=filename),
        }

        if duration is not None:
            data["duration"] = duration
        if length is not None:
            data["length"] = length
        if thumb:
            data["thumb"] = self._parse_file_input(thumb, attach=True)

        return await self._send_message(  # type: ignore[return-value]
            "sendVideoNote",
            data,
            reply_to_message_id=reply_to_message_id,
            disable_notification=disable_notification,
            reply_markup=reply_markup,
            allow_sending_without_reply=allow_sending_without_reply,
            protect_content=protect_content,
            read_timeout=read_timeout,
            write_timeout=write_timeout,
            connect_timeout=connect_timeout,
            pool_timeout=pool_timeout,
            api_kwargs=api_kwargs,
        )

    @_log
    async def send_animation(
        self,
        chat_id: Union[int, str],
        animation: Union[FileInput, "Animation"],
        duration: int = None,
        width: int = None,
        height: int = None,
        thumb: FileInput = None,
        caption: str = None,
        parse_mode: ODVInput[str] = DEFAULT_NONE,
        disable_notification: DVInput[bool] = DEFAULT_NONE,
        reply_to_message_id: int = None,
        reply_markup: ReplyMarkup = None,
        allow_sending_without_reply: ODVInput[bool] = DEFAULT_NONE,
        caption_entities: Union[List["MessageEntity"], Tuple["MessageEntity", ...]] = None,
        protect_content: ODVInput[bool] = DEFAULT_NONE,
        *,
        filename: str = None,
        read_timeout: ODVInput[float] = DEFAULT_NONE,
        write_timeout: ODVInput[float] = 20,
        connect_timeout: ODVInput[float] = DEFAULT_NONE,
        pool_timeout: ODVInput[float] = DEFAULT_NONE,
        api_kwargs: JSONDict = None,
    ) -> Message:
        """
        Use this method to send animation files (GIF or H.264/MPEG-4 AVC video without sound).
        Bots can currently send animation files of up to
        :tg-const:`telegram.constants.FileSizeLimit.FILESIZE_UPLOAD` in size, this limit may be
        changed in the future.

        Note:
            :paramref:`thumb` will be ignored for small files, for which Telegram can easily
            generate thumb nails. However, this behaviour is undocumented and might be changed
            by Telegram.

        .. seealso:: :attr:`telegram.Message.reply_animation`,
            :attr:`telegram.Chat.send_animation`,
            :attr:`telegram.User.send_animation`

        Args:
            chat_id (:obj:`int` | :obj:`str`): Unique identifier for the target chat or username
                of the target channel (in the format ``@channelusername``).
            animation (:obj:`str` | :term:`file object` | :obj:`bytes` | :class:`pathlib.Path` | \
                :class:`telegram.Animation`): Animation to
                send. Pass a file_id as String to send an animation that exists on the Telegram
                servers (recommended), pass an HTTP URL as a String for Telegram to get an
                animation from the Internet, or upload a new animation using multipart/form-data.
                Lastly you can pass an existing :class:`telegram.Animation` object to send.

                .. versionchanged:: 13.2
                   Accept :obj:`bytes` as input.
            duration (:obj:`int`, optional): Duration of sent animation in seconds.
            width (:obj:`int`, optional): Animation width.
            height (:obj:`int`, optional): Animation height.
            thumb (:term:`file object` | :obj:`bytes` | :class:`pathlib.Path`, optional): Thumbnail
                of the file sent; can be ignored if
                thumbnail generation for the file is supported server-side. The thumbnail should be
                in JPEG format and less than 200 kB in size. A thumbnail's width and height should
                not exceed 320. Ignored if the file is not uploaded using multipart/form-data.
                Thumbnails can't be reused and can be only uploaded as a new file.

                .. versionchanged:: 13.2
                   Accept :obj:`bytes` as input.
            caption (:obj:`str`, optional): Animation caption (may also be used when resending
                animations by file_id),
                0-:tg-const:`telegram.constants.MessageLimit.CAPTION_LENGTH` characters after
                entities parsing.
            parse_mode (:obj:`str`, optional): Send Markdown or HTML, if you want Telegram apps to
                show bold, italic, fixed-width text or inline URLs in the media caption. See the
                constants in :class:`telegram.constants.ParseMode` for the available modes.
            caption_entities (List[:class:`telegram.MessageEntity`], optional): List of special
                entities that appear in message text, which can be specified instead of
                :paramref:`parse_mode`.
            disable_notification (:obj:`bool`, optional): Sends the message silently. Users will
                receive a notification with no sound.
            protect_content (:obj:`bool`, optional): Protects the contents of the sent message from
                forwarding and saving.

                .. versionadded:: 13.10

            reply_to_message_id (:obj:`int`, optional): If the message is a reply, ID of the
                original message.
            allow_sending_without_reply (:obj:`bool`, optional): Pass :obj:`True`, if the message
                should be sent even if the specified replied-to message is not found.
            reply_markup (:class:`InlineKeyboardMarkup` | :class:`ReplyKeyboardMarkup` | \
                :class:`ReplyKeyboardRemove` | :class:`ForceReply`, optional):
                Additional interface options. An object for an inline keyboard, custom reply
                keyboard, instructions to remove reply keyboard or to force a reply from the user.

        Keyword Args:
            filename (:obj:`str`, optional): Custom file name for the animation, when uploading a
                new file. Convenience parameter, useful e.g. when sending files generated by the
                :obj:`tempfile` module.

                .. versionadded:: 13.1
            read_timeout (:obj:`float` | :obj:`None`, optional): Value to pass to
                :paramref:`telegram.request.BaseRequest.post.read_timeout`. Defaults to
                :attr:`~telegram.request.BaseRequest.DEFAULT_NONE`.
            write_timeout (:obj:`float` | :obj:`None`, optional): Value to pass to
                :paramref:`telegram.request.BaseRequest.post.write_timeout`. Defaults to ``20``.
            connect_timeout (:obj:`float` | :obj:`None`, optional): Value to pass to
                :paramref:`telegram.request.BaseRequest.post.connect_timeout`. Defaults to
                :attr:`~telegram.request.BaseRequest.DEFAULT_NONE`.
            pool_timeout (:obj:`float` | :obj:`None`, optional): Value to pass to
                :paramref:`telegram.request.BaseRequest.post.pool_timeout`. Defaults to
                :attr:`~telegram.request.BaseRequest.DEFAULT_NONE`.
            api_kwargs (:obj:`dict`, optional): Arbitrary keyword arguments to be passed to the
                Telegram API.

        Returns:
            :class:`telegram.Message`: On success, the sent Message is returned.

        Raises:
            :class:`telegram.error.TelegramError`

        """
        data: JSONDict = {
            "chat_id": chat_id,
            "animation": self._parse_file_input(animation, Animation, filename=filename),
            "parse_mode": parse_mode,
        }

        if duration:
            data["duration"] = duration
        if width:
            data["width"] = width
        if height:
            data["height"] = height
        if thumb:
            data["thumb"] = self._parse_file_input(thumb, attach=True)
        if caption:
            data["caption"] = caption
        if caption_entities:
            data["caption_entities"] = caption_entities

        return await self._send_message(  # type: ignore[return-value]
            "sendAnimation",
            data,
            reply_to_message_id=reply_to_message_id,
            disable_notification=disable_notification,
            reply_markup=reply_markup,
            allow_sending_without_reply=allow_sending_without_reply,
            protect_content=protect_content,
            read_timeout=read_timeout,
            write_timeout=write_timeout,
            connect_timeout=connect_timeout,
            pool_timeout=pool_timeout,
            api_kwargs=api_kwargs,
        )

    @_log
    async def send_voice(
        self,
        chat_id: Union[int, str],
        voice: Union[FileInput, "Voice"],
        duration: int = None,
        caption: str = None,
        disable_notification: DVInput[bool] = DEFAULT_NONE,
        reply_to_message_id: int = None,
        reply_markup: ReplyMarkup = None,
        parse_mode: ODVInput[str] = DEFAULT_NONE,
        allow_sending_without_reply: ODVInput[bool] = DEFAULT_NONE,
        caption_entities: Union[List["MessageEntity"], Tuple["MessageEntity", ...]] = None,
        protect_content: ODVInput[bool] = DEFAULT_NONE,
        *,
        filename: str = None,
        read_timeout: ODVInput[float] = DEFAULT_NONE,
        write_timeout: ODVInput[float] = 20,
        connect_timeout: ODVInput[float] = DEFAULT_NONE,
        pool_timeout: ODVInput[float] = DEFAULT_NONE,
        api_kwargs: JSONDict = None,
    ) -> Message:
        """
        Use this method to send audio files, if you want Telegram clients to display the file
        as a playable voice message. For this to work, your audio must be in an ``.ogg`` file
        encoded with OPUS (other formats may be sent as Audio or Document). Bots can currently
        send voice messages of up to :tg-const:`telegram.constants.FileSizeLimit.FILESIZE_UPLOAD`
        in size, this limit may be changed in the future.

        Note:
            * The :paramref:`voice` argument can be either a file_id, an URL or a file from disk
              ``open(filename, 'rb')``.

            * To use this method, the file must have the type :mimetype:`audio/ogg` and be no more
              than ``1MB`` in size. ``1-20MB`` voice notes will be sent as files.

        .. seealso:: :attr:`telegram.Message.reply_voice`, :attr:`telegram.Chat.send_voice`,
            :attr:`telegram.User.send_voice`

        Args:
            chat_id (:obj:`int` | :obj:`str`): Unique identifier for the target chat or username
                of the target channel (in the format ``@channelusername``).
            voice (:obj:`str` | :term:`file object` | :obj:`bytes` | :class:`pathlib.Path` | \
                :class:`telegram.Voice`): Voice file to send.
                Pass a file_id as String to send an voice file that exists on the Telegram servers
                (recommended), pass an HTTP URL as a String for Telegram to get an voice file from
                the Internet, or upload a new one using multipart/form-data. Lastly you can pass
                an existing :class:`telegram.Voice` object to send.

                .. versionchanged:: 13.2
                   Accept :obj:`bytes` as input.
            caption (:obj:`str`, optional): Voice message caption,
                0-:tg-const:`telegram.constants.MessageLimit.CAPTION_LENGTH` characters after
                entities parsing.
            parse_mode (:obj:`str`, optional): Send Markdown or HTML, if you want Telegram apps to
                show bold, italic, fixed-width text or inline URLs in the media caption. See the
                constants in :class:`telegram.constants.ParseMode` for the available modes.
            caption_entities (List[:class:`telegram.MessageEntity`], optional): List of special
                entities that appear in message text, which can be specified instead of
                :paramref:`parse_mode`.
            duration (:obj:`int`, optional): Duration of the voice message in seconds.
            disable_notification (:obj:`bool`, optional): Sends the message silently. Users will
                receive a notification with no sound.
            protect_content (:obj:`bool`, optional): Protects the contents of the sent message from
                forwarding and saving.

                .. versionadded:: 13.10

            reply_to_message_id (:obj:`int`, optional): If the message is a reply, ID of the
                original message.
            allow_sending_without_reply (:obj:`bool`, optional): Pass :obj:`True`, if the message
                should be sent even if the specified replied-to message is not found.
            reply_markup (:class:`InlineKeyboardMarkup` | :class:`ReplyKeyboardMarkup` | \
                :class:`ReplyKeyboardRemove` | :class:`ForceReply`, optional):
                Additional interface options. An object for an inline keyboard, custom reply
                keyboard, instructions to remove reply keyboard or to force a reply from the user.

        Keyword Args:
            filename (:obj:`str`, optional): Custom file name for the voice, when uploading a
                new file. Convenience parameter, useful e.g. when sending files generated by the
                :obj:`tempfile` module.

                .. versionadded:: 13.1
            read_timeout (:obj:`float` | :obj:`None`, optional): Value to pass to
                :paramref:`telegram.request.BaseRequest.post.read_timeout`. Defaults to
                :attr:`~telegram.request.BaseRequest.DEFAULT_NONE`.
            write_timeout (:obj:`float` | :obj:`None`, optional): Value to pass to
                :paramref:`telegram.request.BaseRequest.post.write_timeout`. Defaults to ``20``.
            connect_timeout (:obj:`float` | :obj:`None`, optional): Value to pass to
                :paramref:`telegram.request.BaseRequest.post.connect_timeout`. Defaults to
                :attr:`~telegram.request.BaseRequest.DEFAULT_NONE`.
            pool_timeout (:obj:`float` | :obj:`None`, optional): Value to pass to
                :paramref:`telegram.request.BaseRequest.post.pool_timeout`. Defaults to
                :attr:`~telegram.request.BaseRequest.DEFAULT_NONE`.
            api_kwargs (:obj:`dict`, optional): Arbitrary keyword arguments to be passed to the
                Telegram API.

        Returns:
            :class:`telegram.Message`: On success, the sent Message is returned.

        Raises:
            :class:`telegram.error.TelegramError`

        """
        data: JSONDict = {
            "chat_id": chat_id,
            "voice": self._parse_file_input(voice, Voice, filename=filename),
            "parse_mode": parse_mode,
        }

        if duration:
            data["duration"] = duration
        if caption:
            data["caption"] = caption

        if caption_entities:
            data["caption_entities"] = caption_entities

        return await self._send_message(  # type: ignore[return-value]
            "sendVoice",
            data,
            reply_to_message_id=reply_to_message_id,
            disable_notification=disable_notification,
            reply_markup=reply_markup,
            allow_sending_without_reply=allow_sending_without_reply,
            protect_content=protect_content,
            read_timeout=read_timeout,
            write_timeout=write_timeout,
            connect_timeout=connect_timeout,
            pool_timeout=pool_timeout,
            api_kwargs=api_kwargs,
        )

    @_log
    async def send_media_group(
        self,
        chat_id: Union[int, str],
        media: List[
            Union["InputMediaAudio", "InputMediaDocument", "InputMediaPhoto", "InputMediaVideo"]
        ],
        disable_notification: ODVInput[bool] = DEFAULT_NONE,
        reply_to_message_id: int = None,
        allow_sending_without_reply: ODVInput[bool] = DEFAULT_NONE,
        protect_content: ODVInput[bool] = DEFAULT_NONE,
        *,
        read_timeout: ODVInput[float] = DEFAULT_NONE,
        write_timeout: ODVInput[float] = 20,
        connect_timeout: ODVInput[float] = DEFAULT_NONE,
        pool_timeout: ODVInput[float] = DEFAULT_NONE,
        api_kwargs: JSONDict = None,
    ) -> List[Message]:
        """Use this method to send a group of photos or videos as an album.

        .. seealso:: :attr:`telegram.Message.reply_media_group`,
            :attr:`telegram.Chat.send_media_group`,
            :attr:`telegram.User.send_media_group`

        Args:
            chat_id (:obj:`int` | :obj:`str`): Unique identifier for the target chat or username
                of the target channel (in the format ``@channelusername``).
            media (List[:class:`telegram.InputMediaAudio`, :class:`telegram.InputMediaDocument`, \
                :class:`telegram.InputMediaPhoto`, :class:`telegram.InputMediaVideo`]): An array
                describing messages to be sent, must include 2–10 items.
            disable_notification (:obj:`bool`, optional): Sends the message silently. Users will
                receive a notification with no sound.
            protect_content (:obj:`bool`, optional): Protects the contents of the sent message from
                forwarding and saving.

                .. versionadded:: 13.10

            reply_to_message_id (:obj:`int`, optional): If the message is a reply, ID of the
                original message.
            allow_sending_without_reply (:obj:`bool`, optional): Pass :obj:`True`, if the message
                should be sent even if the specified replied-to message is not found.

        Keyword Args:
            read_timeout (:obj:`float` | :obj:`None`, optional): Value to pass to
                :paramref:`telegram.request.BaseRequest.post.read_timeout`. Defaults to
                :attr:`~telegram.request.BaseRequest.DEFAULT_NONE`.
            write_timeout (:obj:`float` | :obj:`None`, optional): Value to pass to
                :paramref:`telegram.request.BaseRequest.post.write_timeout`. Defaults to ``20``.
            connect_timeout (:obj:`float` | :obj:`None`, optional): Value to pass to
                :paramref:`telegram.request.BaseRequest.post.connect_timeout`. Defaults to
                :attr:`~telegram.request.BaseRequest.DEFAULT_NONE`.
            pool_timeout (:obj:`float` | :obj:`None`, optional): Value to pass to
                :paramref:`telegram.request.BaseRequest.post.pool_timeout`. Defaults to
                :attr:`~telegram.request.BaseRequest.DEFAULT_NONE`.
            api_kwargs (:obj:`dict`, optional): Arbitrary keyword arguments to be passed to the
                Telegram API.

        Returns:
            List[:class:`telegram.Message`]: An array of the sent Messages.

        Raises:
            :class:`telegram.error.TelegramError`
        """
        data: JSONDict = {
            "chat_id": chat_id,
            "media": media,
            "disable_notification": disable_notification,
            "allow_sending_without_reply": allow_sending_without_reply,
            "protect_content": protect_content,
        }

        if reply_to_message_id:
            data["reply_to_message_id"] = reply_to_message_id

        result = await self._post(
            "sendMediaGroup",
            data,
            read_timeout=read_timeout,
            write_timeout=write_timeout,
            connect_timeout=connect_timeout,
            pool_timeout=pool_timeout,
            api_kwargs=api_kwargs,
        )

        return Message.de_list(result, self)  # type: ignore

    @_log
    async def send_location(
        self,
        chat_id: Union[int, str],
        latitude: float = None,
        longitude: float = None,
        disable_notification: DVInput[bool] = DEFAULT_NONE,
        reply_to_message_id: int = None,
        reply_markup: ReplyMarkup = None,
        live_period: int = None,
        horizontal_accuracy: float = None,
        heading: int = None,
        proximity_alert_radius: int = None,
        allow_sending_without_reply: ODVInput[bool] = DEFAULT_NONE,
        protect_content: ODVInput[bool] = DEFAULT_NONE,
        *,
        location: Location = None,
        read_timeout: ODVInput[float] = DEFAULT_NONE,
        write_timeout: ODVInput[float] = DEFAULT_NONE,
        connect_timeout: ODVInput[float] = DEFAULT_NONE,
        pool_timeout: ODVInput[float] = DEFAULT_NONE,
        api_kwargs: JSONDict = None,
    ) -> Message:
        """Use this method to send point on the map.

        Note:
            You can either supply a :paramref:`latitude` and :paramref:`longitude` or a
            :paramref:`location`.

        .. seealso:: :attr:`telegram.Message.reply_location`,  :attr:`telegram.Chat.send_location`,
            :attr:`telegram.User.send_location`

        Args:
            chat_id (:obj:`int` | :obj:`str`): Unique identifier for the target chat or username
                of the target channel (in the format ``@channelusername``).
            latitude (:obj:`float`, optional): Latitude of location.
            longitude (:obj:`float`, optional): Longitude of location.
            horizontal_accuracy (:obj:`int`, optional): The radius of uncertainty for the location,
                measured in meters;
                0-:tg-const:`telegram.constants.LocationLimit.HORIZONTAL_ACCURACY`.
            live_period (:obj:`int`, optional): Period in seconds for which the location will be
                updated, should be between 60 and 86400.
            heading (:obj:`int`, optional): For live locations, a direction in which the user is
                moving, in degrees. Must be between 1 and
                :tg-const:`telegram.constants.LocationLimit.HEADING` if specified.
            proximity_alert_radius (:obj:`int`, optional): For live locations, a maximum distance
                for proximity alerts about approaching another chat member, in meters. Must be
                between 1 and :tg-const:`telegram.constants.LocationLimit.HEADING` if specified.
            disable_notification (:obj:`bool`, optional): Sends the message silently. Users will
                receive a notification with no sound.
            protect_content (:obj:`bool`, optional): Protects the contents of the sent message from
                forwarding and saving.

                .. versionadded:: 13.10

            reply_to_message_id (:obj:`int`, optional): If the message is a reply, ID of the
                    original message.
            allow_sending_without_reply (:obj:`bool`, optional): Pass :obj:`True`, if the message
                should be sent even if the specified replied-to message is not found.
            reply_markup (:class:`InlineKeyboardMarkup` | :class:`ReplyKeyboardMarkup` | \
                :class:`ReplyKeyboardRemove` | :class:`ForceReply`, optional):
                Additional interface options. An object for an inline keyboard, custom reply
                keyboard, instructions to remove reply keyboard or to force a reply from the user.

        Keyword Args:
            location (:class:`telegram.Location`, optional): The location to send.
            read_timeout (:obj:`float` | :obj:`None`, optional): Value to pass to
                :paramref:`telegram.request.BaseRequest.post.read_timeout`. Defaults to
                :attr:`~telegram.request.BaseRequest.DEFAULT_NONE`.
            write_timeout (:obj:`float` | :obj:`None`, optional): Value to pass to
                :paramref:`telegram.request.BaseRequest.post.write_timeout`. Defaults to
                :attr:`~telegram.request.BaseRequest.DEFAULT_NONE`.
            connect_timeout (:obj:`float` | :obj:`None`, optional): Value to pass to
                :paramref:`telegram.request.BaseRequest.post.connect_timeout`. Defaults to
                :attr:`~telegram.request.BaseRequest.DEFAULT_NONE`.
            pool_timeout (:obj:`float` | :obj:`None`, optional): Value to pass to
                :paramref:`telegram.request.BaseRequest.post.pool_timeout`. Defaults to
                :attr:`~telegram.request.BaseRequest.DEFAULT_NONE`.
            api_kwargs (:obj:`dict`, optional): Arbitrary keyword arguments to be passed to the
                Telegram API.

        Returns:
            :class:`telegram.Message`: On success, the sent Message is returned.

        Raises:
            :class:`telegram.error.TelegramError`

        """
        if not ((latitude is not None and longitude is not None) or location):
            raise ValueError(
                "Either location or latitude and longitude must be passed as argument."
            )

        if not (latitude is not None or longitude is not None) ^ bool(location):
            raise ValueError(
                "Either location or latitude and longitude must be passed as argument. Not both."
            )

        if isinstance(location, Location):
            latitude = location.latitude
            longitude = location.longitude

        data: JSONDict = {"chat_id": chat_id, "latitude": latitude, "longitude": longitude}

        if live_period:
            data["live_period"] = live_period
        if horizontal_accuracy:
            data["horizontal_accuracy"] = horizontal_accuracy
        if heading:
            data["heading"] = heading
        if proximity_alert_radius:
            data["proximity_alert_radius"] = proximity_alert_radius

        return await self._send_message(  # type: ignore[return-value]
            "sendLocation",
            data,
            reply_to_message_id=reply_to_message_id,
            disable_notification=disable_notification,
            reply_markup=reply_markup,
            allow_sending_without_reply=allow_sending_without_reply,
            protect_content=protect_content,
            read_timeout=read_timeout,
            write_timeout=write_timeout,
            connect_timeout=connect_timeout,
            pool_timeout=pool_timeout,
            api_kwargs=api_kwargs,
        )

    @_log
    async def edit_message_live_location(
        self,
        chat_id: Union[str, int] = None,
        message_id: int = None,
        inline_message_id: str = None,
        latitude: float = None,
        longitude: float = None,
        reply_markup: InlineKeyboardMarkup = None,
        horizontal_accuracy: float = None,
        heading: int = None,
        proximity_alert_radius: int = None,
        *,
        location: Location = None,
        read_timeout: ODVInput[float] = DEFAULT_NONE,
        write_timeout: ODVInput[float] = DEFAULT_NONE,
        connect_timeout: ODVInput[float] = DEFAULT_NONE,
        pool_timeout: ODVInput[float] = DEFAULT_NONE,
        api_kwargs: JSONDict = None,
    ) -> Union[Message, bool]:
        """Use this method to edit live location messages sent by the bot or via the bot
        (for inline bots). A location can be edited until its :attr:`telegram.Location.live_period`
        expires or editing is explicitly disabled by a call to :meth:`stop_message_live_location`.

        Note:
            You can either supply a :paramref:`latitude` and :paramref:`longitude` or a
            :paramref:`location`.

        .. seealso:: :attr:`telegram.Message.edit_live_location`,
            :attr:`telegram.CallbackQuery.edit_message_live_location`

        Args:
            chat_id (:obj:`int` | :obj:`str`, optional): Required if inline_message_id is not
                specified. Unique identifier for the target chat or username of the target channel
                (in the format ``@channelusername``).
            message_id (:obj:`int`, optional): Required if inline_message_id is not specified.
                Identifier of the message to edit.
            inline_message_id (:obj:`str`, optional): Required if chat_id and message_id are not
                specified. Identifier of the inline message.
            latitude (:obj:`float`, optional): Latitude of location.
            longitude (:obj:`float`, optional): Longitude of location.
            horizontal_accuracy (:obj:`float`, optional): The radius of uncertainty for the
                location, measured in meters;
                0-:tg-const:`telegram.constants.LocationLimit.HORIZONTAL_ACCURACY`.
            heading (:obj:`int`, optional): Direction in which the user is moving, in degrees. Must
                be between 1 and :tg-const:`telegram.constants.LocationLimit.HEADING` if specified.
            proximity_alert_radius (:obj:`int`, optional): Maximum distance for proximity alerts
                about approaching another chat member, in meters. Must be between 1 and
                :tg-const:`telegram.constants.LocationLimit.HEADING` if specified.
            reply_markup (:class:`telegram.InlineKeyboardMarkup`, optional): An object for a new
                inline keyboard.

        Keyword Args:
            location (:class:`telegram.Location`, optional): The location to send.
            read_timeout (:obj:`float` | :obj:`None`, optional): Value to pass to
                :paramref:`telegram.request.BaseRequest.post.read_timeout`. Defaults to
                :attr:`~telegram.request.BaseRequest.DEFAULT_NONE`.
            write_timeout (:obj:`float` | :obj:`None`, optional): Value to pass to
                :paramref:`telegram.request.BaseRequest.post.write_timeout`. Defaults to
                :attr:`~telegram.request.BaseRequest.DEFAULT_NONE`.
            connect_timeout (:obj:`float` | :obj:`None`, optional): Value to pass to
                :paramref:`telegram.request.BaseRequest.post.connect_timeout`. Defaults to
                :attr:`~telegram.request.BaseRequest.DEFAULT_NONE`.
            pool_timeout (:obj:`float` | :obj:`None`, optional): Value to pass to
                :paramref:`telegram.request.BaseRequest.post.pool_timeout`. Defaults to
                :attr:`~telegram.request.BaseRequest.DEFAULT_NONE`.
            api_kwargs (:obj:`dict`, optional): Arbitrary keyword arguments to be passed to the
                Telegram API.

        Returns:
            :class:`telegram.Message`: On success, if edited message is not an inline message, the
            edited message is returned, otherwise :obj:`True` is returned.
        """
        # The location parameter is a convenience functionality added by us, so enforcing the
        # mutual exclusivity here is nothing that Telegram would handle anyway
        if not (all([latitude, longitude]) or location):
            raise ValueError(
                "Either location or latitude and longitude must be passed as argument."
            )
        if not (latitude is not None or longitude is not None) ^ bool(location):
            raise ValueError(
                "Either location or latitude and longitude must be passed as argument. Not both."
            )

        if isinstance(location, Location):
            latitude = location.latitude
            longitude = location.longitude

        data: JSONDict = {"latitude": latitude, "longitude": longitude}

        if chat_id:
            data["chat_id"] = chat_id
        if message_id:
            data["message_id"] = message_id
        if inline_message_id:
            data["inline_message_id"] = inline_message_id
        if horizontal_accuracy:
            data["horizontal_accuracy"] = horizontal_accuracy
        if heading:
            data["heading"] = heading
        if proximity_alert_radius:
            data["proximity_alert_radius"] = proximity_alert_radius

        return await self._send_message(
            "editMessageLiveLocation",
            data,
            reply_markup=reply_markup,
            read_timeout=read_timeout,
            write_timeout=write_timeout,
            connect_timeout=connect_timeout,
            pool_timeout=pool_timeout,
            api_kwargs=api_kwargs,
        )

    @_log
    async def stop_message_live_location(
        self,
        chat_id: Union[str, int] = None,
        message_id: int = None,
        inline_message_id: str = None,
        reply_markup: InlineKeyboardMarkup = None,
        *,
        read_timeout: ODVInput[float] = DEFAULT_NONE,
        write_timeout: ODVInput[float] = DEFAULT_NONE,
        connect_timeout: ODVInput[float] = DEFAULT_NONE,
        pool_timeout: ODVInput[float] = DEFAULT_NONE,
        api_kwargs: JSONDict = None,
    ) -> Union[Message, bool]:
        """Use this method to stop updating a live location message sent by the bot or via the bot
        (for inline bots) before live_period expires.

        .. seealso:: :attr:`telegram.Message.stop_live_location`
            :attr:`telegram.CallbackQuery.stop_message_live_location`

        Args:
            chat_id (:obj:`int` | :obj:`str`): Required if inline_message_id is not specified.
                Unique identifier for the target chat or username of the target channel
                (in the format ``@channelusername``).
            message_id (:obj:`int`, optional): Required if inline_message_id is not specified.
                Identifier of the sent message with live location to stop.
            inline_message_id (:obj:`str`, optional): Required if chat_id and message_id are not
                specified. Identifier of the inline message.
            reply_markup (:class:`telegram.InlineKeyboardMarkup`, optional): An object for a new
                inline keyboard.

        Keyword Args:
            read_timeout (:obj:`float` | :obj:`None`, optional): Value to pass to
                :paramref:`telegram.request.BaseRequest.post.read_timeout`. Defaults to
                :attr:`~telegram.request.BaseRequest.DEFAULT_NONE`.
            write_timeout (:obj:`float` | :obj:`None`, optional): Value to pass to
                :paramref:`telegram.request.BaseRequest.post.write_timeout`. Defaults to
                :attr:`~telegram.request.BaseRequest.DEFAULT_NONE`.
            connect_timeout (:obj:`float` | :obj:`None`, optional): Value to pass to
                :paramref:`telegram.request.BaseRequest.post.connect_timeout`. Defaults to
                :attr:`~telegram.request.BaseRequest.DEFAULT_NONE`.
            pool_timeout (:obj:`float` | :obj:`None`, optional): Value to pass to
                :paramref:`telegram.request.BaseRequest.post.pool_timeout`. Defaults to
                :attr:`~telegram.request.BaseRequest.DEFAULT_NONE`.
            api_kwargs (:obj:`dict`, optional): Arbitrary keyword arguments to be passed to the
                Telegram API.

        Returns:
            :class:`telegram.Message`: On success, if edited message is not an inline message, the
            edited message is returned, otherwise :obj:`True` is returned.
        """
        data: JSONDict = {}

        if chat_id:
            data["chat_id"] = chat_id
        if message_id:
            data["message_id"] = message_id
        if inline_message_id:
            data["inline_message_id"] = inline_message_id

        return await self._send_message(
            "stopMessageLiveLocation",
            data,
            reply_markup=reply_markup,
            read_timeout=read_timeout,
            write_timeout=write_timeout,
            connect_timeout=connect_timeout,
            pool_timeout=pool_timeout,
            api_kwargs=api_kwargs,
        )

    @_log
    async def send_venue(
        self,
        chat_id: Union[int, str],
        latitude: float = None,
        longitude: float = None,
        title: str = None,
        address: str = None,
        foursquare_id: str = None,
        disable_notification: DVInput[bool] = DEFAULT_NONE,
        reply_to_message_id: int = None,
        reply_markup: ReplyMarkup = None,
        foursquare_type: str = None,
        google_place_id: str = None,
        google_place_type: str = None,
        allow_sending_without_reply: ODVInput[bool] = DEFAULT_NONE,
        protect_content: ODVInput[bool] = DEFAULT_NONE,
        *,
        venue: Venue = None,
        read_timeout: ODVInput[float] = DEFAULT_NONE,
        write_timeout: ODVInput[float] = DEFAULT_NONE,
        connect_timeout: ODVInput[float] = DEFAULT_NONE,
        pool_timeout: ODVInput[float] = DEFAULT_NONE,
        api_kwargs: JSONDict = None,
    ) -> Message:
        """Use this method to send information about a venue.

        Note:
            * You can either supply :paramref:`venue`, or :paramref:`latitude`,
              :paramref:`longitude`, :paramref:`title` and :paramref:`address` and optionally
              :paramref:`foursquare_id` and :paramref:`foursquare_type` or optionally
              :paramref:`google_place_id` and :paramref:`google_place_type`.
            * Foursquare details and Google Place details are mutually exclusive. However, this
              behaviour is undocumented and might be changed by Telegram.

        .. seealso:: :attr:`telegram.Message.reply_venue`, :attr:`telegram.Chat.send_venue`,
            :attr:`telegram.User.send_venue`

        Args:
            chat_id (:obj:`int` | :obj:`str`): Unique identifier for the target chat or username
                of the target channel (in the format ``@channelusername``).
            latitude (:obj:`float`, optional): Latitude of venue.
            longitude (:obj:`float`, optional): Longitude of venue.
            title (:obj:`str`, optional): Name of the venue.
            address (:obj:`str`, optional): Address of the venue.
            foursquare_id (:obj:`str`, optional): Foursquare identifier of the venue.
            foursquare_type (:obj:`str`, optional): Foursquare type of the venue, if known.
                (For example, "arts_entertainment/default", "arts_entertainment/aquarium" or
                "food/icecream".)
            google_place_id (:obj:`str`, optional): Google Places identifier of the venue.
            google_place_type (:obj:`str`, optional): Google Places type of the venue. (See
                `supported types \
                <https://developers.google.com/maps/documentation/places/web-service/supported_types>`_.)
            disable_notification (:obj:`bool`, optional): Sends the message silently. Users will
                receive a notification with no sound.
            protect_content (:obj:`bool`, optional): Protects the contents of the sent message from
                forwarding and saving.

                .. versionadded:: 13.10

            reply_to_message_id (:obj:`int`, optional): If the message is a reply, ID of the
                original message.
            allow_sending_without_reply (:obj:`bool`, optional): Pass :obj:`True`, if the message
                should be sent even if the specified replied-to message is not found.
            reply_markup (:class:`InlineKeyboardMarkup` | :class:`ReplyKeyboardMarkup` | \
                :class:`ReplyKeyboardRemove` | :class:`ForceReply`, optional):
                Additional interface options. An object for an inline keyboard, custom reply
                keyboard, instructions to remove reply keyboard or to force a reply from the user.

        Keyword Args:
            venue (:class:`telegram.Venue`, optional): The venue to send.
            read_timeout (:obj:`float` | :obj:`None`, optional): Value to pass to
                :paramref:`telegram.request.BaseRequest.post.read_timeout`. Defaults to
                :attr:`~telegram.request.BaseRequest.DEFAULT_NONE`.
            write_timeout (:obj:`float` | :obj:`None`, optional): Value to pass to
                :paramref:`telegram.request.BaseRequest.post.write_timeout`. Defaults to
                :attr:`~telegram.request.BaseRequest.DEFAULT_NONE`.
            connect_timeout (:obj:`float` | :obj:`None`, optional): Value to pass to
                :paramref:`telegram.request.BaseRequest.post.connect_timeout`. Defaults to
                :attr:`~telegram.request.BaseRequest.DEFAULT_NONE`.
            pool_timeout (:obj:`float` | :obj:`None`, optional): Value to pass to
                :paramref:`telegram.request.BaseRequest.post.pool_timeout`. Defaults to
                :attr:`~telegram.request.BaseRequest.DEFAULT_NONE`.
            api_kwargs (:obj:`dict`, optional): Arbitrary keyword arguments to be passed to the
                Telegram API.

        Returns:
            :class:`telegram.Message`: On success, the sent Message is returned.

        Raises:
            :class:`telegram.error.TelegramError`

        """
        # The venue parameter is a convenience functionality added by us, so enforcing the
        # mutual exclusivity here is nothing that Telegram would handle anyway
        if not (venue or all([latitude, longitude, address, title])):
            raise ValueError(
                "Either venue or latitude, longitude, address and title must be "
                "passed as arguments."
            )
        if not bool(venue) ^ any([latitude, longitude, address, title]):
            raise ValueError(
                "Either venue or latitude, longitude, address and title must be "
                "passed as arguments. Not both."
            )

        if isinstance(venue, Venue):
            latitude = venue.location.latitude
            longitude = venue.location.longitude
            address = venue.address
            title = venue.title
            foursquare_id = venue.foursquare_id
            foursquare_type = venue.foursquare_type
            google_place_id = venue.google_place_id
            google_place_type = venue.google_place_type

        data: JSONDict = {
            "chat_id": chat_id,
            "latitude": latitude,
            "longitude": longitude,
            "address": address,
            "title": title,
        }

        if foursquare_id:
            data["foursquare_id"] = foursquare_id
        if foursquare_type:
            data["foursquare_type"] = foursquare_type
        if google_place_id:
            data["google_place_id"] = google_place_id
        if google_place_type:
            data["google_place_type"] = google_place_type

        return await self._send_message(  # type: ignore[return-value]
            "sendVenue",
            data,
            reply_to_message_id=reply_to_message_id,
            disable_notification=disable_notification,
            reply_markup=reply_markup,
            allow_sending_without_reply=allow_sending_without_reply,
            protect_content=protect_content,
            read_timeout=read_timeout,
            write_timeout=write_timeout,
            connect_timeout=connect_timeout,
            pool_timeout=pool_timeout,
            api_kwargs=api_kwargs,
        )

    @_log
    async def send_contact(
        self,
        chat_id: Union[int, str],
        phone_number: str = None,
        first_name: str = None,
        last_name: str = None,
        disable_notification: DVInput[bool] = DEFAULT_NONE,
        reply_to_message_id: int = None,
        reply_markup: ReplyMarkup = None,
        vcard: str = None,
        allow_sending_without_reply: ODVInput[bool] = DEFAULT_NONE,
        protect_content: ODVInput[bool] = DEFAULT_NONE,
        *,
        contact: Contact = None,
        read_timeout: ODVInput[float] = DEFAULT_NONE,
        write_timeout: ODVInput[float] = DEFAULT_NONE,
        connect_timeout: ODVInput[float] = DEFAULT_NONE,
        pool_timeout: ODVInput[float] = DEFAULT_NONE,
        api_kwargs: JSONDict = None,
    ) -> Message:
        """Use this method to send phone contacts.

        Note:
            You can either supply :paramref:`contact` or :paramref:`phone_number` and
            :paramref:`first_name` with optionally :paramref:`last_name` and optionally
            :paramref:`vcard`.

        .. seealso:: :attr:`telegram.Message.reply_contact`,  :attr:`telegram.Chat.send_contact`,
            :attr:`telegram.User.send_contact`

        Args:
            chat_id (:obj:`int` | :obj:`str`): Unique identifier for the target chat or username
                of the target channel (in the format ``@channelusername``).
            phone_number (:obj:`str`, optional): Contact's phone number.
            first_name (:obj:`str`, optional): Contact's first name.
            last_name (:obj:`str`, optional): Contact's last name.
            vcard (:obj:`str`, optional): Additional data about the contact in the form of a vCard,
                0-2048 bytes.
            disable_notification (:obj:`bool`, optional): Sends the message silently. Users will
                receive a notification with no sound.
            protect_content (:obj:`bool`, optional): Protects the contents of the sent message from
                forwarding and saving.

                .. versionadded:: 13.10

            reply_to_message_id (:obj:`int`, optional): If the message is a reply, ID of the
                original message.
            allow_sending_without_reply (:obj:`bool`, optional): Pass :obj:`True`, if the message
                should be sent even if the specified replied-to message is not found.
            reply_markup (:class:`InlineKeyboardMarkup` | :class:`ReplyKeyboardMarkup` | \
                :class:`ReplyKeyboardRemove` | :class:`ForceReply`, optional):
                Additional interface options. An object for an inline keyboard, custom reply
                keyboard, instructions to remove reply keyboard or to force a reply from the user.

        Keyword Args:
            contact (:class:`telegram.Contact`, optional): The contact to send.
            read_timeout (:obj:`float` | :obj:`None`, optional): Value to pass to
                :paramref:`telegram.request.BaseRequest.post.read_timeout`. Defaults to
                :attr:`~telegram.request.BaseRequest.DEFAULT_NONE`.
            write_timeout (:obj:`float` | :obj:`None`, optional): Value to pass to
                :paramref:`telegram.request.BaseRequest.post.write_timeout`. Defaults to
                :attr:`~telegram.request.BaseRequest.DEFAULT_NONE`.
            connect_timeout (:obj:`float` | :obj:`None`, optional): Value to pass to
                :paramref:`telegram.request.BaseRequest.post.connect_timeout`. Defaults to
                :attr:`~telegram.request.BaseRequest.DEFAULT_NONE`.
            pool_timeout (:obj:`float` | :obj:`None`, optional): Value to pass to
                :paramref:`telegram.request.BaseRequest.post.pool_timeout`. Defaults to
                :attr:`~telegram.request.BaseRequest.DEFAULT_NONE`.
            api_kwargs (:obj:`dict`, optional): Arbitrary keyword arguments to be passed to the
                Telegram API.

        Returns:
            :class:`telegram.Message`: On success, the sent Message is returned.

        Raises:
            :class:`telegram.error.TelegramError`

        """
        # The contact parameter is a convenience functionality added by us, so enforcing the
        # mutual exclusivity here is nothing that Telegram would handle anyway
        if (not contact) and (not all([phone_number, first_name])):
            raise ValueError(
                "Either contact or phone_number and first_name must be passed as arguments."
            )
        if not bool(contact) ^ any([phone_number, first_name]):
            raise ValueError(
                "Either contact or phone_number and first_name must be passed as arguments. "
                "Not both."
            )

        if isinstance(contact, Contact):
            phone_number = contact.phone_number
            first_name = contact.first_name
            last_name = contact.last_name
            vcard = contact.vcard

        data: JSONDict = {
            "chat_id": chat_id,
            "phone_number": phone_number,
            "first_name": first_name,
        }

        if last_name:
            data["last_name"] = last_name
        if vcard:
            data["vcard"] = vcard

        return await self._send_message(  # type: ignore[return-value]
            "sendContact",
            data,
            reply_to_message_id=reply_to_message_id,
            disable_notification=disable_notification,
            reply_markup=reply_markup,
            allow_sending_without_reply=allow_sending_without_reply,
            protect_content=protect_content,
            read_timeout=read_timeout,
            write_timeout=write_timeout,
            connect_timeout=connect_timeout,
            pool_timeout=pool_timeout,
            api_kwargs=api_kwargs,
        )

    @_log
    async def send_game(
        self,
        chat_id: Union[int, str],
        game_short_name: str,
        disable_notification: DVInput[bool] = DEFAULT_NONE,
        reply_to_message_id: int = None,
        reply_markup: InlineKeyboardMarkup = None,
        allow_sending_without_reply: ODVInput[bool] = DEFAULT_NONE,
        protect_content: ODVInput[bool] = DEFAULT_NONE,
        *,
        read_timeout: ODVInput[float] = DEFAULT_NONE,
        write_timeout: ODVInput[float] = DEFAULT_NONE,
        connect_timeout: ODVInput[float] = DEFAULT_NONE,
        pool_timeout: ODVInput[float] = DEFAULT_NONE,
        api_kwargs: JSONDict = None,
    ) -> Message:
        """Use this method to send a game.

        .. seealso:: :attr:`telegram.Message.reply_game`, :attr:`telegram.Chat.send_game`,
            :attr:`telegram.User.send_game`

        Args:
            chat_id (:obj:`int` | :obj:`str`): Unique identifier for the target chat.
            game_short_name (:obj:`str`): Short name of the game, serves as the unique identifier
                for the game. Set up your games via `@BotFather <https://t.me/BotFather>`_.
            disable_notification (:obj:`bool`, optional): Sends the message silently. Users will
                receive a notification with no sound.
            protect_content (:obj:`bool`, optional): Protects the contents of the sent message from
                forwarding and saving.

                .. versionadded:: 13.10

            reply_to_message_id (:obj:`int`, optional): If the message is a reply, ID of the
                original message.
            allow_sending_without_reply (:obj:`bool`, optional): Pass :obj:`True`, if the message
                should be sent even if the specified replied-to message is not found.
            reply_markup (:class:`telegram.InlineKeyboardMarkup`, optional): An object for a new
                inline keyboard. If empty, one ‘Play game_title’ button will be
                shown. If not empty, the first button must launch the game.

        Keyword Args:
            read_timeout (:obj:`float` | :obj:`None`, optional): Value to pass to
                :paramref:`telegram.request.BaseRequest.post.read_timeout`. Defaults to
                :attr:`~telegram.request.BaseRequest.DEFAULT_NONE`.
            write_timeout (:obj:`float` | :obj:`None`, optional): Value to pass to
                :paramref:`telegram.request.BaseRequest.post.write_timeout`. Defaults to
                :attr:`~telegram.request.BaseRequest.DEFAULT_NONE`.
            connect_timeout (:obj:`float` | :obj:`None`, optional): Value to pass to
                :paramref:`telegram.request.BaseRequest.post.connect_timeout`. Defaults to
                :attr:`~telegram.request.BaseRequest.DEFAULT_NONE`.
            pool_timeout (:obj:`float` | :obj:`None`, optional): Value to pass to
                :paramref:`telegram.request.BaseRequest.post.pool_timeout`. Defaults to
                :attr:`~telegram.request.BaseRequest.DEFAULT_NONE`.
            api_kwargs (:obj:`dict`, optional): Arbitrary keyword arguments to be passed to the
                Telegram API.

        Returns:
            :class:`telegram.Message`: On success, the sent Message is returned.

        Raises:
            :class:`telegram.error.TelegramError`

        """
        data: JSONDict = {"chat_id": chat_id, "game_short_name": game_short_name}

        return await self._send_message(  # type: ignore[return-value]
            "sendGame",
            data,
            reply_to_message_id=reply_to_message_id,
            disable_notification=disable_notification,
            reply_markup=reply_markup,
            allow_sending_without_reply=allow_sending_without_reply,
            protect_content=protect_content,
            read_timeout=read_timeout,
            write_timeout=write_timeout,
            connect_timeout=connect_timeout,
            pool_timeout=pool_timeout,
            api_kwargs=api_kwargs,
        )

    @_log
    async def send_chat_action(
        self,
        chat_id: Union[str, int],
        action: str,
        *,
        read_timeout: ODVInput[float] = DEFAULT_NONE,
        write_timeout: ODVInput[float] = DEFAULT_NONE,
        connect_timeout: ODVInput[float] = DEFAULT_NONE,
        pool_timeout: ODVInput[float] = DEFAULT_NONE,
        api_kwargs: JSONDict = None,
    ) -> bool:
        """
        Use this method when you need to tell the user that something is happening on the bot's
        side. The status is set for 5 seconds or less (when a message arrives from your bot,
        Telegram clients clear its typing status). Telegram only recommends using this method when
        a response from the bot will take a noticeable amount of time to arrive.

        .. seealso:: :attr:`telegram.Message.reply_chat_action`, :attr:`telegram.Chat.send_action`,
            :attr:`telegram.User.send_chat_action`

        Args:
            chat_id (:obj:`int` | :obj:`str`): Unique identifier for the target chat or username
                of the target channel (in the format ``@channelusername``).
            action(:obj:`str`): Type of action to broadcast. Choose one, depending on what the user
                is about to receive. For convenience look at the constants in
                :class:`telegram.constants.ChatAction`.

        Keyword Args:
            read_timeout (:obj:`float` | :obj:`None`, optional): Value to pass to
                :paramref:`telegram.request.BaseRequest.post.read_timeout`. Defaults to
                :attr:`~telegram.request.BaseRequest.DEFAULT_NONE`.
            write_timeout (:obj:`float` | :obj:`None`, optional): Value to pass to
                :paramref:`telegram.request.BaseRequest.post.write_timeout`. Defaults to
                :attr:`~telegram.request.BaseRequest.DEFAULT_NONE`.
            connect_timeout (:obj:`float` | :obj:`None`, optional): Value to pass to
                :paramref:`telegram.request.BaseRequest.post.connect_timeout`. Defaults to
                :attr:`~telegram.request.BaseRequest.DEFAULT_NONE`.
            pool_timeout (:obj:`float` | :obj:`None`, optional): Value to pass to
                :paramref:`telegram.request.BaseRequest.post.pool_timeout`. Defaults to
                :attr:`~telegram.request.BaseRequest.DEFAULT_NONE`.
            api_kwargs (:obj:`dict`, optional): Arbitrary keyword arguments to be passed to the
                Telegram API.

        Returns:
            :obj:`bool`:  On success, :obj:`True` is returned.

        Raises:
            :class:`telegram.error.TelegramError`

        """
        data: JSONDict = {"chat_id": chat_id, "action": action}
        result = await self._post(
            "sendChatAction",
            data,
            read_timeout=read_timeout,
            write_timeout=write_timeout,
            connect_timeout=connect_timeout,
            pool_timeout=pool_timeout,
            api_kwargs=api_kwargs,
        )
        return result  # type: ignore[return-value]

    def _effective_inline_results(  # pylint: disable=no-self-use
        self,
        results: Union[
            Sequence["InlineQueryResult"], Callable[[int], Optional[Sequence["InlineQueryResult"]]]
        ],
        next_offset: str = None,
        current_offset: str = None,
    ) -> Tuple[Sequence["InlineQueryResult"], Optional[str]]:
        """
        Builds the effective results from the results input.
        We make this a stand-alone method so tg.ext.ExtBot can wrap it.

        Returns:
            Tuple of 1. the effective results and 2. correct the next_offset

        """
        if current_offset is not None and next_offset is not None:
            raise ValueError("`current_offset` and `next_offset` are mutually exclusive!")

        if current_offset is not None:
            # Convert the string input to integer
            if current_offset == "":
                current_offset_int = 0
            else:
                current_offset_int = int(current_offset)

            # for now set to empty string, stating that there are no more results
            # might change later
            next_offset = ""

            if callable(results):
                callable_output = results(current_offset_int)
                if not callable_output:
                    effective_results: Sequence["InlineQueryResult"] = []
                else:
                    effective_results = callable_output
                    # the callback *might* return more results on the next call, so we increment
                    # the page count
                    next_offset = str(current_offset_int + 1)
            else:
                if len(results) > (current_offset_int + 1) * InlineQueryLimit.RESULTS:
                    # we expect more results for the next page
                    next_offset_int = current_offset_int + 1
                    next_offset = str(next_offset_int)
                    effective_results = results[
                        current_offset_int
                        * InlineQueryLimit.RESULTS : next_offset_int
                        * InlineQueryLimit.RESULTS
                    ]
                else:
                    effective_results = results[current_offset_int * InlineQueryLimit.RESULTS :]
        else:
            effective_results = results  # type: ignore[assignment]

        return effective_results, next_offset

    @no_type_check  # mypy doesn't play too well with hasattr
    def _insert_defaults_for_ilq_results(  # pylint: disable=no-self-use
        self, res: "InlineQueryResult"
    ) -> None:
        """The reason why this method exists is similar to the description of _insert_defaults
        The reason why we do this in rather than in _insert_defaults is because converting
        DEFAULT_NONE to NONE *before* calling to_dict() makes it way easier to drop None entries
        from the json data.
        """
        if hasattr(res, "parse_mode"):
            res.parse_mode = DefaultValue.get_value(res.parse_mode)
        if hasattr(res, "input_message_content") and res.input_message_content:
            if hasattr(res.input_message_content, "parse_mode"):
                res.input_message_content.parse_mode = DefaultValue.get_value(
                    res.input_message_content.parse_mode
                )
            if hasattr(res.input_message_content, "disable_web_page_preview"):
                res.input_message_content.disable_web_page_preview = DefaultValue.get_value(
                    res.input_message_content.disable_web_page_preview
                )

    @_log
    async def answer_inline_query(
        self,
        inline_query_id: str,
        results: Union[
            Sequence["InlineQueryResult"], Callable[[int], Optional[Sequence["InlineQueryResult"]]]
        ],
        cache_time: int = None,
        is_personal: bool = None,
        next_offset: str = None,
        switch_pm_text: str = None,
        switch_pm_parameter: str = None,
        *,
        current_offset: str = None,
        read_timeout: ODVInput[float] = DEFAULT_NONE,
        write_timeout: ODVInput[float] = DEFAULT_NONE,
        connect_timeout: ODVInput[float] = DEFAULT_NONE,
        pool_timeout: ODVInput[float] = DEFAULT_NONE,
        api_kwargs: JSONDict = None,
    ) -> bool:
        """
        Use this method to send answers to an inline query. No more than
        :tg-const:`telegram.InlineQuery.MAX_RESULTS` results per query are allowed.

        Warning:
            In most use cases :paramref:`current_offset` should not be passed manually. Instead of
            calling this method directly, use the shortcut :meth:`telegram.InlineQuery.answer` with
            :paramref:`telegram.InlineQuery.answer.auto_pagination` set to :obj:`True`, which will
            take care of passing the correct value.

        .. seealso:: :attr:`telegram.InlineQuery.answer`

        Args:
            inline_query_id (:obj:`str`): Unique identifier for the answered query.
            results (List[:class:`telegram.InlineQueryResult`] | Callable): A list of results for
                the inline query. In case :paramref:`current_offset` is passed,
                :paramref:`results` may also be
                a callable that accepts the current page index starting from 0. It must return
                either a list of :class:`telegram.InlineQueryResult` instances or :obj:`None` if
                there are no more results.
            cache_time (:obj:`int`, optional): The maximum amount of time in seconds that the
                result of the inline query may be cached on the server. Defaults to ``300``.
            is_personal (:obj:`bool`, optional): Pass :obj:`True`, if results may be cached on
                the server side only for the user that sent the query. By default,
                results may be returned to any user who sends the same query.
            next_offset (:obj:`str`, optional): Pass the offset that a client should send in the
                next query with the same text to receive more results. Pass an empty string if
                there are no more results or if you don't support pagination. Offset length can't
                exceed 64 bytes.
            switch_pm_text (:obj:`str`, optional): If passed, clients will display a button with
                specified text that switches the user to a private chat with the bot and sends the
                bot a start message with the parameter :paramref:`switch_pm_parameter`.
            switch_pm_parameter (:obj:`str`, optional): Deep-linking parameter for the
                :guilabel:`/start` message sent to the bot when user presses the switch button.
                1-:tg-const:`telegram.InlineQuery.MAX_SWITCH_PM_TEXT_LENGTH` characters,
                only ``A-Z``, ``a-z``, ``0-9``, ``_`` and ``-`` are allowed.

        Keyword Args:
            current_offset (:obj:`str`, optional): The :attr:`telegram.InlineQuery.offset` of
                the inline query to answer. If passed, PTB will automatically take care of
                the pagination for you, i.e. pass the correct :paramref:`next_offset` and truncate
                the results list/get the results from the callable you passed.
            read_timeout (:obj:`float` | :obj:`None`, optional): Value to pass to
                :paramref:`telegram.request.BaseRequest.post.read_timeout`. Defaults to
                :attr:`~telegram.request.BaseRequest.DEFAULT_NONE`.
            write_timeout (:obj:`float` | :obj:`None`, optional): Value to pass to
                :paramref:`telegram.request.BaseRequest.post.write_timeout`. Defaults to
                :attr:`~telegram.request.BaseRequest.DEFAULT_NONE`.
            connect_timeout (:obj:`float` | :obj:`None`, optional): Value to pass to
                :paramref:`telegram.request.BaseRequest.post.connect_timeout`. Defaults to
                :attr:`~telegram.request.BaseRequest.DEFAULT_NONE`.
            pool_timeout (:obj:`float` | :obj:`None`, optional): Value to pass to
                :paramref:`telegram.request.BaseRequest.post.pool_timeout`. Defaults to
                :attr:`~telegram.request.BaseRequest.DEFAULT_NONE`.
            api_kwargs (:obj:`dict`, optional): Arbitrary keyword arguments to be passed to the
                Telegram API.

        Example:
            An inline bot that sends YouTube videos can ask the user to connect the bot to their
            YouTube account to adapt search results accordingly. To do this, it displays a
            'Connect your YouTube account' button above the results, or even before showing any.
            The user presses the button, switches to a private chat with the bot and, in doing so,
            passes a start parameter that instructs the bot to return an oauth link. Once done, the
            bot can offer a switch_inline button so that the user can easily return to the chat
            where they wanted to use the bot's inline capabilities.

        Returns:
            :obj:`bool`: On success, :obj:`True` is returned.

        Raises:
            :class:`telegram.error.TelegramError`

        """
        effective_results, next_offset = self._effective_inline_results(
            results=results, next_offset=next_offset, current_offset=current_offset
        )

        # Apply defaults
        for result in effective_results:
            self._insert_defaults_for_ilq_results(result)

        data: JSONDict = {"inline_query_id": inline_query_id, "results": effective_results}

        if cache_time or cache_time == 0:
            data["cache_time"] = cache_time
        if is_personal:
            data["is_personal"] = is_personal
        if next_offset is not None:
            data["next_offset"] = next_offset
        if switch_pm_text:
            data["switch_pm_text"] = switch_pm_text
        if switch_pm_parameter:
            data["switch_pm_parameter"] = switch_pm_parameter

        return await self._post(  # type: ignore[return-value]
            "answerInlineQuery",
            data,
            read_timeout=read_timeout,
            write_timeout=write_timeout,
            connect_timeout=connect_timeout,
            pool_timeout=pool_timeout,
            api_kwargs=api_kwargs,
        )

    @_log
    async def get_user_profile_photos(
        self,
        user_id: Union[str, int],
        offset: int = None,
        limit: int = None,
        *,
        read_timeout: ODVInput[float] = DEFAULT_NONE,
        write_timeout: ODVInput[float] = DEFAULT_NONE,
        connect_timeout: ODVInput[float] = DEFAULT_NONE,
        pool_timeout: ODVInput[float] = DEFAULT_NONE,
        api_kwargs: JSONDict = None,
    ) -> UserProfilePhotos:
        """Use this method to get a list of profile pictures for a user.

        .. seealso:: :meth:`telegram.User.get_profile_photos`

        Args:
            user_id (:obj:`int`): Unique identifier of the target user.
            offset (:obj:`int`, optional): Sequential number of the first photo to be returned.
                By default, all photos are returned.
            limit (:obj:`int`, optional): Limits the number of photos to be retrieved. Values
                between 1-100 are accepted. Defaults to ``100``.

        Keyword Args:
            read_timeout (:obj:`float` | :obj:`None`, optional): Value to pass to
                :paramref:`telegram.request.BaseRequest.post.read_timeout`. Defaults to
                :attr:`~telegram.request.BaseRequest.DEFAULT_NONE`.
            write_timeout (:obj:`float` | :obj:`None`, optional): Value to pass to
                :paramref:`telegram.request.BaseRequest.post.write_timeout`. Defaults to
                :attr:`~telegram.request.BaseRequest.DEFAULT_NONE`.
            connect_timeout (:obj:`float` | :obj:`None`, optional): Value to pass to
                :paramref:`telegram.request.BaseRequest.post.connect_timeout`. Defaults to
                :attr:`~telegram.request.BaseRequest.DEFAULT_NONE`.
            pool_timeout (:obj:`float` | :obj:`None`, optional): Value to pass to
                :paramref:`telegram.request.BaseRequest.post.pool_timeout`. Defaults to
                :attr:`~telegram.request.BaseRequest.DEFAULT_NONE`.
            api_kwargs (:obj:`dict`, optional): Arbitrary keyword arguments to be passed to the
                Telegram API.

        Returns:
            :class:`telegram.UserProfilePhotos`

        Raises:
            :class:`telegram.error.TelegramError`

        """
        data: JSONDict = {"user_id": user_id}

        if offset is not None:
            data["offset"] = offset
        if limit:
            data["limit"] = limit

        result = await self._post(
            "getUserProfilePhotos",
            data,
            read_timeout=read_timeout,
            write_timeout=write_timeout,
            connect_timeout=connect_timeout,
            pool_timeout=pool_timeout,
            api_kwargs=api_kwargs,
        )

        return UserProfilePhotos.de_json(result, self)  # type: ignore[arg-type,return-value]

    @_log
    async def get_file(
        self,
        file_id: Union[
            str, Animation, Audio, ChatPhoto, Document, PhotoSize, Sticker, Video, VideoNote, Voice
        ],
        *,
        read_timeout: ODVInput[float] = DEFAULT_NONE,
        write_timeout: ODVInput[float] = DEFAULT_NONE,
        connect_timeout: ODVInput[float] = DEFAULT_NONE,
        pool_timeout: ODVInput[float] = DEFAULT_NONE,
        api_kwargs: JSONDict = None,
    ) -> File:
        """
        Use this method to get basic info about a file and prepare it for downloading. For the
        moment, bots can download files of up to
        :tg-const:`telegram.constants.FileSizeLimit.FILESIZE_DOWNLOAD` in size. The file can then
        be downloaded
        with :meth:`telegram.File.download`. It is guaranteed that the link will be
        valid for at least 1 hour. When the link expires, a new one can be requested by
        calling get_file again.

        Note:
             This function may not preserve the original file name and MIME type.
             You should save the file's MIME type and name (if available) when the File object
             is received.

        Args:
            file_id (:obj:`str` | :class:`telegram.Animation` | :class:`telegram.Audio` |         \
                     :class:`telegram.ChatPhoto` | :class:`telegram.Document` |                   \
                     :class:`telegram.PhotoSize` | :class:`telegram.Sticker` |                    \
                     :class:`telegram.Video` | :class:`telegram.VideoNote` |                      \
                     :class:`telegram.Voice`):
                Either the file identifier or an object that has a file_id attribute
                to get file information about.

         Keyword Args:
            read_timeout (:obj:`float` | :obj:`None`, optional): Value to pass to
                :paramref:`telegram.request.BaseRequest.post.read_timeout`. Defaults to
                :attr:`~telegram.request.BaseRequest.DEFAULT_NONE`.
            write_timeout (:obj:`float` | :obj:`None`, optional): Value to pass to
                :paramref:`telegram.request.BaseRequest.post.write_timeout`. Defaults to
                :attr:`~telegram.request.BaseRequest.DEFAULT_NONE`.
            connect_timeout (:obj:`float` | :obj:`None`, optional): Value to pass to
                :paramref:`telegram.request.BaseRequest.post.connect_timeout`. Defaults to
                :attr:`~telegram.request.BaseRequest.DEFAULT_NONE`.
            pool_timeout (:obj:`float` | :obj:`None`, optional): Value to pass to
                :paramref:`telegram.request.BaseRequest.post.pool_timeout`. Defaults to
                :attr:`~telegram.request.BaseRequest.DEFAULT_NONE`.
            api_kwargs (:obj:`dict`, optional): Arbitrary keyword arguments to be passed to the
                Telegram API.

        Returns:
            :class:`telegram.File`

        Raises:
            :class:`telegram.error.TelegramError`

        """
        try:
            file_id = file_id.file_id  # type: ignore[union-attr]
        except AttributeError:
            pass

        data: JSONDict = {"file_id": file_id}

        result = await self._post(
            "getFile",
            data,
            read_timeout=read_timeout,
            write_timeout=write_timeout,
            connect_timeout=connect_timeout,
            pool_timeout=pool_timeout,
            api_kwargs=api_kwargs,
        )

        if result.get("file_path") and not is_local_file(  # type: ignore[union-attr]
            result["file_path"]  # type: ignore[index]
        ):
            result[  # type: ignore[index]
                "file_path"
            ] = f"{self.base_file_url}/{result['file_path']}"  # type: ignore[index]

        return File.de_json(result, self)  # type: ignore[return-value, arg-type]

    @_log
    async def ban_chat_member(
        self,
        chat_id: Union[str, int],
        user_id: Union[str, int],
        until_date: Union[int, datetime] = None,
        revoke_messages: bool = None,
        *,
        read_timeout: ODVInput[float] = DEFAULT_NONE,
        write_timeout: ODVInput[float] = DEFAULT_NONE,
        connect_timeout: ODVInput[float] = DEFAULT_NONE,
        pool_timeout: ODVInput[float] = DEFAULT_NONE,
        api_kwargs: JSONDict = None,
    ) -> bool:
        """
        Use this method to ban a user from a group, supergroup or a channel. In the case of
        supergroups and channels, the user will not be able to return to the group on their own
        using invite links, etc., unless unbanned first. The bot must be an administrator in the
        chat for this to work and must have the appropriate admin rights.

        .. seealso:: :attr:`telegram.Chat.ban_member`

         .. versionadded:: 13.7

        Args:
            chat_id (:obj:`int` | :obj:`str`): Unique identifier for the target group or username
                of the target supergroup or channel (in the format ``@channelusername``).
            user_id (:obj:`int`): Unique identifier of the target user.
            until_date (:obj:`int` | :obj:`datetime.datetime`, optional): Date when the user will
                be unbanned, unix time. If user is banned for more than 366 days or less than 30
                seconds from the current time they are considered to be banned forever. Applied
                for supergroups and channels only.
                For timezone naive :obj:`datetime.datetime` objects, the default timezone of the
                bot will be used, which is UTC unless :attr:`telegram.ext.Defaults.tzinfo` is
                used.
            revoke_messages (:obj:`bool`, optional): Pass :obj:`True` to delete all messages from
                the chat for the user that is being removed. If :obj:`False`, the user will be able
                to see messages in the group that were sent before the user was removed.
                Always :obj:`True` for supergroups and channels.

                .. versionadded:: 13.4

        Keyword Args:
            read_timeout (:obj:`float` | :obj:`None`, optional): Value to pass to
                :paramref:`telegram.request.BaseRequest.post.read_timeout`. Defaults to
                :attr:`~telegram.request.BaseRequest.DEFAULT_NONE`.
            write_timeout (:obj:`float` | :obj:`None`, optional): Value to pass to
                :paramref:`telegram.request.BaseRequest.post.write_timeout`. Defaults to
                :attr:`~telegram.request.BaseRequest.DEFAULT_NONE`.
            connect_timeout (:obj:`float` | :obj:`None`, optional): Value to pass to
                :paramref:`telegram.request.BaseRequest.post.connect_timeout`. Defaults to
                :attr:`~telegram.request.BaseRequest.DEFAULT_NONE`.
            pool_timeout (:obj:`float` | :obj:`None`, optional): Value to pass to
                :paramref:`telegram.request.BaseRequest.post.pool_timeout`. Defaults to
                :attr:`~telegram.request.BaseRequest.DEFAULT_NONE`.
            api_kwargs (:obj:`dict`, optional): Arbitrary keyword arguments to be passed to the
                Telegram API.

        Returns:
            :obj:`bool`: On success, :obj:`True` is returned.

        Raises:
            :class:`telegram.error.TelegramError`

        """
        data: JSONDict = {"chat_id": chat_id, "user_id": user_id}

        if until_date is not None:
            data["until_date"] = until_date

        if revoke_messages is not None:
            data["revoke_messages"] = revoke_messages

        result = await self._post(
            "banChatMember",
            data,
            read_timeout=read_timeout,
            write_timeout=write_timeout,
            connect_timeout=connect_timeout,
            pool_timeout=pool_timeout,
            api_kwargs=api_kwargs,
        )

        return result  # type: ignore[return-value]

    @_log
    async def ban_chat_sender_chat(
        self,
        chat_id: Union[str, int],
        sender_chat_id: int,
        *,
        read_timeout: ODVInput[float] = DEFAULT_NONE,
        write_timeout: ODVInput[float] = DEFAULT_NONE,
        connect_timeout: ODVInput[float] = DEFAULT_NONE,
        pool_timeout: ODVInput[float] = DEFAULT_NONE,
        api_kwargs: JSONDict = None,
    ) -> bool:
        """
        Use this method to ban a channel chat in a supergroup or a channel. Until the chat is
        unbanned, the owner of the banned chat won't be able to send messages on behalf of **any of
        their channels**. The bot must be an administrator in the supergroup or channel for this
        to work and must have the appropriate administrator rights.

        .. seealso:: :attr:`telegram.Chat.ban_chat`, :attr:`telegram.Chat.ban_sender_chat`

        .. versionadded:: 13.9

        Args:
            chat_id (:obj:`int` | :obj:`str`): Unique identifier for the target group or username
                of the target supergroup or channel (in the format ``@channelusername``).
            sender_chat_id (:obj:`int`): Unique identifier of the target sender chat.

        Keyword Args:
            read_timeout (:obj:`float` | :obj:`None`, optional): Value to pass to
                :paramref:`telegram.request.BaseRequest.post.read_timeout`. Defaults to
                :attr:`~telegram.request.BaseRequest.DEFAULT_NONE`.
            write_timeout (:obj:`float` | :obj:`None`, optional): Value to pass to
                :paramref:`telegram.request.BaseRequest.post.write_timeout`. Defaults to
                :attr:`~telegram.request.BaseRequest.DEFAULT_NONE`.
            connect_timeout (:obj:`float` | :obj:`None`, optional): Value to pass to
                :paramref:`telegram.request.BaseRequest.post.connect_timeout`. Defaults to
                :attr:`~telegram.request.BaseRequest.DEFAULT_NONE`.
            pool_timeout (:obj:`float` | :obj:`None`, optional): Value to pass to
                :paramref:`telegram.request.BaseRequest.post.pool_timeout`. Defaults to
                :attr:`~telegram.request.BaseRequest.DEFAULT_NONE`.
            api_kwargs (:obj:`dict`, optional): Arbitrary keyword arguments to be passed to the
                Telegram API.

        Returns:
            :obj:`bool`: On success, :obj:`True` is returned.

        Raises:
            :class:`telegram.error.TelegramError`

        """
        data: JSONDict = {"chat_id": chat_id, "sender_chat_id": sender_chat_id}

        result = await self._post(
            "banChatSenderChat",
            data,
            read_timeout=read_timeout,
            write_timeout=write_timeout,
            connect_timeout=connect_timeout,
            pool_timeout=pool_timeout,
            api_kwargs=api_kwargs,
        )

        return result  # type: ignore[return-value]

    @_log
    async def unban_chat_member(
        self,
        chat_id: Union[str, int],
        user_id: Union[str, int],
        only_if_banned: bool = None,
        *,
        read_timeout: ODVInput[float] = DEFAULT_NONE,
        write_timeout: ODVInput[float] = DEFAULT_NONE,
        connect_timeout: ODVInput[float] = DEFAULT_NONE,
        pool_timeout: ODVInput[float] = DEFAULT_NONE,
        api_kwargs: JSONDict = None,
    ) -> bool:
        """Use this method to unban a previously kicked user in a supergroup or channel.

        The user will *not* return to the group or channel automatically, but will be able to join
        via link, etc. The bot must be an administrator for this to work. By default, this method
        guarantees that after the call the user is not a member of the chat, but will be able to
        join it. So if the user is a member of the chat they will also be *removed* from the chat.
        If you don't want this, use the parameter :paramref:`only_if_banned`.

        .. seealso:: :attr:`telegram.Chat.unban_member`

        Args:
            chat_id (:obj:`int` | :obj:`str`): Unique identifier for the target chat or username
                of the target supergroup or channel (in the format ``@channelusername``).
            user_id (:obj:`int`): Unique identifier of the target user.
            only_if_banned (:obj:`bool`, optional): Do nothing if the user is not banned.

        Keyword Args:
            read_timeout (:obj:`float` | :obj:`None`, optional): Value to pass to
                :paramref:`telegram.request.BaseRequest.post.read_timeout`. Defaults to
                :attr:`~telegram.request.BaseRequest.DEFAULT_NONE`.
            write_timeout (:obj:`float` | :obj:`None`, optional): Value to pass to
                :paramref:`telegram.request.BaseRequest.post.write_timeout`. Defaults to
                :attr:`~telegram.request.BaseRequest.DEFAULT_NONE`.
            connect_timeout (:obj:`float` | :obj:`None`, optional): Value to pass to
                :paramref:`telegram.request.BaseRequest.post.connect_timeout`. Defaults to
                :attr:`~telegram.request.BaseRequest.DEFAULT_NONE`.
            pool_timeout (:obj:`float` | :obj:`None`, optional): Value to pass to
                :paramref:`telegram.request.BaseRequest.post.pool_timeout`. Defaults to
                :attr:`~telegram.request.BaseRequest.DEFAULT_NONE`.
            api_kwargs (:obj:`dict`, optional): Arbitrary keyword arguments to be passed to the
                Telegram API.

        Returns:
            :obj:`bool`: On success, :obj:`True` is returned.

        Raises:
            :class:`telegram.error.TelegramError`

        """
        data: JSONDict = {"chat_id": chat_id, "user_id": user_id}

        if only_if_banned is not None:
            data["only_if_banned"] = only_if_banned

        result = await self._post(
            "unbanChatMember",
            data,
            read_timeout=read_timeout,
            write_timeout=write_timeout,
            connect_timeout=connect_timeout,
            pool_timeout=pool_timeout,
            api_kwargs=api_kwargs,
        )

        return result  # type: ignore[return-value]

    @_log
    async def unban_chat_sender_chat(
        self,
        chat_id: Union[str, int],
        sender_chat_id: int,
        *,
        read_timeout: ODVInput[float] = DEFAULT_NONE,
        write_timeout: ODVInput[float] = DEFAULT_NONE,
        connect_timeout: ODVInput[float] = DEFAULT_NONE,
        pool_timeout: ODVInput[float] = DEFAULT_NONE,
        api_kwargs: JSONDict = None,
    ) -> bool:
        """Use this method to unban a previously banned channel in a supergroup or channel.
        The bot must be an administrator for this to work and must have the
        appropriate administrator rights.

        .. seealso:: :attr:`telegram.Chat.unban_chat`

        .. versionadded:: 13.9

        Args:
            chat_id (:obj:`int` | :obj:`str`): Unique identifier for the target chat or username
                of the target supergroup or channel (in the format ``@channelusername``).
            sender_chat_id (:obj:`int`): Unique identifier of the target sender chat.

        Keyword Args:
            read_timeout (:obj:`float` | :obj:`None`, optional): Value to pass to
                :paramref:`telegram.request.BaseRequest.post.read_timeout`. Defaults to
                :attr:`~telegram.request.BaseRequest.DEFAULT_NONE`.
            write_timeout (:obj:`float` | :obj:`None`, optional): Value to pass to
                :paramref:`telegram.request.BaseRequest.post.write_timeout`. Defaults to
                :attr:`~telegram.request.BaseRequest.DEFAULT_NONE`.
            connect_timeout (:obj:`float` | :obj:`None`, optional): Value to pass to
                :paramref:`telegram.request.BaseRequest.post.connect_timeout`. Defaults to
                :attr:`~telegram.request.BaseRequest.DEFAULT_NONE`.
            pool_timeout (:obj:`float` | :obj:`None`, optional): Value to pass to
                :paramref:`telegram.request.BaseRequest.post.pool_timeout`. Defaults to
                :attr:`~telegram.request.BaseRequest.DEFAULT_NONE`.
            api_kwargs (:obj:`dict`, optional): Arbitrary keyword arguments to be passed to the
                Telegram API.

        Returns:
            :obj:`bool`: On success, :obj:`True` is returned.

        Raises:
            :class:`telegram.error.TelegramError`

        """
        data: JSONDict = {"chat_id": chat_id, "sender_chat_id": sender_chat_id}

        result = await self._post(
            "unbanChatSenderChat",
            data,
            read_timeout=read_timeout,
            write_timeout=write_timeout,
            connect_timeout=connect_timeout,
            pool_timeout=pool_timeout,
            api_kwargs=api_kwargs,
        )

        return result  # type: ignore[return-value]

    @_log
    async def answer_callback_query(
        self,
        callback_query_id: str,
        text: str = None,
        show_alert: bool = None,
        url: str = None,
        cache_time: int = None,
        *,
        read_timeout: ODVInput[float] = DEFAULT_NONE,
        write_timeout: ODVInput[float] = DEFAULT_NONE,
        connect_timeout: ODVInput[float] = DEFAULT_NONE,
        pool_timeout: ODVInput[float] = DEFAULT_NONE,
        api_kwargs: JSONDict = None,
    ) -> bool:
        """
        Use this method to send answers to callback queries sent from inline keyboards. The answer
        will be displayed to the user as a notification at the top of the chat screen or as an
        alert.
        Alternatively, the user can be redirected to the specified Game URL. For this option to
        work, you must first create a game for your bot via `@BotFather <https://t.me/BotFather>`_
        and accept the terms. Otherwise, you may use links like t.me/your_bot?start=XXXX that open
        your bot with a parameter.

        .. seealso:: :attr:`telegram.CallbackQuery.answer`

        Args:
            callback_query_id (:obj:`str`): Unique identifier for the query to be answered.
            text (:obj:`str`, optional): Text of the notification. If not specified, nothing will
                be shown to the user, 0-:tg-const:`telegram.CallbackQuery.MAX_ANSWER_TEXT_LENGTH`
                characters.
            show_alert (:obj:`bool`, optional): If :obj:`True`, an alert will be shown by the
                client instead of a notification at the top of the chat screen. Defaults to
                :obj:`False`.
            url (:obj:`str`, optional): URL that will be opened by the user's client. If you have
                created a Game and accepted the conditions via
                `@BotFather <https://t.me/BotFather>`_, specify the URL that
                opens your game - note that this will only work if the query comes from a callback
                game button. Otherwise, you may use links like t.me/your_bot?start=XXXX that open
                your bot with a parameter.
            cache_time (:obj:`int`, optional): The maximum amount of time in seconds that the
                result of the callback query may be cached client-side. Defaults to 0.

        Keyword Args:
            read_timeout (:obj:`float` | :obj:`None`, optional): Value to pass to
                :paramref:`telegram.request.BaseRequest.post.read_timeout`. Defaults to
                :attr:`~telegram.request.BaseRequest.DEFAULT_NONE`.
            write_timeout (:obj:`float` | :obj:`None`, optional): Value to pass to
                :paramref:`telegram.request.BaseRequest.post.write_timeout`. Defaults to
                :attr:`~telegram.request.BaseRequest.DEFAULT_NONE`.
            connect_timeout (:obj:`float` | :obj:`None`, optional): Value to pass to
                :paramref:`telegram.request.BaseRequest.post.connect_timeout`. Defaults to
                :attr:`~telegram.request.BaseRequest.DEFAULT_NONE`.
            pool_timeout (:obj:`float` | :obj:`None`, optional): Value to pass to
                :paramref:`telegram.request.BaseRequest.post.pool_timeout`. Defaults to
                :attr:`~telegram.request.BaseRequest.DEFAULT_NONE`.
            api_kwargs (:obj:`dict`, optional): Arbitrary keyword arguments to be passed to the
                Telegram API.

        Returns:
            :obj:`bool` On success, :obj:`True` is returned.

        Raises:
            :class:`telegram.error.TelegramError`

        """
        data: JSONDict = {"callback_query_id": callback_query_id}

        if text:
            data["text"] = text
        if show_alert:
            data["show_alert"] = show_alert
        if url:
            data["url"] = url
        if cache_time is not None:
            data["cache_time"] = cache_time

        result = await self._post(
            "answerCallbackQuery",
            data,
            read_timeout=read_timeout,
            write_timeout=write_timeout,
            connect_timeout=connect_timeout,
            pool_timeout=pool_timeout,
            api_kwargs=api_kwargs,
        )

        return result  # type: ignore[return-value]

    @_log
    async def edit_message_text(
        self,
        text: str,
        chat_id: Union[str, int] = None,
        message_id: int = None,
        inline_message_id: str = None,
        parse_mode: ODVInput[str] = DEFAULT_NONE,
        disable_web_page_preview: ODVInput[bool] = DEFAULT_NONE,
        reply_markup: InlineKeyboardMarkup = None,
        entities: Union[List["MessageEntity"], Tuple["MessageEntity", ...]] = None,
        *,
        read_timeout: ODVInput[float] = DEFAULT_NONE,
        write_timeout: ODVInput[float] = DEFAULT_NONE,
        connect_timeout: ODVInput[float] = DEFAULT_NONE,
        pool_timeout: ODVInput[float] = DEFAULT_NONE,
        api_kwargs: JSONDict = None,
    ) -> Union[Message, bool]:
        """
        Use this method to edit text and game messages.

        Note:
            It is currently only possible to edit messages without
            :attr:`telegram.Message.reply_markup` or with inline keyboards.

        .. seealso:: :attr:`telegram.Message.edit_text`,
            :attr:`telegram.CallbackQuery.edit_message_text`

        Args:
            chat_id (:obj:`int` | :obj:`str`, optional): Required if inline_message_id is not
                specified. Unique identifier for the target chat or username of the target channel
                (in the format ``@channelusername``)
            message_id (:obj:`int`, optional): Required if inline_message_id is not specified.
                Identifier of the message to edit.
            inline_message_id (:obj:`str`, optional): Required if chat_id and message_id are not
                specified. Identifier of the inline message.
            text (:obj:`str`): New text of the message,
                1-:tg-const:`telegram.constants.MessageLimit.TEXT_LENGTH` characters after entities
                parsing.
            parse_mode (:obj:`str`, optional): Send Markdown or HTML, if you want Telegram apps to
                show bold, italic, fixed-width text or inline URLs in your bot's message. See the
                constants in :class:`telegram.constants.ParseMode` for the available modes.
            entities (List[:class:`telegram.MessageEntity`], optional): List of special entities
                that appear in message text, which can be specified instead of
                :paramref:`parse_mode`.
            disable_web_page_preview (:obj:`bool`, optional): Disables link previews for links in
                this message.
            reply_markup (:class:`telegram.InlineKeyboardMarkup`, optional): An object for an
                inline keyboard.

        Keyword Args:
            read_timeout (:obj:`float` | :obj:`None`, optional): Value to pass to
                :paramref:`telegram.request.BaseRequest.post.read_timeout`. Defaults to
                :attr:`~telegram.request.BaseRequest.DEFAULT_NONE`.
            write_timeout (:obj:`float` | :obj:`None`, optional): Value to pass to
                :paramref:`telegram.request.BaseRequest.post.write_timeout`. Defaults to
                :attr:`~telegram.request.BaseRequest.DEFAULT_NONE`.
            connect_timeout (:obj:`float` | :obj:`None`, optional): Value to pass to
                :paramref:`telegram.request.BaseRequest.post.connect_timeout`. Defaults to
                :attr:`~telegram.request.BaseRequest.DEFAULT_NONE`.
            pool_timeout (:obj:`float` | :obj:`None`, optional): Value to pass to
                :paramref:`telegram.request.BaseRequest.post.pool_timeout`. Defaults to
                :attr:`~telegram.request.BaseRequest.DEFAULT_NONE`.
            api_kwargs (:obj:`dict`, optional): Arbitrary keyword arguments to be passed to the
                Telegram API.

        Returns:
            :class:`telegram.Message`: On success, if edited message is not an inline message, the
            edited message is returned, otherwise :obj:`True` is returned.

        Raises:
            :class:`telegram.error.TelegramError`

        """
        data: JSONDict = {
            "text": text,
            "parse_mode": parse_mode,
            "disable_web_page_preview": disable_web_page_preview,
        }

        if chat_id:
            data["chat_id"] = chat_id
        if message_id:
            data["message_id"] = message_id
        if inline_message_id:
            data["inline_message_id"] = inline_message_id
        if entities:
            data["entities"] = [me.to_dict() for me in entities]

        return await self._send_message(
            "editMessageText",
            data,
            reply_markup=reply_markup,
            read_timeout=read_timeout,
            write_timeout=write_timeout,
            connect_timeout=connect_timeout,
            pool_timeout=pool_timeout,
            api_kwargs=api_kwargs,
        )

    @_log
    async def edit_message_caption(
        self,
        chat_id: Union[str, int] = None,
        message_id: int = None,
        inline_message_id: str = None,
        caption: str = None,
        reply_markup: InlineKeyboardMarkup = None,
        parse_mode: ODVInput[str] = DEFAULT_NONE,
        caption_entities: Union[List["MessageEntity"], Tuple["MessageEntity", ...]] = None,
        *,
        read_timeout: ODVInput[float] = DEFAULT_NONE,
        write_timeout: ODVInput[float] = DEFAULT_NONE,
        connect_timeout: ODVInput[float] = DEFAULT_NONE,
        pool_timeout: ODVInput[float] = DEFAULT_NONE,
        api_kwargs: JSONDict = None,
    ) -> Union[Message, bool]:
        """
        Use this method to edit captions of messages.

        Note:
            It is currently only possible to edit messages without
            :attr:`telegram.Message.reply_markup` or with inline keyboards

        .. seealso:: :attr:`telegram.Message.edit_caption`,
            :attr:`telegram.CallbackQuery.edit_message_caption`

        Args:
            chat_id (:obj:`int` | :obj:`str`, optional): Required if inline_message_id is not
                specified. Unique identifier for the target chat or username of the target channel
                (in the format ``@channelusername``)
            message_id (:obj:`int`, optional): Required if inline_message_id is not specified.
                Identifier of the message to edit.
            inline_message_id (:obj:`str`, optional): Required if chat_id and message_id are not
                specified. Identifier of the inline message.
            caption (:obj:`str`, optional): New caption of the message,
                0-:tg-const:`telegram.constants.MessageLimit.CAPTION_LENGTH` characters after
                entities parsing.
            parse_mode (:obj:`str`, optional): Send Markdown or HTML, if you want Telegram apps to
                show bold, italic, fixed-width text or inline URLs in the media caption. See the
                constants in :class:`telegram.constants.ParseMode` for the available modes.
            caption_entities (List[:class:`telegram.MessageEntity`], optional): List of special
                entities that appear in message text, which can be specified instead of
                :paramref:`parse_mode`.
            reply_markup (:class:`telegram.InlineKeyboardMarkup`, optional): An object for an
                inline keyboard.

        Keyword Args:
            read_timeout (:obj:`float` | :obj:`None`, optional): Value to pass to
                :paramref:`telegram.request.BaseRequest.post.read_timeout`. Defaults to
                :attr:`~telegram.request.BaseRequest.DEFAULT_NONE`.
            write_timeout (:obj:`float` | :obj:`None`, optional): Value to pass to
                :paramref:`telegram.request.BaseRequest.post.write_timeout`. Defaults to
                :attr:`~telegram.request.BaseRequest.DEFAULT_NONE`.
            connect_timeout (:obj:`float` | :obj:`None`, optional): Value to pass to
                :paramref:`telegram.request.BaseRequest.post.connect_timeout`. Defaults to
                :attr:`~telegram.request.BaseRequest.DEFAULT_NONE`.
            pool_timeout (:obj:`float` | :obj:`None`, optional): Value to pass to
                :paramref:`telegram.request.BaseRequest.post.pool_timeout`. Defaults to
                :attr:`~telegram.request.BaseRequest.DEFAULT_NONE`.
            api_kwargs (:obj:`dict`, optional): Arbitrary keyword arguments to be passed to the
                Telegram API.

        Returns:
            :class:`telegram.Message`: On success, if edited message is not an inline message, the
            edited message is returned, otherwise :obj:`True` is returned.

        Raises:
            :class:`telegram.error.TelegramError`

        """
        data: JSONDict = {"parse_mode": parse_mode}

        if caption:
            data["caption"] = caption
        if caption_entities:
            data["caption_entities"] = caption_entities
        if chat_id:
            data["chat_id"] = chat_id
        if message_id:
            data["message_id"] = message_id
        if inline_message_id:
            data["inline_message_id"] = inline_message_id

        return await self._send_message(
            "editMessageCaption",
            data,
            reply_markup=reply_markup,
            read_timeout=read_timeout,
            write_timeout=write_timeout,
            connect_timeout=connect_timeout,
            pool_timeout=pool_timeout,
            api_kwargs=api_kwargs,
        )

    @_log
    async def edit_message_media(
        self,
        media: "InputMedia",
        chat_id: Union[str, int] = None,
        message_id: int = None,
        inline_message_id: str = None,
        reply_markup: InlineKeyboardMarkup = None,
        *,
        read_timeout: ODVInput[float] = DEFAULT_NONE,
        write_timeout: ODVInput[float] = DEFAULT_NONE,
        connect_timeout: ODVInput[float] = DEFAULT_NONE,
        pool_timeout: ODVInput[float] = DEFAULT_NONE,
        api_kwargs: JSONDict = None,
    ) -> Union[Message, bool]:
        """
        Use this method to edit animation, audio, document, photo, or video messages. If a message
        is part of a message album, then it can be edited only to an audio for audio albums, only
        to a document for document albums and to a photo or a video otherwise. When an inline
        message is edited, a new file can't be uploaded; use a previously uploaded file via its
        :attr:`~telegram.File.file_id` or specify a URL.

        Note:
            It is currently only possible to edit messages without
            :attr:`telegram.Message.reply_markup` or with inline keyboards

        .. seealso:: :attr:`telegram.Message.edit_media`,
            :attr:`telegram.CallbackQuery.edit_message_media`

        Args:
            media (:class:`telegram.InputMedia`): An object for a new media content
                of the message.
            chat_id (:obj:`int` | :obj:`str`, optional): Required if inline_message_id is not
                specified. Unique identifier for the target chat or username of the target channel
                (in the format ``@channelusername``).
            message_id (:obj:`int`, optional): Required if inline_message_id is not specified.
                Identifier of the message to edit.
            inline_message_id (:obj:`str`, optional): Required if chat_id and message_id are not
                specified. Identifier of the inline message.
            reply_markup (:class:`telegram.InlineKeyboardMarkup`, optional): An object for an
                inline keyboard.

        Keyword Args:
            read_timeout (:obj:`float` | :obj:`None`, optional): Value to pass to
                :paramref:`telegram.request.BaseRequest.post.read_timeout`. Defaults to
                :attr:`~telegram.request.BaseRequest.DEFAULT_NONE`.
            write_timeout (:obj:`float` | :obj:`None`, optional): Value to pass to
                :paramref:`telegram.request.BaseRequest.post.write_timeout`. Defaults to
                :attr:`~telegram.request.BaseRequest.DEFAULT_NONE`.
            connect_timeout (:obj:`float` | :obj:`None`, optional): Value to pass to
                :paramref:`telegram.request.BaseRequest.post.connect_timeout`. Defaults to
                :attr:`~telegram.request.BaseRequest.DEFAULT_NONE`.
            pool_timeout (:obj:`float` | :obj:`None`, optional): Value to pass to
                :paramref:`telegram.request.BaseRequest.post.pool_timeout`. Defaults to
                :attr:`~telegram.request.BaseRequest.DEFAULT_NONE`.
            api_kwargs (:obj:`dict`, optional): Arbitrary keyword arguments to be passed to the
                Telegram API.

        Returns:
            :class:`telegram.Message`: On success, if edited message is not an inline message, the
            edited Message is returned, otherwise :obj:`True` is returned.

        Raises:
            :class:`telegram.error.TelegramError`
        """
        data: JSONDict = {"media": media}

        if chat_id:
            data["chat_id"] = chat_id
        if message_id:
            data["message_id"] = message_id
        if inline_message_id:
            data["inline_message_id"] = inline_message_id

        return await self._send_message(
            "editMessageMedia",
            data,
            reply_markup=reply_markup,
            read_timeout=read_timeout,
            write_timeout=write_timeout,
            connect_timeout=connect_timeout,
            pool_timeout=pool_timeout,
            api_kwargs=api_kwargs,
        )

    @_log
    async def edit_message_reply_markup(
        self,
        chat_id: Union[str, int] = None,
        message_id: int = None,
        inline_message_id: str = None,
        reply_markup: Optional["InlineKeyboardMarkup"] = None,
        *,
        read_timeout: ODVInput[float] = DEFAULT_NONE,
        write_timeout: ODVInput[float] = DEFAULT_NONE,
        connect_timeout: ODVInput[float] = DEFAULT_NONE,
        pool_timeout: ODVInput[float] = DEFAULT_NONE,
        api_kwargs: JSONDict = None,
    ) -> Union[Message, bool]:
        """
        Use this method to edit only the reply markup of messages sent by the bot or via the bot
        (for inline bots).

        Note:
            It is currently only possible to edit messages without
            :attr:`telegram.Message.reply_markup` or with inline keyboards

        .. seealso:: :attr:`telegram.Message.edit_reply_markup`,
            :attr:`telegram.CallbackQuery.edit_message_reply_markup`

        Args:
            chat_id (:obj:`int` | :obj:`str`, optional): Required if inline_message_id is not
                specified. Unique identifier for the target chat or username of the target channel
                (in the format ``@channelusername``).
            message_id (:obj:`int`, optional): Required if inline_message_id is not specified.
                Identifier of the message to edit.
            inline_message_id (:obj:`str`, optional): Required if chat_id and message_id are not
                specified. Identifier of the inline message.
            reply_markup (:class:`telegram.InlineKeyboardMarkup`, optional): An object for an
                inline keyboard.

        Keyword Args:
            read_timeout (:obj:`float` | :obj:`None`, optional): Value to pass to
                :paramref:`telegram.request.BaseRequest.post.read_timeout`. Defaults to
                :attr:`~telegram.request.BaseRequest.DEFAULT_NONE`.
            write_timeout (:obj:`float` | :obj:`None`, optional): Value to pass to
                :paramref:`telegram.request.BaseRequest.post.write_timeout`. Defaults to
                :attr:`~telegram.request.BaseRequest.DEFAULT_NONE`.
            connect_timeout (:obj:`float` | :obj:`None`, optional): Value to pass to
                :paramref:`telegram.request.BaseRequest.post.connect_timeout`. Defaults to
                :attr:`~telegram.request.BaseRequest.DEFAULT_NONE`.
            pool_timeout (:obj:`float` | :obj:`None`, optional): Value to pass to
                :paramref:`telegram.request.BaseRequest.post.pool_timeout`. Defaults to
                :attr:`~telegram.request.BaseRequest.DEFAULT_NONE`.
            api_kwargs (:obj:`dict`, optional): Arbitrary keyword arguments to be passed to the
                Telegram API.

        Returns:
            :class:`telegram.Message`: On success, if edited message is not an inline message, the
            edited message is returned, otherwise :obj:`True` is returned.

        Raises:
            :class:`telegram.error.TelegramError`

        """
        data: JSONDict = {}

        if chat_id:
            data["chat_id"] = chat_id
        if message_id:
            data["message_id"] = message_id
        if inline_message_id:
            data["inline_message_id"] = inline_message_id

        return await self._send_message(
            "editMessageReplyMarkup",
            data,
            reply_markup=reply_markup,
            read_timeout=read_timeout,
            write_timeout=write_timeout,
            connect_timeout=connect_timeout,
            pool_timeout=pool_timeout,
            api_kwargs=api_kwargs,
        )

    @_log
    async def get_updates(
        self,
        offset: int = None,
        limit: int = None,
        timeout: float = None,
        allowed_updates: List[str] = None,
        *,
        read_timeout: float = 2,
        write_timeout: ODVInput[float] = DEFAULT_NONE,
        connect_timeout: ODVInput[float] = DEFAULT_NONE,
        pool_timeout: ODVInput[float] = DEFAULT_NONE,
        api_kwargs: JSONDict = None,
    ) -> List[Update]:
        """Use this method to receive incoming updates using long polling.

        Args:
            offset (:obj:`int`, optional): Identifier of the first update to be returned. Must be
                greater by one than the highest among the identifiers of previously received
                updates. By default, updates starting with the earliest unconfirmed update are
                returned. An update is considered confirmed as soon as this method is called with
                an offset higher than its :attr:`telegram.Update.update_id`. The negative offset
                can be specified to retrieve updates starting from -offset update from the end of
                the updates queue. All previous updates will forgotten.
            limit (:obj:`int`, optional): Limits the number of updates to be retrieved. Values
                between 1-100 are accepted. Defaults to ``100``.
            timeout (:obj:`int`, optional): Timeout in seconds for long polling. Defaults to ``0``,
                i.e. usual short polling. Should be positive, short polling should be used for
                testing purposes only.
            allowed_updates (List[:obj:`str`]), optional): A list the types of
                updates you want your bot to receive. For example, specify ["message",
                "edited_channel_post", "callback_query"] to only receive updates of these types.
                See :class:`telegram.Update` for a complete list of available update types.
                Specify an empty list to receive all updates except
                :attr:`telegram.Update.chat_member` (default). If not specified, the previous
                setting will be used. Please note that this parameter doesn't affect updates
                created before the call to the get_updates, so unwanted updates may be received for
                a short period of time.

        Keyword Args:
            read_timeout (:obj:`float`, optional): Value to pass to
                :paramref:`telegram.request.BaseRequest.post.read_timeout`. Defaults to
                ``2``. :paramref:`timeout` will be added to this value.
            write_timeout (:obj:`float` | :obj:`None`, optional): Value to pass to
                :paramref:`telegram.request.BaseRequest.post.write_timeout`. Defaults to
                :attr:`~telegram.request.BaseRequest.DEFAULT_NONE`.
            connect_timeout (:obj:`float` | :obj:`None`, optional): Value to pass to
                :paramref:`telegram.request.BaseRequest.post.connect_timeout`. Defaults to
                :attr:`~telegram.request.BaseRequest.DEFAULT_NONE`.
            pool_timeout (:obj:`float` | :obj:`None`, optional): Value to pass to
                :paramref:`telegram.request.BaseRequest.post.pool_timeout`. Defaults to
                :attr:`~telegram.request.BaseRequest.DEFAULT_NONE`.
            api_kwargs (:obj:`dict`, optional): Arbitrary keyword arguments to be passed to the
                Telegram API.

        Note:
            1. This method will not work if an outgoing webhook is set up.
            2. In order to avoid getting duplicate updates, recalculate offset after each
               server response.
            3. To take full advantage of this library take a look at :class:`telegram.ext.Updater`

        Returns:
            List[:class:`telegram.Update`]

        Raises:
            :class:`telegram.error.TelegramError`

        """
        data: JSONDict = {"timeout": timeout}

        if offset:
            data["offset"] = offset
        if limit:
            data["limit"] = limit
        if allowed_updates is not None:
            data["allowed_updates"] = allowed_updates

        # Ideally we'd use an aggressive read timeout for the polling. However,
        # * Short polling should return within 2 seconds.
        # * Long polling poses a different problem: the connection might have been dropped while
        #   waiting for the server to return and there's no way of knowing the connection had been
        #   dropped in real time.
        result = cast(
            List[JSONDict],
            await self._post(
                "getUpdates",
                data,
                read_timeout=read_timeout + timeout if timeout else read_timeout,
                write_timeout=write_timeout,
                connect_timeout=connect_timeout,
                pool_timeout=pool_timeout,
                api_kwargs=api_kwargs,
            ),
        )

        if result:
            self._logger.debug("Getting updates: %s", [u["update_id"] for u in result])
        else:
            self._logger.debug("No new updates found.")

        return Update.de_list(result, self)  # type: ignore[return-value]

    @_log
    async def set_webhook(
        self,
        url: str,
        certificate: FileInput = None,
        max_connections: int = None,
        allowed_updates: List[str] = None,
        ip_address: str = None,
        drop_pending_updates: bool = None,
        secret_token: str = None,
        *,
        read_timeout: ODVInput[float] = DEFAULT_NONE,
        write_timeout: ODVInput[float] = DEFAULT_NONE,
        connect_timeout: ODVInput[float] = DEFAULT_NONE,
        pool_timeout: ODVInput[float] = DEFAULT_NONE,
        api_kwargs: JSONDict = None,
    ) -> bool:
        """
        Use this method to specify a url and receive incoming updates via an outgoing webhook.
        Whenever there is an update for the bot, Telegram will send an HTTPS POST request to the
        specified url, containing An Update. In case of an unsuccessful request,
        Telegram will give up after a reasonable amount of attempts.

        If you'd like to make sure that the Webhook was set by you, you can specify secret data in
        the parameter :paramref:`secret_token`. If specified, the request will contain a header
        ``X-Telegram-Bot-Api-Secret-Token`` with the secret token as content.

        Note:
            The certificate argument should be a file from disk ``open(filename, 'rb')``.

        Args:
            url (:obj:`str`): HTTPS url to send updates to. Use an empty string to remove webhook
                integration.
            certificate (:term:`file object`): Upload your public key certificate so that the root
                certificate in use can be checked. See our self-signed guide for details.
                (https://github.com/python-telegram-bot/python-telegram-bot/wiki/Webhooks#\
                creating-a-self-signed-certificate-using-openssl)
            ip_address (:obj:`str`, optional): The fixed IP address which will be used to send
                webhook requests instead of the IP address resolved through DNS.
            max_connections (:obj:`int`, optional): Maximum allowed number of simultaneous HTTPS
                connections to the webhook for update delivery, 1-100. Defaults to ``40``. Use
                lower values to limit the load on your bot's server, and higher values to increase
                your bot's throughput.
            allowed_updates (List[:obj:`str`], optional): A list the types of
                updates you want your bot to receive. For example, specify ["message",
                "edited_channel_post", "callback_query"] to only receive updates of these types.
                See :class:`telegram.Update` for a complete list of available update types.
                Specify an empty list to receive all updates except
                :attr:`telegram.Update.chat_member` (default). If not specified, the previous
                setting will be used. Please note that this parameter doesn't affect updates
                created before the call to the set_webhook, so unwanted updates may be received for
                a short period of time.
            drop_pending_updates (:obj:`bool`, optional): Pass :obj:`True` to drop all pending
                updates.
            secret_token (:obj:`str`, optional): A secret token to be sent in a header
                ``X-Telegram-Bot-Api-Secret-Token`` in every webhook request,
                :tg-const:`telegram.constants.WebhookLimit.MIN_SECRET_TOKEN_LENGTH`-
                :tg-const:`telegram.constants.WebhookLimit.MAX_SECRET_TOKEN_LENGTH` characters.
                Only characters ``A-Z``, ``a-z``, ``0-9``, ``_`` and ``-`` are allowed.
                The header is useful to ensure that the request comes from a webhook set by you.

                .. versionadded:: 20.0

        Keyword Args:
            read_timeout (:obj:`float` | :obj:`None`, optional): Value to pass to
                :paramref:`telegram.request.BaseRequest.post.read_timeout`. Defaults to
                :attr:`~telegram.request.BaseRequest.DEFAULT_NONE`.
            write_timeout (:obj:`float` | :obj:`None`, optional): Value to pass to
                :paramref:`telegram.request.BaseRequest.post.write_timeout`. Defaults to
                :attr:`~telegram.request.BaseRequest.DEFAULT_NONE`.
            connect_timeout (:obj:`float` | :obj:`None`, optional): Value to pass to
                :paramref:`telegram.request.BaseRequest.post.connect_timeout`. Defaults to
                :attr:`~telegram.request.BaseRequest.DEFAULT_NONE`.
            pool_timeout (:obj:`float` | :obj:`None`, optional): Value to pass to
                :paramref:`telegram.request.BaseRequest.post.pool_timeout`. Defaults to
                :attr:`~telegram.request.BaseRequest.DEFAULT_NONE`.
            api_kwargs (:obj:`dict`, optional): Arbitrary keyword arguments to be passed to the
                Telegram API.

        Note:
            1. You will not be able to receive updates using :meth:`get_updates` for long as an
               outgoing webhook is set up.
            2. To use a self-signed certificate, you need to upload your public key certificate
               using certificate parameter. Please upload as InputFile, sending a String will not
               work.
            3. Ports currently supported for Webhooks:
               :attr:`telegram.constants.SUPPORTED_WEBHOOK_PORTS`.

            If you're having any trouble setting up webhooks, please check out this `guide to
            Webhooks`_.

        Returns:
            :obj:`bool` On success, :obj:`True` is returned.

        Raises:
            :class:`telegram.error.TelegramError`

        .. _`guide to Webhooks`: https://core.telegram.org/bots/webhooks

        """
        data: JSONDict = {"url": url}

        if certificate:
            data["certificate"] = self._parse_file_input(certificate)
        if max_connections is not None:
            data["max_connections"] = max_connections
        if allowed_updates is not None:
            data["allowed_updates"] = allowed_updates
        if ip_address:
            data["ip_address"] = ip_address
        if drop_pending_updates:
            data["drop_pending_updates"] = drop_pending_updates
        if secret_token is not None:
            data["secret_token"] = secret_token

        result = await self._post(
            "setWebhook",
            data,
            read_timeout=read_timeout,
            write_timeout=write_timeout,
            connect_timeout=connect_timeout,
            pool_timeout=pool_timeout,
            api_kwargs=api_kwargs,
        )

        return result  # type: ignore[return-value]

    @_log
    async def delete_webhook(
        self,
        drop_pending_updates: bool = None,
        *,
        read_timeout: ODVInput[float] = DEFAULT_NONE,
        write_timeout: ODVInput[float] = DEFAULT_NONE,
        connect_timeout: ODVInput[float] = DEFAULT_NONE,
        pool_timeout: ODVInput[float] = DEFAULT_NONE,
        api_kwargs: JSONDict = None,
    ) -> bool:
        """
        Use this method to remove webhook integration if you decide to switch back to
        :meth:`get_updates()`.

        Args:
            drop_pending_updates (:obj:`bool`, optional): Pass :obj:`True` to drop all pending
                updates.

        Keyword Args:
            read_timeout (:obj:`float` | :obj:`None`, optional): Value to pass to
                :paramref:`telegram.request.BaseRequest.post.read_timeout`. Defaults to
                :attr:`~telegram.request.BaseRequest.DEFAULT_NONE`.
            write_timeout (:obj:`float` | :obj:`None`, optional): Value to pass to
                :paramref:`telegram.request.BaseRequest.post.write_timeout`. Defaults to
                :attr:`~telegram.request.BaseRequest.DEFAULT_NONE`.
            connect_timeout (:obj:`float` | :obj:`None`, optional): Value to pass to
                :paramref:`telegram.request.BaseRequest.post.connect_timeout`. Defaults to
                :attr:`~telegram.request.BaseRequest.DEFAULT_NONE`.
            pool_timeout (:obj:`float` | :obj:`None`, optional): Value to pass to
                :paramref:`telegram.request.BaseRequest.post.pool_timeout`. Defaults to
                :attr:`~telegram.request.BaseRequest.DEFAULT_NONE`.
            api_kwargs (:obj:`dict`, optional): Arbitrary keyword arguments to be passed to the
                Telegram API.

        Returns:
            :obj:`bool`: On success, :obj:`True` is returned.

        Raises:
            :class:`telegram.error.TelegramError`

        """
        data = {}

        if drop_pending_updates:
            data["drop_pending_updates"] = drop_pending_updates

        result = await self._post(
            "deleteWebhook",
            data,
            read_timeout=read_timeout,
            write_timeout=write_timeout,
            connect_timeout=connect_timeout,
            pool_timeout=pool_timeout,
            api_kwargs=api_kwargs,
        )

        return result  # type: ignore[return-value]

    @_log
    async def leave_chat(
        self,
        chat_id: Union[str, int],
        *,
        read_timeout: ODVInput[float] = DEFAULT_NONE,
        write_timeout: ODVInput[float] = DEFAULT_NONE,
        connect_timeout: ODVInput[float] = DEFAULT_NONE,
        pool_timeout: ODVInput[float] = DEFAULT_NONE,
        api_kwargs: JSONDict = None,
    ) -> bool:
        """Use this method for your bot to leave a group, supergroup or channel.

        .. seealso:: :attr:`telegram.Chat.leave`

        Args:
            chat_id (:obj:`int` | :obj:`str`): Unique identifier for the target chat or username
                of the target supergroup or channel (in the format ``@channelusername``).

        Keyword Args:
            read_timeout (:obj:`float` | :obj:`None`, optional): Value to pass to
                :paramref:`telegram.request.BaseRequest.post.read_timeout`. Defaults to
                :attr:`~telegram.request.BaseRequest.DEFAULT_NONE`.
            write_timeout (:obj:`float` | :obj:`None`, optional): Value to pass to
                :paramref:`telegram.request.BaseRequest.post.write_timeout`. Defaults to
                :attr:`~telegram.request.BaseRequest.DEFAULT_NONE`.
            connect_timeout (:obj:`float` | :obj:`None`, optional): Value to pass to
                :paramref:`telegram.request.BaseRequest.post.connect_timeout`. Defaults to
                :attr:`~telegram.request.BaseRequest.DEFAULT_NONE`.
            pool_timeout (:obj:`float` | :obj:`None`, optional): Value to pass to
                :paramref:`telegram.request.BaseRequest.post.pool_timeout`. Defaults to
                :attr:`~telegram.request.BaseRequest.DEFAULT_NONE`.
            api_kwargs (:obj:`dict`, optional): Arbitrary keyword arguments to be passed to the
                Telegram API.

        Returns:
            :obj:`bool`: On success, :obj:`True` is returned.

        Raises:
            :class:`telegram.error.TelegramError`

        """
        data: JSONDict = {"chat_id": chat_id}

        result = await self._post(
            "leaveChat",
            data,
            read_timeout=read_timeout,
            write_timeout=write_timeout,
            connect_timeout=connect_timeout,
            pool_timeout=pool_timeout,
            api_kwargs=api_kwargs,
        )

        return result  # type: ignore[return-value]

    @_log
    async def get_chat(
        self,
        chat_id: Union[str, int],
        *,
        read_timeout: ODVInput[float] = DEFAULT_NONE,
        write_timeout: ODVInput[float] = DEFAULT_NONE,
        connect_timeout: ODVInput[float] = DEFAULT_NONE,
        pool_timeout: ODVInput[float] = DEFAULT_NONE,
        api_kwargs: JSONDict = None,
    ) -> Chat:
        """
        Use this method to get up to date information about the chat (current name of the user for
        one-on-one conversations, current username of a user, group or channel, etc.).

        Args:
            chat_id (:obj:`int` | :obj:`str`): Unique identifier for the target chat or username
                of the target supergroup or channel (in the format ``@channelusername``).

        Keyword Args:
            read_timeout (:obj:`float` | :obj:`None`, optional): Value to pass to
                :paramref:`telegram.request.BaseRequest.post.read_timeout`. Defaults to
                :attr:`~telegram.request.BaseRequest.DEFAULT_NONE`.
            write_timeout (:obj:`float` | :obj:`None`, optional): Value to pass to
                :paramref:`telegram.request.BaseRequest.post.write_timeout`. Defaults to
                :attr:`~telegram.request.BaseRequest.DEFAULT_NONE`.
            connect_timeout (:obj:`float` | :obj:`None`, optional): Value to pass to
                :paramref:`telegram.request.BaseRequest.post.connect_timeout`. Defaults to
                :attr:`~telegram.request.BaseRequest.DEFAULT_NONE`.
            pool_timeout (:obj:`float` | :obj:`None`, optional): Value to pass to
                :paramref:`telegram.request.BaseRequest.post.pool_timeout`. Defaults to
                :attr:`~telegram.request.BaseRequest.DEFAULT_NONE`.
            api_kwargs (:obj:`dict`, optional): Arbitrary keyword arguments to be passed to the
                Telegram API.

        Returns:
            :class:`telegram.Chat`

        Raises:
            :class:`telegram.error.TelegramError`

        """
        data: JSONDict = {"chat_id": chat_id}

        result = await self._post(
            "getChat",
            data,
            read_timeout=read_timeout,
            write_timeout=write_timeout,
            connect_timeout=connect_timeout,
            pool_timeout=pool_timeout,
            api_kwargs=api_kwargs,
        )

        return Chat.de_json(result, self)  # type: ignore[return-value, arg-type]

    @_log
    async def get_chat_administrators(
        self,
        chat_id: Union[str, int],
        *,
        read_timeout: ODVInput[float] = DEFAULT_NONE,
        write_timeout: ODVInput[float] = DEFAULT_NONE,
        connect_timeout: ODVInput[float] = DEFAULT_NONE,
        pool_timeout: ODVInput[float] = DEFAULT_NONE,
        api_kwargs: JSONDict = None,
    ) -> List[ChatMember]:
        """
        Use this method to get a list of administrators in a chat.

        .. seealso:: :attr:`telegram.Chat.get_administrators`

        Args:
            chat_id (:obj:`int` | :obj:`str`): Unique identifier for the target chat or username
                of the target supergroup or channel (in the format ``@channelusername``).

        Keyword Args:
            read_timeout (:obj:`float` | :obj:`None`, optional): Value to pass to
                :paramref:`telegram.request.BaseRequest.post.read_timeout`. Defaults to
                :attr:`~telegram.request.BaseRequest.DEFAULT_NONE`.
            write_timeout (:obj:`float` | :obj:`None`, optional): Value to pass to
                :paramref:`telegram.request.BaseRequest.post.write_timeout`. Defaults to
                :attr:`~telegram.request.BaseRequest.DEFAULT_NONE`.
            connect_timeout (:obj:`float` | :obj:`None`, optional): Value to pass to
                :paramref:`telegram.request.BaseRequest.post.connect_timeout`. Defaults to
                :attr:`~telegram.request.BaseRequest.DEFAULT_NONE`.
            pool_timeout (:obj:`float` | :obj:`None`, optional): Value to pass to
                :paramref:`telegram.request.BaseRequest.post.pool_timeout`. Defaults to
                :attr:`~telegram.request.BaseRequest.DEFAULT_NONE`.
            api_kwargs (:obj:`dict`, optional): Arbitrary keyword arguments to be passed to the
                Telegram API.

        Returns:
            List[:class:`telegram.ChatMember`]: On success, returns a list of ``ChatMember``
            objects that contains information about all chat administrators except
            other bots. If the chat is a group or a supergroup and no administrators were
            appointed, only the creator will be returned.

        Raises:
            :class:`telegram.error.TelegramError`

        """
        data: JSONDict = {"chat_id": chat_id}
        result = await self._post(
            "getChatAdministrators",
            data,
            read_timeout=read_timeout,
            write_timeout=write_timeout,
            connect_timeout=connect_timeout,
            pool_timeout=pool_timeout,
            api_kwargs=api_kwargs,
        )
        return ChatMember.de_list(result, self)  # type: ignore

    @_log
    async def get_chat_member_count(
        self,
        chat_id: Union[str, int],
        *,
        read_timeout: ODVInput[float] = DEFAULT_NONE,
        write_timeout: ODVInput[float] = DEFAULT_NONE,
        connect_timeout: ODVInput[float] = DEFAULT_NONE,
        pool_timeout: ODVInput[float] = DEFAULT_NONE,
        api_kwargs: JSONDict = None,
    ) -> int:
        """Use this method to get the number of members in a chat.

        .. seealso:: :attr:`telegram.Chat.get_member_count`

        .. versionadded:: 13.7

        Args:
            chat_id (:obj:`int` | :obj:`str`): Unique identifier for the target chat or username
                of the target supergroup or channel (in the format ``@channelusername``).

        Keyword Args:
            read_timeout (:obj:`float` | :obj:`None`, optional): Value to pass to
                :paramref:`telegram.request.BaseRequest.post.read_timeout`. Defaults to
                :attr:`~telegram.request.BaseRequest.DEFAULT_NONE`.
            write_timeout (:obj:`float` | :obj:`None`, optional): Value to pass to
                :paramref:`telegram.request.BaseRequest.post.write_timeout`. Defaults to
                :attr:`~telegram.request.BaseRequest.DEFAULT_NONE`.
            connect_timeout (:obj:`float` | :obj:`None`, optional): Value to pass to
                :paramref:`telegram.request.BaseRequest.post.connect_timeout`. Defaults to
                :attr:`~telegram.request.BaseRequest.DEFAULT_NONE`.
            pool_timeout (:obj:`float` | :obj:`None`, optional): Value to pass to
                :paramref:`telegram.request.BaseRequest.post.pool_timeout`. Defaults to
                :attr:`~telegram.request.BaseRequest.DEFAULT_NONE`.
            api_kwargs (:obj:`dict`, optional): Arbitrary keyword arguments to be passed to the
                Telegram API.

        Returns:
            :obj:`int`: Number of members in the chat.

        Raises:
            :class:`telegram.error.TelegramError`

        """
        data: JSONDict = {"chat_id": chat_id}
        result = await self._post(
            "getChatMemberCount",
            data,
            read_timeout=read_timeout,
            write_timeout=write_timeout,
            connect_timeout=connect_timeout,
            pool_timeout=pool_timeout,
            api_kwargs=api_kwargs,
        )
        return result  # type: ignore[return-value]

    @_log
    async def get_chat_member(
        self,
        chat_id: Union[str, int],
        user_id: Union[str, int],
        *,
        read_timeout: ODVInput[float] = DEFAULT_NONE,
        write_timeout: ODVInput[float] = DEFAULT_NONE,
        connect_timeout: ODVInput[float] = DEFAULT_NONE,
        pool_timeout: ODVInput[float] = DEFAULT_NONE,
        api_kwargs: JSONDict = None,
    ) -> ChatMember:
        """Use this method to get information about a member of a chat.

        .. seealso:: :attr:`telegram.Chat.get_member`

        Args:
            chat_id (:obj:`int` | :obj:`str`): Unique identifier for the target chat or username
                of the target supergroup or channel (in the format ``@channelusername``).
            user_id (:obj:`int`): Unique identifier of the target user.

        Keyword Args:
            read_timeout (:obj:`float` | :obj:`None`, optional): Value to pass to
                :paramref:`telegram.request.BaseRequest.post.read_timeout`. Defaults to
                :attr:`~telegram.request.BaseRequest.DEFAULT_NONE`.
            write_timeout (:obj:`float` | :obj:`None`, optional): Value to pass to
                :paramref:`telegram.request.BaseRequest.post.write_timeout`. Defaults to
                :attr:`~telegram.request.BaseRequest.DEFAULT_NONE`.
            connect_timeout (:obj:`float` | :obj:`None`, optional): Value to pass to
                :paramref:`telegram.request.BaseRequest.post.connect_timeout`. Defaults to
                :attr:`~telegram.request.BaseRequest.DEFAULT_NONE`.
            pool_timeout (:obj:`float` | :obj:`None`, optional): Value to pass to
                :paramref:`telegram.request.BaseRequest.post.pool_timeout`. Defaults to
                :attr:`~telegram.request.BaseRequest.DEFAULT_NONE`.
            api_kwargs (:obj:`dict`, optional): Arbitrary keyword arguments to be passed to the
                Telegram API.

        Returns:
            :class:`telegram.ChatMember`

        Raises:
            :class:`telegram.error.TelegramError`

        """
        data: JSONDict = {"chat_id": chat_id, "user_id": user_id}
        result = await self._post(
            "getChatMember",
            data,
            read_timeout=read_timeout,
            write_timeout=write_timeout,
            connect_timeout=connect_timeout,
            pool_timeout=pool_timeout,
            api_kwargs=api_kwargs,
        )
        return ChatMember.de_json(result, self)  # type: ignore[return-value, arg-type]

    @_log
    async def set_chat_sticker_set(
        self,
        chat_id: Union[str, int],
        sticker_set_name: str,
        *,
        read_timeout: ODVInput[float] = DEFAULT_NONE,
        write_timeout: ODVInput[float] = DEFAULT_NONE,
        connect_timeout: ODVInput[float] = DEFAULT_NONE,
        pool_timeout: ODVInput[float] = DEFAULT_NONE,
        api_kwargs: JSONDict = None,
    ) -> bool:
        """Use this method to set a new group sticker set for a supergroup.
        The bot must be an administrator in the chat for this to work and must have the appropriate
        admin rights. Use the field :attr:`telegram.Chat.can_set_sticker_set` optionally returned
        in :meth:`get_chat` requests to check if the bot can use this method.

        Args:
            chat_id (:obj:`int` | :obj:`str`): Unique identifier for the target chat or username
                of the target supergroup (in the format @supergroupusername).
            sticker_set_name (:obj:`str`): Name of the sticker set to be set as the group
                sticker set.

        Keyword Args:
            read_timeout (:obj:`float` | :obj:`None`, optional): Value to pass to
                :paramref:`telegram.request.BaseRequest.post.read_timeout`. Defaults to
                :attr:`~telegram.request.BaseRequest.DEFAULT_NONE`.
            write_timeout (:obj:`float` | :obj:`None`, optional): Value to pass to
                :paramref:`telegram.request.BaseRequest.post.write_timeout`. Defaults to
                :attr:`~telegram.request.BaseRequest.DEFAULT_NONE`.
            connect_timeout (:obj:`float` | :obj:`None`, optional): Value to pass to
                :paramref:`telegram.request.BaseRequest.post.connect_timeout`. Defaults to
                :attr:`~telegram.request.BaseRequest.DEFAULT_NONE`.
            pool_timeout (:obj:`float` | :obj:`None`, optional): Value to pass to
                :paramref:`telegram.request.BaseRequest.post.pool_timeout`. Defaults to
                :attr:`~telegram.request.BaseRequest.DEFAULT_NONE`.
            api_kwargs (:obj:`dict`, optional): Arbitrary keyword arguments to be passed to the
                Telegram API.

        Returns:
            :obj:`bool`: On success, :obj:`True` is returned.
        """
        data: JSONDict = {"chat_id": chat_id, "sticker_set_name": sticker_set_name}
        result = await self._post(
            "setChatStickerSet",
            data,
            read_timeout=read_timeout,
            write_timeout=write_timeout,
            connect_timeout=connect_timeout,
            pool_timeout=pool_timeout,
            api_kwargs=api_kwargs,
        )
        return result  # type: ignore[return-value]

    @_log
    async def delete_chat_sticker_set(
        self,
        chat_id: Union[str, int],
        *,
        read_timeout: ODVInput[float] = DEFAULT_NONE,
        write_timeout: ODVInput[float] = DEFAULT_NONE,
        connect_timeout: ODVInput[float] = DEFAULT_NONE,
        pool_timeout: ODVInput[float] = DEFAULT_NONE,
        api_kwargs: JSONDict = None,
    ) -> bool:
        """Use this method to delete a group sticker set from a supergroup. The bot must be an
        administrator in the chat for this to work and must have the appropriate admin rights.
        Use the field :attr:`telegram.Chat.can_set_sticker_set` optionally returned in
        :meth:`get_chat` requests to check if the bot can use this method.

        Args:
            chat_id (:obj:`int` | :obj:`str`): Unique identifier for the target chat or username
                of the target supergroup (in the format @supergroupusername).

        Keyword Args:
            read_timeout (:obj:`float` | :obj:`None`, optional): Value to pass to
                :paramref:`telegram.request.BaseRequest.post.read_timeout`. Defaults to
                :attr:`~telegram.request.BaseRequest.DEFAULT_NONE`.
            write_timeout (:obj:`float` | :obj:`None`, optional): Value to pass to
                :paramref:`telegram.request.BaseRequest.post.write_timeout`. Defaults to
                :attr:`~telegram.request.BaseRequest.DEFAULT_NONE`.
            connect_timeout (:obj:`float` | :obj:`None`, optional): Value to pass to
                :paramref:`telegram.request.BaseRequest.post.connect_timeout`. Defaults to
                :attr:`~telegram.request.BaseRequest.DEFAULT_NONE`.
            pool_timeout (:obj:`float` | :obj:`None`, optional): Value to pass to
                :paramref:`telegram.request.BaseRequest.post.pool_timeout`. Defaults to
                :attr:`~telegram.request.BaseRequest.DEFAULT_NONE`.
            api_kwargs (:obj:`dict`, optional): Arbitrary keyword arguments to be passed to the
                Telegram API.

        Returns:
             :obj:`bool`: On success, :obj:`True` is returned.
        """
        data: JSONDict = {"chat_id": chat_id}
        result = await self._post(
            "deleteChatStickerSet",
            data,
            read_timeout=read_timeout,
            write_timeout=write_timeout,
            connect_timeout=connect_timeout,
            pool_timeout=pool_timeout,
            api_kwargs=api_kwargs,
        )
        return result  # type: ignore[return-value]

    async def get_webhook_info(
        self,
        *,
        read_timeout: ODVInput[float] = DEFAULT_NONE,
        write_timeout: ODVInput[float] = DEFAULT_NONE,
        connect_timeout: ODVInput[float] = DEFAULT_NONE,
        pool_timeout: ODVInput[float] = DEFAULT_NONE,
        api_kwargs: JSONDict = None,
    ) -> WebhookInfo:
        """Use this method to get current webhook status. Requires no parameters.

        If the bot is using :meth:`get_updates`, will return an object with the
        :attr:`telegram.WebhookInfo.url` field empty.

        Keyword Args:
            read_timeout (:obj:`float` | :obj:`None`, optional): Value to pass to
                :paramref:`telegram.request.BaseRequest.post.read_timeout`. Defaults to
                :attr:`~telegram.request.BaseRequest.DEFAULT_NONE`.
            write_timeout (:obj:`float` | :obj:`None`, optional): Value to pass to
                :paramref:`telegram.request.BaseRequest.post.write_timeout`. Defaults to
                :attr:`~telegram.request.BaseRequest.DEFAULT_NONE`.
            connect_timeout (:obj:`float` | :obj:`None`, optional): Value to pass to
                :paramref:`telegram.request.BaseRequest.post.connect_timeout`. Defaults to
                :attr:`~telegram.request.BaseRequest.DEFAULT_NONE`.
            pool_timeout (:obj:`float` | :obj:`None`, optional): Value to pass to
                :paramref:`telegram.request.BaseRequest.post.pool_timeout`. Defaults to
                :attr:`~telegram.request.BaseRequest.DEFAULT_NONE`.
            api_kwargs (:obj:`dict`, optional): Arbitrary keyword arguments to be passed to the
                Telegram API.

        Returns:
            :class:`telegram.WebhookInfo`

        """
        result = await self._post(
            "getWebhookInfo",
            None,
            read_timeout=read_timeout,
            write_timeout=write_timeout,
            connect_timeout=connect_timeout,
            pool_timeout=pool_timeout,
            api_kwargs=api_kwargs,
        )
        return WebhookInfo.de_json(result, self)  # type: ignore[return-value, arg-type]

    @_log
    async def set_game_score(
        self,
        user_id: Union[int, str],
        score: int,
        chat_id: Union[str, int] = None,
        message_id: int = None,
        inline_message_id: str = None,
        force: bool = None,
        disable_edit_message: bool = None,
        *,
        read_timeout: ODVInput[float] = DEFAULT_NONE,
        write_timeout: ODVInput[float] = DEFAULT_NONE,
        connect_timeout: ODVInput[float] = DEFAULT_NONE,
        pool_timeout: ODVInput[float] = DEFAULT_NONE,
        api_kwargs: JSONDict = None,
    ) -> Union[Message, bool]:
        """
        Use this method to set the score of the specified user in a game message.

        .. seealso::`telegram.CallbackQuery.set_game_score`

        Args:
            user_id (:obj:`int`): User identifier.
            score (:obj:`int`): New score, must be non-negative.
            force (:obj:`bool`, optional): Pass :obj:`True`, if the high score is allowed to
                decrease. This can be useful when fixing mistakes or banning cheaters.
            disable_edit_message (:obj:`bool`, optional): Pass :obj:`True`, if the game message
                should not be automatically edited to include the current scoreboard.
            chat_id (:obj:`int` | :obj:`str`, optional): Required if inline_message_id is not
                specified. Unique identifier for the target chat.
            message_id (:obj:`int`, optional): Required if inline_message_id is not specified.
                Identifier of the sent message.
            inline_message_id (:obj:`str`, optional): Required if chat_id and message_id are not
                specified. Identifier of the inline message.

        Keyword Args:
            read_timeout (:obj:`float` | :obj:`None`, optional): Value to pass to
                :paramref:`telegram.request.BaseRequest.post.read_timeout`. Defaults to
                :attr:`~telegram.request.BaseRequest.DEFAULT_NONE`.
            write_timeout (:obj:`float` | :obj:`None`, optional): Value to pass to
                :paramref:`telegram.request.BaseRequest.post.write_timeout`. Defaults to
                :attr:`~telegram.request.BaseRequest.DEFAULT_NONE`.
            connect_timeout (:obj:`float` | :obj:`None`, optional): Value to pass to
                :paramref:`telegram.request.BaseRequest.post.connect_timeout`. Defaults to
                :attr:`~telegram.request.BaseRequest.DEFAULT_NONE`.
            pool_timeout (:obj:`float` | :obj:`None`, optional): Value to pass to
                :paramref:`telegram.request.BaseRequest.post.pool_timeout`. Defaults to
                :attr:`~telegram.request.BaseRequest.DEFAULT_NONE`.
            api_kwargs (:obj:`dict`, optional): Arbitrary keyword arguments to be passed to the
                Telegram API.

        Returns:
            :class:`telegram.Message`: The edited message. If the message is not an inline message
            , :obj:`True`.

        Raises:
            :class:`telegram.error.TelegramError`: If the new score is not greater than the user's
                current score in the chat and force is :obj:`False`.

        """
        data: JSONDict = {"user_id": user_id, "score": score}

        if chat_id:
            data["chat_id"] = chat_id
        if message_id:
            data["message_id"] = message_id
        if inline_message_id:
            data["inline_message_id"] = inline_message_id
        if force is not None:
            data["force"] = force
        if disable_edit_message is not None:
            data["disable_edit_message"] = disable_edit_message

        return await self._send_message(
            "setGameScore",
            data,
            read_timeout=read_timeout,
            write_timeout=write_timeout,
            connect_timeout=connect_timeout,
            pool_timeout=pool_timeout,
            api_kwargs=api_kwargs,
        )

    @_log
    async def get_game_high_scores(
        self,
        user_id: Union[int, str],
        chat_id: Union[str, int] = None,
        message_id: int = None,
        inline_message_id: str = None,
        *,
        read_timeout: ODVInput[float] = DEFAULT_NONE,
        write_timeout: ODVInput[float] = DEFAULT_NONE,
        connect_timeout: ODVInput[float] = DEFAULT_NONE,
        pool_timeout: ODVInput[float] = DEFAULT_NONE,
        api_kwargs: JSONDict = None,
    ) -> List[GameHighScore]:
        """
        Use this method to get data for high score tables. Will return the score of the specified
        user and several of their neighbors in a game.

        Note:
            This method will currently return scores for the target user, plus two of their
            closest neighbors on each side. Will also return the top three users if the user and
            his neighbors are not among them. Please note that this behavior is subject to change.

        .. seealso:: :attr:`telegram.CallbackQuery.get_game_high_scores`

        Args:
            user_id (:obj:`int`): Target user id.
            chat_id (:obj:`int` | :obj:`str`, optional): Required if inline_message_id is not
                specified. Unique identifier for the target chat.
            message_id (:obj:`int`, optional): Required if inline_message_id is not specified.
                Identifier of the sent message.
            inline_message_id (:obj:`str`, optional): Required if chat_id and message_id are not
                specified. Identifier of the inline message.

        Keyword Args:
            read_timeout (:obj:`float` | :obj:`None`, optional): Value to pass to
                :paramref:`telegram.request.BaseRequest.post.read_timeout`. Defaults to
                :attr:`~telegram.request.BaseRequest.DEFAULT_NONE`.
            write_timeout (:obj:`float` | :obj:`None`, optional): Value to pass to
                :paramref:`telegram.request.BaseRequest.post.write_timeout`. Defaults to
                :attr:`~telegram.request.BaseRequest.DEFAULT_NONE`.
            connect_timeout (:obj:`float` | :obj:`None`, optional): Value to pass to
                :paramref:`telegram.request.BaseRequest.post.connect_timeout`. Defaults to
                :attr:`~telegram.request.BaseRequest.DEFAULT_NONE`.
            pool_timeout (:obj:`float` | :obj:`None`, optional): Value to pass to
                :paramref:`telegram.request.BaseRequest.post.pool_timeout`. Defaults to
                :attr:`~telegram.request.BaseRequest.DEFAULT_NONE`.
            api_kwargs (:obj:`dict`, optional): Arbitrary keyword arguments to be passed to the
                Telegram API.

        Returns:
            List[:class:`telegram.GameHighScore`]

        Raises:
            :class:`telegram.error.TelegramError`

        """
        data: JSONDict = {"user_id": user_id}

        if chat_id:
            data["chat_id"] = chat_id
        if message_id:
            data["message_id"] = message_id
        if inline_message_id:
            data["inline_message_id"] = inline_message_id

        result = await self._post(
            "getGameHighScores",
            data,
            read_timeout=read_timeout,
            write_timeout=write_timeout,
            connect_timeout=connect_timeout,
            pool_timeout=pool_timeout,
            api_kwargs=api_kwargs,
        )

        return GameHighScore.de_list(result, self)  # type: ignore

    @_log
    async def send_invoice(
        self,
        chat_id: Union[int, str],
        title: str,
        description: str,
        payload: str,
        provider_token: str,
        currency: str,
        prices: List["LabeledPrice"],
        start_parameter: str = None,
        photo_url: str = None,
        photo_size: int = None,
        photo_width: int = None,
        photo_height: int = None,
        need_name: bool = None,
        need_phone_number: bool = None,
        need_email: bool = None,
        need_shipping_address: bool = None,
        is_flexible: bool = None,
        disable_notification: DVInput[bool] = DEFAULT_NONE,
        reply_to_message_id: int = None,
        reply_markup: InlineKeyboardMarkup = None,
        provider_data: Union[str, object] = None,
        send_phone_number_to_provider: bool = None,
        send_email_to_provider: bool = None,
        allow_sending_without_reply: ODVInput[bool] = DEFAULT_NONE,
        max_tip_amount: int = None,
        suggested_tip_amounts: List[int] = None,
        protect_content: ODVInput[bool] = DEFAULT_NONE,
        *,
        read_timeout: ODVInput[float] = DEFAULT_NONE,
        write_timeout: ODVInput[float] = DEFAULT_NONE,
        connect_timeout: ODVInput[float] = DEFAULT_NONE,
        pool_timeout: ODVInput[float] = DEFAULT_NONE,
        api_kwargs: JSONDict = None,
    ) -> Message:
        """Use this method to send invoices.

        Warning:
            As of API 5.2 :paramref:`start_parameter` is an optional argument and therefore the
            order of the arguments had to be changed. Use keyword arguments to make sure that the
            arguments are passed correctly.

        .. seealso:: :attr:`telegram.Message.reply_invoice`, :attr:`telegram.Chat.send_invoice`,
            :attr:`telegram.User.send_invoice`

        .. versionchanged:: 13.5
            As of Bot API 5.2, the parameter :paramref:`start_parameter` is optional.

        Args:
            chat_id (:obj:`int` | :obj:`str`): Unique identifier for the target chat or username
                of the target channel (in the format ``@channelusername``).
            title (:obj:`str`): Product name. :tg-const:`telegram.Invoice.MIN_TITLE_LENGTH`-
                :tg-const:`telegram.Invoice.MAX_TITLE_LENGTH` characters.
            description (:obj:`str`): Product description.
                :tg-const:`telegram.Invoice.MIN_DESCRIPTION_LENGTH`-
                :tg-const:`telegram.Invoice.MAX_DESCRIPTION_LENGTH` characters.
            payload (:obj:`str`): Bot-defined invoice payload.
                :tg-const:`telegram.Invoice.MIN_PAYLOAD_LENGTH`-
                :tg-const:`telegram.Invoice.MAX_PAYLOAD_LENGTH` bytes. This will not be
                displayed to the user, use for your internal processes.
            provider_token (:obj:`str`): Payments provider token, obtained via
                `@BotFather <https://t.me/BotFather>`_.
            currency (:obj:`str`): Three-letter ISO 4217 currency code, see `more on currencies
                <https://core.telegram.org/bots/payments#supported-currencies>`_.
            prices (List[:class:`telegram.LabeledPrice`)]: Price breakdown, a list
                of components (e.g. product price, tax, discount, delivery cost, delivery tax,
                bonus, etc.).
            max_tip_amount (:obj:`int`, optional): The maximum accepted amount for tips in the
                *smallest* units of the currency (integer, **not** float/double). For example, for
                a maximum tip of US$ 1.45 pass ``max_tip_amount = 145``. See the exp parameter in
                `currencies.json <https://core.telegram.org/bots/payments/currencies.json>`_, it
                shows the number of digits past the decimal point for each currency (2 for the
                majority of currencies). Defaults to ``0``.

                .. versionadded:: 13.5
            suggested_tip_amounts (List[:obj:`int`], optional): An array of
                suggested amounts of tips in the *smallest* units of the currency (integer, **not**
                float/double). At most 4 suggested tip amounts can be specified. The suggested tip
                amounts must be positive, passed in a strictly increased order and must not exceed
                :paramref:`max_tip_amount`.

                .. versionadded:: 13.5
            start_parameter (:obj:`str`, optional): Unique deep-linking parameter. If left empty,
                *forwarded copies* of the sent message will have a *Pay* button, allowing
                multiple users to pay directly from the forwarded message, using the same invoice.
                If non-empty, forwarded copies of the sent message will have a *URL* button with a
                deep link to the bot (instead of a *Pay* button), with the value used as the
                start parameter.

                .. versionchanged:: 13.5
                    As of Bot API 5.2, this parameter is optional.
            provider_data (:obj:`str` | :obj:`object`, optional): data about the
                invoice, which will be shared with the payment provider. A detailed description of
                required fields should be provided by the payment provider. When an object is
                passed, it will be encoded as JSON.
            photo_url (:obj:`str`, optional): URL of the product photo for the invoice. Can be a
                photo of the goods or a marketing image for a service. People like it better when
                they see what they are paying for.
            photo_size (:obj:`str`, optional): Photo size.
            photo_width (:obj:`int`, optional): Photo width.
            photo_height (:obj:`int`, optional): Photo height.
            need_name (:obj:`bool`, optional): Pass :obj:`True`, if you require the user's full
                name to complete the order.
            need_phone_number (:obj:`bool`, optional): Pass :obj:`True`, if you require the user's
                phone number to complete the order.
            need_email (:obj:`bool`, optional): Pass :obj:`True`, if you require the user's email
                to complete the order.
            need_shipping_address (:obj:`bool`, optional): Pass :obj:`True`, if you require the
                user's shipping address to complete the order.
            send_phone_number_to_provider (:obj:`bool`, optional): Pass :obj:`True`, if user's
                phone number should be sent to provider.
            send_email_to_provider (:obj:`bool`, optional): Pass :obj:`True`, if user's email
                address should be sent to provider.
            is_flexible (:obj:`bool`, optional): Pass :obj:`True`, if the final price depends on
                the shipping method.
            disable_notification (:obj:`bool`, optional): Sends the message silently. Users will
                receive a notification with no sound.
            protect_content (:obj:`bool`, optional): Protects the contents of the sent message from
                forwarding and saving.

                .. versionadded:: 13.10

            reply_to_message_id (:obj:`int`, optional): If the message is a reply, ID of the
                original message.
            allow_sending_without_reply (:obj:`bool`, optional): Pass :obj:`True`, if the message
                should be sent even if the specified replied-to message is not found.
            reply_markup (:class:`telegram.InlineKeyboardMarkup`, optional): An object for an
                inline keyboard. If empty, one 'Pay total price' button will be
                shown. If not empty, the first button must be a Pay button.

        Keyword Args:
            read_timeout (:obj:`float` | :obj:`None`, optional): Value to pass to
                :paramref:`telegram.request.BaseRequest.post.read_timeout`. Defaults to
                :attr:`~telegram.request.BaseRequest.DEFAULT_NONE`.
            write_timeout (:obj:`float` | :obj:`None`, optional): Value to pass to
                :paramref:`telegram.request.BaseRequest.post.write_timeout`. Defaults to
                :attr:`~telegram.request.BaseRequest.DEFAULT_NONE`.
            connect_timeout (:obj:`float` | :obj:`None`, optional): Value to pass to
                :paramref:`telegram.request.BaseRequest.post.connect_timeout`. Defaults to
                :attr:`~telegram.request.BaseRequest.DEFAULT_NONE`.
            pool_timeout (:obj:`float` | :obj:`None`, optional): Value to pass to
                :paramref:`telegram.request.BaseRequest.post.pool_timeout`. Defaults to
                :attr:`~telegram.request.BaseRequest.DEFAULT_NONE`.
            api_kwargs (:obj:`dict`, optional): Arbitrary keyword arguments to be passed to the
                Telegram API.

        Returns:
            :class:`telegram.Message`: On success, the sent Message is returned.

        Raises:
            :class:`telegram.error.TelegramError`

        """
        data: JSONDict = {
            "chat_id": chat_id,
            "title": title,
            "description": description,
            "payload": payload,
            "provider_token": provider_token,
            "currency": currency,
            "prices": prices,
        }
        if max_tip_amount is not None:
            data["max_tip_amount"] = max_tip_amount
        if suggested_tip_amounts is not None:
            data["suggested_tip_amounts"] = suggested_tip_amounts
        if start_parameter is not None:
            data["start_parameter"] = start_parameter
        if provider_data is not None:
            data["provider_data"] = provider_data
        if photo_url is not None:
            data["photo_url"] = photo_url
        if photo_size is not None:
            data["photo_size"] = photo_size
        if photo_width is not None:
            data["photo_width"] = photo_width
        if photo_height is not None:
            data["photo_height"] = photo_height
        if need_name is not None:
            data["need_name"] = need_name
        if need_phone_number is not None:
            data["need_phone_number"] = need_phone_number
        if need_email is not None:
            data["need_email"] = need_email
        if need_shipping_address is not None:
            data["need_shipping_address"] = need_shipping_address
        if is_flexible is not None:
            data["is_flexible"] = is_flexible
        if send_phone_number_to_provider is not None:
            data["send_phone_number_to_provider"] = send_phone_number_to_provider
        if send_email_to_provider is not None:
            data["send_email_to_provider"] = send_email_to_provider

        return await self._send_message(  # type: ignore[return-value]
            "sendInvoice",
            data,
            reply_to_message_id=reply_to_message_id,
            disable_notification=disable_notification,
            reply_markup=reply_markup,
            allow_sending_without_reply=allow_sending_without_reply,
            protect_content=protect_content,
            read_timeout=read_timeout,
            write_timeout=write_timeout,
            connect_timeout=connect_timeout,
            pool_timeout=pool_timeout,
            api_kwargs=api_kwargs,
        )

    @_log
    async def answer_shipping_query(  # pylint: disable=invalid-name
        self,
        shipping_query_id: str,
        ok: bool,
        shipping_options: List[ShippingOption] = None,
        error_message: str = None,
        *,
        read_timeout: ODVInput[float] = DEFAULT_NONE,
        write_timeout: ODVInput[float] = DEFAULT_NONE,
        connect_timeout: ODVInput[float] = DEFAULT_NONE,
        pool_timeout: ODVInput[float] = DEFAULT_NONE,
        api_kwargs: JSONDict = None,
    ) -> bool:
        """
        If you sent an invoice requesting a shipping address and the parameter
        :paramref:`send_invoice.is_flexible` was specified, the Bot API will send an
        :class:`telegram.Update` with a :attr:`telegram.Update.shipping_query` field to the bot.
        Use this method to reply to shipping queries.

        .. seealso:: :attr:`telegram.ShippingQuery.answer`

        Args:
            shipping_query_id (:obj:`str`): Unique identifier for the query to be answered.
            ok (:obj:`bool`): Specify :obj:`True` if delivery to the specified address is possible
                and :obj:`False` if there are any problems (for example, if delivery to the
                specified address is not possible).
            shipping_options (List[:class:`telegram.ShippingOption`]), optional]: Required if ok is
                :obj:`True`. An array of available shipping options.
            error_message (:obj:`str`, optional): Required if ok is :obj:`False`. Error message in
                human readable form that explains why it is impossible to complete the order (e.g.
                "Sorry, delivery to your desired address is unavailable"). Telegram will display
                this message to the user.

        Keyword Args:
            read_timeout (:obj:`float` | :obj:`None`, optional): Value to pass to
                :paramref:`telegram.request.BaseRequest.post.read_timeout`. Defaults to
                :attr:`~telegram.request.BaseRequest.DEFAULT_NONE`.
            write_timeout (:obj:`float` | :obj:`None`, optional): Value to pass to
                :paramref:`telegram.request.BaseRequest.post.write_timeout`. Defaults to
                :attr:`~telegram.request.BaseRequest.DEFAULT_NONE`.
            connect_timeout (:obj:`float` | :obj:`None`, optional): Value to pass to
                :paramref:`telegram.request.BaseRequest.post.connect_timeout`. Defaults to
                :attr:`~telegram.request.BaseRequest.DEFAULT_NONE`.
            pool_timeout (:obj:`float` | :obj:`None`, optional): Value to pass to
                :paramref:`telegram.request.BaseRequest.post.pool_timeout`. Defaults to
                :attr:`~telegram.request.BaseRequest.DEFAULT_NONE`.
            api_kwargs (:obj:`dict`, optional): Arbitrary keyword arguments to be passed to the
                Telegram API.

        Returns:
            :obj:`bool`: On success, :obj:`True` is returned.

        Raises:
            :class:`telegram.error.TelegramError`

        """
        data: JSONDict = {"shipping_query_id": shipping_query_id, "ok": ok}

        if shipping_options is not None:
            data["shipping_options"] = [option.to_dict() for option in shipping_options]
        if error_message is not None:
            data["error_message"] = error_message

        result = await self._post(
            "answerShippingQuery",
            data,
            read_timeout=read_timeout,
            write_timeout=write_timeout,
            connect_timeout=connect_timeout,
            pool_timeout=pool_timeout,
            api_kwargs=api_kwargs,
        )

        return result  # type: ignore[return-value]

    @_log
    async def answer_pre_checkout_query(  # pylint: disable=invalid-name
        self,
        pre_checkout_query_id: str,
        ok: bool,
        error_message: str = None,
        *,
        read_timeout: ODVInput[float] = DEFAULT_NONE,
        write_timeout: ODVInput[float] = DEFAULT_NONE,
        connect_timeout: ODVInput[float] = DEFAULT_NONE,
        pool_timeout: ODVInput[float] = DEFAULT_NONE,
        api_kwargs: JSONDict = None,
    ) -> bool:
        """
        Once the user has confirmed their payment and shipping details, the Bot API sends the final
        confirmation in the form of an :class:`telegram.Update` with the field
        :attr:`telegram.Update.pre_checkout_query`. Use this method to respond to such pre-checkout
        queries.

        Note:
            The Bot API must receive an answer within 10 seconds after the pre-checkout
            query was sent.

        .. seealso:: :attr:`telegram.PreCheckoutQuery.answer`

        Args:
            pre_checkout_query_id (:obj:`str`): Unique identifier for the query to be answered.
            ok (:obj:`bool`): Specify :obj:`True` if everything is alright
                (goods are available, etc.) and the bot is ready to proceed with the order. Use
                :obj:`False` if there are any problems.
            error_message (:obj:`str`, optional): Required if ok is :obj:`False`. Error message
                in human readable form that explains the reason for failure to proceed with
                the checkout (e.g. "Sorry, somebody just bought the last of our amazing black
                T-shirts while you were busy filling out your payment details. Please choose a
                different color or garment!"). Telegram will display this message to the user.

        Keyword Args:
            read_timeout (:obj:`float` | :obj:`None`, optional): Value to pass to
                :paramref:`telegram.request.BaseRequest.post.read_timeout`. Defaults to
                :attr:`~telegram.request.BaseRequest.DEFAULT_NONE`.
            write_timeout (:obj:`float` | :obj:`None`, optional): Value to pass to
                :paramref:`telegram.request.BaseRequest.post.write_timeout`. Defaults to
                :attr:`~telegram.request.BaseRequest.DEFAULT_NONE`.
            connect_timeout (:obj:`float` | :obj:`None`, optional): Value to pass to
                :paramref:`telegram.request.BaseRequest.post.connect_timeout`. Defaults to
                :attr:`~telegram.request.BaseRequest.DEFAULT_NONE`.
            pool_timeout (:obj:`float` | :obj:`None`, optional): Value to pass to
                :paramref:`telegram.request.BaseRequest.post.pool_timeout`. Defaults to
                :attr:`~telegram.request.BaseRequest.DEFAULT_NONE`.
            api_kwargs (:obj:`dict`, optional): Arbitrary keyword arguments to be passed to the
                Telegram API.

        Returns:
            :obj:`bool`: On success, :obj:`True` is returned.

        Raises:
            :class:`telegram.error.TelegramError`

        """
        data: JSONDict = {"pre_checkout_query_id": pre_checkout_query_id, "ok": ok}

        if error_message is not None:
            data["error_message"] = error_message

        result = await self._post(
            "answerPreCheckoutQuery",
            data,
            read_timeout=read_timeout,
            write_timeout=write_timeout,
            connect_timeout=connect_timeout,
            pool_timeout=pool_timeout,
            api_kwargs=api_kwargs,
        )

        return result  # type: ignore[return-value]

    @_log
    async def answer_web_app_query(
        self,
        web_app_query_id: str,
        result: "InlineQueryResult",
        *,
        read_timeout: ODVInput[float] = DEFAULT_NONE,
        write_timeout: ODVInput[float] = DEFAULT_NONE,
        connect_timeout: ODVInput[float] = DEFAULT_NONE,
        pool_timeout: ODVInput[float] = DEFAULT_NONE,
        api_kwargs: JSONDict = None,
    ) -> SentWebAppMessage:
        """Use this method to set the result of an interaction with a Web App and send a
        corresponding message on behalf of the user to the chat from which the query originated.

        .. versionadded:: 20.0

        Args:
            web_app_query_id (:obj:`str`): Unique identifier for the query to be answered.
            result (:class:`telegram.InlineQueryResult`): An object describing the message to be
                sent.

        Keyword Args:
            read_timeout (:obj:`float` | :obj:`None`, optional): Value to pass to
                :paramref:`telegram.request.BaseRequest.post.read_timeout`. Defaults to
                :attr:`~telegram.request.BaseRequest.DEFAULT_NONE`.
            write_timeout (:obj:`float` | :obj:`None`, optional):  Value to pass to
                :paramref:`telegram.request.BaseRequest.post.write_timeout`. Defaults to
                :attr:`~telegram.request.BaseRequest.DEFAULT_NONE`.
            connect_timeout (:obj:`float` | :obj:`None`, optional): Value to pass to
                :paramref:`telegram.request.BaseRequest.post.connect_timeout`. Defaults to
                :attr:`~telegram.request.BaseRequest.DEFAULT_NONE`.
            pool_timeout (:obj:`float` | :obj:`None`, optional):  Value to pass to
                :paramref:`telegram.request.BaseRequest.post.pool_timeout`. Defaults to
                :attr:`~telegram.request.BaseRequest.DEFAULT_NONE`.
            api_kwargs (:obj:`dict`, optional): Arbitrary keyword arguments to be passed to the
                Telegram API.

        Returns:
            :class:`telegram.SentWebAppMessage`: On success, a sent
            :class:`telegram.SentWebAppMessage` is returned.

        Raises:
            :class:`telegram.error.TelegramError`

        """
        data: JSONDict = {"web_app_query_id": web_app_query_id, "result": result}

        api_result = await self._post(
            "answerWebAppQuery",
            data,
            read_timeout=read_timeout,
            write_timeout=write_timeout,
            connect_timeout=connect_timeout,
            pool_timeout=pool_timeout,
            api_kwargs=api_kwargs,
        )

        return SentWebAppMessage.de_json(api_result, self)  # type: ignore[return-value, arg-type]

    @_log
    async def restrict_chat_member(
        self,
        chat_id: Union[str, int],
        user_id: Union[str, int],
        permissions: ChatPermissions,
        until_date: Union[int, datetime] = None,
        *,
        read_timeout: ODVInput[float] = DEFAULT_NONE,
        write_timeout: ODVInput[float] = DEFAULT_NONE,
        connect_timeout: ODVInput[float] = DEFAULT_NONE,
        pool_timeout: ODVInput[float] = DEFAULT_NONE,
        api_kwargs: JSONDict = None,
    ) -> bool:
        """
        Use this method to restrict a user in a supergroup. The bot must be an administrator in
        the supergroup for this to work and must have the appropriate admin rights. Pass
        :obj:`True` for all boolean parameters to lift restrictions from a user.

        .. seealso:: :meth:`telegram.ChatPermissions.all_permissions`,
            :attr:`telegram.Chat.restrict_member`

        Args:
            chat_id (:obj:`int` | :obj:`str`): Unique identifier for the target chat or username
                of the target supergroup (in the format @supergroupusername).
            user_id (:obj:`int`): Unique identifier of the target user.
            until_date (:obj:`int` | :obj:`datetime.datetime`, optional): Date when restrictions
                will be lifted for the user, unix time. If user is restricted for more than 366
                days or less than 30 seconds from the current time, they are considered to be
                restricted forever.
                For timezone naive :obj:`datetime.datetime` objects, the default timezone of the
                bot will be used, which is UTC unless :attr:`telegram.ext.Defaults.tzinfo` is
                used.
            permissions (:class:`telegram.ChatPermissions`): An object for new user
                permissions.

        Keyword Args:
            read_timeout (:obj:`float` | :obj:`None`, optional): Value to pass to
                :paramref:`telegram.request.BaseRequest.post.read_timeout`. Defaults to
                :attr:`~telegram.request.BaseRequest.DEFAULT_NONE`.
            write_timeout (:obj:`float` | :obj:`None`, optional): Value to pass to
                :paramref:`telegram.request.BaseRequest.post.write_timeout`. Defaults to
                :attr:`~telegram.request.BaseRequest.DEFAULT_NONE`.
            connect_timeout (:obj:`float` | :obj:`None`, optional): Value to pass to
                :paramref:`telegram.request.BaseRequest.post.connect_timeout`. Defaults to
                :attr:`~telegram.request.BaseRequest.DEFAULT_NONE`.
            pool_timeout (:obj:`float` | :obj:`None`, optional): Value to pass to
                :paramref:`telegram.request.BaseRequest.post.pool_timeout`. Defaults to
                :attr:`~telegram.request.BaseRequest.DEFAULT_NONE`.
            api_kwargs (:obj:`dict`, optional): Arbitrary keyword arguments to be passed to the
                Telegram API.

        Returns:
            :obj:`bool`: On success, :obj:`True` is returned.

        Raises:
            :class:`telegram.error.TelegramError`
        """
        data: JSONDict = {
            "chat_id": chat_id,
            "user_id": user_id,
            "permissions": permissions,
        }

        if until_date is not None:
            data["until_date"] = until_date

        result = await self._post(
            "restrictChatMember",
            data,
            read_timeout=read_timeout,
            write_timeout=write_timeout,
            connect_timeout=connect_timeout,
            pool_timeout=pool_timeout,
            api_kwargs=api_kwargs,
        )

        return result  # type: ignore[return-value]

    @_log
    async def promote_chat_member(
        self,
        chat_id: Union[str, int],
        user_id: Union[str, int],
        can_change_info: bool = None,
        can_post_messages: bool = None,
        can_edit_messages: bool = None,
        can_delete_messages: bool = None,
        can_invite_users: bool = None,
        can_restrict_members: bool = None,
        can_pin_messages: bool = None,
        can_promote_members: bool = None,
        is_anonymous: bool = None,
        can_manage_chat: bool = None,
        can_manage_video_chats: bool = None,
        *,
        read_timeout: ODVInput[float] = DEFAULT_NONE,
        write_timeout: ODVInput[float] = DEFAULT_NONE,
        connect_timeout: ODVInput[float] = DEFAULT_NONE,
        pool_timeout: ODVInput[float] = DEFAULT_NONE,
        api_kwargs: JSONDict = None,
    ) -> bool:
        """
        Use this method to promote or demote a user in a supergroup or a channel. The bot must be
        an administrator in the chat for this to work and must have the appropriate admin rights.
        Pass :obj:`False` for all boolean parameters to demote a user.

        .. seealso:: :attr:`telegram.Chat.promote_member`

        .. versionchanged:: 20.0
           The argument ``can_manage_voice_chats`` was renamed to
           :paramref:`can_manage_video_chats` in accordance to Bot API 6.0.

        Args:
            chat_id (:obj:`int` | :obj:`str`): Unique identifier for the target chat or username
                of the target channel (in the format ``@channelusername``).
            user_id (:obj:`int`): Unique identifier of the target user.
            is_anonymous (:obj:`bool`, optional): Pass :obj:`True`, if the administrator's presence
                in the chat is hidden.
            can_manage_chat (:obj:`bool`, optional): Pass :obj:`True`, if the administrator can
                access the chat event log, chat statistics, message statistics in channels, see
                channel members, see anonymous administrators in supergroups and ignore slow mode.
                Implied by any other administrator privilege.

                .. versionadded:: 13.4

            can_manage_video_chats (:obj:`bool`, optional): Pass :obj:`True`, if the administrator
                can manage video chats.

                .. versionadded:: 20.0

            can_change_info (:obj:`bool`, optional): Pass :obj:`True`, if the administrator can
                change chat title, photo and other settings.
            can_post_messages (:obj:`bool`, optional): Pass :obj:`True`, if the administrator can
                create channel posts, channels only.
            can_edit_messages (:obj:`bool`, optional): Pass :obj:`True`, if the administrator can
                edit messages of other users and can pin messages, channels only.
            can_delete_messages (:obj:`bool`, optional): Pass :obj:`True`, if the administrator can
                delete messages of other users.
            can_invite_users (:obj:`bool`, optional): Pass :obj:`True`, if the administrator can
                invite new users to the chat.
            can_restrict_members (:obj:`bool`, optional): Pass :obj:`True`, if the administrator
                can restrict, ban or unban chat members.
            can_pin_messages (:obj:`bool`, optional): Pass :obj:`True`, if the administrator can
                pin messages, supergroups only.
            can_promote_members (:obj:`bool`, optional): Pass :obj:`True`, if the administrator can
                add new administrators with a subset of his own privileges or demote administrators
                that he has promoted, directly or indirectly (promoted by administrators that were
                appointed by him).

        Keyword Args:
            read_timeout (:obj:`float` | :obj:`None`, optional): Value to pass to
                :paramref:`telegram.request.BaseRequest.post.read_timeout`. Defaults to
                :attr:`~telegram.request.BaseRequest.DEFAULT_NONE`.
            write_timeout (:obj:`float` | :obj:`None`, optional): Value to pass to
                :paramref:`telegram.request.BaseRequest.post.write_timeout`. Defaults to
                :attr:`~telegram.request.BaseRequest.DEFAULT_NONE`.
            connect_timeout (:obj:`float` | :obj:`None`, optional): Value to pass to
                :paramref:`telegram.request.BaseRequest.post.connect_timeout`. Defaults to
                :attr:`~telegram.request.BaseRequest.DEFAULT_NONE`.
            pool_timeout (:obj:`float` | :obj:`None`, optional): Value to pass to
                :paramref:`telegram.request.BaseRequest.post.pool_timeout`. Defaults to
                :attr:`~telegram.request.BaseRequest.DEFAULT_NONE`.
            api_kwargs (:obj:`dict`, optional): Arbitrary keyword arguments to be passed to the
                Telegram API.

        Returns:
            :obj:`bool`: On success, :obj:`True` is returned.

        Raises:
            :class:`telegram.error.TelegramError`

        """
        data: JSONDict = {"chat_id": chat_id, "user_id": user_id}

        if is_anonymous is not None:
            data["is_anonymous"] = is_anonymous
        if can_change_info is not None:
            data["can_change_info"] = can_change_info
        if can_post_messages is not None:
            data["can_post_messages"] = can_post_messages
        if can_edit_messages is not None:
            data["can_edit_messages"] = can_edit_messages
        if can_delete_messages is not None:
            data["can_delete_messages"] = can_delete_messages
        if can_invite_users is not None:
            data["can_invite_users"] = can_invite_users
        if can_restrict_members is not None:
            data["can_restrict_members"] = can_restrict_members
        if can_pin_messages is not None:
            data["can_pin_messages"] = can_pin_messages
        if can_promote_members is not None:
            data["can_promote_members"] = can_promote_members
        if can_manage_chat is not None:
            data["can_manage_chat"] = can_manage_chat
        if can_manage_video_chats is not None:
            data["can_manage_video_chats"] = can_manage_video_chats

        result = await self._post(
            "promoteChatMember",
            data,
            read_timeout=read_timeout,
            write_timeout=write_timeout,
            connect_timeout=connect_timeout,
            pool_timeout=pool_timeout,
            api_kwargs=api_kwargs,
        )

        return result  # type: ignore[return-value]

    @_log
    async def set_chat_permissions(
        self,
        chat_id: Union[str, int],
        permissions: ChatPermissions,
        *,
        read_timeout: ODVInput[float] = DEFAULT_NONE,
        write_timeout: ODVInput[float] = DEFAULT_NONE,
        connect_timeout: ODVInput[float] = DEFAULT_NONE,
        pool_timeout: ODVInput[float] = DEFAULT_NONE,
        api_kwargs: JSONDict = None,
    ) -> bool:
        """
        Use this method to set default chat permissions for all members. The bot must be an
        administrator in the group or a supergroup for this to work and must have the
        :attr:`telegram.ChatMemberAdministrator.can_restrict_members` admin rights.

        .. seealso:: :attr:`telegram.Chat.set_permissions`

        Args:
            chat_id (:obj:`int` | :obj:`str`): Unique identifier for the target chat or username of
                the target supergroup (in the format `@supergroupusername`).
            permissions (:class:`telegram.ChatPermissions`): New default chat permissions.

        Keyword Args:
            read_timeout (:obj:`float` | :obj:`None`, optional): Value to pass to
                :paramref:`telegram.request.BaseRequest.post.read_timeout`. Defaults to
                :attr:`~telegram.request.BaseRequest.DEFAULT_NONE`.
            write_timeout (:obj:`float` | :obj:`None`, optional): Value to pass to
                :paramref:`telegram.request.BaseRequest.post.write_timeout`. Defaults to
                :attr:`~telegram.request.BaseRequest.DEFAULT_NONE`.
            connect_timeout (:obj:`float` | :obj:`None`, optional): Value to pass to
                :paramref:`telegram.request.BaseRequest.post.connect_timeout`. Defaults to
                :attr:`~telegram.request.BaseRequest.DEFAULT_NONE`.
            pool_timeout (:obj:`float` | :obj:`None`, optional): Value to pass to
                :paramref:`telegram.request.BaseRequest.post.pool_timeout`. Defaults to
                :attr:`~telegram.request.BaseRequest.DEFAULT_NONE`.
            api_kwargs (:obj:`dict`, optional): Arbitrary keyword arguments to be passed to the
                Telegram API.

        Returns:
            :obj:`bool`: On success, :obj:`True` is returned.

        Raises:
            :class:`telegram.error.TelegramError`

        """
        data: JSONDict = {"chat_id": chat_id, "permissions": permissions}
        result = await self._post(
            "setChatPermissions",
            data,
            read_timeout=read_timeout,
            write_timeout=write_timeout,
            connect_timeout=connect_timeout,
            pool_timeout=pool_timeout,
            api_kwargs=api_kwargs,
        )
        return result  # type: ignore[return-value]

    @_log
    async def set_chat_administrator_custom_title(
        self,
        chat_id: Union[int, str],
        user_id: Union[int, str],
        custom_title: str,
        *,
        read_timeout: ODVInput[float] = DEFAULT_NONE,
        write_timeout: ODVInput[float] = DEFAULT_NONE,
        connect_timeout: ODVInput[float] = DEFAULT_NONE,
        pool_timeout: ODVInput[float] = DEFAULT_NONE,
        api_kwargs: JSONDict = None,
    ) -> bool:
        """
        Use this method to set a custom title for administrators promoted by the bot in a
        supergroup. The bot must be an administrator for this to work.

        .. seealso:: :attr:`telegram.Chat.set_administrator_custom_title`

        Args:
            chat_id (:obj:`int` | :obj:`str`): Unique identifier for the target chat or username of
                the target supergroup (in the format `@supergroupusername`).
            user_id (:obj:`int`): Unique identifier of the target administrator.
            custom_title (:obj:`str`): New custom title for the administrator; 0-16 characters,
                emoji are not allowed.

        Keyword Args:
            read_timeout (:obj:`float` | :obj:`None`, optional): Value to pass to
                :paramref:`telegram.request.BaseRequest.post.read_timeout`. Defaults to
                :attr:`~telegram.request.BaseRequest.DEFAULT_NONE`.
            write_timeout (:obj:`float` | :obj:`None`, optional): Value to pass to
                :paramref:`telegram.request.BaseRequest.post.write_timeout`. Defaults to
                :attr:`~telegram.request.BaseRequest.DEFAULT_NONE`.
            connect_timeout (:obj:`float` | :obj:`None`, optional): Value to pass to
                :paramref:`telegram.request.BaseRequest.post.connect_timeout`. Defaults to
                :attr:`~telegram.request.BaseRequest.DEFAULT_NONE`.
            pool_timeout (:obj:`float` | :obj:`None`, optional): Value to pass to
                :paramref:`telegram.request.BaseRequest.post.pool_timeout`. Defaults to
                :attr:`~telegram.request.BaseRequest.DEFAULT_NONE`.
            api_kwargs (:obj:`dict`, optional): Arbitrary keyword arguments to be passed to the
                Telegram API.

        Returns:
            :obj:`bool`: On success, :obj:`True` is returned.

        Raises:
            :class:`telegram.error.TelegramError`

        """
        data: JSONDict = {"chat_id": chat_id, "user_id": user_id, "custom_title": custom_title}

        result = await self._post(
            "setChatAdministratorCustomTitle",
            data,
            read_timeout=read_timeout,
            write_timeout=write_timeout,
            connect_timeout=connect_timeout,
            pool_timeout=pool_timeout,
            api_kwargs=api_kwargs,
        )

        return result  # type: ignore[return-value]

    @_log
    async def export_chat_invite_link(
        self,
        chat_id: Union[str, int],
        *,
        read_timeout: ODVInput[float] = DEFAULT_NONE,
        write_timeout: ODVInput[float] = DEFAULT_NONE,
        connect_timeout: ODVInput[float] = DEFAULT_NONE,
        pool_timeout: ODVInput[float] = DEFAULT_NONE,
        api_kwargs: JSONDict = None,
    ) -> str:
        """
        Use this method to generate a new primary invite link for a chat; any previously generated
        link is revoked. The bot must be an administrator in the chat for this to work and must
        have the appropriate admin rights.

        .. seealso:: :attr:`telegram.Chat.export_invite_link`

        Args:
            chat_id (:obj:`int` | :obj:`str`): Unique identifier for the target chat or username
                of the target channel (in the format ``@channelusername``).

        Keyword Args:
            read_timeout (:obj:`float` | :obj:`None`, optional): Value to pass to
                :paramref:`telegram.request.BaseRequest.post.read_timeout`. Defaults to
                :attr:`~telegram.request.BaseRequest.DEFAULT_NONE`.
            write_timeout (:obj:`float` | :obj:`None`, optional): Value to pass to
                :paramref:`telegram.request.BaseRequest.post.write_timeout`. Defaults to
                :attr:`~telegram.request.BaseRequest.DEFAULT_NONE`.
            connect_timeout (:obj:`float` | :obj:`None`, optional): Value to pass to
                :paramref:`telegram.request.BaseRequest.post.connect_timeout`. Defaults to
                :attr:`~telegram.request.BaseRequest.DEFAULT_NONE`.
            pool_timeout (:obj:`float` | :obj:`None`, optional): Value to pass to
                :paramref:`telegram.request.BaseRequest.post.pool_timeout`. Defaults to
                :attr:`~telegram.request.BaseRequest.DEFAULT_NONE`.
            api_kwargs (:obj:`dict`, optional): Arbitrary keyword arguments to be passed to the
                Telegram API.

        Note:
            Each administrator in a chat generates their own invite links. Bots can't use invite
            links generated by other administrators. If you want your bot to work with invite
            links, it will need to generate its own link using :meth:`export_chat_invite_link` or
            by calling the :meth:`get_chat` method. If your bot needs to generate a new primary
            invite link replacing its previous one, use :attr:`export_chat_invite_link` again.

        Returns:
            :obj:`str`: New invite link on success.

        Raises:
            :class:`telegram.error.TelegramError`

        """
        data: JSONDict = {"chat_id": chat_id}
        result = await self._post(
            "exportChatInviteLink",
            data,
            read_timeout=read_timeout,
            write_timeout=write_timeout,
            connect_timeout=connect_timeout,
            pool_timeout=pool_timeout,
            api_kwargs=api_kwargs,
        )
        return result  # type: ignore[return-value]

    @_log
    async def create_chat_invite_link(
        self,
        chat_id: Union[str, int],
        expire_date: Union[int, datetime] = None,
        member_limit: int = None,
        name: str = None,
        creates_join_request: bool = None,
        *,
        read_timeout: ODVInput[float] = DEFAULT_NONE,
        write_timeout: ODVInput[float] = DEFAULT_NONE,
        connect_timeout: ODVInput[float] = DEFAULT_NONE,
        pool_timeout: ODVInput[float] = DEFAULT_NONE,
        api_kwargs: JSONDict = None,
    ) -> ChatInviteLink:
        """
        Use this method to create an additional invite link for a chat. The bot must be an
        administrator in the chat for this to work and must have the appropriate admin rights.
        The link can be revoked using the method :meth:`revoke_chat_invite_link`.

        .. seealso:: :attr:`telegram.Chat.create_invite_link`

        .. versionadded:: 13.4

        Args:
            chat_id (:obj:`int` | :obj:`str`): Unique identifier for the target chat or username
                of the target channel (in the format ``@channelusername``).
            expire_date (:obj:`int` | :obj:`datetime.datetime`, optional): Date when the link will
                expire. Integer input will be interpreted as Unix timestamp.
                For timezone naive :obj:`datetime.datetime` objects, the default timezone of the
                bot will be used, which is UTC unless :attr:`telegram.ext.Defaults.tzinfo` is
                used.
            member_limit (:obj:`int`, optional): Maximum number of users that can be members of
                the chat simultaneously after joining the chat via this invite link;
                1-:tg-const:`telegram.constants.ChatInviteLinkLimit.MEMBER_LIMIT`.
            name (:obj:`str`, optional): Invite link name;
                0-:tg-const:`telegram.constants.ChatInviteLinkLimit.NAME_LENGTH` characters.

                .. versionadded:: 13.8
            creates_join_request (:obj:`bool`, optional): :obj:`True`, if users joining the chat
                via the link need to be approved by chat administrators.
                If :obj:`True`, :paramref:`member_limit` can't be specified.

                .. versionadded:: 13.8

        Keyword Args:
            read_timeout (:obj:`float` | :obj:`None`, optional): Value to pass to
                :paramref:`telegram.request.BaseRequest.post.read_timeout`. Defaults to
                :attr:`~telegram.request.BaseRequest.DEFAULT_NONE`.
            write_timeout (:obj:`float` | :obj:`None`, optional): Value to pass to
                :paramref:`telegram.request.BaseRequest.post.write_timeout`. Defaults to
                :attr:`~telegram.request.BaseRequest.DEFAULT_NONE`.
            connect_timeout (:obj:`float` | :obj:`None`, optional): Value to pass to
                :paramref:`telegram.request.BaseRequest.post.connect_timeout`. Defaults to
                :attr:`~telegram.request.BaseRequest.DEFAULT_NONE`.
            pool_timeout (:obj:`float` | :obj:`None`, optional): Value to pass to
                :paramref:`telegram.request.BaseRequest.post.pool_timeout`. Defaults to
                :attr:`~telegram.request.BaseRequest.DEFAULT_NONE`.
            api_kwargs (:obj:`dict`, optional): Arbitrary keyword arguments to be passed to the
                Telegram API.

        Returns:
            :class:`telegram.ChatInviteLink`

        Raises:
            :class:`telegram.error.TelegramError`

        """
        data: JSONDict = {"chat_id": chat_id}

        if expire_date is not None:
            data["expire_date"] = expire_date

        if member_limit is not None:
            data["member_limit"] = member_limit

        if name is not None:
            data["name"] = name

        if creates_join_request is not None:
            data["creates_join_request"] = creates_join_request

        result = await self._post(
            "createChatInviteLink",
            data,
            read_timeout=read_timeout,
            write_timeout=write_timeout,
            connect_timeout=connect_timeout,
            pool_timeout=pool_timeout,
            api_kwargs=api_kwargs,
        )

        return ChatInviteLink.de_json(result, self)  # type: ignore[return-value, arg-type]

    @_log
    async def edit_chat_invite_link(
        self,
        chat_id: Union[str, int],
        invite_link: Union[str, "ChatInviteLink"],
        expire_date: Union[int, datetime] = None,
        member_limit: int = None,
        name: str = None,
        creates_join_request: bool = None,
        *,
        read_timeout: ODVInput[float] = DEFAULT_NONE,
        write_timeout: ODVInput[float] = DEFAULT_NONE,
        connect_timeout: ODVInput[float] = DEFAULT_NONE,
        pool_timeout: ODVInput[float] = DEFAULT_NONE,
        api_kwargs: JSONDict = None,
    ) -> ChatInviteLink:
        """
        Use this method to edit a non-primary invite link created by the bot. The bot must be an
        administrator in the chat for this to work and must have the appropriate admin rights.

        Note:
            Though not stated explicitly in the official docs, Telegram changes not only the
            optional parameters that are explicitly passed, but also replaces all other optional
            parameters to the default values. However, since not documented, this behaviour may
            change unbeknown to PTB.

        .. seealso:: :attr:`telegram.Chat.edit_invite_link`

        .. versionadded:: 13.4

        Args:
            chat_id (:obj:`int` | :obj:`str`): Unique identifier for the target chat or username
                of the target channel (in the format ``@channelusername``).
            invite_link (:obj:`str` | :obj:`telegram.ChatInviteLink`): The invite link to edit.

                .. versionchanged:: 20.0
                    Now also accepts :obj:`telegram.ChatInviteLink` instances.
            expire_date (:obj:`int` | :obj:`datetime.datetime`, optional): Date when the link will
                expire.
                For timezone naive :obj:`datetime.datetime` objects, the default timezone of the
                bot will be used, which is UTC unless :attr:`telegram.ext.Defaults.tzinfo` is
                used.
            member_limit (:obj:`int`, optional): Maximum number of users that can be members of
                the chat simultaneously after joining the chat via this invite link;
                1-:tg-const:`telegram.constants.ChatInviteLinkLimit.MEMBER_LIMIT`.
            name (:obj:`str`, optional): Invite link name;
                0-:tg-const:`telegram.constants.ChatInviteLinkLimit.NAME_LENGTH` characters.

                .. versionadded:: 13.8
            creates_join_request (:obj:`bool`, optional): :obj:`True`, if users joining the chat
                via the link need to be approved by chat administrators.
                If :obj:`True`, :paramref:`member_limit` can't be specified.

                .. versionadded:: 13.8

        Keyword Args:
            read_timeout (:obj:`float` | :obj:`None`, optional): Value to pass to
                :paramref:`telegram.request.BaseRequest.post.read_timeout`. Defaults to
                :attr:`~telegram.request.BaseRequest.DEFAULT_NONE`.
            write_timeout (:obj:`float` | :obj:`None`, optional): Value to pass to
                :paramref:`telegram.request.BaseRequest.post.write_timeout`. Defaults to
                :attr:`~telegram.request.BaseRequest.DEFAULT_NONE`.
            connect_timeout (:obj:`float` | :obj:`None`, optional): Value to pass to
                :paramref:`telegram.request.BaseRequest.post.connect_timeout`. Defaults to
                :attr:`~telegram.request.BaseRequest.DEFAULT_NONE`.
            pool_timeout (:obj:`float` | :obj:`None`, optional): Value to pass to
                :paramref:`telegram.request.BaseRequest.post.pool_timeout`. Defaults to
                :attr:`~telegram.request.BaseRequest.DEFAULT_NONE`.
            api_kwargs (:obj:`dict`, optional): Arbitrary keyword arguments to be passed to the
                Telegram API.

        Returns:
            :class:`telegram.ChatInviteLink`

        Raises:
            :class:`telegram.error.TelegramError`

        """
        link = invite_link.invite_link if isinstance(invite_link, ChatInviteLink) else invite_link
        data: JSONDict = {"chat_id": chat_id, "invite_link": link}

        if expire_date is not None:
            data["expire_date"] = expire_date

        if member_limit is not None:
            data["member_limit"] = member_limit

        if name is not None:
            data["name"] = name

        if creates_join_request is not None:
            data["creates_join_request"] = creates_join_request

        result = await self._post(
            "editChatInviteLink",
            data,
            read_timeout=read_timeout,
            write_timeout=write_timeout,
            connect_timeout=connect_timeout,
            pool_timeout=pool_timeout,
            api_kwargs=api_kwargs,
        )

        return ChatInviteLink.de_json(result, self)  # type: ignore[return-value, arg-type]

    @_log
    async def revoke_chat_invite_link(
        self,
        chat_id: Union[str, int],
        invite_link: Union[str, "ChatInviteLink"],
        *,
        read_timeout: ODVInput[float] = DEFAULT_NONE,
        write_timeout: ODVInput[float] = DEFAULT_NONE,
        connect_timeout: ODVInput[float] = DEFAULT_NONE,
        pool_timeout: ODVInput[float] = DEFAULT_NONE,
        api_kwargs: JSONDict = None,
    ) -> ChatInviteLink:
        """
        Use this method to revoke an invite link created by the bot. If the primary link is
        revoked, a new link is automatically generated. The bot must be an administrator in the
        chat for this to work and must have the appropriate admin rights.

        .. seealso:: :attr:`telegram.Chat.revoke_invite_link`

        .. versionadded:: 13.4

        Args:
            chat_id (:obj:`int` | :obj:`str`): Unique identifier for the target chat or username
                of the target channel (in the format ``@channelusername``).
            invite_link (:obj:`str` | :obj:`telegram.ChatInviteLink`): The invite link to revoke.

                .. versionchanged:: 20.0
                    Now also accepts :obj:`telegram.ChatInviteLink` instances.

        Keyword Args:
            read_timeout (:obj:`float` | :obj:`None`, optional): Value to pass to
                :paramref:`telegram.request.BaseRequest.post.read_timeout`. Defaults to
                :attr:`~telegram.request.BaseRequest.DEFAULT_NONE`.
            write_timeout (:obj:`float` | :obj:`None`, optional): Value to pass to
                :paramref:`telegram.request.BaseRequest.post.write_timeout`. Defaults to
                :attr:`~telegram.request.BaseRequest.DEFAULT_NONE`.
            connect_timeout (:obj:`float` | :obj:`None`, optional): Value to pass to
                :paramref:`telegram.request.BaseRequest.post.connect_timeout`. Defaults to
                :attr:`~telegram.request.BaseRequest.DEFAULT_NONE`.
            pool_timeout (:obj:`float` | :obj:`None`, optional): Value to pass to
                :paramref:`telegram.request.BaseRequest.post.pool_timeout`. Defaults to
                :attr:`~telegram.request.BaseRequest.DEFAULT_NONE`.
            api_kwargs (:obj:`dict`, optional): Arbitrary keyword arguments to be passed to the
                Telegram API.

        Returns:
            :class:`telegram.ChatInviteLink`

        Raises:
            :class:`telegram.error.TelegramError`

        """
        link = invite_link.invite_link if isinstance(invite_link, ChatInviteLink) else invite_link
        data: JSONDict = {"chat_id": chat_id, "invite_link": link}

        result = await self._post(
            "revokeChatInviteLink",
            data,
            read_timeout=read_timeout,
            write_timeout=write_timeout,
            connect_timeout=connect_timeout,
            pool_timeout=pool_timeout,
            api_kwargs=api_kwargs,
        )

        return ChatInviteLink.de_json(result, self)  # type: ignore[return-value, arg-type]

    @_log
    async def approve_chat_join_request(
        self,
        chat_id: Union[str, int],
        user_id: int,
        *,
        read_timeout: ODVInput[float] = DEFAULT_NONE,
        write_timeout: ODVInput[float] = DEFAULT_NONE,
        connect_timeout: ODVInput[float] = DEFAULT_NONE,
        pool_timeout: ODVInput[float] = DEFAULT_NONE,
        api_kwargs: JSONDict = None,
    ) -> bool:
        """Use this method to approve a chat join request.

        The bot must be an administrator in the chat for this to work and must have the
        :attr:`telegram.ChatPermissions.can_invite_users` administrator right.

        .. seealso:: :attr:`telegram.Chat.approve_join_request`,
            :attr:`telegram.ChatJoinRequest.approve`, :attr:`telegram.User.approve_join_request`

        .. versionadded:: 13.8

        Args:
            chat_id (:obj:`int` | :obj:`str`): Unique identifier for the target chat or username
                of the target channel (in the format ``@channelusername``).
            user_id (:obj:`int`): Unique identifier of the target user.

        Keyword Args:
            read_timeout (:obj:`float` | :obj:`None`, optional): Value to pass to
                :paramref:`telegram.request.BaseRequest.post.read_timeout`. Defaults to
                :attr:`~telegram.request.BaseRequest.DEFAULT_NONE`.
            write_timeout (:obj:`float` | :obj:`None`, optional): Value to pass to
                :paramref:`telegram.request.BaseRequest.post.write_timeout`. Defaults to
                :attr:`~telegram.request.BaseRequest.DEFAULT_NONE`.
            connect_timeout (:obj:`float` | :obj:`None`, optional): Value to pass to
                :paramref:`telegram.request.BaseRequest.post.connect_timeout`. Defaults to
                :attr:`~telegram.request.BaseRequest.DEFAULT_NONE`.
            pool_timeout (:obj:`float` | :obj:`None`, optional): Value to pass to
                :paramref:`telegram.request.BaseRequest.post.pool_timeout`. Defaults to
                :attr:`~telegram.request.BaseRequest.DEFAULT_NONE`.
            api_kwargs (:obj:`dict`, optional): Arbitrary keyword arguments to be passed to the
                Telegram API.

        Returns:
            :obj:`bool`: On success, :obj:`True` is returned.

        Raises:
            :class:`telegram.error.TelegramError`
        """
        data: JSONDict = {"chat_id": chat_id, "user_id": user_id}

        result = await self._post(
            "approveChatJoinRequest",
            data,
            read_timeout=read_timeout,
            write_timeout=write_timeout,
            connect_timeout=connect_timeout,
            pool_timeout=pool_timeout,
            api_kwargs=api_kwargs,
        )

        return result  # type: ignore[return-value]

    @_log
    async def decline_chat_join_request(
        self,
        chat_id: Union[str, int],
        user_id: int,
        *,
        read_timeout: ODVInput[float] = DEFAULT_NONE,
        write_timeout: ODVInput[float] = DEFAULT_NONE,
        connect_timeout: ODVInput[float] = DEFAULT_NONE,
        pool_timeout: ODVInput[float] = DEFAULT_NONE,
        api_kwargs: JSONDict = None,
    ) -> bool:
        """Use this method to decline a chat join request.

        The bot must be an administrator in the chat for this to work and must have the
        :attr:`telegram.ChatPermissions.can_invite_users` administrator right.

        .. seealso:: :attr:`telegram.Chat.decline_join_request`,
            :attr:`telegram.ChatJoinRequest.decline`, :attr:`telegram.User.decline_join_request`

        .. versionadded:: 13.8

        Args:
            chat_id (:obj:`int` | :obj:`str`): Unique identifier for the target chat or username
                of the target channel (in the format ``@channelusername``).
            user_id (:obj:`int`): Unique identifier of the target user.

        Keyword Args:
            read_timeout (:obj:`float` | :obj:`None`, optional): Value to pass to
                :paramref:`telegram.request.BaseRequest.post.read_timeout`. Defaults to
                :attr:`~telegram.request.BaseRequest.DEFAULT_NONE`.
            write_timeout (:obj:`float` | :obj:`None`, optional): Value to pass to
                :paramref:`telegram.request.BaseRequest.post.write_timeout`. Defaults to
                :attr:`~telegram.request.BaseRequest.DEFAULT_NONE`.
            connect_timeout (:obj:`float` | :obj:`None`, optional): Value to pass to
                :paramref:`telegram.request.BaseRequest.post.connect_timeout`. Defaults to
                :attr:`~telegram.request.BaseRequest.DEFAULT_NONE`.
            pool_timeout (:obj:`float` | :obj:`None`, optional): Value to pass to
                :paramref:`telegram.request.BaseRequest.post.pool_timeout`. Defaults to
                :attr:`~telegram.request.BaseRequest.DEFAULT_NONE`.
            api_kwargs (:obj:`dict`, optional): Arbitrary keyword arguments to be passed to the
                Telegram API.

        Returns:
            :obj:`bool`: On success, :obj:`True` is returned.

        Raises:
            :class:`telegram.error.TelegramError`
        """
        data: JSONDict = {"chat_id": chat_id, "user_id": user_id}

        result = await self._post(
            "declineChatJoinRequest",
            data,
            read_timeout=read_timeout,
            write_timeout=write_timeout,
            connect_timeout=connect_timeout,
            pool_timeout=pool_timeout,
            api_kwargs=api_kwargs,
        )

        return result  # type: ignore[return-value]

    @_log
    async def set_chat_photo(
        self,
        chat_id: Union[str, int],
        photo: FileInput,
        *,
        read_timeout: ODVInput[float] = DEFAULT_NONE,
        write_timeout: ODVInput[float] = 20,
        connect_timeout: ODVInput[float] = DEFAULT_NONE,
        pool_timeout: ODVInput[float] = DEFAULT_NONE,
        api_kwargs: JSONDict = None,
    ) -> bool:
        """Use this method to set a new profile photo for the chat.

        Photos can't be changed for private chats. The bot must be an administrator in the chat
        for this to work and must have the appropriate admin rights.

        .. seealso:: :attr:`telegram.Chat.set_photo`

        Args:
            chat_id (:obj:`int` | :obj:`str`): Unique identifier for the target chat or username
                of the target channel (in the format ``@channelusername``).
            photo (:term:`file object` | :obj:`bytes` | :class:`pathlib.Path`): New chat photo.

                .. versionchanged:: 13.2
                   Accept :obj:`bytes` as input.

        Keyword Args:
            read_timeout (:obj:`float` | :obj:`None`, optional): Value to pass to
                :paramref:`telegram.request.BaseRequest.post.read_timeout`. Defaults to
                :attr:`~telegram.request.BaseRequest.DEFAULT_NONE`.
            write_timeout (:obj:`float` | :obj:`None`, optional): Value to pass to
                :paramref:`telegram.request.BaseRequest.post.write_timeout`. Defaults to
                :attr:`~telegram.request.BaseRequest.DEFAULT_NONE`.
            connect_timeout (:obj:`float` | :obj:`None`, optional): Value to pass to
                :paramref:`telegram.request.BaseRequest.post.connect_timeout`. Defaults to
                :attr:`~telegram.request.BaseRequest.DEFAULT_NONE`.
            pool_timeout (:obj:`float` | :obj:`None`, optional): Value to pass to
                :paramref:`telegram.request.BaseRequest.post.pool_timeout`. Defaults to
                :attr:`~telegram.request.BaseRequest.DEFAULT_NONE`.
            api_kwargs (:obj:`dict`, optional): Arbitrary keyword arguments to be passed to the
                Telegram API.

        Returns:
            :obj:`bool`: On success, :obj:`True` is returned.

        Raises:
            :class:`telegram.error.TelegramError`

        """
        data: JSONDict = {"chat_id": chat_id, "photo": self._parse_file_input(photo)}
        result = await self._post(
            "setChatPhoto",
            data,
            read_timeout=read_timeout,
            write_timeout=write_timeout,
            connect_timeout=connect_timeout,
            pool_timeout=pool_timeout,
            api_kwargs=api_kwargs,
        )
        return result  # type: ignore[return-value]

    @_log
    async def delete_chat_photo(
        self,
        chat_id: Union[str, int],
        *,
        read_timeout: ODVInput[float] = DEFAULT_NONE,
        write_timeout: ODVInput[float] = DEFAULT_NONE,
        connect_timeout: ODVInput[float] = DEFAULT_NONE,
        pool_timeout: ODVInput[float] = DEFAULT_NONE,
        api_kwargs: JSONDict = None,
    ) -> bool:
        """
        Use this method to delete a chat photo. Photos can't be changed for private chats. The bot
        must be an administrator in the chat for this to work and must have the appropriate admin
        rights.

        .. seealso:: :attr:`telegram.Chat.delete_photo`

        Args:
            chat_id (:obj:`int` | :obj:`str`): Unique identifier for the target chat or username
                of the target channel (in the format ``@channelusername``).

        Keyword Args:
            read_timeout (:obj:`float` | :obj:`None`, optional): Value to pass to
                :paramref:`telegram.request.BaseRequest.post.read_timeout`. Defaults to
                :attr:`~telegram.request.BaseRequest.DEFAULT_NONE`.
            write_timeout (:obj:`float` | :obj:`None`, optional): Value to pass to
                :paramref:`telegram.request.BaseRequest.post.write_timeout`. Defaults to
                :attr:`~telegram.request.BaseRequest.DEFAULT_NONE`.
            connect_timeout (:obj:`float` | :obj:`None`, optional): Value to pass to
                :paramref:`telegram.request.BaseRequest.post.connect_timeout`. Defaults to
                :attr:`~telegram.request.BaseRequest.DEFAULT_NONE`.
            pool_timeout (:obj:`float` | :obj:`None`, optional): Value to pass to
                :paramref:`telegram.request.BaseRequest.post.pool_timeout`. Defaults to
                :attr:`~telegram.request.BaseRequest.DEFAULT_NONE`.
            api_kwargs (:obj:`dict`, optional): Arbitrary keyword arguments to be passed to the
                Telegram API.

        Returns:
            :obj:`bool`: On success, :obj:`True` is returned.

        Raises:
            :class:`telegram.error.TelegramError`

        """
        data: JSONDict = {"chat_id": chat_id}
        result = await self._post(
            "deleteChatPhoto",
            data,
            read_timeout=read_timeout,
            write_timeout=write_timeout,
            connect_timeout=connect_timeout,
            pool_timeout=pool_timeout,
            api_kwargs=api_kwargs,
        )
        return result  # type: ignore[return-value]

    @_log
    async def set_chat_title(
        self,
        chat_id: Union[str, int],
        title: str,
        *,
        read_timeout: ODVInput[float] = DEFAULT_NONE,
        write_timeout: ODVInput[float] = DEFAULT_NONE,
        connect_timeout: ODVInput[float] = DEFAULT_NONE,
        pool_timeout: ODVInput[float] = DEFAULT_NONE,
        api_kwargs: JSONDict = None,
    ) -> bool:
        """
        Use this method to change the title of a chat. Titles can't be changed for private chats.
        The bot must be an administrator in the chat for this to work and must have the appropriate
        admin rights.

        .. seealso:: :attr:`telegram.Chat.set_title`

        Args:
            chat_id (:obj:`int` | :obj:`str`): Unique identifier for the target chat or username
                of the target channel (in the format ``@channelusername``).
            title (:obj:`str`): New chat title, 1-255 characters.

        Keyword Args:
            read_timeout (:obj:`float` | :obj:`None`, optional): Value to pass to
                :paramref:`telegram.request.BaseRequest.post.read_timeout`. Defaults to
                :attr:`~telegram.request.BaseRequest.DEFAULT_NONE`.
            write_timeout (:obj:`float` | :obj:`None`, optional): Value to pass to
                :paramref:`telegram.request.BaseRequest.post.write_timeout`. Defaults to
                :attr:`~telegram.request.BaseRequest.DEFAULT_NONE`.
            connect_timeout (:obj:`float` | :obj:`None`, optional): Value to pass to
                :paramref:`telegram.request.BaseRequest.post.connect_timeout`. Defaults to
                :attr:`~telegram.request.BaseRequest.DEFAULT_NONE`.
            pool_timeout (:obj:`float` | :obj:`None`, optional): Value to pass to
                :paramref:`telegram.request.BaseRequest.post.pool_timeout`. Defaults to
                :attr:`~telegram.request.BaseRequest.DEFAULT_NONE`.
            api_kwargs (:obj:`dict`, optional): Arbitrary keyword arguments to be passed to the
                Telegram API.

        Returns:
            :obj:`bool`: On success, :obj:`True` is returned.

        Raises:
            :class:`telegram.error.TelegramError`

        """
        data: JSONDict = {"chat_id": chat_id, "title": title}
        result = await self._post(
            "setChatTitle",
            data,
            read_timeout=read_timeout,
            write_timeout=write_timeout,
            connect_timeout=connect_timeout,
            pool_timeout=pool_timeout,
            api_kwargs=api_kwargs,
        )
        return result  # type: ignore[return-value]

    @_log
    async def set_chat_description(
        self,
        chat_id: Union[str, int],
        description: str = None,
        *,
        read_timeout: ODVInput[float] = DEFAULT_NONE,
        write_timeout: ODVInput[float] = DEFAULT_NONE,
        connect_timeout: ODVInput[float] = DEFAULT_NONE,
        pool_timeout: ODVInput[float] = DEFAULT_NONE,
        api_kwargs: JSONDict = None,
    ) -> bool:
        """
        Use this method to change the description of a group, a supergroup or a channel. The bot
        must be an administrator in the chat for this to work and must have the appropriate admin
        rights.

        .. seealso:: :attr:`telegram.Chat.set_description`

        Args:
            chat_id (:obj:`int` | :obj:`str`): Unique identifier for the target chat or username
                of the target channel (in the format ``@channelusername``).
            description (:obj:`str`, optional): New chat description, 0-255 characters.

        Keyword Args:
            read_timeout (:obj:`float` | :obj:`None`, optional): Value to pass to
                :paramref:`telegram.request.BaseRequest.post.read_timeout`. Defaults to
                :attr:`~telegram.request.BaseRequest.DEFAULT_NONE`.
            write_timeout (:obj:`float` | :obj:`None`, optional): Value to pass to
                :paramref:`telegram.request.BaseRequest.post.write_timeout`. Defaults to
                :attr:`~telegram.request.BaseRequest.DEFAULT_NONE`.
            connect_timeout (:obj:`float` | :obj:`None`, optional): Value to pass to
                :paramref:`telegram.request.BaseRequest.post.connect_timeout`. Defaults to
                :attr:`~telegram.request.BaseRequest.DEFAULT_NONE`.
            pool_timeout (:obj:`float` | :obj:`None`, optional): Value to pass to
                :paramref:`telegram.request.BaseRequest.post.pool_timeout`. Defaults to
                :attr:`~telegram.request.BaseRequest.DEFAULT_NONE`.
            api_kwargs (:obj:`dict`, optional): Arbitrary keyword arguments to be passed to the
                Telegram API.

        Returns:
            :obj:`bool`: On success, :obj:`True` is returned.

        Raises:
            :class:`telegram.error.TelegramError`

        """
        data: JSONDict = {"chat_id": chat_id}

        if description is not None:
            data["description"] = description
        result = await self._post(
            "setChatDescription",
            data,
            read_timeout=read_timeout,
            write_timeout=write_timeout,
            connect_timeout=connect_timeout,
            pool_timeout=pool_timeout,
            api_kwargs=api_kwargs,
        )
        return result  # type: ignore[return-value]

    @_log
    async def pin_chat_message(
        self,
        chat_id: Union[str, int],
        message_id: int,
        disable_notification: ODVInput[bool] = DEFAULT_NONE,
        *,
        read_timeout: ODVInput[float] = DEFAULT_NONE,
        write_timeout: ODVInput[float] = DEFAULT_NONE,
        connect_timeout: ODVInput[float] = DEFAULT_NONE,
        pool_timeout: ODVInput[float] = DEFAULT_NONE,
        api_kwargs: JSONDict = None,
    ) -> bool:
        """
        Use this method to add a message to the list of pinned messages in a chat. If the
        chat is not a private chat, the bot must be an administrator in the chat for this to work
        and must have the :paramref:`~telegram.ChatAdministratorRights.can_pin_messages` admin
        right in a supergroup or :attr:`~telegram.ChatMemberAdministrator.can_edit_messages` admin
        right in a channel.

        .. seealso:: :attr:`telegram.Chat.pin_message`, :attr:`telegram.User.pin_message`

        Args:
            chat_id (:obj:`int` | :obj:`str`): Unique identifier for the target chat or username
                of the target channel (in the format ``@channelusername``).
            message_id (:obj:`int`): Identifier of a message to pin.
            disable_notification (:obj:`bool`, optional): Pass :obj:`True`, if it is not necessary
                to send a notification to all chat members about the new pinned message.
                Notifications are always disabled in channels and private chats.

        Keyword Args:
            read_timeout (:obj:`float` | :obj:`None`, optional): Value to pass to
                :paramref:`telegram.request.BaseRequest.post.read_timeout`. Defaults to
                :attr:`~telegram.request.BaseRequest.DEFAULT_NONE`.
            write_timeout (:obj:`float` | :obj:`None`, optional): Value to pass to
                :paramref:`telegram.request.BaseRequest.post.write_timeout`. Defaults to
                :attr:`~telegram.request.BaseRequest.DEFAULT_NONE`.
            connect_timeout (:obj:`float` | :obj:`None`, optional): Value to pass to
                :paramref:`telegram.request.BaseRequest.post.connect_timeout`. Defaults to
                :attr:`~telegram.request.BaseRequest.DEFAULT_NONE`.
            pool_timeout (:obj:`float` | :obj:`None`, optional): Value to pass to
                :paramref:`telegram.request.BaseRequest.post.pool_timeout`. Defaults to
                :attr:`~telegram.request.BaseRequest.DEFAULT_NONE`.
            api_kwargs (:obj:`dict`, optional): Arbitrary keyword arguments to be passed to the
                Telegram API.

        Returns:
            :obj:`bool`: On success, :obj:`True` is returned.

        Raises:
            :class:`telegram.error.TelegramError`

        """
        data: JSONDict = {
            "chat_id": chat_id,
            "message_id": message_id,
            "disable_notification": disable_notification,
        }

        return await self._post(  # type: ignore[return-value]
            "pinChatMessage",
            data,
            read_timeout=read_timeout,
            write_timeout=write_timeout,
            connect_timeout=connect_timeout,
            pool_timeout=pool_timeout,
            api_kwargs=api_kwargs,
        )

    @_log
    async def unpin_chat_message(
        self,
        chat_id: Union[str, int],
        message_id: int = None,
        *,
        read_timeout: ODVInput[float] = DEFAULT_NONE,
        write_timeout: ODVInput[float] = DEFAULT_NONE,
        connect_timeout: ODVInput[float] = DEFAULT_NONE,
        pool_timeout: ODVInput[float] = DEFAULT_NONE,
        api_kwargs: JSONDict = None,
    ) -> bool:
        """
        Use this method to remove a message from the list of pinned messages in a chat. If the
        chat is not a private chat, the bot must be an administrator in the chat for this to work
        and must have the :paramref:`~telegram.ChatAdministratorRights.can_pin_messages` admin
        right in a supergroup or :attr:`~telegram.ChatMemberAdministrator.can_edit_messages` admin
        right in a channel.

        .. seealso:: :attr:`telegram.Chat.unpin_message`, :attr:`telegram.User.unpin_message`

        Args:
            chat_id (:obj:`int` | :obj:`str`): Unique identifier for the target chat or username
                of the target channel (in the format ``@channelusername``).
            message_id (:obj:`int`, optional): Identifier of a message to unpin. If not specified,
                the most recent pinned message (by sending date) will be unpinned.

        Keyword Args:
            read_timeout (:obj:`float` | :obj:`None`, optional): Value to pass to
                :paramref:`telegram.request.BaseRequest.post.read_timeout`. Defaults to
                :attr:`~telegram.request.BaseRequest.DEFAULT_NONE`.
            write_timeout (:obj:`float` | :obj:`None`, optional): Value to pass to
                :paramref:`telegram.request.BaseRequest.post.write_timeout`. Defaults to
                :attr:`~telegram.request.BaseRequest.DEFAULT_NONE`.
            connect_timeout (:obj:`float` | :obj:`None`, optional): Value to pass to
                :paramref:`telegram.request.BaseRequest.post.connect_timeout`. Defaults to
                :attr:`~telegram.request.BaseRequest.DEFAULT_NONE`.
            pool_timeout (:obj:`float` | :obj:`None`, optional): Value to pass to
                :paramref:`telegram.request.BaseRequest.post.pool_timeout`. Defaults to
                :attr:`~telegram.request.BaseRequest.DEFAULT_NONE`.
            api_kwargs (:obj:`dict`, optional): Arbitrary keyword arguments to be passed to the
                Telegram API.

        Returns:
            :obj:`bool`: On success, :obj:`True` is returned.

        Raises:
            :class:`telegram.error.TelegramError`

        """
        data: JSONDict = {"chat_id": chat_id}

        if message_id is not None:
            data["message_id"] = message_id

        return await self._post(  # type: ignore[return-value]
            "unpinChatMessage",
            data,
            read_timeout=read_timeout,
            write_timeout=write_timeout,
            connect_timeout=connect_timeout,
            pool_timeout=pool_timeout,
            api_kwargs=api_kwargs,
        )

    @_log
    async def unpin_all_chat_messages(
        self,
        chat_id: Union[str, int],
        *,
        read_timeout: ODVInput[float] = DEFAULT_NONE,
        write_timeout: ODVInput[float] = DEFAULT_NONE,
        connect_timeout: ODVInput[float] = DEFAULT_NONE,
        pool_timeout: ODVInput[float] = DEFAULT_NONE,
        api_kwargs: JSONDict = None,
    ) -> bool:
        """
        Use this method to clear the list of pinned messages in a chat. If the
        chat is not a private chat, the bot must be an administrator in the chat for this
        to work and must have the :paramref:`~telegram.ChatAdministratorRights.can_pin_messages`
        admin right in a supergroup or :attr:`~telegram.ChatMemberAdministrator.can_edit_messages`
        admin right in a channel.

        .. seealso:: :attr:`telegram.Chat.unpin_all_messages`,
            :attr:`telegram.User.unpin_all_messages`

        Args:
            chat_id (:obj:`int` | :obj:`str`): Unique identifier for the target chat or username
                of the target channel (in the format ``@channelusername``).

        Keyword Args:
            read_timeout (:obj:`float` | :obj:`None`, optional): Value to pass to
                :paramref:`telegram.request.BaseRequest.post.read_timeout`. Defaults to
                :attr:`~telegram.request.BaseRequest.DEFAULT_NONE`.
            write_timeout (:obj:`float` | :obj:`None`, optional): Value to pass to
                :paramref:`telegram.request.BaseRequest.post.write_timeout`. Defaults to
                :attr:`~telegram.request.BaseRequest.DEFAULT_NONE`.
            connect_timeout (:obj:`float` | :obj:`None`, optional): Value to pass to
                :paramref:`telegram.request.BaseRequest.post.connect_timeout`. Defaults to
                :attr:`~telegram.request.BaseRequest.DEFAULT_NONE`.
            pool_timeout (:obj:`float` | :obj:`None`, optional): Value to pass to
                :paramref:`telegram.request.BaseRequest.post.pool_timeout`. Defaults to
                :attr:`~telegram.request.BaseRequest.DEFAULT_NONE`.
            api_kwargs (:obj:`dict`, optional): Arbitrary keyword arguments to be passed to the
                Telegram API.

        Returns:
            :obj:`bool`: On success, :obj:`True` is returned.

        Raises:
            :class:`telegram.error.TelegramError`

        """
        data: JSONDict = {"chat_id": chat_id}
        return await self._post(  # type: ignore[return-value]
            "unpinAllChatMessages",
            data,
            read_timeout=read_timeout,
            write_timeout=write_timeout,
            connect_timeout=connect_timeout,
            pool_timeout=pool_timeout,
            api_kwargs=api_kwargs,
        )

    @_log
    async def get_sticker_set(
        self,
        name: str,
        *,
        read_timeout: ODVInput[float] = DEFAULT_NONE,
        write_timeout: ODVInput[float] = DEFAULT_NONE,
        connect_timeout: ODVInput[float] = DEFAULT_NONE,
        pool_timeout: ODVInput[float] = DEFAULT_NONE,
        api_kwargs: JSONDict = None,
    ) -> StickerSet:
        """Use this method to get a sticker set.

        Args:
            name (:obj:`str`): Name of the sticker set.

        Keyword Args:
            read_timeout (:obj:`float` | :obj:`None`, optional): Value to pass to
                :paramref:`telegram.request.BaseRequest.post.read_timeout`. Defaults to
                :attr:`~telegram.request.BaseRequest.DEFAULT_NONE`.
            write_timeout (:obj:`float` | :obj:`None`, optional): Value to pass to
                :paramref:`telegram.request.BaseRequest.post.write_timeout`. Defaults to
                :attr:`~telegram.request.BaseRequest.DEFAULT_NONE`.
            connect_timeout (:obj:`float` | :obj:`None`, optional): Value to pass to
                :paramref:`telegram.request.BaseRequest.post.connect_timeout`. Defaults to
                :attr:`~telegram.request.BaseRequest.DEFAULT_NONE`.
            pool_timeout (:obj:`float` | :obj:`None`, optional): Value to pass to
                :paramref:`telegram.request.BaseRequest.post.pool_timeout`. Defaults to
                :attr:`~telegram.request.BaseRequest.DEFAULT_NONE`.
            api_kwargs (:obj:`dict`, optional): Arbitrary keyword arguments to be passed to the
                Telegram API.

        Returns:
            :class:`telegram.StickerSet`

        Raises:
            :class:`telegram.error.TelegramError`

        """
        data: JSONDict = {"name": name}
        result = await self._post(
            "getStickerSet",
            data,
            read_timeout=read_timeout,
            write_timeout=write_timeout,
            connect_timeout=connect_timeout,
            pool_timeout=pool_timeout,
            api_kwargs=api_kwargs,
        )
        return StickerSet.de_json(result, self)  # type: ignore[return-value, arg-type]

    @_log
    async def get_custom_emoji_stickers(
        self,
        custom_emoji_ids: List[str],
        *,
        read_timeout: ODVInput[float] = DEFAULT_NONE,
        write_timeout: ODVInput[float] = DEFAULT_NONE,
        connect_timeout: ODVInput[float] = DEFAULT_NONE,
        pool_timeout: ODVInput[float] = DEFAULT_NONE,
        api_kwargs: JSONDict = None,
    ) -> List[Sticker]:
        # skipcq: FLK-D207
        """
        Use this method to get information about emoji stickers by their identifiers.

        Args:
            custom_emoji_ids (List[:obj:`str`]): List of custom emoji identifiers.
                At most :tg-const:`telegram.constants.CustomEmojiStickerLimit.\
CUSTOM_EMOJI_IDENTIFIER_LIMIT` custom emoji identifiers can be specified.

        Keyword Args:
            read_timeout (:obj:`float` | :obj:`None`, optional): Value to pass to
                :paramref:`telegram.request.BaseRequest.post.read_timeout`. Defaults to
                :attr:`~telegram.request.BaseRequest.DEFAULT_NONE`.
            write_timeout (:obj:`float` | :obj:`None`, optional): Value to pass to
                :paramref:`telegram.request.BaseRequest.post.write_timeout`. Defaults to
                :attr:`~telegram.request.BaseRequest.DEFAULT_NONE`.
            connect_timeout (:obj:`float` | :obj:`None`, optional): Value to pass to
                :paramref:`telegram.request.BaseRequest.post.connect_timeout`. Defaults to
                :attr:`~telegram.request.BaseRequest.DEFAULT_NONE`.
            pool_timeout (:obj:`float` | :obj:`None`, optional): Value to pass to
                :paramref:`telegram.request.BaseRequest.post.pool_timeout`. Defaults to
                :attr:`~telegram.request.BaseRequest.DEFAULT_NONE`.
            api_kwargs (:obj:`dict`, optional): Arbitrary keyword arguments to be passed to the
                Telegram API.

        Returns:
            List[:class:`telegram.Sticker`]

        Raises:
            :class:`telegram.error.TelegramError`

        """
        data: JSONDict = {"custom_emoji_ids": custom_emoji_ids}
        result = await self._post(
            "getCustomEmojiStickers",
            data,
            read_timeout=read_timeout,
            write_timeout=write_timeout,
            connect_timeout=connect_timeout,
            pool_timeout=pool_timeout,
            api_kwargs=api_kwargs,
        )
        return Sticker.de_list(result, self)  # type: ignore[return-value, arg-type]

    @_log
    async def upload_sticker_file(
        self,
        user_id: Union[str, int],
        png_sticker: FileInput,
        *,
        read_timeout: ODVInput[float] = DEFAULT_NONE,
        write_timeout: ODVInput[float] = 20,
        connect_timeout: ODVInput[float] = DEFAULT_NONE,
        pool_timeout: ODVInput[float] = DEFAULT_NONE,
        api_kwargs: JSONDict = None,
    ) -> File:
        """
        Use this method to upload a ``.PNG`` file with a sticker for later use in
        :meth:`create_new_sticker_set` and :meth:`add_sticker_to_set` methods (can be used multiple
        times).

        Note:
            The :paramref:`png_sticker` argument can be either a file_id, an URL or a file from
            disk ``open(filename, 'rb')``

        Args:
            user_id (:obj:`int`): User identifier of sticker file owner.
            png_sticker (:obj:`str` | :term:`file object` | :obj:`bytes` | :class:`pathlib.Path`):
                **PNG** image with the sticker, must be up to 512 kilobytes in size,
                dimensions must not exceed 512px, and either width or height must be exactly 512px.

                .. versionchanged:: 13.2
                   Accept :obj:`bytes` as input.

        Keyword Args:
            read_timeout (:obj:`float` | :obj:`None`, optional): Value to pass to
                :paramref:`telegram.request.BaseRequest.post.read_timeout`. Defaults to
                :attr:`~telegram.request.BaseRequest.DEFAULT_NONE`.
            write_timeout (:obj:`float` | :obj:`None`, optional): Value to pass to
                :paramref:`telegram.request.BaseRequest.post.write_timeout`. Defaults to
                :attr:`~telegram.request.BaseRequest.DEFAULT_NONE`.
            connect_timeout (:obj:`float` | :obj:`None`, optional): Value to pass to
                :paramref:`telegram.request.BaseRequest.post.connect_timeout`. Defaults to
                :attr:`~telegram.request.BaseRequest.DEFAULT_NONE`.
            pool_timeout (:obj:`float` | :obj:`None`, optional): Value to pass to
                :paramref:`telegram.request.BaseRequest.post.pool_timeout`. Defaults to
                :attr:`~telegram.request.BaseRequest.DEFAULT_NONE`.
            api_kwargs (:obj:`dict`, optional): Arbitrary keyword arguments to be passed to the
                Telegram API.

        Returns:
            :class:`telegram.File`: On success, the uploaded File is returned.

        Raises:
            :class:`telegram.error.TelegramError`

        """
        data: JSONDict = {"user_id": user_id, "png_sticker": self._parse_file_input(png_sticker)}
        result = await self._post(
            "uploadStickerFile",
            data,
            read_timeout=read_timeout,
            write_timeout=write_timeout,
            connect_timeout=connect_timeout,
            pool_timeout=pool_timeout,
            api_kwargs=api_kwargs,
        )
        return File.de_json(result, self)  # type: ignore[return-value, arg-type]

    @_log
    async def create_new_sticker_set(
        self,
        user_id: Union[str, int],
        name: str,
        title: str,
        emojis: str,
        png_sticker: FileInput = None,
        mask_position: MaskPosition = None,
        tgs_sticker: FileInput = None,
        webm_sticker: FileInput = None,
        sticker_type: str = None,
        *,
        read_timeout: ODVInput[float] = DEFAULT_NONE,
        write_timeout: ODVInput[float] = 20,
        connect_timeout: ODVInput[float] = DEFAULT_NONE,
        pool_timeout: ODVInput[float] = DEFAULT_NONE,
        api_kwargs: JSONDict = None,
    ) -> bool:
        """
        Use this method to create new sticker set owned by a user.
        The bot will be able to edit the created sticker set.
        You must use exactly one of the fields :paramref:`png_sticker`, :paramref:`tgs_sticker`,
        or :paramref:`webm_sticker`.

        Warning:
            As of API 4.7 :paramref:`png_sticker` is an optional argument and therefore the order
            of the arguments had to be changed. Use keyword arguments to make sure that the
            arguments are passed correctly.

        Note:
            The :paramref:`png_sticker` and :paramref:`tgs_sticker` argument can be either a
            file_id, an URL or a file from disk ``open(filename, 'rb')``

        .. versionchanged:: 20.0
            The parameter ``contains_masks`` has been removed. Use :paramref:`sticker_type`
            instead.

        Args:
            user_id (:obj:`int`): User identifier of created sticker set owner.
            name (:obj:`str`): Short name of sticker set, to be used in t.me/addstickers/ URLs
                (e.g., animals). Can contain only english letters, digits and underscores.
                Must begin with a letter, can't contain consecutive underscores and
                must end in "_by_<bot username>". <bot_username> is case insensitive.
                1-64 characters.
            title (:obj:`str`): Sticker set title, 1-64 characters.
            png_sticker (:obj:`str` | :term:`file object` | :obj:`bytes` | :class:`pathlib.Path`, \
                optional): **PNG** image with the sticker,
                must be up to 512 kilobytes in size, dimensions must not exceed 512px,
                and either width or height must be exactly 512px. Pass a file_id as a String to
                send a file that already exists on the Telegram servers, pass an HTTP URL as a
                String for Telegram to get a file from the Internet, or upload a new one
                using multipart/form-data.

                .. versionchanged:: 13.2
                   Accept :obj:`bytes` as input.
            tgs_sticker (:obj:`str` | :term:`file object` | :obj:`bytes` | :class:`pathlib.Path`, \
                optional): **TGS** animation with the sticker, uploaded using multipart/form-data.
                See https://core.telegram.org/stickers#animated-sticker-requirements for technical
                requirements.

                .. versionchanged:: 13.2
                   Accept :obj:`bytes` as input.
            webm_sticker (:obj:`str` | :term:`file object` | :obj:`bytes` | :class:`pathlib.Path`,\
                optional): **WEBM** video with the sticker, uploaded using multipart/form-data.
                See https://core.telegram.org/stickers#video-sticker-requirements for
                technical requirements.

                .. versionadded:: 13.11

            emojis (:obj:`str`): One or more emoji corresponding to the sticker.
            mask_position (:class:`telegram.MaskPosition`, optional): Position where the mask
                should be placed on faces.
            sticker_type (:obj:`str`, optional): Type of stickers in the set, pass
                :attr:`telegram.Sticker.REGULAR` or :attr:`telegram.Sticker.MASK`. Custom emoji
                sticker sets can't be created via the Bot API at the moment. By default, a
                regular sticker set is created.

                .. versionadded:: 20.0

        Keyword Args:
            read_timeout (:obj:`float` | :obj:`None`, optional): Value to pass to
                :paramref:`telegram.request.BaseRequest.post.read_timeout`. Defaults to
                :attr:`~telegram.request.BaseRequest.DEFAULT_NONE`.
            write_timeout (:obj:`float` | :obj:`None`, optional): Value to pass to
                :paramref:`telegram.request.BaseRequest.post.write_timeout`. Defaults to
                :attr:`~telegram.request.BaseRequest.DEFAULT_NONE`.
            connect_timeout (:obj:`float` | :obj:`None`, optional): Value to pass to
                :paramref:`telegram.request.BaseRequest.post.connect_timeout`. Defaults to
                :attr:`~telegram.request.BaseRequest.DEFAULT_NONE`.
            pool_timeout (:obj:`float` | :obj:`None`, optional): Value to pass to
                :paramref:`telegram.request.BaseRequest.post.pool_timeout`. Defaults to
                :attr:`~telegram.request.BaseRequest.DEFAULT_NONE`.
            api_kwargs (:obj:`dict`, optional): Arbitrary keyword arguments to be passed to the
                Telegram API.

        Returns:
            :obj:`bool`: On success, :obj:`True` is returned.

        Raises:
            :class:`telegram.error.TelegramError`

        """
        data: JSONDict = {"user_id": user_id, "name": name, "title": title, "emojis": emojis}

        if png_sticker is not None:
            data["png_sticker"] = self._parse_file_input(png_sticker)
        if tgs_sticker is not None:
            data["tgs_sticker"] = self._parse_file_input(tgs_sticker)
        if webm_sticker is not None:
<<<<<<< HEAD
            data["webm_sticker"] = self._parse_file_input(webm_sticker)
        if contains_masks is not None:
            data["contains_masks"] = contains_masks
=======
            data["webm_sticker"] = parse_file_input(webm_sticker)
>>>>>>> 2642ecc7
        if mask_position is not None:
            data["mask_position"] = mask_position
        if sticker_type is not None:
            data["sticker_type"] = sticker_type

        result = await self._post(
            "createNewStickerSet",
            data,
            read_timeout=read_timeout,
            write_timeout=write_timeout,
            connect_timeout=connect_timeout,
            pool_timeout=pool_timeout,
            api_kwargs=api_kwargs,
        )

        return result  # type: ignore[return-value]

    @_log
    async def add_sticker_to_set(
        self,
        user_id: Union[str, int],
        name: str,
        emojis: str,
        png_sticker: FileInput = None,
        mask_position: MaskPosition = None,
        tgs_sticker: FileInput = None,
        webm_sticker: FileInput = None,
        *,
        read_timeout: ODVInput[float] = DEFAULT_NONE,
        write_timeout: ODVInput[float] = 20,
        connect_timeout: ODVInput[float] = DEFAULT_NONE,
        pool_timeout: ODVInput[float] = DEFAULT_NONE,
        api_kwargs: JSONDict = None,
    ) -> bool:
        """
        Use this method to add a new sticker to a set created by the bot.
        You **must** use exactly one of the fields :paramref:`png_sticker`, :paramref:`tgs_sticker`
        or :paramref:`webm_sticker`. Animated stickers can be added to animated sticker sets and
        only to them. Animated sticker sets can have up to 50 stickers. Static sticker sets can
        have up to 120 stickers.

        Warning:
            As of API 4.7 :paramref:`png_sticker` is an optional argument and therefore the order
            of the arguments had to be changed. Use keyword arguments to make sure that the
            arguments are passed correctly.

        Note:
            The :paramref:`png_sticker` and :paramref:`tgs_sticker` argument can be either a
            file_id, an URL or a file from disk ``open(filename, 'rb')``

        Args:
            user_id (:obj:`int`): User identifier of created sticker set owner.

            name (:obj:`str`): Sticker set name.
            png_sticker (:obj:`str` | :term:`file object` | :obj:`bytes` | :class:`pathlib.Path`, \
                optional): **PNG** image with the sticker,
                must be up to 512 kilobytes in size, dimensions must not exceed 512px,
                and either width or height must be exactly 512px. Pass a file_id as a String to
                send a file that already exists on the Telegram servers, pass an HTTP URL as a
                String for Telegram to get a file from the Internet, or upload a new one
                using multipart/form-data.

                .. versionchanged:: 13.2
                   Accept :obj:`bytes` as input.
            tgs_sticker (:obj:`str` | :term:`file object` | :obj:`bytes` | :class:`pathlib.Path`, \
                optional): **TGS** animation with the sticker, uploaded using multipart/form-data.
                See https://core.telegram.org/stickers#animated-sticker-requirements for technical
                requirements.

                .. versionchanged:: 13.2
                   Accept :obj:`bytes` as input.
            webm_sticker (:obj:`str` | :term:`file object` | :obj:`bytes` | :class:`pathlib.Path`,\
                optional): **WEBM** video with the sticker, uploaded using multipart/form-data.
                See https://core.telegram.org/stickers#video-sticker-requirements for
                technical requirements.

                .. versionadded:: 13.11
            emojis (:obj:`str`): One or more emoji corresponding to the sticker.
            mask_position (:class:`telegram.MaskPosition`, optional): Position where the mask
                should be placed on faces.

        Keyword Args:
            read_timeout (:obj:`float` | :obj:`None`, optional): Value to pass to
                :paramref:`telegram.request.BaseRequest.post.read_timeout`. Defaults to
                :attr:`~telegram.request.BaseRequest.DEFAULT_NONE`.
            write_timeout (:obj:`float` | :obj:`None`, optional): Value to pass to
                :paramref:`telegram.request.BaseRequest.post.write_timeout`. Defaults to
                :attr:`~telegram.request.BaseRequest.DEFAULT_NONE`.
            connect_timeout (:obj:`float` | :obj:`None`, optional): Value to pass to
                :paramref:`telegram.request.BaseRequest.post.connect_timeout`. Defaults to
                :attr:`~telegram.request.BaseRequest.DEFAULT_NONE`.
            pool_timeout (:obj:`float` | :obj:`None`, optional): Value to pass to
                :paramref:`telegram.request.BaseRequest.post.pool_timeout`. Defaults to
                :attr:`~telegram.request.BaseRequest.DEFAULT_NONE`.
            api_kwargs (:obj:`dict`, optional): Arbitrary keyword arguments to be passed to the
                Telegram API.

        Returns:
            :obj:`bool`: On success, :obj:`True` is returned.

        Raises:
            :class:`telegram.error.TelegramError`

        """
        data: JSONDict = {"user_id": user_id, "name": name, "emojis": emojis}

        if png_sticker is not None:
            data["png_sticker"] = self._parse_file_input(png_sticker)
        if tgs_sticker is not None:
            data["tgs_sticker"] = self._parse_file_input(tgs_sticker)
        if webm_sticker is not None:
            data["webm_sticker"] = self._parse_file_input(webm_sticker)
        if mask_position is not None:
            data["mask_position"] = mask_position

        result = await self._post(
            "addStickerToSet",
            data,
            read_timeout=read_timeout,
            write_timeout=write_timeout,
            connect_timeout=connect_timeout,
            pool_timeout=pool_timeout,
            api_kwargs=api_kwargs,
        )

        return result  # type: ignore[return-value]

    @_log
    async def set_sticker_position_in_set(
        self,
        sticker: str,
        position: int,
        *,
        read_timeout: ODVInput[float] = DEFAULT_NONE,
        write_timeout: ODVInput[float] = DEFAULT_NONE,
        connect_timeout: ODVInput[float] = DEFAULT_NONE,
        pool_timeout: ODVInput[float] = DEFAULT_NONE,
        api_kwargs: JSONDict = None,
    ) -> bool:
        """Use this method to move a sticker in a set created by the bot to a specific position.

        Args:
            sticker (:obj:`str`): File identifier of the sticker.
            position (:obj:`int`): New sticker position in the set, zero-based.

        Keyword Args:
            read_timeout (:obj:`float` | :obj:`None`, optional): Value to pass to
                :paramref:`telegram.request.BaseRequest.post.read_timeout`. Defaults to
                :attr:`~telegram.request.BaseRequest.DEFAULT_NONE`.
            write_timeout (:obj:`float` | :obj:`None`, optional): Value to pass to
                :paramref:`telegram.request.BaseRequest.post.write_timeout`. Defaults to
                :attr:`~telegram.request.BaseRequest.DEFAULT_NONE`.
            connect_timeout (:obj:`float` | :obj:`None`, optional): Value to pass to
                :paramref:`telegram.request.BaseRequest.post.connect_timeout`. Defaults to
                :attr:`~telegram.request.BaseRequest.DEFAULT_NONE`.
            pool_timeout (:obj:`float` | :obj:`None`, optional): Value to pass to
                :paramref:`telegram.request.BaseRequest.post.pool_timeout`. Defaults to
                :attr:`~telegram.request.BaseRequest.DEFAULT_NONE`.
            api_kwargs (:obj:`dict`, optional): Arbitrary keyword arguments to be passed to the
                Telegram API.

        Returns:
            :obj:`bool`: On success, :obj:`True` is returned.

        Raises:
            :class:`telegram.error.TelegramError`

        """
        data: JSONDict = {"sticker": sticker, "position": position}
        result = await self._post(
            "setStickerPositionInSet",
            data,
            read_timeout=read_timeout,
            write_timeout=write_timeout,
            connect_timeout=connect_timeout,
            pool_timeout=pool_timeout,
            api_kwargs=api_kwargs,
        )
        return result  # type: ignore[return-value]

    @_log
    async def delete_sticker_from_set(
        self,
        sticker: str,
        *,
        read_timeout: ODVInput[float] = DEFAULT_NONE,
        write_timeout: ODVInput[float] = DEFAULT_NONE,
        connect_timeout: ODVInput[float] = DEFAULT_NONE,
        pool_timeout: ODVInput[float] = DEFAULT_NONE,
        api_kwargs: JSONDict = None,
    ) -> bool:
        """Use this method to delete a sticker from a set created by the bot.

        Args:
            sticker (:obj:`str`): File identifier of the sticker.

        Keyword Args:
            read_timeout (:obj:`float` | :obj:`None`, optional): Value to pass to
                :paramref:`telegram.request.BaseRequest.post.read_timeout`. Defaults to
                :attr:`~telegram.request.BaseRequest.DEFAULT_NONE`.
            write_timeout (:obj:`float` | :obj:`None`, optional): Value to pass to
                :paramref:`telegram.request.BaseRequest.post.write_timeout`. Defaults to
                :attr:`~telegram.request.BaseRequest.DEFAULT_NONE`.
            connect_timeout (:obj:`float` | :obj:`None`, optional): Value to pass to
                :paramref:`telegram.request.BaseRequest.post.connect_timeout`. Defaults to
                :attr:`~telegram.request.BaseRequest.DEFAULT_NONE`.
            pool_timeout (:obj:`float` | :obj:`None`, optional): Value to pass to
                :paramref:`telegram.request.BaseRequest.post.pool_timeout`. Defaults to
                :attr:`~telegram.request.BaseRequest.DEFAULT_NONE`.
            api_kwargs (:obj:`dict`, optional): Arbitrary keyword arguments to be passed to the
                Telegram API.

        Returns:
            :obj:`bool`: On success, :obj:`True` is returned.

        Raises:
            :class:`telegram.error.TelegramError`

        """
        data: JSONDict = {"sticker": sticker}
        result = await self._post(
            "deleteStickerFromSet",
            data,
            read_timeout=read_timeout,
            write_timeout=write_timeout,
            connect_timeout=connect_timeout,
            pool_timeout=pool_timeout,
            api_kwargs=api_kwargs,
        )
        return result  # type: ignore[return-value]

    @_log
    async def set_sticker_set_thumb(
        self,
        name: str,
        user_id: Union[str, int],
        thumb: FileInput = None,
        *,
        read_timeout: ODVInput[float] = DEFAULT_NONE,
        write_timeout: ODVInput[float] = DEFAULT_NONE,
        connect_timeout: ODVInput[float] = DEFAULT_NONE,
        pool_timeout: ODVInput[float] = DEFAULT_NONE,
        api_kwargs: JSONDict = None,
    ) -> bool:
        """Use this method to set the thumbnail of a sticker set. Animated thumbnails can be set
        for animated sticker sets only. Video thumbnails can be set only for video sticker sets
        only.

        Note:
            The :paramref:`thumb` can be either a file_id, an URL or a file from disk
            ``open(filename, 'rb')``

        Args:
            name (:obj:`str`): Sticker set name
            user_id (:obj:`int`): User identifier of created sticker set owner.
            thumb (:obj:`str` | :term:`file object` | :obj:`bytes` | :class:`pathlib.Path`, \
                optional): A **PNG** image with the thumbnail, must
                be up to 128 kilobytes in size and have width and height exactly 100px, or a
                **TGS** animation with the thumbnail up to 32 kilobytes in size; see
                https://core.telegram.org/stickers#animated-sticker-requirements for animated
                sticker technical requirements, or a **WEBM** video with the thumbnail up to 32
                kilobytes in size; see
                https://core.telegram.org/stickers#video-sticker-requirements for video sticker
                technical requirements. Pass a file_id as a String to send a file that
                already exists on the Telegram servers, pass an HTTP URL as a String for Telegram
                to get a file from the Internet, or upload a new one using multipart/form-data.
                Animated sticker set thumbnails can't be uploaded via HTTP URL.

                .. versionchanged:: 13.2
                   Accept :obj:`bytes` as input.

        Keyword Args:
            read_timeout (:obj:`float` | :obj:`None`, optional): Value to pass to
                :paramref:`telegram.request.BaseRequest.post.read_timeout`. Defaults to
                :attr:`~telegram.request.BaseRequest.DEFAULT_NONE`.
            write_timeout (:obj:`float` | :obj:`None`, optional): Value to pass to
                :paramref:`telegram.request.BaseRequest.post.write_timeout`. Defaults to
                :attr:`~telegram.request.BaseRequest.DEFAULT_NONE`.
            connect_timeout (:obj:`float` | :obj:`None`, optional): Value to pass to
                :paramref:`telegram.request.BaseRequest.post.connect_timeout`. Defaults to
                :attr:`~telegram.request.BaseRequest.DEFAULT_NONE`.
            pool_timeout (:obj:`float` | :obj:`None`, optional): Value to pass to
                :paramref:`telegram.request.BaseRequest.post.pool_timeout`. Defaults to
                :attr:`~telegram.request.BaseRequest.DEFAULT_NONE`.
            api_kwargs (:obj:`dict`, optional): Arbitrary keyword arguments to be passed to the
                Telegram API.

        Returns:
            :obj:`bool`: On success, :obj:`True` is returned.

        Raises:
            :class:`telegram.error.TelegramError`

        """
        data: JSONDict = {"name": name, "user_id": user_id}
        if thumb is not None:
            data["thumb"] = self._parse_file_input(thumb)

        result = await self._post(
            "setStickerSetThumb",
            data,
            read_timeout=read_timeout,
            write_timeout=write_timeout,
            connect_timeout=connect_timeout,
            pool_timeout=pool_timeout,
            api_kwargs=api_kwargs,
        )

        return result  # type: ignore[return-value]

    @_log
    async def set_passport_data_errors(
        self,
        user_id: Union[str, int],
        errors: List[PassportElementError],
        *,
        read_timeout: ODVInput[float] = DEFAULT_NONE,
        write_timeout: ODVInput[float] = DEFAULT_NONE,
        connect_timeout: ODVInput[float] = DEFAULT_NONE,
        pool_timeout: ODVInput[float] = DEFAULT_NONE,
        api_kwargs: JSONDict = None,
    ) -> bool:
        """
        Informs a user that some of the Telegram Passport elements they provided contains errors.
        The user will not be able to re-submit their Passport to you until the errors are fixed
        (the contents of the field for which you returned the error must change).

        Use this if the data submitted by the user doesn't satisfy the standards your service
        requires for any reason. For example, if a birthday date seems invalid, a submitted
        document is blurry, a scan shows evidence of tampering, etc. Supply some details in the
        error message to make sure the user knows how to correct the issues.

        Args:
            user_id (:obj:`int`): User identifier
            errors (List[:class:`PassportElementError`]): An array describing the
                errors.

        Keyword Args:
            read_timeout (:obj:`float` | :obj:`None`, optional): Value to pass to
                :paramref:`telegram.request.BaseRequest.post.read_timeout`. Defaults to
                :attr:`~telegram.request.BaseRequest.DEFAULT_NONE`.
            write_timeout (:obj:`float` | :obj:`None`, optional): Value to pass to
                :paramref:`telegram.request.BaseRequest.post.write_timeout`. Defaults to
                :attr:`~telegram.request.BaseRequest.DEFAULT_NONE`.
            connect_timeout (:obj:`float` | :obj:`None`, optional): Value to pass to
                :paramref:`telegram.request.BaseRequest.post.connect_timeout`. Defaults to
                :attr:`~telegram.request.BaseRequest.DEFAULT_NONE`.
            pool_timeout (:obj:`float` | :obj:`None`, optional): Value to pass to
                :paramref:`telegram.request.BaseRequest.post.pool_timeout`. Defaults to
                :attr:`~telegram.request.BaseRequest.DEFAULT_NONE`.
            api_kwargs (:obj:`dict`, optional): Arbitrary keyword arguments to be passed to the
                Telegram API.

        Returns:
            :obj:`bool`: On success, :obj:`True` is returned.

        Raises:
            :class:`telegram.error.TelegramError`

        """
        data: JSONDict = {"user_id": user_id, "errors": errors}
        result = await self._post(
            "setPassportDataErrors",
            data,
            read_timeout=read_timeout,
            write_timeout=write_timeout,
            connect_timeout=connect_timeout,
            pool_timeout=pool_timeout,
            api_kwargs=api_kwargs,
        )
        return result  # type: ignore[return-value]

    @_log
    async def send_poll(
        self,
        chat_id: Union[int, str],
        question: str,
        options: List[str],
        is_anonymous: bool = None,
        type: str = None,  # pylint: disable=redefined-builtin
        allows_multiple_answers: bool = None,
        correct_option_id: int = None,
        is_closed: bool = None,
        disable_notification: ODVInput[bool] = DEFAULT_NONE,
        reply_to_message_id: int = None,
        reply_markup: ReplyMarkup = None,
        explanation: str = None,
        explanation_parse_mode: ODVInput[str] = DEFAULT_NONE,
        open_period: int = None,
        close_date: Union[int, datetime] = None,
        allow_sending_without_reply: ODVInput[bool] = DEFAULT_NONE,
        explanation_entities: Union[List["MessageEntity"], Tuple["MessageEntity", ...]] = None,
        protect_content: ODVInput[bool] = DEFAULT_NONE,
        *,
        read_timeout: ODVInput[float] = DEFAULT_NONE,
        write_timeout: ODVInput[float] = DEFAULT_NONE,
        connect_timeout: ODVInput[float] = DEFAULT_NONE,
        pool_timeout: ODVInput[float] = DEFAULT_NONE,
        api_kwargs: JSONDict = None,
    ) -> Message:
        """
        Use this method to send a native poll.

        .. seealso:: :attr:`telegram.Message.reply_poll`, :attr:`telegram.Chat.send_poll`,
            :attr:`telegram.User.send_poll`

        Args:
            chat_id (:obj:`int` | :obj:`str`): Unique identifier for the target chat or username
                of the target channel (in the format ``@channelusername``).
            question (:obj:`str`): Poll question, 1-:tg-const:`telegram.Poll.MAX_QUESTION_LENGTH`
                characters.
            options (List[:obj:`str`]): List of answer options,
                2-:tg-const:`telegram.Poll.MAX_OPTION_NUMBER` strings
                1-:tg-const:`telegram.Poll.MAX_OPTION_LENGTH` characters each.
            is_anonymous (:obj:`bool`, optional): :obj:`True`, if the poll needs to be anonymous,
                defaults to :obj:`True`.
            type (:obj:`str`, optional): Poll type, :tg-const:`telegram.Poll.QUIZ` or
                :tg-const:`telegram.Poll.REGULAR`, defaults to :tg-const:`telegram.Poll.REGULAR`.
            allows_multiple_answers (:obj:`bool`, optional): :obj:`True`, if the poll allows
                multiple answers, ignored for polls in quiz mode, defaults to :obj:`False`.
            correct_option_id (:obj:`int`, optional): 0-based identifier of the correct answer
                option, required for polls in quiz mode.
            explanation (:obj:`str`, optional): Text that is shown when a user chooses an incorrect
                answer or taps on the lamp icon in a quiz-style poll, 0-200 characters with at most
                2 line feeds after entities parsing.
            explanation_parse_mode (:obj:`str`, optional): Mode for parsing entities in the
                explanation. See the constants in :class:`telegram.constants.ParseMode` for the
                available modes.
            explanation_entities (List[:class:`telegram.MessageEntity`], optional): List of special
                entities that appear in message text, which can be specified instead of
                :paramref:`explanation_parse_mode`.
            open_period (:obj:`int`, optional): Amount of time in seconds the poll will be active
                after creation, 5-600. Can't be used together with :paramref:`close_date`.
            close_date (:obj:`int` | :obj:`datetime.datetime`, optional): Point in time (Unix
                timestamp) when the poll will be automatically closed. Must be at least 5 and no
                more than 600 seconds in the future. Can't be used together with
                :paramref:`open_period`.
                For timezone naive :obj:`datetime.datetime` objects, the default timezone of the
                bot will be used, which is UTC unless :attr:`telegram.ext.Defaults.tzinfo` is
                used.
            is_closed (:obj:`bool`, optional): Pass :obj:`True`, if the poll needs to be
                immediately closed. This can be useful for poll preview.
            disable_notification (:obj:`bool`, optional): Sends the message silently. Users will
                receive a notification with no sound.
            protect_content (:obj:`bool`, optional): Protects the contents of the sent message from
                forwarding and saving.

                .. versionadded:: 13.10

            reply_to_message_id (:obj:`int`, optional): If the message is a reply, ID of the
                original message.
            allow_sending_without_reply (:obj:`bool`, optional): Pass :obj:`True`, if the message
                should be sent even if the specified replied-to message is not found.
            reply_markup (:class:`InlineKeyboardMarkup` | :class:`ReplyKeyboardMarkup` | \
                :class:`ReplyKeyboardRemove` | :class:`ForceReply`, optional):
                Additional interface options. An object for an inline keyboard, custom reply
                keyboard, instructions to remove reply keyboard or to force a reply from the user.

        Keyword Args:
            read_timeout (:obj:`float` | :obj:`None`, optional): Value to pass to
                :paramref:`telegram.request.BaseRequest.post.read_timeout`. Defaults to
                :attr:`~telegram.request.BaseRequest.DEFAULT_NONE`.
            write_timeout (:obj:`float` | :obj:`None`, optional): Value to pass to
                :paramref:`telegram.request.BaseRequest.post.write_timeout`. Defaults to
                :attr:`~telegram.request.BaseRequest.DEFAULT_NONE`.
            connect_timeout (:obj:`float` | :obj:`None`, optional): Value to pass to
                :paramref:`telegram.request.BaseRequest.post.connect_timeout`. Defaults to
                :attr:`~telegram.request.BaseRequest.DEFAULT_NONE`.
            pool_timeout (:obj:`float` | :obj:`None`, optional): Value to pass to
                :paramref:`telegram.request.BaseRequest.post.pool_timeout`. Defaults to
                :attr:`~telegram.request.BaseRequest.DEFAULT_NONE`.
            api_kwargs (:obj:`dict`, optional): Arbitrary keyword arguments to be passed to the
                Telegram API.

        Returns:
            :class:`telegram.Message`: On success, the sent Message is returned.

        Raises:
            :class:`telegram.error.TelegramError`

        """
        data: JSONDict = {
            "chat_id": chat_id,
            "question": question,
            "options": options,
            "explanation_parse_mode": explanation_parse_mode,
        }

        if not is_anonymous:
            data["is_anonymous"] = is_anonymous
        if type:
            data["type"] = type
        if allows_multiple_answers:
            data["allows_multiple_answers"] = allows_multiple_answers
        if correct_option_id is not None:
            data["correct_option_id"] = correct_option_id
        if is_closed:
            data["is_closed"] = is_closed
        if explanation:
            data["explanation"] = explanation
        if explanation_entities:
            data["explanation_entities"] = explanation_entities
        if open_period:
            data["open_period"] = open_period
        if close_date:
            data["close_date"] = close_date

        return await self._send_message(  # type: ignore[return-value]
            "sendPoll",
            data,
            reply_to_message_id=reply_to_message_id,
            disable_notification=disable_notification,
            reply_markup=reply_markup,
            allow_sending_without_reply=allow_sending_without_reply,
            protect_content=protect_content,
            read_timeout=read_timeout,
            write_timeout=write_timeout,
            connect_timeout=connect_timeout,
            pool_timeout=pool_timeout,
            api_kwargs=api_kwargs,
        )

    @_log
    async def stop_poll(
        self,
        chat_id: Union[int, str],
        message_id: int,
        reply_markup: InlineKeyboardMarkup = None,
        *,
        read_timeout: ODVInput[float] = DEFAULT_NONE,
        write_timeout: ODVInput[float] = DEFAULT_NONE,
        connect_timeout: ODVInput[float] = DEFAULT_NONE,
        pool_timeout: ODVInput[float] = DEFAULT_NONE,
        api_kwargs: JSONDict = None,
    ) -> Poll:
        """
        Use this method to stop a poll which was sent by the bot.

        .. seealso:: :attr:`telegram.Message.stop_poll`

        Args:
            chat_id (:obj:`int` | :obj:`str`): Unique identifier for the target chat or username
                of the target channel (in the format ``@channelusername``).
            message_id (:obj:`int`): Identifier of the original message with the poll.
            reply_markup (:class:`telegram.InlineKeyboardMarkup`, optional): An object for a new
                message inline keyboard.

        Keyword Args:
            read_timeout (:obj:`float` | :obj:`None`, optional): Value to pass to
                :paramref:`telegram.request.BaseRequest.post.read_timeout`. Defaults to
                :attr:`~telegram.request.BaseRequest.DEFAULT_NONE`.
            write_timeout (:obj:`float` | :obj:`None`, optional): Value to pass to
                :paramref:`telegram.request.BaseRequest.post.write_timeout`. Defaults to
                :attr:`~telegram.request.BaseRequest.DEFAULT_NONE`.
            connect_timeout (:obj:`float` | :obj:`None`, optional): Value to pass to
                :paramref:`telegram.request.BaseRequest.post.connect_timeout`. Defaults to
                :attr:`~telegram.request.BaseRequest.DEFAULT_NONE`.
            pool_timeout (:obj:`float` | :obj:`None`, optional): Value to pass to
                :paramref:`telegram.request.BaseRequest.post.pool_timeout`. Defaults to
                :attr:`~telegram.request.BaseRequest.DEFAULT_NONE`.
            api_kwargs (:obj:`dict`, optional): Arbitrary keyword arguments to be passed to the
                Telegram API.

        Returns:
            :class:`telegram.Poll`: On success, the stopped Poll is returned.

        Raises:
            :class:`telegram.error.TelegramError`

        """
        data: JSONDict = {"chat_id": chat_id, "message_id": message_id}

        if reply_markup:
            data["reply_markup"] = reply_markup

        result = await self._post(
            "stopPoll",
            data,
            read_timeout=read_timeout,
            write_timeout=write_timeout,
            connect_timeout=connect_timeout,
            pool_timeout=pool_timeout,
            api_kwargs=api_kwargs,
        )
        return Poll.de_json(result, self)  # type: ignore[return-value, arg-type]

    @_log
    async def send_dice(
        self,
        chat_id: Union[int, str],
        disable_notification: ODVInput[bool] = DEFAULT_NONE,
        reply_to_message_id: int = None,
        reply_markup: ReplyMarkup = None,
        emoji: str = None,
        allow_sending_without_reply: ODVInput[bool] = DEFAULT_NONE,
        protect_content: ODVInput[bool] = DEFAULT_NONE,
        *,
        read_timeout: ODVInput[float] = DEFAULT_NONE,
        write_timeout: ODVInput[float] = DEFAULT_NONE,
        connect_timeout: ODVInput[float] = DEFAULT_NONE,
        pool_timeout: ODVInput[float] = DEFAULT_NONE,
        api_kwargs: JSONDict = None,
    ) -> Message:
        """
        Use this method to send an animated emoji that will display a random value.

        .. seealso:: :attr:`telegram.Message.reply_dice`,  :attr:`telegram.Chat.send_dice`,
            :attr:`telegram.User.send_dice`

        Args:
            chat_id (:obj:`int` | :obj:`str`): Unique identifier for the target chat or username
                of the target channel (in the format ``@channelusername``).
            disable_notification (:obj:`bool`, optional): Sends the message silently. Users will
                receive a notification with no sound.
            reply_to_message_id (:obj:`int`, optional): If the message is a reply, ID of the
                original message.
            reply_markup (:class:`InlineKeyboardMarkup` | :class:`ReplyKeyboardMarkup` | \
                :class:`ReplyKeyboardRemove` | :class:`ForceReply`, optional):
                Additional interface options. An object for an inline keyboard, custom reply
                keyboard, instructions to remove reply keyboard or to force a reply from the user
            emoji (:obj:`str`, optional): Emoji on which the dice throw animation is based.
                Currently, must be one of :class:`telegram.constants.DiceEmoji`. Dice can have
                values 1-6 for :tg-const:`telegram.constants.DiceEmoji.DICE`,
                :tg-const:`telegram.constants.DiceEmoji.DARTS` and
                :tg-const:`telegram.constants.DiceEmoji.BOWLING`, values 1-5 for
                :tg-const:`telegram.constants.DiceEmoji.BASKETBALL` and
                :tg-const:`telegram.constants.DiceEmoji.FOOTBALL`, and values 1-64
                for :tg-const:`telegram.constants.DiceEmoji.SLOT_MACHINE`. Defaults to
                :tg-const:`telegram.constants.DiceEmoji.DICE`.

                .. versionchanged:: 13.4
                   Added the :tg-const:`telegram.constants.DiceEmoji.BOWLING` emoji..
            allow_sending_without_reply (:obj:`bool`, optional): Pass :obj:`True`, if the message
                should be sent even if the specified replied-to message is not found.
            protect_content (:obj:`bool`, optional): Protects the contents of the sent message from
                forwarding and saving.

                .. versionadded:: 13.10

        Keyword Args:
            read_timeout (:obj:`float` | :obj:`None`, optional): Value to pass to
                :paramref:`telegram.request.BaseRequest.post.read_timeout`. Defaults to
                :attr:`~telegram.request.BaseRequest.DEFAULT_NONE`.
            write_timeout (:obj:`float` | :obj:`None`, optional): Value to pass to
                :paramref:`telegram.request.BaseRequest.post.write_timeout`. Defaults to
                :attr:`~telegram.request.BaseRequest.DEFAULT_NONE`.
            connect_timeout (:obj:`float` | :obj:`None`, optional): Value to pass to
                :paramref:`telegram.request.BaseRequest.post.connect_timeout`. Defaults to
                :attr:`~telegram.request.BaseRequest.DEFAULT_NONE`.
            pool_timeout (:obj:`float` | :obj:`None`, optional): Value to pass to
                :paramref:`telegram.request.BaseRequest.post.pool_timeout`. Defaults to
                :attr:`~telegram.request.BaseRequest.DEFAULT_NONE`.
            api_kwargs (:obj:`dict`, optional): Arbitrary keyword arguments to be passed to the
                Telegram API.

        Returns:
            :class:`telegram.Message`: On success, the sent Message is returned.

        Raises:
            :class:`telegram.error.TelegramError`

        """
        data: JSONDict = {"chat_id": chat_id}
        if emoji:
            data["emoji"] = emoji

        return await self._send_message(  # type: ignore[return-value]
            "sendDice",
            data,
            reply_to_message_id=reply_to_message_id,
            disable_notification=disable_notification,
            reply_markup=reply_markup,
            allow_sending_without_reply=allow_sending_without_reply,
            protect_content=protect_content,
            read_timeout=read_timeout,
            write_timeout=write_timeout,
            connect_timeout=connect_timeout,
            pool_timeout=pool_timeout,
            api_kwargs=api_kwargs,
        )

    @_log
    async def get_my_default_administrator_rights(
        self,
        for_channels: bool = None,
        *,
        read_timeout: ODVInput[float] = DEFAULT_NONE,
        write_timeout: ODVInput[float] = DEFAULT_NONE,
        connect_timeout: ODVInput[float] = DEFAULT_NONE,
        pool_timeout: ODVInput[float] = DEFAULT_NONE,
        api_kwargs: JSONDict = None,
    ) -> ChatAdministratorRights:
        """Use this method to get the current default administrator rights of the bot.

        .. seealso:: :meth:`set_my_default_administrator_rights`

        .. versionadded:: 20.0

        Args:
            for_channels (:obj:`bool`, optional): Pass :obj:`True` to get default administrator
                rights of the bot in channels. Otherwise, default administrator rights of the bot
                for groups and supergroups will be returned.

        Keyword Args:
            read_timeout (:obj:`float` | :obj:`None`, optional): Value to pass to
                :paramref:`telegram.request.BaseRequest.post.read_timeout`. Defaults to
                :attr:`~telegram.request.BaseRequest.DEFAULT_NONE`.
            write_timeout (:obj:`float` | :obj:`None`, optional): Value to pass to
                :paramref:`telegram.request.BaseRequest.post.write_timeout`. Defaults to
                :attr:`~telegram.request.BaseRequest.DEFAULT_NONE`.
            connect_timeout (:obj:`float` | :obj:`None`, optional): Value to pass to
                :paramref:`telegram.request.BaseRequest.post.connect_timeout`. Defaults to
                :attr:`~telegram.request.BaseRequest.DEFAULT_NONE`.
            pool_timeout (:obj:`float` | :obj:`None`, optional): Value to pass to
                :paramref:`telegram.request.BaseRequest.post.pool_timeout`. Defaults to
                :attr:`~telegram.request.BaseRequest.DEFAULT_NONE`.
            api_kwargs (:obj:`dict`, optional): Arbitrary keyword arguments to be passed to the
                Telegram API.

        Returns:
            :class:`telegram.ChatAdministratorRights`: On success.

        Raises:
            :class:`telegram.error.TelegramError`
        """
        data: JSONDict = {}

        if for_channels is not None:
            data["for_channels"] = for_channels

        result = await self._post(
            "getMyDefaultAdministratorRights",
            data,
            read_timeout=read_timeout,
            write_timeout=write_timeout,
            connect_timeout=connect_timeout,
            pool_timeout=pool_timeout,
            api_kwargs=api_kwargs,
        )

        return ChatAdministratorRights.de_json(result, self)  # type: ignore[return-value,arg-type]

    @_log
    async def set_my_default_administrator_rights(
        self,
        rights: ChatAdministratorRights = None,
        for_channels: bool = None,
        *,
        read_timeout: ODVInput[float] = DEFAULT_NONE,
        write_timeout: ODVInput[float] = DEFAULT_NONE,
        connect_timeout: ODVInput[float] = DEFAULT_NONE,
        pool_timeout: ODVInput[float] = DEFAULT_NONE,
        api_kwargs: JSONDict = None,
    ) -> bool:
        """Use this method to change the default administrator rights requested by the bot when
        it's added as an administrator to groups or channels. These rights will be suggested to
        users, but they are are free to modify the list before adding the bot.

        .. seealso:: :meth:`get_my_default_administrator_rights`

        .. versionadded:: 20.0

        Args:
            rights (:obj:`telegram.ChatAdministratorRights`, optional): A
                :obj:`telegram.ChatAdministratorRights` object describing new default administrator
                rights. If not specified, the default administrator rights will be cleared.
            for_channels (:obj:`bool`, optional): Pass :obj:`True` to change the default
                administrator rights of the bot in channels. Otherwise, the default administrator
                rights of the bot for groups and supergroups will be changed.

        Keyword Args:
            read_timeout (:obj:`float` | :obj:`None`, optional): Value to pass to
                :paramref:`telegram.request.BaseRequest.post.read_timeout`. Defaults to
                :attr:`~telegram.request.BaseRequest.DEFAULT_NONE`.
            write_timeout (:obj:`float` | :obj:`None`, optional):  Value to pass to
                :paramref:`telegram.request.BaseRequest.post.write_timeout`. Defaults to
                :attr:`~telegram.request.BaseRequest.DEFAULT_NONE`.
            connect_timeout (:obj:`float` | :obj:`None`, optional): Value to pass to
                :paramref:`telegram.request.BaseRequest.post.connect_timeout`. Defaults to
                :attr:`~telegram.request.BaseRequest.DEFAULT_NONE`.
            pool_timeout (:obj:`float` | :obj:`None`, optional):  Value to pass to
                :paramref:`telegram.request.BaseRequest.post.pool_timeout`. Defaults to
                :attr:`~telegram.request.BaseRequest.DEFAULT_NONE`.
            api_kwargs (:obj:`dict`, optional): Arbitrary keyword arguments to be passed to the
                Telegram API.

        Returns:
            :obj:`bool`: Returns :obj:`True` on success.

        Raises:
            :obj:`telegram.error.TelegramError`
        """
        data: JSONDict = {}

        if rights is not None:
            data["rights"] = rights

        if for_channels is not None:
            data["for_channels"] = for_channels

        result = await self._post(
            "setMyDefaultAdministratorRights",
            data,
            read_timeout=read_timeout,
            write_timeout=write_timeout,
            connect_timeout=connect_timeout,
            pool_timeout=pool_timeout,
            api_kwargs=api_kwargs,
        )

        return result  # type: ignore[return-value]

    @_log
    async def get_my_commands(
        self,
        scope: BotCommandScope = None,
        language_code: str = None,
        *,
        read_timeout: ODVInput[float] = DEFAULT_NONE,
        write_timeout: ODVInput[float] = DEFAULT_NONE,
        connect_timeout: ODVInput[float] = DEFAULT_NONE,
        pool_timeout: ODVInput[float] = DEFAULT_NONE,
        api_kwargs: JSONDict = None,
    ) -> List[BotCommand]:
        """
        Use this method to get the current list of the bot's commands for the given scope and user
        language.

        Args:
            scope (:class:`telegram.BotCommandScope`, optional): An object,
                describing scope of users. Defaults to :class:`telegram.BotCommandScopeDefault`.

                .. versionadded:: 13.7

            language_code (:obj:`str`, optional): A two-letter ISO 639-1 language code or an empty
                string.

                .. versionadded:: 13.7

        Keyword Args:
            read_timeout (:obj:`float` | :obj:`None`, optional): Value to pass to
                :paramref:`telegram.request.BaseRequest.post.read_timeout`. Defaults to
                :attr:`~telegram.request.BaseRequest.DEFAULT_NONE`.
            write_timeout (:obj:`float` | :obj:`None`, optional): Value to pass to
                :paramref:`telegram.request.BaseRequest.post.write_timeout`. Defaults to
                :attr:`~telegram.request.BaseRequest.DEFAULT_NONE`.
            connect_timeout (:obj:`float` | :obj:`None`, optional): Value to pass to
                :paramref:`telegram.request.BaseRequest.post.connect_timeout`. Defaults to
                :attr:`~telegram.request.BaseRequest.DEFAULT_NONE`.
            pool_timeout (:obj:`float` | :obj:`None`, optional): Value to pass to
                :paramref:`telegram.request.BaseRequest.post.pool_timeout`. Defaults to
                :attr:`~telegram.request.BaseRequest.DEFAULT_NONE`.
            api_kwargs (:obj:`dict`, optional): Arbitrary keyword arguments to be passed to the
                Telegram API.

        Returns:
            List[:class:`telegram.BotCommand`]: On success, the commands set for the bot. An empty
            list is returned if commands are not set.

        Raises:
            :class:`telegram.error.TelegramError`

        """
        data: JSONDict = {}

        if scope:
            data["scope"] = scope

        if language_code:
            data["language_code"] = language_code

        result = await self._post(
            "getMyCommands",
            data,
            read_timeout=read_timeout,
            write_timeout=write_timeout,
            connect_timeout=connect_timeout,
            pool_timeout=pool_timeout,
            api_kwargs=api_kwargs,
        )

        return BotCommand.de_list(result, self)  # type: ignore[return-value,arg-type]

    @_log
    async def set_my_commands(
        self,
        commands: List[Union[BotCommand, Tuple[str, str]]],
        scope: BotCommandScope = None,
        language_code: str = None,
        *,
        read_timeout: ODVInput[float] = DEFAULT_NONE,
        write_timeout: ODVInput[float] = DEFAULT_NONE,
        connect_timeout: ODVInput[float] = DEFAULT_NONE,
        pool_timeout: ODVInput[float] = DEFAULT_NONE,
        api_kwargs: JSONDict = None,
    ) -> bool:
        """
        Use this method to change the list of the bot's commands. See the
        `Telegram docs <https://core.telegram.org/bots#commands>`_ for more details about bot
        commands.

        Args:
            commands (List[:class:`BotCommand` | (:obj:`str`, :obj:`str`)]): A list
                of bot commands to be set as the list of the bot's commands. At most 100 commands
                can be specified.
            scope (:class:`telegram.BotCommandScope`, optional): An object,
                describing scope of users for which the commands are relevant. Defaults to
                :class:`telegram.BotCommandScopeDefault`.

                .. versionadded:: 13.7

            language_code (:obj:`str`, optional): A two-letter ISO 639-1 language code. If empty,
                commands will be applied to all users from the given scope, for whose language
                there are no dedicated commands.

                .. versionadded:: 13.7

        Keyword Args:
            read_timeout (:obj:`float` | :obj:`None`, optional): Value to pass to
                :paramref:`telegram.request.BaseRequest.post.read_timeout`. Defaults to
                :attr:`~telegram.request.BaseRequest.DEFAULT_NONE`.
            write_timeout (:obj:`float` | :obj:`None`, optional): Value to pass to
                :paramref:`telegram.request.BaseRequest.post.write_timeout`. Defaults to
                :attr:`~telegram.request.BaseRequest.DEFAULT_NONE`.
            connect_timeout (:obj:`float` | :obj:`None`, optional): Value to pass to
                :paramref:`telegram.request.BaseRequest.post.connect_timeout`. Defaults to
                :attr:`~telegram.request.BaseRequest.DEFAULT_NONE`.
            pool_timeout (:obj:`float` | :obj:`None`, optional): Value to pass to
                :paramref:`telegram.request.BaseRequest.post.pool_timeout`. Defaults to
                :attr:`~telegram.request.BaseRequest.DEFAULT_NONE`.
            api_kwargs (:obj:`dict`, optional): Arbitrary keyword arguments to be passed to the
                Telegram API.

        Returns:
            :obj:`bool`: On success, :obj:`True` is returned.

        Raises:
            :class:`telegram.error.TelegramError`

        """
        cmds = [c if isinstance(c, BotCommand) else BotCommand(c[0], c[1]) for c in commands]
        data: JSONDict = {"commands": cmds}

        if scope:
            data["scope"] = scope

        if language_code:
            data["language_code"] = language_code

        result = await self._post(
            "setMyCommands",
            data,
            read_timeout=read_timeout,
            write_timeout=write_timeout,
            connect_timeout=connect_timeout,
            pool_timeout=pool_timeout,
            api_kwargs=api_kwargs,
        )

        return result  # type: ignore[return-value]

    @_log
    async def delete_my_commands(
        self,
        scope: BotCommandScope = None,
        language_code: str = None,
        *,
        read_timeout: ODVInput[float] = DEFAULT_NONE,
        write_timeout: ODVInput[float] = DEFAULT_NONE,
        connect_timeout: ODVInput[float] = DEFAULT_NONE,
        pool_timeout: ODVInput[float] = DEFAULT_NONE,
        api_kwargs: JSONDict = None,
    ) -> bool:
        """
        Use this method to delete the list of the bot's commands for the given scope and user
        language. After deletion,
        `higher level commands <https://core.telegram.org/bots/api#determining-list-of-commands>`_
        will be shown to affected users.

        .. versionadded:: 13.7

        Args:
            scope (:class:`telegram.BotCommandScope`, optional): An object,
                describing scope of users for which the commands are relevant. Defaults to
                :class:`telegram.BotCommandScopeDefault`.
            language_code (:obj:`str`, optional): A two-letter ISO 639-1 language code. If empty,
                commands will be applied to all users from the given scope, for whose language
                there are no dedicated commands.

        Keyword Args:
            read_timeout (:obj:`float` | :obj:`None`, optional): Value to pass to
                :paramref:`telegram.request.BaseRequest.post.read_timeout`. Defaults to
                :attr:`~telegram.request.BaseRequest.DEFAULT_NONE`.
            write_timeout (:obj:`float` | :obj:`None`, optional): Value to pass to
                :paramref:`telegram.request.BaseRequest.post.write_timeout`. Defaults to
                :attr:`~telegram.request.BaseRequest.DEFAULT_NONE`.
            connect_timeout (:obj:`float` | :obj:`None`, optional): Value to pass to
                :paramref:`telegram.request.BaseRequest.post.connect_timeout`. Defaults to
                :attr:`~telegram.request.BaseRequest.DEFAULT_NONE`.
            pool_timeout (:obj:`float` | :obj:`None`, optional): Value to pass to
                :paramref:`telegram.request.BaseRequest.post.pool_timeout`. Defaults to
                :attr:`~telegram.request.BaseRequest.DEFAULT_NONE`.
            api_kwargs (:obj:`dict`, optional): Arbitrary keyword arguments to be passed to the
                Telegram API.

        Returns:
            :obj:`bool`: On success, :obj:`True` is returned.

        Raises:
            :class:`telegram.error.TelegramError`
        """
        data: JSONDict = {}

        if scope:
            data["scope"] = scope

        if language_code:
            data["language_code"] = language_code

        result = await self._post(
            "deleteMyCommands",
            data,
            read_timeout=read_timeout,
            write_timeout=write_timeout,
            connect_timeout=connect_timeout,
            pool_timeout=pool_timeout,
            api_kwargs=api_kwargs,
        )

        return result  # type: ignore[return-value]

    @_log
    async def log_out(
        self,
        *,
        read_timeout: ODVInput[float] = DEFAULT_NONE,
        write_timeout: ODVInput[float] = DEFAULT_NONE,
        connect_timeout: ODVInput[float] = DEFAULT_NONE,
        pool_timeout: ODVInput[float] = DEFAULT_NONE,
        api_kwargs: JSONDict = None,
    ) -> bool:
        """
        Use this method to log out from the cloud Bot API server before launching the bot locally.
        You *must* log out the bot before running it locally, otherwise there is no guarantee that
        the bot will receive updates. After a successful call, you can immediately log in on a
        local server, but will not be able to log in back to the cloud Bot API server for 10
        minutes.

        Keyword Args:
            read_timeout (:obj:`float` | :obj:`None`, optional): Value to pass to
                :paramref:`telegram.request.BaseRequest.post.read_timeout`. Defaults to
                :attr:`~telegram.request.BaseRequest.DEFAULT_NONE`.
            write_timeout (:obj:`float` | :obj:`None`, optional): Value to pass to
                :paramref:`telegram.request.BaseRequest.post.write_timeout`. Defaults to
                :attr:`~telegram.request.BaseRequest.DEFAULT_NONE`.
            connect_timeout (:obj:`float` | :obj:`None`, optional): Value to pass to
                :paramref:`telegram.request.BaseRequest.post.connect_timeout`. Defaults to
                :attr:`~telegram.request.BaseRequest.DEFAULT_NONE`.
            pool_timeout (:obj:`float` | :obj:`None`, optional): Value to pass to
                :paramref:`telegram.request.BaseRequest.post.pool_timeout`. Defaults to
                :attr:`~telegram.request.BaseRequest.DEFAULT_NONE`.
            api_kwargs (:obj:`dict`, optional): Arbitrary keyword arguments to be passed to the
                Telegram API.

                .. versionadded:: 20.0

        Returns:
            :obj:`True`: On success

        Raises:
            :class:`telegram.error.TelegramError`

        """
        return await self._post(  # type: ignore[return-value]
            "logOut",
            read_timeout=read_timeout,
            write_timeout=write_timeout,
            connect_timeout=connect_timeout,
            pool_timeout=pool_timeout,
            api_kwargs=api_kwargs,
        )

    @_log
    async def close(
        self,
        *,
        read_timeout: ODVInput[float] = DEFAULT_NONE,
        write_timeout: ODVInput[float] = DEFAULT_NONE,
        connect_timeout: ODVInput[float] = DEFAULT_NONE,
        pool_timeout: ODVInput[float] = DEFAULT_NONE,
        api_kwargs: JSONDict = None,
    ) -> bool:
        """
        Use this method to close the bot instance before moving it from one local server to
        another. You need to delete the webhook before calling this method to ensure that the bot
        isn't launched again after server restart. The method will return error 429 in the first
        10 minutes after the bot is launched.

        Keyword Args:
            read_timeout (:obj:`float` | :obj:`None`, optional): Value to pass to
                :paramref:`telegram.request.BaseRequest.post.read_timeout`. Defaults to
                :attr:`~telegram.request.BaseRequest.DEFAULT_NONE`.
            write_timeout (:obj:`float` | :obj:`None`, optional): Value to pass to
                :paramref:`telegram.request.BaseRequest.post.write_timeout`. Defaults to
                :attr:`~telegram.request.BaseRequest.DEFAULT_NONE`.
            connect_timeout (:obj:`float` | :obj:`None`, optional): Value to pass to
                :paramref:`telegram.request.BaseRequest.post.connect_timeout`. Defaults to
                :attr:`~telegram.request.BaseRequest.DEFAULT_NONE`.
            pool_timeout (:obj:`float` | :obj:`None`, optional): Value to pass to
                :paramref:`telegram.request.BaseRequest.post.pool_timeout`. Defaults to
                :attr:`~telegram.request.BaseRequest.DEFAULT_NONE`.
            api_kwargs (:obj:`dict`, optional): Arbitrary keyword arguments to be passed to the
                Telegram API.

        Returns:
            :obj:`True`: On success

        Raises:
            :class:`telegram.error.TelegramError`

        """
        return await self._post(  # type: ignore[return-value]
            "close",
            read_timeout=read_timeout,
            write_timeout=write_timeout,
            connect_timeout=connect_timeout,
            pool_timeout=pool_timeout,
            api_kwargs=api_kwargs,
        )

    @_log
    async def copy_message(
        self,
        chat_id: Union[int, str],
        from_chat_id: Union[str, int],
        message_id: int,
        caption: str = None,
        parse_mode: ODVInput[str] = DEFAULT_NONE,
        caption_entities: Union[Tuple["MessageEntity", ...], List["MessageEntity"]] = None,
        disable_notification: DVInput[bool] = DEFAULT_NONE,
        reply_to_message_id: int = None,
        allow_sending_without_reply: DVInput[bool] = DEFAULT_NONE,
        reply_markup: ReplyMarkup = None,
        protect_content: ODVInput[bool] = DEFAULT_NONE,
        *,
        read_timeout: ODVInput[float] = DEFAULT_NONE,
        write_timeout: ODVInput[float] = DEFAULT_NONE,
        connect_timeout: ODVInput[float] = DEFAULT_NONE,
        pool_timeout: ODVInput[float] = DEFAULT_NONE,
        api_kwargs: JSONDict = None,
    ) -> MessageId:
        """
        Use this method to copy messages of any kind. Service messages and invoice messages can't
        be copied. The method is analogous to the method :meth:`forward_message`, but the copied
        message doesn't have a link to the original message.

        .. seealso:: :attr:`telegram.Message.copy`, :attr:`telegram.Chat.send_copy`,
            :attr:`telegram.Chat.copy_message`, :attr:`telegram.User.send_copy`,
            :attr:`telegram.User.copy_message`

        Args:
            chat_id (:obj:`int` | :obj:`str`): Unique identifier for the target chat or username
                of the target channel (in the format ``@channelusername``).
            from_chat_id (:obj:`int` | :obj:`str`): Unique identifier for the chat where the
                original message was sent (or channel username in the format ``@channelusername``).
            message_id (:obj:`int`): Message identifier in the chat specified in from_chat_id.
            caption (:obj:`str`, optional): New caption for media,
                0-:tg-const:`telegram.constants.MessageLimit.CAPTION_LENGTH` characters after
                entities parsing. If not specified, the original caption is kept.
            parse_mode (:obj:`str`, optional): Mode for parsing entities in the new caption. See
                the constants in :class:`telegram.constants.ParseMode` for the available modes.
            caption_entities (List[:class:`telegram.MessageEntity`], optional): List of special
                entities that appear in the new caption, which can be specified instead
                of parse_mode.
            disable_notification (:obj:`bool`, optional): Sends the message silently. Users will
                receive a notification with no sound.
            protect_content (:obj:`bool`, optional): Protects the contents of the sent message from
                forwarding and saving.

                .. versionadded:: 13.10

            reply_to_message_id (:obj:`int`, optional): If the message is a reply, ID of the
                original message.
            allow_sending_without_reply (:obj:`bool`, optional): Pass :obj:`True`, if the message
                should be sent even if the specified replied-to message is not found.
            reply_markup (:class:`InlineKeyboardMarkup` | :class:`ReplyKeyboardMarkup` | \
                :class:`ReplyKeyboardRemove` | :class:`ForceReply`, optional):
                Additional interface options. An object for an inline keyboard, custom reply
                keyboard, instructions to remove reply keyboard or to force a reply from the user.

        Keyword Args:
            read_timeout (:obj:`float` | :obj:`None`, optional): Value to pass to
                :paramref:`telegram.request.BaseRequest.post.read_timeout`. Defaults to
                :attr:`~telegram.request.BaseRequest.DEFAULT_NONE`.
            write_timeout (:obj:`float` | :obj:`None`, optional): Value to pass to
                :paramref:`telegram.request.BaseRequest.post.write_timeout`. Defaults to
                :attr:`~telegram.request.BaseRequest.DEFAULT_NONE`.
            connect_timeout (:obj:`float` | :obj:`None`, optional): Value to pass to
                :paramref:`telegram.request.BaseRequest.post.connect_timeout`. Defaults to
                :attr:`~telegram.request.BaseRequest.DEFAULT_NONE`.
            pool_timeout (:obj:`float` | :obj:`None`, optional): Value to pass to
                :paramref:`telegram.request.BaseRequest.post.pool_timeout`. Defaults to
                :attr:`~telegram.request.BaseRequest.DEFAULT_NONE`.
            api_kwargs (:obj:`dict`, optional): Arbitrary keyword arguments to be passed to the
                Telegram API.

        Returns:
            :class:`telegram.MessageId`: On success

        Raises:
            :class:`telegram.error.TelegramError`

        """
        data: JSONDict = {
            "chat_id": chat_id,
            "from_chat_id": from_chat_id,
            "message_id": message_id,
            "parse_mode": parse_mode,
            "disable_notification": disable_notification,
            "allow_sending_without_reply": allow_sending_without_reply,
            "protect_content": protect_content,
        }
        if caption is not None:
            data["caption"] = caption
        if caption_entities:
            data["caption_entities"] = caption_entities
        if reply_to_message_id:
            data["reply_to_message_id"] = reply_to_message_id
        if reply_markup:
            data["reply_markup"] = reply_markup

        result = await self._post(
            "copyMessage",
            data,
            read_timeout=read_timeout,
            write_timeout=write_timeout,
            connect_timeout=connect_timeout,
            pool_timeout=pool_timeout,
            api_kwargs=api_kwargs,
        )
        return MessageId.de_json(result, self)  # type: ignore[return-value, arg-type]

    @_log
    async def set_chat_menu_button(
        self,
        chat_id: int = None,
        menu_button: MenuButton = None,
        *,
        read_timeout: ODVInput[float] = DEFAULT_NONE,
        write_timeout: ODVInput[float] = DEFAULT_NONE,
        connect_timeout: ODVInput[float] = DEFAULT_NONE,
        pool_timeout: ODVInput[float] = DEFAULT_NONE,
        api_kwargs: JSONDict = None,
    ) -> bool:
        """Use this method to change the bot's menu button in a private chat, or the default menu
        button.

        .. seealso:: :meth:`get_chat_menu_button`, :meth:`telegram.Chat.set_menu_button`,
            :meth:`telegram.Chat.get_menu_button`, meth:`telegram.User.set_menu_button`,
            :meth:`telegram.User.get_menu_button`

        .. versionadded:: 20.0

        Args:
            chat_id (:obj:`int`, optional): Unique identifier for the target private chat. If not
                specified, default bot's menu button will be changed
            menu_button (:class:`telegram.MenuButton`, optional): An object for the new bot's menu
                button. Defaults to :class:`telegram.MenuButtonDefault`.

        Keyword Args:
            read_timeout (:obj:`float` | :obj:`None`, optional): Value to pass to
                :paramref:`telegram.request.BaseRequest.post.read_timeout`. Defaults to
                :attr:`~telegram.request.BaseRequest.DEFAULT_NONE`.
            write_timeout (:obj:`float` | :obj:`None`, optional):  Value to pass to
                :paramref:`telegram.request.BaseRequest.post.write_timeout`. Defaults to
                :attr:`~telegram.request.BaseRequest.DEFAULT_NONE`.
            connect_timeout (:obj:`float` | :obj:`None`, optional): Value to pass to
                :paramref:`telegram.request.BaseRequest.post.connect_timeout`. Defaults to
                :attr:`~telegram.request.BaseRequest.DEFAULT_NONE`.
            pool_timeout (:obj:`float` | :obj:`None`, optional):  Value to pass to
                :paramref:`telegram.request.BaseRequest.post.pool_timeout`. Defaults to
                :attr:`~telegram.request.BaseRequest.DEFAULT_NONE`.
            api_kwargs (:obj:`dict`, optional): Arbitrary keyword arguments to be passed to the
                Telegram API.

        Returns:
            :obj:`bool`: On success, :obj:`True` is returned.

        """
        data: JSONDict = {}
        if chat_id is not None:
            data["chat_id"] = chat_id
        if menu_button is not None:
            data["menu_button"] = menu_button

        return await self._post(  # type: ignore[return-value]
            "setChatMenuButton",
            data,
            read_timeout=read_timeout,
            write_timeout=write_timeout,
            connect_timeout=connect_timeout,
            pool_timeout=pool_timeout,
            api_kwargs=api_kwargs,
        )

    @_log
    async def get_chat_menu_button(
        self,
        chat_id: int = None,
        *,
        read_timeout: ODVInput[float] = DEFAULT_NONE,
        write_timeout: ODVInput[float] = DEFAULT_NONE,
        connect_timeout: ODVInput[float] = DEFAULT_NONE,
        pool_timeout: ODVInput[float] = DEFAULT_NONE,
        api_kwargs: JSONDict = None,
    ) -> MenuButton:
        """Use this method to get the current value of the bot's menu button in a private chat, or
        the default menu button.

        .. seealso:: :meth:`set_chat_menu_button`, :meth:`telegram.Chat.get_menu_button`,
            :meth:`telegram.Chat.set_menu_button`, :meth:`telegram.User.get_menu_button`,
            :meth:`telegram.User.set_menu_button`

        .. versionadded:: 20.0

        Args:
            chat_id (:obj:`int`, optional): Unique identifier for the target private chat. If not
                specified, default bot's menu button will be returned.

        Keyword Args:
            read_timeout (:obj:`float` | :obj:`None`, optional): Value to pass to
                :paramref:`telegram.request.BaseRequest.post.read_timeout`. Defaults to
                :attr:`~telegram.request.BaseRequest.DEFAULT_NONE`.
            write_timeout (:obj:`float` | :obj:`None`, optional):  Value to pass to
                :paramref:`telegram.request.BaseRequest.post.write_timeout`. Defaults to
                :attr:`~telegram.request.BaseRequest.DEFAULT_NONE`.
            connect_timeout (:obj:`float` | :obj:`None`, optional): Value to pass to
                :paramref:`telegram.request.BaseRequest.post.connect_timeout`. Defaults to
                :attr:`~telegram.request.BaseRequest.DEFAULT_NONE`.
            pool_timeout (:obj:`float` | :obj:`None`, optional):  Value to pass to
                :paramref:`telegram.request.BaseRequest.post.pool_timeout`. Defaults to
                :attr:`~telegram.request.BaseRequest.DEFAULT_NONE`.
            api_kwargs (:obj:`dict`, optional): Arbitrary keyword arguments to be passed to the
                Telegram API.

        Returns:
            :class:`telegram.MenuButton`: On success, the current menu button is returned.

        """
        data = {}
        if chat_id is not None:
            data["chat_id"] = chat_id

        result = await self._post(
            "getChatMenuButton",
            data,
            read_timeout=read_timeout,
            write_timeout=write_timeout,
            connect_timeout=connect_timeout,
            pool_timeout=pool_timeout,
            api_kwargs=api_kwargs,
        )
        return MenuButton.de_json(result, bot=self)  # type: ignore[return-value, arg-type]

    @_log
    async def create_invoice_link(
        self,
        title: str,
        description: str,
        payload: str,
        provider_token: str,
        currency: str,
        prices: List["LabeledPrice"],
        max_tip_amount: int = None,
        suggested_tip_amounts: List[int] = None,
        provider_data: Union[str, object] = None,
        photo_url: str = None,
        photo_size: int = None,
        photo_width: int = None,
        photo_height: int = None,
        need_name: bool = None,
        need_phone_number: bool = None,
        need_email: bool = None,
        need_shipping_address: bool = None,
        send_phone_number_to_provider: bool = None,
        send_email_to_provider: bool = None,
        is_flexible: bool = None,
        *,
        read_timeout: ODVInput[float] = DEFAULT_NONE,
        write_timeout: ODVInput[float] = DEFAULT_NONE,
        connect_timeout: ODVInput[float] = DEFAULT_NONE,
        pool_timeout: ODVInput[float] = DEFAULT_NONE,
        api_kwargs: JSONDict = None,
    ) -> str:
        """Use this method to create a link for an invoice.

        .. versionadded:: 20.0

        Args:
            title (:obj:`str`): Product name. :tg-const:`telegram.Invoice.MIN_TITLE_LENGTH`-
                :tg-const:`telegram.Invoice.MAX_TITLE_LENGTH` characters.
            description (:obj:`str`): Product description.
                :tg-const:`telegram.Invoice.MIN_DESCRIPTION_LENGTH`-
                :tg-const:`telegram.Invoice.MAX_DESCRIPTION_LENGTH` characters.
            payload (:obj:`str`): Bot-defined invoice payload.
                :tg-const:`telegram.Invoice.MIN_PAYLOAD_LENGTH`-
                :tg-const:`telegram.Invoice.MAX_PAYLOAD_LENGTH` bytes. This will not be
                displayed to the user, use for your internal processes.
            provider_token (:obj:`str`): Payments provider token, obtained via
                `@BotFather <https://t.me/BotFather>`_.
            currency (:obj:`str`): Three-letter ISO 4217 currency code, see `more on currencies
                <https://core.telegram.org/bots/payments#supported-currencies>`_.
            prices (List[:class:`telegram.LabeledPrice`)]: Price breakdown, a list
                of components (e.g. product price, tax, discount, delivery cost, delivery tax,
                bonus, etc.).
            max_tip_amount (:obj:`int`, optional): The maximum accepted amount for tips in the
                *smallest* units of the currency (integer, **not** float/double). For example, for
                a maximum tip of US$ 1.45 pass ``max_tip_amount = 145``. See the exp parameter in
                `currencies.json <https://core.telegram.org/bots/payments/currencies.json>`_, it
                shows the number of digits past the decimal point for each currency (2 for the
                majority of currencies). Defaults to ``0``.
            suggested_tip_amounts (List[:obj:`int`], optional): An array of
                suggested amounts of tips in the *smallest* units of the currency (integer, **not**
                float/double). At most 4 suggested tip amounts can be specified. The suggested tip
                amounts must be positive, passed in a strictly increased order and must not exceed
                :paramref:`max_tip_amount`.
            provider_data (:obj:`str` | :obj:`object`, optional): Data about the
                invoice, which will be shared with the payment provider. A detailed description of
                required fields should be provided by the payment provider. When an object is
                passed, it will be encoded as JSON.
            photo_url (:obj:`str`, optional): URL of the product photo for the invoice. Can be a
                photo of the goods or a marketing image for a service.
            photo_size (:obj:`int`, optional): Photo size in bytes.
            photo_width (:obj:`int`, optional): Photo width.
            photo_height (:obj:`int`, optional): Photo height.
            need_name (:obj:`bool`, optional): Pass :obj:`True`, if you require the user's full
                name to complete the order.
            need_phone_number (:obj:`bool`, optional): Pass :obj:`True`, if you require the user's
                phone number to complete the order.
            need_email (:obj:`bool`, optional): Pass :obj:`True`, if you require the user's email
                address to complete the order.
            need_shipping_address (:obj:`bool`, optional): Pass :obj:`True`, if you require the
                user's shipping address to complete the order.
            send_phone_number_to_provider (:obj:`bool`, optional): Pass :obj:`True`, if user's
                phone number should be sent to provider.
            send_email_to_provider (:obj:`bool`, optional): Pass :obj:`True`, if user's email
                address should be sent to provider.
            is_flexible (:obj:`bool`, optional): Pass :obj:`True`, if the final price depends on
                the shipping method.

        Keyword Args:
            read_timeout (:obj:`float` | :obj:`None`, optional): Value to pass to
                :paramref:`telegram.request.BaseRequest.post.read_timeout`. Defaults to
                :attr:`~telegram.request.BaseRequest.DEFAULT_NONE`.
            write_timeout (:obj:`float` | :obj:`None`, optional): Value to pass to
                :paramref:`telegram.request.BaseRequest.post.write_timeout`. Defaults to
                :attr:`~telegram.request.BaseRequest.DEFAULT_NONE`.
            connect_timeout (:obj:`float` | :obj:`None`, optional): Value to pass to
                :paramref:`telegram.request.BaseRequest.post.connect_timeout`. Defaults to
                :attr:`~telegram.request.BaseRequest.DEFAULT_NONE`.
            pool_timeout (:obj:`float` | :obj:`None`, optional): Value to pass to
                :paramref:`telegram.request.BaseRequest.post.pool_timeout`. Defaults to
                :attr:`~telegram.request.BaseRequest.DEFAULT_NONE`.
            api_kwargs (:obj:`dict`, optional): Arbitrary keyword arguments to be passed to the
                Telegram API.

        Returns:
            :class:`str`: On success, the created invoice link is returned.

        """
        data: JSONDict = {
            "title": title,
            "description": description,
            "payload": payload,
            "provider_token": provider_token,
            "currency": currency,
            "prices": prices,
        }
        if max_tip_amount is not None:
            data["max_tip_amount"] = max_tip_amount
        if suggested_tip_amounts is not None:
            data["suggested_tip_amounts"] = suggested_tip_amounts
        if provider_data is not None:
            data["provider_data"] = provider_data
        if photo_url is not None:
            data["photo_url"] = photo_url
        if photo_size is not None:
            data["photo_size"] = photo_size
        if photo_width is not None:
            data["photo_width"] = photo_width
        if photo_height is not None:
            data["photo_height"] = photo_height
        if need_name is not None:
            data["need_name"] = need_name
        if need_phone_number is not None:
            data["need_phone_number"] = need_phone_number
        if need_email is not None:
            data["need_email"] = need_email
        if need_shipping_address is not None:
            data["need_shipping_address"] = need_shipping_address
        if is_flexible is not None:
            data["is_flexible"] = is_flexible
        if send_phone_number_to_provider is not None:
            data["send_phone_number_to_provider"] = send_phone_number_to_provider
        if send_email_to_provider is not None:
            data["send_email_to_provider"] = send_email_to_provider

        return await self._post(  # type: ignore[return-value]
            "createInvoiceLink",
            data,
            read_timeout=read_timeout,
            write_timeout=write_timeout,
            connect_timeout=connect_timeout,
            pool_timeout=pool_timeout,
            api_kwargs=api_kwargs,
        )

    def to_dict(self) -> JSONDict:
        """See :meth:`telegram.TelegramObject.to_dict`."""
        data: JSONDict = {"id": self.id, "username": self.username, "first_name": self.first_name}

        if self.last_name:
            data["last_name"] = self.last_name

        return data

    def __eq__(self, other: object) -> bool:
        return self.bot == other

    def __hash__(self) -> int:
        return hash(self.bot)

    # camelCase aliases
    getMe = get_me
    """Alias for :meth:`get_me`"""
    sendMessage = send_message
    """Alias for :meth:`send_message`"""
    deleteMessage = delete_message
    """Alias for :meth:`delete_message`"""
    forwardMessage = forward_message
    """Alias for :meth:`forward_message`"""
    sendPhoto = send_photo
    """Alias for :meth:`send_photo`"""
    sendAudio = send_audio
    """Alias for :meth:`send_audio`"""
    sendDocument = send_document
    """Alias for :meth:`send_document`"""
    sendSticker = send_sticker
    """Alias for :meth:`send_sticker`"""
    sendVideo = send_video
    """Alias for :meth:`send_video`"""
    sendAnimation = send_animation
    """Alias for :meth:`send_animation`"""
    sendVoice = send_voice
    """Alias for :meth:`send_voice`"""
    sendVideoNote = send_video_note
    """Alias for :meth:`send_video_note`"""
    sendMediaGroup = send_media_group
    """Alias for :meth:`send_media_group`"""
    sendLocation = send_location
    """Alias for :meth:`send_location`"""
    editMessageLiveLocation = edit_message_live_location
    """Alias for :meth:`edit_message_live_location`"""
    stopMessageLiveLocation = stop_message_live_location
    """Alias for :meth:`stop_message_live_location`"""
    sendVenue = send_venue
    """Alias for :meth:`send_venue`"""
    sendContact = send_contact
    """Alias for :meth:`send_contact`"""
    sendGame = send_game
    """Alias for :meth:`send_game`"""
    sendChatAction = send_chat_action
    """Alias for :meth:`send_chat_action`"""
    answerInlineQuery = answer_inline_query
    """Alias for :meth:`answer_inline_query`"""
    getUserProfilePhotos = get_user_profile_photos
    """Alias for :meth:`get_user_profile_photos`"""
    getFile = get_file
    """Alias for :meth:`get_file`"""
    banChatMember = ban_chat_member
    """Alias for :meth:`ban_chat_member`"""
    banChatSenderChat = ban_chat_sender_chat
    """Alias for :meth:`ban_chat_sender_chat`"""
    unbanChatMember = unban_chat_member
    """Alias for :meth:`unban_chat_member`"""
    unbanChatSenderChat = unban_chat_sender_chat
    """Alias for :meth:`unban_chat_sender_chat`"""
    answerCallbackQuery = answer_callback_query
    """Alias for :meth:`answer_callback_query`"""
    editMessageText = edit_message_text
    """Alias for :meth:`edit_message_text`"""
    editMessageCaption = edit_message_caption
    """Alias for :meth:`edit_message_caption`"""
    editMessageMedia = edit_message_media
    """Alias for :meth:`edit_message_media`"""
    editMessageReplyMarkup = edit_message_reply_markup
    """Alias for :meth:`edit_message_reply_markup`"""
    getUpdates = get_updates
    """Alias for :meth:`get_updates`"""
    setWebhook = set_webhook
    """Alias for :meth:`set_webhook`"""
    deleteWebhook = delete_webhook
    """Alias for :meth:`delete_webhook`"""
    leaveChat = leave_chat
    """Alias for :meth:`leave_chat`"""
    getChat = get_chat
    """Alias for :meth:`get_chat`"""
    getChatAdministrators = get_chat_administrators
    """Alias for :meth:`get_chat_administrators`"""
    getChatMember = get_chat_member
    """Alias for :meth:`get_chat_member`"""
    setChatStickerSet = set_chat_sticker_set
    """Alias for :meth:`set_chat_sticker_set`"""
    deleteChatStickerSet = delete_chat_sticker_set
    """Alias for :meth:`delete_chat_sticker_set`"""
    getChatMemberCount = get_chat_member_count
    """Alias for :meth:`get_chat_member_count`"""
    getWebhookInfo = get_webhook_info
    """Alias for :meth:`get_webhook_info`"""
    setGameScore = set_game_score
    """Alias for :meth:`set_game_score`"""
    getGameHighScores = get_game_high_scores
    """Alias for :meth:`get_game_high_scores`"""
    sendInvoice = send_invoice
    """Alias for :meth:`send_invoice`"""
    answerShippingQuery = answer_shipping_query
    """Alias for :meth:`answer_shipping_query`"""
    answerPreCheckoutQuery = answer_pre_checkout_query
    """Alias for :meth:`answer_pre_checkout_query`"""
    answerWebAppQuery = answer_web_app_query
    """Alias for :meth:`answer_web_app_query`"""
    restrictChatMember = restrict_chat_member
    """Alias for :meth:`restrict_chat_member`"""
    promoteChatMember = promote_chat_member
    """Alias for :meth:`promote_chat_member`"""
    setChatPermissions = set_chat_permissions
    """Alias for :meth:`set_chat_permissions`"""
    setChatAdministratorCustomTitle = set_chat_administrator_custom_title
    """Alias for :meth:`set_chat_administrator_custom_title`"""
    exportChatInviteLink = export_chat_invite_link
    """Alias for :meth:`export_chat_invite_link`"""
    createChatInviteLink = create_chat_invite_link
    """Alias for :meth:`create_chat_invite_link`"""
    editChatInviteLink = edit_chat_invite_link
    """Alias for :meth:`edit_chat_invite_link`"""
    revokeChatInviteLink = revoke_chat_invite_link
    """Alias for :meth:`revoke_chat_invite_link`"""
    approveChatJoinRequest = approve_chat_join_request
    """Alias for :meth:`approve_chat_join_request`"""
    declineChatJoinRequest = decline_chat_join_request
    """Alias for :meth:`decline_chat_join_request`"""
    setChatPhoto = set_chat_photo
    """Alias for :meth:`set_chat_photo`"""
    deleteChatPhoto = delete_chat_photo
    """Alias for :meth:`delete_chat_photo`"""
    setChatTitle = set_chat_title
    """Alias for :meth:`set_chat_title`"""
    setChatDescription = set_chat_description
    """Alias for :meth:`set_chat_description`"""
    pinChatMessage = pin_chat_message
    """Alias for :meth:`pin_chat_message`"""
    unpinChatMessage = unpin_chat_message
    """Alias for :meth:`unpin_chat_message`"""
    unpinAllChatMessages = unpin_all_chat_messages
    """Alias for :meth:`unpin_all_chat_messages`"""
    getCustomEmojiStickers = get_custom_emoji_stickers
    """Alias for :meth:`get_custom_emoji_stickers`"""
    getStickerSet = get_sticker_set
    """Alias for :meth:`get_sticker_set`"""
    uploadStickerFile = upload_sticker_file
    """Alias for :meth:`upload_sticker_file`"""
    createNewStickerSet = create_new_sticker_set
    """Alias for :meth:`create_new_sticker_set`"""
    addStickerToSet = add_sticker_to_set
    """Alias for :meth:`add_sticker_to_set`"""
    setStickerPositionInSet = set_sticker_position_in_set
    """Alias for :meth:`set_sticker_position_in_set`"""
    deleteStickerFromSet = delete_sticker_from_set
    """Alias for :meth:`delete_sticker_from_set`"""
    setStickerSetThumb = set_sticker_set_thumb
    """Alias for :meth:`set_sticker_set_thumb`"""
    setPassportDataErrors = set_passport_data_errors
    """Alias for :meth:`set_passport_data_errors`"""
    sendPoll = send_poll
    """Alias for :meth:`send_poll`"""
    stopPoll = stop_poll
    """Alias for :meth:`stop_poll`"""
    sendDice = send_dice
    """Alias for :meth:`send_dice`"""
    getMyCommands = get_my_commands
    """Alias for :meth:`get_my_commands`"""
    setMyCommands = set_my_commands
    """Alias for :meth:`set_my_commands`"""
    deleteMyCommands = delete_my_commands
    """Alias for :meth:`delete_my_commands`"""
    logOut = log_out
    """Alias for :meth:`log_out`"""
    copyMessage = copy_message
    """Alias for :meth:`copy_message`"""
    getChatMenuButton = get_chat_menu_button
    """Alias for :meth:`get_chat_menu_button`"""
    setChatMenuButton = set_chat_menu_button
    """Alias for :meth:`set_chat_menu_button`"""
    getMyDefaultAdministratorRights = get_my_default_administrator_rights
    """Alias for :meth:`get_my_default_administrator_rights`"""
    setMyDefaultAdministratorRights = set_my_default_administrator_rights
    """Alias for :meth:`set_my_default_administrator_rights`"""
    createInvoiceLink = create_invoice_link
    """Alias for :meth:`create_invoice_link`"""<|MERGE_RESOLUTION|>--- conflicted
+++ resolved
@@ -6645,13 +6645,7 @@
         if tgs_sticker is not None:
             data["tgs_sticker"] = self._parse_file_input(tgs_sticker)
         if webm_sticker is not None:
-<<<<<<< HEAD
             data["webm_sticker"] = self._parse_file_input(webm_sticker)
-        if contains_masks is not None:
-            data["contains_masks"] = contains_masks
-=======
-            data["webm_sticker"] = parse_file_input(webm_sticker)
->>>>>>> 2642ecc7
         if mask_position is not None:
             data["mask_position"] = mask_position
         if sticker_type is not None:
