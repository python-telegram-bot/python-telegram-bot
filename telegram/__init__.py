#!/usr/bin/env python
#
# A library that provides a Python interface to the Telegram Bot API
# Copyright (C) 2015-2021
# Leandro Toledo de Souza <devs@python-telegram-bot.org>
#
# This program is free software: you can redistribute it and/or modify
# it under the terms of the GNU Lesser Public License as published by
# the Free Software Foundation, either version 3 of the License, or
# (at your option) any later version.
#
# This program is distributed in the hope that it will be useful,
# but WITHOUT ANY WARRANTY; without even the implied warranty of
# MERCHANTABILITY or FITNESS FOR A PARTICULAR PURPOSE.  See the
# GNU Lesser Public License for more details.
#
# You should have received a copy of the GNU Lesser Public License
# along with this program.  If not, see [http://www.gnu.org/licenses/].
"""A library that provides a Python interface to the Telegram Bot API"""

from ._telegramobject import TelegramObject
from ._botcommand import BotCommand
from ._user import User
from ._files.chatphoto import ChatPhoto
from ._chat import Chat
from ._chatlocation import ChatLocation
from ._chatinvitelink import ChatInviteLink
<<<<<<< HEAD
=======
from ._chatjoinrequest import ChatJoinRequest
>>>>>>> 8b5966d7
from ._chatmember import (
    ChatMember,
    ChatMemberOwner,
    ChatMemberAdministrator,
    ChatMemberMember,
    ChatMemberRestricted,
    ChatMemberLeft,
    ChatMemberBanned,
)
from ._chatmemberupdated import ChatMemberUpdated
from ._chatpermissions import ChatPermissions
from ._files.photosize import PhotoSize
from ._files.audio import Audio
from ._files.voice import Voice
from ._files.document import Document
from ._files.animation import Animation
from ._files.sticker import Sticker, StickerSet, MaskPosition
from ._files.video import Video
from ._files.contact import Contact
from ._files.location import Location
from ._files.venue import Venue
from ._files.videonote import VideoNote
from ._dice import Dice
from ._userprofilephotos import UserProfilePhotos
from ._keyboardbuttonpolltype import KeyboardButtonPollType
from ._keyboardbutton import KeyboardButton
from ._replymarkup import ReplyMarkup
from ._replykeyboardmarkup import ReplyKeyboardMarkup
from ._replykeyboardremove import ReplyKeyboardRemove
from ._forcereply import ForceReply
from ._files.inputfile import InputFile
from ._files.file import File
from ._messageentity import MessageEntity
from ._messageid import MessageId
from ._games.game import Game
from ._poll import Poll, PollOption, PollAnswer
from ._voicechat import (
    VoiceChatStarted,
    VoiceChatEnded,
    VoiceChatParticipantsInvited,
    VoiceChatScheduled,
)
from ._loginurl import LoginUrl
from ._proximityalerttriggered import ProximityAlertTriggered
from ._games.callbackgame import CallbackGame
from ._payment.shippingaddress import ShippingAddress
from ._payment.orderinfo import OrderInfo
from ._payment.successfulpayment import SuccessfulPayment
from ._payment.invoice import Invoice
from ._passport.credentials import EncryptedCredentials
from ._passport.passportfile import PassportFile
from ._passport.data import IdDocumentData, PersonalDetails, ResidentialAddress
from ._passport.encryptedpassportelement import EncryptedPassportElement
from ._passport.passportdata import PassportData
from ._inline.inlinekeyboardbutton import InlineKeyboardButton
from ._inline.inlinekeyboardmarkup import InlineKeyboardMarkup
from ._messageautodeletetimerchanged import MessageAutoDeleteTimerChanged
from ._message import Message
from ._callbackquery import CallbackQuery
from ._choseninlineresult import ChosenInlineResult
from ._inline.inputmessagecontent import InputMessageContent
from ._inline.inlinequery import InlineQuery
from ._inline.inlinequeryresult import InlineQueryResult
from ._inline.inlinequeryresultarticle import InlineQueryResultArticle
from ._inline.inlinequeryresultaudio import InlineQueryResultAudio
from ._inline.inlinequeryresultcachedaudio import InlineQueryResultCachedAudio
from ._inline.inlinequeryresultcacheddocument import InlineQueryResultCachedDocument
from ._inline.inlinequeryresultcachedgif import InlineQueryResultCachedGif
from ._inline.inlinequeryresultcachedmpeg4gif import InlineQueryResultCachedMpeg4Gif
from ._inline.inlinequeryresultcachedphoto import InlineQueryResultCachedPhoto
from ._inline.inlinequeryresultcachedsticker import InlineQueryResultCachedSticker
from ._inline.inlinequeryresultcachedvideo import InlineQueryResultCachedVideo
from ._inline.inlinequeryresultcachedvoice import InlineQueryResultCachedVoice
from ._inline.inlinequeryresultcontact import InlineQueryResultContact
from ._inline.inlinequeryresultdocument import InlineQueryResultDocument
from ._inline.inlinequeryresultgif import InlineQueryResultGif
from ._inline.inlinequeryresultlocation import InlineQueryResultLocation
from ._inline.inlinequeryresultmpeg4gif import InlineQueryResultMpeg4Gif
from ._inline.inlinequeryresultphoto import InlineQueryResultPhoto
from ._inline.inlinequeryresultvenue import InlineQueryResultVenue
from ._inline.inlinequeryresultvideo import InlineQueryResultVideo
from ._inline.inlinequeryresultvoice import InlineQueryResultVoice
from ._inline.inlinequeryresultgame import InlineQueryResultGame
from ._inline.inputtextmessagecontent import InputTextMessageContent
from ._inline.inputlocationmessagecontent import InputLocationMessageContent
from ._inline.inputvenuemessagecontent import InputVenueMessageContent
from ._payment.labeledprice import LabeledPrice
from ._inline.inputinvoicemessagecontent import InputInvoiceMessageContent
from ._inline.inputcontactmessagecontent import InputContactMessageContent
from ._payment.shippingoption import ShippingOption
from ._payment.precheckoutquery import PreCheckoutQuery
from ._payment.shippingquery import ShippingQuery
from ._webhookinfo import WebhookInfo
from ._games.gamehighscore import GameHighScore
from ._update import Update
from ._files.inputmedia import (
    InputMedia,
    InputMediaVideo,
    InputMediaPhoto,
    InputMediaAnimation,
    InputMediaAudio,
    InputMediaDocument,
)
from ._passport.passportelementerrors import (
    PassportElementError,
    PassportElementErrorDataField,
    PassportElementErrorFile,
    PassportElementErrorFiles,
    PassportElementErrorFrontSide,
    PassportElementErrorReverseSide,
    PassportElementErrorSelfie,
    PassportElementErrorTranslationFile,
    PassportElementErrorTranslationFiles,
    PassportElementErrorUnspecified,
)
from ._passport.credentials import (
    Credentials,
    DataCredentials,
    SecureData,
    SecureValue,
    FileCredentials,
)
from ._botcommandscope import (
    BotCommandScope,
    BotCommandScopeDefault,
    BotCommandScopeAllPrivateChats,
    BotCommandScopeAllGroupChats,
    BotCommandScopeAllChatAdministrators,
    BotCommandScopeChat,
    BotCommandScopeChatAdministrators,
    BotCommandScopeChatMember,
)
from ._bot import Bot
from ._version import __version__, bot_api_version  # noqa: F401

__author__ = 'devs@python-telegram-bot.org'

__all__ = (  # Keep this alphabetically ordered
    'Animation',
    'Audio',
    'Bot',
    'bot_api_version',
    'BotCommand',
    'BotCommandScope',
    'BotCommandScopeAllChatAdministrators',
    'BotCommandScopeAllGroupChats',
    'BotCommandScopeAllPrivateChats',
    'BotCommandScopeChat',
    'BotCommandScopeChatAdministrators',
    'BotCommandScopeChatMember',
    'BotCommandScopeDefault',
    'CallbackGame',
    'CallbackQuery',
    'Chat',
    'ChatInviteLink',
    'ChatJoinRequest',
    'ChatLocation',
    'ChatMember',
    'ChatMemberOwner',
    'ChatMemberAdministrator',
    'ChatMemberMember',
    'ChatMemberRestricted',
    'ChatMemberLeft',
    'ChatMemberBanned',
    'ChatMemberUpdated',
    'ChatPermissions',
    'ChatPhoto',
    'ChosenInlineResult',
    'Contact',
    'Credentials',
    'DataCredentials',
    'Dice',
    'Document',
    'EncryptedCredentials',
    'EncryptedPassportElement',
    'File',
    'FileCredentials',
    'ForceReply',
    'Game',
    'GameHighScore',
    'IdDocumentData',
    'InlineKeyboardButton',
    'InlineKeyboardMarkup',
    'InlineQuery',
    'InlineQueryResult',
    'InlineQueryResultArticle',
    'InlineQueryResultAudio',
    'InlineQueryResultCachedAudio',
    'InlineQueryResultCachedDocument',
    'InlineQueryResultCachedGif',
    'InlineQueryResultCachedMpeg4Gif',
    'InlineQueryResultCachedPhoto',
    'InlineQueryResultCachedSticker',
    'InlineQueryResultCachedVideo',
    'InlineQueryResultCachedVoice',
    'InlineQueryResultContact',
    'InlineQueryResultDocument',
    'InlineQueryResultGame',
    'InlineQueryResultGif',
    'InlineQueryResultLocation',
    'InlineQueryResultMpeg4Gif',
    'InlineQueryResultPhoto',
    'InlineQueryResultVenue',
    'InlineQueryResultVideo',
    'InlineQueryResultVoice',
    'InputContactMessageContent',
    'InputFile',
    'InputInvoiceMessageContent',
    'InputLocationMessageContent',
    'InputMedia',
    'InputMediaAnimation',
    'InputMediaAudio',
    'InputMediaDocument',
    'InputMediaPhoto',
    'InputMediaVideo',
    'InputMessageContent',
    'InputTextMessageContent',
    'InputVenueMessageContent',
    'Invoice',
    'KeyboardButton',
    'KeyboardButtonPollType',
    'LabeledPrice',
    'Location',
    'LoginUrl',
    'MaskPosition',
    'Message',
    'MessageAutoDeleteTimerChanged',
    'MessageEntity',
    'MessageId',
    'OrderInfo',
    'PassportData',
    'PassportElementError',
    'PassportElementErrorDataField',
    'PassportElementErrorFile',
    'PassportElementErrorFiles',
    'PassportElementErrorFrontSide',
    'PassportElementErrorReverseSide',
    'PassportElementErrorSelfie',
    'PassportElementErrorTranslationFile',
    'PassportElementErrorTranslationFiles',
    'PassportElementErrorUnspecified',
    'PassportFile',
    'PersonalDetails',
    'PhotoSize',
    'Poll',
    'PollAnswer',
    'PollOption',
    'PreCheckoutQuery',
    'ProximityAlertTriggered',
    'ReplyKeyboardMarkup',
    'ReplyKeyboardRemove',
    'ReplyMarkup',
    'ResidentialAddress',
    'SecureData',
    'SecureValue',
    'ShippingAddress',
    'ShippingOption',
    'ShippingQuery',
    'Sticker',
    'StickerSet',
    'SuccessfulPayment',
    'TelegramObject',
    'Update',
    'User',
    'UserProfilePhotos',
    'Venue',
    'Video',
    'VideoNote',
    'Voice',
    'VoiceChatStarted',
    'VoiceChatEnded',
    'VoiceChatScheduled',
    'VoiceChatParticipantsInvited',
    'WebhookInfo',
)<|MERGE_RESOLUTION|>--- conflicted
+++ resolved
@@ -25,10 +25,7 @@
 from ._chat import Chat
 from ._chatlocation import ChatLocation
 from ._chatinvitelink import ChatInviteLink
-<<<<<<< HEAD
-=======
 from ._chatjoinrequest import ChatJoinRequest
->>>>>>> 8b5966d7
 from ._chatmember import (
     ChatMember,
     ChatMemberOwner,
