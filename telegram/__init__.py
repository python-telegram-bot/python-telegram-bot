--- conflicted
+++ resolved
@@ -34,36 +34,6 @@
     ChatMemberLeft,
     ChatMemberBanned,
 )
-<<<<<<< HEAD
-from .chatmemberupdated import ChatMemberUpdated
-from .chatpermissions import ChatPermissions
-from .files.photosize import PhotoSize
-from .files.audio import Audio
-from .files.voice import Voice
-from .files.document import Document
-from .files.animation import Animation
-from .files.sticker import Sticker, StickerSet, MaskPosition
-from .files.video import Video
-from .files.contact import Contact
-from .files.location import Location
-from .files.venue import Venue
-from .files.videonote import VideoNote
-from .dice import Dice
-from .userprofilephotos import UserProfilePhotos
-from .keyboardbuttonpolltype import KeyboardButtonPollType
-from .keyboardbutton import KeyboardButton
-from .replymarkup import ReplyMarkup
-from .replykeyboardmarkup import ReplyKeyboardMarkup
-from .replykeyboardremove import ReplyKeyboardRemove
-from .forcereply import ForceReply
-from .files.inputfile import InputFile
-from .files.file import File
-from .messageentity import MessageEntity
-from .messageid import MessageId
-from .games.game import Game
-from .poll import Poll, PollOption, PollAnswer
-from .voicechat import (
-=======
 from ._chatmemberupdated import ChatMemberUpdated
 from ._chatpermissions import ChatPermissions
 from ._files.photosize import PhotoSize
@@ -77,7 +47,6 @@
 from ._files.location import Location
 from ._files.venue import Venue
 from ._files.videonote import VideoNote
-from ._chataction import ChatAction
 from ._dice import Dice
 from ._userprofilephotos import UserProfilePhotos
 from ._keyboardbuttonpolltype import KeyboardButtonPollType
@@ -88,13 +57,11 @@
 from ._forcereply import ForceReply
 from ._files.inputfile import InputFile
 from ._files.file import File
-from ._parsemode import ParseMode
 from ._messageentity import MessageEntity
 from ._messageid import MessageId
 from ._games.game import Game
 from ._poll import Poll, PollOption, PollAnswer
 from ._voicechat import (
->>>>>>> eec90a01
     VoiceChatStarted,
     VoiceChatEnded,
     VoiceChatParticipantsInvited,
