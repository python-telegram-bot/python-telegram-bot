#!/usr/bin/env python
# pylint: disable=R0903
#
# A library that provides a Python interface to the Telegram Bot API
# Copyright (C) 2015-2020
# Leandro Toledo de Souza <devs@python-telegram-bot.org>
#
# This program is free software: you can redistribute it and/or modify
# it under the terms of the GNU Lesser Public License as published by
# the Free Software Foundation, either version 3 of the License, or
# (at your option) any later version.
#
# This program is distributed in the hope that it will be useful,
# but WITHOUT ANY WARRANTY; without even the implied warranty of
# MERCHANTABILITY or FITNESS FOR A PARTICULAR PURPOSE.  See the
# GNU Lesser Public License for more details.
#
# You should have received a copy of the GNU Lesser Public License
# along with this program.  If not, see [http://www.gnu.org/licenses/].
"""This module contains an object that represents a Telegram Poll."""

import datetime
import sys
from typing import TYPE_CHECKING, Any, Dict, List, Optional

<<<<<<< HEAD
from telegram import MessageEntity, TelegramObject, User
from telegram.utils.helpers import from_timestamp, to_timestamp
=======
from telegram import TelegramObject, User, MessageEntity, constants
from telegram.utils.helpers import to_timestamp, from_timestamp
>>>>>>> 3b4559dd
from telegram.utils.types import JSONDict

if TYPE_CHECKING:
    from telegram import Bot


class PollOption(TelegramObject):
    """
    This object contains information about one answer option in a poll.

    Objects of this class are comparable in terms of equality. Two objects of this class are
    considered equal, if their :attr:`text` and :attr:`voter_count` are equal.

    Attributes:
        text (:obj:`str`): Option text, 1-100 characters.
        voter_count (:obj:`int`): Number of users that voted for this option.

    Args:
        text (:obj:`str`): Option text, 1-100 characters.
        voter_count (:obj:`int`): Number of users that voted for this option.

    """

    def __init__(self, text: str, voter_count: int, **kwargs: Any):  # pylint: disable=W0613
        self.text = text
        self.voter_count = voter_count

        self._id_attrs = (self.text, self.voter_count)


class PollAnswer(TelegramObject):
    """
    This object represents an answer of a user in a non-anonymous poll.

    Objects of this class are comparable in terms of equality. Two objects of this class are
    considered equal, if their :attr:`poll_id`, :attr:`user` and :attr:`options_ids` are equal.

    Attributes:
        poll_id (:obj:`str`): Unique poll identifier.
        user (:class:`telegram.User`): The user, who changed the answer to the poll.
        option_ids (List[:obj:`int`]): Identifiers of answer options, chosen by the user.

    Args:
        poll_id (:obj:`str`): Unique poll identifier.
        user (:class:`telegram.User`): The user, who changed the answer to the poll.
        option_ids (List[:obj:`int`]): 0-based identifiers of answer options, chosen by the user.
            May be empty if the user retracted their vote.

    """

    def __init__(
        self, poll_id: str, user: User, option_ids: List[int], **kwargs: Any
    ):  # pylint: disable=W0613
        self.poll_id = poll_id
        self.user = user
        self.option_ids = option_ids

        self._id_attrs = (self.poll_id, self.user, tuple(self.option_ids))

    @classmethod
    def de_json(cls, data: Optional[JSONDict], bot: 'Bot') -> Optional['PollAnswer']:
        data = cls.parse_data(data)

        if not data:
            return None

        data['user'] = User.de_json(data.get('user'), bot)

        return cls(**data)


class Poll(TelegramObject):
    """
    This object contains information about a poll.

    Objects of this class are comparable in terms of equality. Two objects of this class are
    considered equal, if their :attr:`id` is equal.

    Attributes:
        id (:obj:`str`): Unique poll identifier.
        question (:obj:`str`): Poll question, 1-255 characters.
        options (List[:class:`PollOption`]): List of poll options.
        total_voter_count (:obj:`int`): Total number of users that voted in the poll.
        is_closed (:obj:`bool`): :obj:`True`, if the poll is closed.
        is_anonymous (:obj:`bool`): :obj:`True`, if the poll is anonymous.
        type (:obj:`str`): Poll type, currently can be :attr:`REGULAR` or :attr:`QUIZ`.
        allows_multiple_answers (:obj:`bool`): :obj:`True`, if the poll allows multiple answers.
        correct_option_id (:obj:`int`): Optional. Identifier of the correct answer option.
        explanation (:obj:`str`): Optional. Text that is shown when a user chooses an incorrect
            answer or taps on the lamp icon in a quiz-style poll.
        explanation_entities (List[:class:`telegram.MessageEntity`]): Optional. Special entities
            like usernames, URLs, bot commands, etc. that appear in the :attr:`explanation`.
        open_period (:obj:`int`): Optional. Amount of time in seconds the poll will be active
            after creation.
        close_date (:obj:`datetime.datetime`): Optional. Point in time when the poll will be
            automatically closed.

    Args:
        id (:obj:`str`): Unique poll identifier.
        question (:obj:`str`): Poll question, 1-255 characters.
        options (List[:class:`PollOption`]): List of poll options.
        is_closed (:obj:`bool`): :obj:`True`, if the poll is closed.
        is_anonymous (:obj:`bool`): :obj:`True`, if the poll is anonymous.
        type (:obj:`str`): Poll type, currently can be :attr:`REGULAR` or :attr:`QUIZ`.
        allows_multiple_answers (:obj:`bool`): :obj:`True`, if the poll allows multiple answers.
        correct_option_id (:obj:`int`, optional): 0-based identifier of the correct answer option.
            Available only for polls in the quiz mode, which are closed, or was sent (not
            forwarded) by the bot or to the private chat with the bot.
        explanation (:obj:`str`, optional): Text that is shown when a user chooses an incorrect
            answer or taps on the lamp icon in a quiz-style poll, 0-200 characters.
        explanation_entities (List[:class:`telegram.MessageEntity`], optional): Special entities
            like usernames, URLs, bot commands, etc. that appear in the :attr:`explanation`.
        open_period (:obj:`int`, optional): Amount of time in seconds the poll will be active
            after creation.
        close_date (:obj:`datetime.datetime`, optional): Point in time (Unix timestamp) when the
            poll will be automatically closed. Converted to :obj:`datetime.datetime`.

    """

    def __init__(
        self,  # pylint: disable=W0613
        id: str,  # pylint: disable=W0622
        question: str,
        options: List[PollOption],
        total_voter_count: int,
        is_closed: bool,
        is_anonymous: bool,
        type: str,  # pylint: disable=W0622
        allows_multiple_answers: bool,
        correct_option_id: int = None,
        explanation: str = None,
        explanation_entities: List[MessageEntity] = None,
        open_period: int = None,
        close_date: datetime.datetime = None,
        **kwargs: Any,
    ):
        self.id = id  # pylint: disable=C0103
        self.question = question
        self.options = options
        self.total_voter_count = total_voter_count
        self.is_closed = is_closed
        self.is_anonymous = is_anonymous
        self.type = type
        self.allows_multiple_answers = allows_multiple_answers
        self.correct_option_id = correct_option_id
        self.explanation = explanation
        self.explanation_entities = explanation_entities
        self.open_period = open_period
        self.close_date = close_date

        self._id_attrs = (self.id,)

    @classmethod
    def de_json(cls, data: Optional[JSONDict], bot: 'Bot') -> Optional['Poll']:
        data = cls.parse_data(data)

        if not data:
            return None

        data['options'] = [PollOption.de_json(option, bot) for option in data['options']]
        data['explanation_entities'] = MessageEntity.de_list(data.get('explanation_entities'), bot)
        data['close_date'] = from_timestamp(data.get('close_date'))

        return cls(**data)

    def to_dict(self) -> JSONDict:
        data = super().to_dict()

        data['options'] = [x.to_dict() for x in self.options]
        if self.explanation_entities:
            data['explanation_entities'] = [e.to_dict() for e in self.explanation_entities]
        data['close_date'] = to_timestamp(data.get('close_date'))

        return data

    def parse_explanation_entity(self, entity: MessageEntity) -> str:
        """Returns the text from a given :class:`telegram.MessageEntity`.

        Note:
            This method is present because Telegram calculates the offset and length in
            UTF-16 codepoint pairs, which some versions of Python don't handle automatically.
            (That is, you can't just slice ``Message.text`` with the offset and length.)

        Args:
            entity (:class:`telegram.MessageEntity`): The entity to extract the text from. It must
                be an entity that belongs to this message.

        Returns:
            :obj:`str`: The text of the given entity.

        Raises:
            RuntimeError: If the poll has no explanation.

        """
        if not self.explanation:
            raise RuntimeError("This Poll has no 'explanation'.")

        # Is it a narrow build, if so we don't need to convert
        if sys.maxunicode == 0xFFFF:
            return self.explanation[entity.offset : entity.offset + entity.length]
        entity_text = self.explanation.encode('utf-16-le')
        entity_text = entity_text[entity.offset * 2 : (entity.offset + entity.length) * 2]

        return entity_text.decode('utf-16-le')

    def parse_explanation_entities(self, types: List[str] = None) -> Dict[MessageEntity, str]:
        """
        Returns a :obj:`dict` that maps :class:`telegram.MessageEntity` to :obj:`str`.
        It contains entities from this polls explanation filtered by their ``type`` attribute as
        the key, and the text that each entity belongs to as the value of the :obj:`dict`.

        Note:
            This method should always be used instead of the :attr:`explanation_entities`
            attribute, since it calculates the correct substring from the message text based on
            UTF-16 codepoints. See :attr:`parse_explanation_entity` for more info.

        Args:
            types (List[:obj:`str`], optional): List of ``MessageEntity`` types as strings. If the
                    ``type`` attribute of an entity is contained in this list, it will be returned.
                    Defaults to :attr:`telegram.MessageEntity.ALL_TYPES`.

        Returns:
            Dict[:class:`telegram.MessageEntity`, :obj:`str`]: A dictionary of entities mapped to
            the text that belongs to them, calculated based on UTF-16 codepoints.

        """
        if types is None:
            types = MessageEntity.ALL_TYPES

        return {
            entity: self.parse_explanation_entity(entity)
            for entity in (self.explanation_entities or [])
            if entity.type in types
        }

    REGULAR: str = constants.POLL_REGULAR
    """:const:`telegram.constants.POLL_REGULAR`"""
    QUIZ: str = constants.POLL_QUIZ
    """:const:`telegram.constants.POLL_QUIZ`"""<|MERGE_RESOLUTION|>--- conflicted
+++ resolved
@@ -23,13 +23,8 @@
 import sys
 from typing import TYPE_CHECKING, Any, Dict, List, Optional
 
-<<<<<<< HEAD
-from telegram import MessageEntity, TelegramObject, User
+from telegram import MessageEntity, TelegramObject, User, constants
 from telegram.utils.helpers import from_timestamp, to_timestamp
-=======
-from telegram import TelegramObject, User, MessageEntity, constants
-from telegram.utils.helpers import to_timestamp, from_timestamp
->>>>>>> 3b4559dd
 from telegram.utils.types import JSONDict
 
 if TYPE_CHECKING:
