--- conflicted
+++ resolved
@@ -44,21 +44,8 @@
         self.small_file_id = small_file_id
         self.big_file_id = big_file_id
 
-<<<<<<< HEAD
-    @staticmethod
-    def de_json(data, bot):
-=======
     @classmethod
     def de_json(cls, data, bot):
-        """
-        Args:
-            data (dict):
-            bot (telegram.Bot):
-
-        Returns:
-            telegram.ChatPhoto:
-        """
->>>>>>> 19ce9e45
         if not data:
             return None
 
