#!/usr/bin/env python
#
# A library that provides a Python interface to the Telegram Bot API
# Copyright (C) 2015-2020
# Leandro Toledo de Souza <devs@python-telegram-bot.org>
#
# This program is free software: you can redistribute it and/or modify
# it under the terms of the GNU Lesser Public License as published by
# the Free Software Foundation, either version 3 of the License, or
# (at your option) any later version.
#
# This program is distributed in the hope that it will be useful,
# but WITHOUT ANY WARRANTY; without even the implied warranty of
# MERCHANTABILITY or FITNESS FOR A PARTICULAR PURPOSE.  See the
# GNU Lesser Public License for more details.
#
# You should have received a copy of the GNU Lesser Public License
# along with this program.  If not, see [http://www.gnu.org/licenses/].
"""This module contains an object that represents a Telegram Venue."""

from telegram import TelegramObject, Location


class Venue(TelegramObject):
    """This object represents a venue.

    Objects of this class are comparable in terms of equality. Two objects of this class are
<<<<<<< HEAD
    considered equal, if their :attr:`location` and :attr:`title`are equal.
=======
    considered equal, if their :attr:`location` and :attr:`title` are equal.
>>>>>>> 6d3b72ab

    Attributes:
        location (:class:`telegram.Location`): Venue location.
        title (:obj:`str`): Name of the venue.
        address (:obj:`str`): Address of the venue.
        foursquare_id (:obj:`str`): Optional. Foursquare identifier of the venue.
        foursquare_type (:obj:`str`): Optional. Foursquare type of the venue. (For example,
            "arts_entertainment/default", "arts_entertainment/aquarium" or "food/icecream".)

    Args:
        location (:class:`telegram.Location`): Venue location.
        title (:obj:`str`): Name of the venue.
        address (:obj:`str`): Address of the venue.
        foursquare_id (:obj:`str`, optional): Foursquare identifier of the venue.
        foursquare_type (:obj:`str`, optional): Foursquare type of the venue. (For example,
            "arts_entertainment/default", "arts_entertainment/aquarium" or "food/icecream".)
        **kwargs (:obj:`dict`): Arbitrary keyword arguments.

    """

    def __init__(self, location, title, address, foursquare_id=None, foursquare_type=None,
                 **kwargs):
        # Required
        self.location = location
        self.title = title
        self.address = address
        # Optionals
        self.foursquare_id = foursquare_id
        self.foursquare_type = foursquare_type

        self._id_attrs = (self.location, self.title)

    @classmethod
    def de_json(cls, data, bot):
        data = super().de_json(data, bot)

        if not data:
            return None

        data['location'] = Location.de_json(data.get('location'), bot)

        return cls(**data)<|MERGE_RESOLUTION|>--- conflicted
+++ resolved
@@ -25,11 +25,7 @@
     """This object represents a venue.
 
     Objects of this class are comparable in terms of equality. Two objects of this class are
-<<<<<<< HEAD
-    considered equal, if their :attr:`location` and :attr:`title`are equal.
-=======
     considered equal, if their :attr:`location` and :attr:`title` are equal.
->>>>>>> 6d3b72ab
 
     Attributes:
         location (:class:`telegram.Location`): Venue location.
