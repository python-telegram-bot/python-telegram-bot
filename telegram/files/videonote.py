--- conflicted
+++ resolved
@@ -88,11 +88,7 @@
 
         return cls(bot=bot, **data)
 
-<<<<<<< HEAD
     def get_file(self, timeout: int = None, api_kwargs: JSONDict = None) -> 'File':
-=======
-    def get_file(self, timeout=None, api_kwargs=None):
->>>>>>> 1e29c1a7
         """Convenience wrapper over :attr:`telegram.Bot.get_file`
 
         Args:
