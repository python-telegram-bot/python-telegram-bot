--- conflicted
+++ resolved
@@ -29,29 +29,18 @@
         file_id (:obj:`str`): Unique identifier for this file.
         width (:obj:`int`): Sticker width.
         height (:obj:`int`): Sticker height.
-<<<<<<< HEAD
-        thumb (:class:`telegram.PhotoSize`): Optional. Sticker thumbnail in .webp or .jpg format.
-        emoji (:obj:`str`): Optional. Emoji associated with the sticker.
-=======
         thumb (:class:`telegram.PhotoSize`): Optional. Sticker thumbnail in the .webp or .jpg
             format.
         emoji (:obj:`str`): Optional. Emoji associated with the sticker.
         set_name (:obj:`str`): Optional. Name of the sticker set to which the sticker belongs.
         mask_position (:class:`telegram.MaskPosition`): Optional. For mask stickers, the position
             where the mask should be placed.
->>>>>>> 5a37af6f
         file_size (:obj:`int`): Optional. File size.
 
     Args:
         file_id (:obj:`str`): Unique identifier for this file.
         width (:obj:`int`): Sticker width.
         height (:obj:`int`): Sticker height.
-<<<<<<< HEAD
-        thumb (:class:`telegram.PhotoSize`, optional): Sticker thumbnail in .webp or .jpg format.
-        emoji (:obj:`str`, optional): Emoji associated with the sticker.
-        file_size (:obj:`int`, optional): File size.
-        **kwargs (:obj:`dict`): Arbitrary keyword arguments.
-=======
         thumb (:class:`telegram.PhotoSize`, optional): Sticker thumbnail in the .webp or .jpg
             format.
         emoji (:obj:`str`, optional): Emoji associated with the sticker
@@ -61,7 +50,6 @@
             position where the mask should be placed.
         file_size (:obj:`int`, optional): File size.
         **kwargs (obj:`dict`): Arbitrary keyword arguments.
->>>>>>> 5a37af6f
     """
 
     def __init__(self,
@@ -89,17 +77,6 @@
 
     @staticmethod
     def de_json(data, bot):
-<<<<<<< HEAD
-=======
-        """
-        Args:
-            data (:obj:`dict`):
-            bot (telegram.Bot):
-
-        Returns:
-            :obj:`telegram.Sticker`
-        """
->>>>>>> 5a37af6f
         if not data:
             return None
 
