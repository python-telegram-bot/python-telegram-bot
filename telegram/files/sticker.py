#!/usr/bin/env python
#
# A library that provides a Python interface to the Telegram Bot API
# Copyright (C) 2015-2020
# Leandro Toledo de Souza <devs@python-telegram-bot.org>
#
# This program is free software: you can redistribute it and/or modify
# it under the terms of the GNU Lesser Public License as published by
# the Free Software Foundation, either version 3 of the License, or
# (at your option) any later version.
#
# This program is distributed in the hope that it will be useful,
# but WITHOUT ANY WARRANTY; without even the implied warranty of
# MERCHANTABILITY or FITNESS FOR A PARTICULAR PURPOSE.  See the
# GNU Lesser Public License for more details.
#
# You should have received a copy of the GNU Lesser Public License
# along with this program.  If not, see [http://www.gnu.org/licenses/].
"""This module contains objects that represents stickers."""

from telegram import PhotoSize, TelegramObject, constants
from telegram.utils.types import JSONDict
from typing import Any, Optional, List, TYPE_CHECKING, ClassVar

if TYPE_CHECKING:
    from telegram import Bot, File


class Sticker(TelegramObject):
    """This object represents a sticker.

    Objects of this class are comparable in terms of equality. Two objects of this class are
    considered equal, if their :attr:`file_unique_id` is equal.

    Attributes:
        file_id (:obj:`str`): Identifier for this file.
        file_unique_id (:obj:`str`): Unique identifier for this file, which
            is supposed to be the same over time and for different bots.
            Can't be used to download or reuse the file.
        width (:obj:`int`): Sticker width.
        height (:obj:`int`): Sticker height.
        is_animated (:obj:`bool`): :obj:`True`, if the sticker is animated.
        thumb (:class:`telegram.PhotoSize`): Optional. Sticker thumbnail in the .webp or .jpg
            format.
        emoji (:obj:`str`): Optional. Emoji associated with the sticker.
        set_name (:obj:`str`): Optional. Name of the sticker set to which the sticker belongs.
        mask_position (:class:`telegram.MaskPosition`): Optional. For mask stickers, the position
            where the mask should be placed.
        file_size (:obj:`int`): Optional. File size.
        bot (:class:`telegram.Bot`): Optional. The Bot to use for instance methods.

    Args:
        file_id (:obj:`str`): Identifier for this file, which can be used to download
            or reuse the file.
        file_unique_id (:obj:`str`): Unique identifier for this file, which
            is supposed to be the same over time and for different bots.
            Can't be used to download or reuse the file.
        width (:obj:`int`): Sticker width.
        height (:obj:`int`): Sticker height.
        is_animated (:obj:`bool`): :obj:`True`, if the sticker is animated.
        thumb (:class:`telegram.PhotoSize`, optional): Sticker thumbnail in the .WEBP or .JPG
            format.
        emoji (:obj:`str`, optional): Emoji associated with the sticker
        set_name (:obj:`str`, optional): Name of the sticker set to which the sticker
            belongs.
        mask_position (:class:`telegram.MaskPosition`, optional): For mask stickers, the
            position where the mask should be placed.
        file_size (:obj:`int`, optional): File size.
        bot (:class:`telegram.Bot`, optional): The Bot to use for instance methods.
        **kwargs (obj:`dict`): Arbitrary keyword arguments.


    """

    def __init__(
        self,
        file_id: str,
        file_unique_id: str,
        width: int,
        height: int,
        is_animated: bool,
        thumb: PhotoSize = None,
        emoji: str = None,
        file_size: int = None,
        set_name: str = None,
        mask_position: 'MaskPosition' = None,
        bot: 'Bot' = None,
        **kwargs: Any,
    ):
        # Required
        self.file_id = str(file_id)
        self.file_unique_id = str(file_unique_id)
        self.width = int(width)
        self.height = int(height)
        self.is_animated = is_animated
        # Optionals
        self.thumb = thumb
        self.emoji = emoji
        self.file_size = file_size
        self.set_name = set_name
        self.mask_position = mask_position
        self.bot = bot

        self._id_attrs = (self.file_unique_id,)

    @classmethod
    def de_json(cls, data: Optional[JSONDict], bot: 'Bot') -> Optional['Sticker']:
        data = cls.parse_data(data)

        if not data:
            return None

        data['thumb'] = PhotoSize.de_json(data.get('thumb'), bot)
        data['mask_position'] = MaskPosition.de_json(data.get('mask_position'), bot)

        return cls(bot=bot, **data)

    def get_file(self, timeout: str = None, api_kwargs: JSONDict = None) -> 'File':
        """Convenience wrapper over :attr:`telegram.Bot.get_file`

        Args:
            timeout (:obj:`int` | :obj:`float`, optional): If this value is specified, use it as
                the read timeout from the server (instead of the one specified during creation of
                the connection pool).
            api_kwargs (:obj:`dict`, optional): Arbitrary keyword arguments to be passed to the
                Telegram API.

        Returns:
            :class:`telegram.File`

        Raises:
            :class:`telegram.TelegramError`

        """
        return self.bot.get_file(self.file_id, timeout=timeout, api_kwargs=api_kwargs)


class StickerSet(TelegramObject):
    """This object represents a sticker set.

    Objects of this class are comparable in terms of equality. Two objects of this class are
    considered equal, if their :attr:`name` is equal.

    Attributes:
        name (:obj:`str`): Sticker set name.
        title (:obj:`str`): Sticker set title.
        is_animated (:obj:`bool`): :obj:`True`, if the sticker set contains animated stickers.
        contains_masks (:obj:`bool`): :obj:`True`, if the sticker set contains masks.
        stickers (List[:class:`telegram.Sticker`]): List of all set stickers.
        thumb (:class:`telegram.PhotoSize`): Optional. Sticker set thumbnail in the .WEBP or .TGS
            format.

    Args:
        name (:obj:`str`): Sticker set name.
        title (:obj:`str`): Sticker set title.
        is_animated (:obj:`bool`): :obj:`True`, if the sticker set contains animated stickers.
        contains_masks (:obj:`bool`): :obj:`True`, if the sticker set contains masks.
        stickers (List[:class:`telegram.Sticker`]): List of all set stickers.
        thumb (:class:`telegram.PhotoSize`, optional): Sticker set thumbnail in the .WEBP or .TGS
            format.

    """

    def __init__(
        self,
        name: str,
        title: str,
        is_animated: bool,
        contains_masks: bool,
        stickers: List[Sticker],
        bot: 'Bot' = None,
        thumb: PhotoSize = None,
        **kwargs: Any,
    ):
        self.name = name
        self.title = title
        self.is_animated = is_animated
        self.contains_masks = contains_masks
        self.stickers = stickers
        # Optionals
        self.thumb = thumb

        self._id_attrs = (self.name,)

    @classmethod
    def de_json(cls, data: Optional[JSONDict], bot: 'Bot') -> Optional['StickerSet']:
        if not data:
            return None

        data['thumb'] = PhotoSize.de_json(data.get('thumb'), bot)
        data['stickers'] = Sticker.de_list(data.get('stickers'), bot)

        return cls(bot=bot, **data)

    def to_dict(self) -> JSONDict:
        data = super().to_dict()

        data['stickers'] = [s.to_dict() for s in data.get('stickers')]

        return data


class MaskPosition(TelegramObject):
    """This object describes the position on faces where a mask should be placed by default.

    Objects of this class are comparable in terms of equality. Two objects of this class are
    considered equal, if their :attr:`point`, :attr:`x_shift`, :attr:`y_shift` and, :attr:`scale`
    are equal.

    Attributes:
        point (:obj:`str`): The part of the face relative to which the mask should be placed.
            One of ``'forehead'``, ``'eyes'``, ``'mouth'``, or ``'chin'``.
        x_shift (:obj:`float`): Shift by X-axis measured in widths of the mask scaled to the face
            size, from left to right.
        y_shift (:obj:`float`): Shift by Y-axis measured in heights of the mask scaled to the face
            size, from top to bottom.
        scale (:obj:`float`): Mask scaling coefficient. For example, 2.0 means double size.

    Note:
        :attr:`type` should be one of the following: `forehead`, `eyes`, `mouth` or `chin`. You can
        use the class constants for those.

    Args:
        point (:obj:`str`): The part of the face relative to which the mask should be placed.
            One of ``'forehead'``, ``'eyes'``, ``'mouth'``, or ``'chin'``.
        x_shift (:obj:`float`): Shift by X-axis measured in widths of the mask scaled to the face
            size, from left to right. For example, choosing -1.0 will place mask just to the left
            of the default mask position.
        y_shift (:obj:`float`): Shift by Y-axis measured in heights of the mask scaled to the face
            size, from top to bottom. For example, 1.0 will place the mask just below the default
            mask position.
        scale (:obj:`float`): Mask scaling coefficient. For example, 2.0 means double size.

    """

<<<<<<< HEAD
    FOREHEAD: ClassVar[str] = 'forehead'
    """:obj:`str`: 'forehead'"""
    EYES: ClassVar[str] = 'eyes'
    """:obj:`str`: 'eyes'"""
    MOUTH: ClassVar[str] = 'mouth'
    """:obj:`str`: 'mouth'"""
    CHIN: ClassVar[str] = 'chin'
    """:obj:`str`: 'chin'"""
=======
    FOREHEAD: str = constants.STICKER_FOREHEAD
    """:const:`telegram.constants.STICKER_FOREHEAD`"""
    EYES: str = constants.STICKER_EYES
    """:const:`telegram.constants.STICKER_EYES`"""
    MOUTH: str = constants.STICKER_MOUTH
    """:const:`telegram.constants.STICKER_MOUTH`"""
    CHIN: str = constants.STICKER_CHIN
    """:const:`telegram.constants.STICKER_CHIN`"""
>>>>>>> 3b4559dd

    def __init__(self, point: str, x_shift: float, y_shift: float, scale: float, **kwargs: Any):
        self.point = point
        self.x_shift = x_shift
        self.y_shift = y_shift
        self.scale = scale

        self._id_attrs = (self.point, self.x_shift, self.y_shift, self.scale)

    @classmethod
    def de_json(cls, data: Optional[JSONDict], bot: 'Bot') -> Optional['MaskPosition']:
        data = cls.parse_data(data)

        if data is None:
            return None

        return cls(**data)<|MERGE_RESOLUTION|>--- conflicted
+++ resolved
@@ -233,25 +233,14 @@
 
     """
 
-<<<<<<< HEAD
-    FOREHEAD: ClassVar[str] = 'forehead'
-    """:obj:`str`: 'forehead'"""
-    EYES: ClassVar[str] = 'eyes'
-    """:obj:`str`: 'eyes'"""
-    MOUTH: ClassVar[str] = 'mouth'
-    """:obj:`str`: 'mouth'"""
-    CHIN: ClassVar[str] = 'chin'
-    """:obj:`str`: 'chin'"""
-=======
-    FOREHEAD: str = constants.STICKER_FOREHEAD
+    FOREHEAD: ClassVar[str] = constants.STICKER_FOREHEAD
     """:const:`telegram.constants.STICKER_FOREHEAD`"""
-    EYES: str = constants.STICKER_EYES
+    EYES: ClassVar[str] = constants.STICKER_EYES
     """:const:`telegram.constants.STICKER_EYES`"""
-    MOUTH: str = constants.STICKER_MOUTH
+    MOUTH: ClassVar[str] = constants.STICKER_MOUTH
     """:const:`telegram.constants.STICKER_MOUTH`"""
-    CHIN: str = constants.STICKER_CHIN
+    CHIN: ClassVar[str] = constants.STICKER_CHIN
     """:const:`telegram.constants.STICKER_CHIN`"""
->>>>>>> 3b4559dd
 
     def __init__(self, point: str, x_shift: float, y_shift: float, scale: float, **kwargs: Any):
         self.point = point
