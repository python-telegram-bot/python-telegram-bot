#!/usr/bin/env python
#
# A library that provides a Python interface to the Telegram Bot API
# Copyright (C) 2015-2017
# Leandro Toledo de Souza <devs@python-telegram-bot.org>
#
# This program is free software: you can redistribute it and/or modify
# it under the terms of the GNU Lesser Public License as published by
# the Free Software Foundation, either version 3 of the License, or
# (at your option) any later version.
#
# This program is distributed in the hope that it will be useful,
# but WITHOUT ANY WARRANTY; without even the implied warranty of
# MERCHANTABILITY or FITNESS FOR A PARTICULAR PURPOSE.  See the
# GNU Lesser Public License for more details.
#
# You should have received a copy of the GNU Lesser Public License
# along with this program.  If not, see [http://www.gnu.org/licenses/].
"""This module contains objects that represents stickers."""

from telegram import PhotoSize, TelegramObject


class Sticker(TelegramObject):
    """This object represents a Telegram Sticker.

    Attributes:
        file_id (:obj:`str`): Unique identifier for this file.
        width (:obj:`int`): Sticker width.
        height (:obj:`int`): Sticker height.
        thumb (:class:`telegram.PhotoSize`): Optional. Sticker thumbnail in the .webp or .jpg
            format.
        emoji (:obj:`str`): Optional. Emoji associated with the sticker.
        set_name (:obj:`str`): Optional. Name of the sticker set to which the sticker belongs.
        mask_position (:class:`telegram.MaskPosition`): Optional. For mask stickers, the position
            where the mask should be placed.
        file_size (:obj:`int`): Optional. File size.

    Args:
        file_id (:obj:`str`): Unique identifier for this file.
        width (:obj:`int`): Sticker width.
        height (:obj:`int`): Sticker height.
        thumb (:class:`telegram.PhotoSize`, optional): Sticker thumbnail in the .webp or .jpg
            format.
        emoji (:obj:`str`, optional): Emoji associated with the sticker
        set_name (:obj:`str`, optional): Name of the sticker set to which the sticker
            belongs.
        mask_position (:class:`telegram.MaskPosition`, optional): For mask stickers, the
            position where the mask should be placed.
        file_size (:obj:`int`, optional): File size.
        **kwargs (obj:`dict`): Arbitrary keyword arguments.
    """

    def __init__(self,
                 file_id,
                 width,
                 height,
                 thumb=None,
                 emoji=None,
                 file_size=None,
                 set_name=None,
                 mask_position=None,
                 **kwargs):
        # Required
        self.file_id = str(file_id)
        self.width = int(width)
        self.height = int(height)
        # Optionals
        self.thumb = thumb
        self.emoji = emoji
        self.file_size = file_size
        self.set_name = set_name
        self.mask_position = mask_position

        self._id_attrs = (self.file_id,)

    @classmethod
    def de_json(cls, data, bot):
        """
        Args:
            data (:obj:`dict`):
            bot (telegram.Bot):

        Returns:
            :obj:`telegram.Sticker`
        """
        if not data:
            return None

        data = super().de_json(data, bot)

        data['thumb'] = PhotoSize.de_json(data.get('thumb'), bot)
        data['mask_position'] = MaskPosition.de_json(data.get('mask_position'), bot)

<<<<<<< HEAD
        return cls(**data)
=======
        return Sticker(**data)

    @staticmethod
    def de_list(data, bot):
        if not data:
            return list()

        return [Sticker.de_json(d, bot) for d in data]


class StickerSet(TelegramObject):
    """
    This object represents a sticker set.

    Attributes:
        name (:obj:`str`): Sticker set name.
        title (:obj:`str`): Sticker set title.
        is_masks (:obj:`bool`): True, if the sticker set contains masks.
        stickers (List[:class:`telegram.Sticker`]): List of all set stickers.

    Args:
        name (:obj:`str`): Sticker set name.
        title (:obj:`str`): Sticker set title.
        is_masks (:obj:`bool`): True, if the sticker set contains masks.
        stickers (List[:class:`telegram.Sticker`]): List of all set stickers.
    """

    def __init__(self, name, title, contains_masks, stickers, bot=None, **kwargs):
        # TODO: telegrams docs claim contains_masks is called is_masks
        # remove these lines or change once we get answer from support
        self.name = name
        self.title = title
        self.contains_masks = contains_masks
        self.stickers = stickers

        self._id_attrs = (self.name,)

    @staticmethod
    def de_json(data, bot):
        if not data:
            return None

        data = super(StickerSet, StickerSet).de_json(data, bot)

        data['stickers'] = Sticker.de_list(data.get('stickers'), bot)

        return StickerSet(bot=bot, **data)

    def to_dict(self):
        data = super(StickerSet, self).to_dict()

        data['stickers'] = [s.to_dict() for s in data.get('stickers')]

        return data


class MaskPosition(TelegramObject):
    """
    This object describes the position on faces where a mask should be placed by default.

    Attributes:
        point (:obj:`str`): The part of the face relative to which the mask should be placed.
        x_shift (:obj:`float`): Shift by X-axis measured in widths of the mask scaled to the face
            size, from left to right.
        y_shift (:obj:`float`): Shift by Y-axis measured in heights of the mask scaled to the face
            size, from top to bottom.
        zoom (:obj:`float`): Mask scaling coefficient. For example, 2.0 means double size.

    Notes:
        :attr:`type` should be one of the following: `forehead`, `eyes`, `mouth` or `chin`. You can
        use the classconstants for those.

    Args:
        point (:obj:`str`): The part of the face relative to which the mask should be placed.
        x_shift (:obj:`float`): Shift by X-axis measured in widths of the mask scaled to the face
            size, from left to right. For example, choosing -1.0 will place mask just to the left
            of the default mask position.
        y_shift (:obj:`float`): Shift by Y-axis measured in heights of the mask scaled to the face
            size, from top to bottom. For example, 1.0 will place the mask just below the default
            mask position.
        zoom (:obj:`float`): Mask scaling coefficient. For example, 2.0 means double size.
    """

    FOREHEAD = 'forehead'
    """:obj:`str`: 'forehead'"""
    EYES = 'eyes'
    """:obj:`str`: 'eyes'"""
    MOUTH = 'mouth'
    """:obj:`str`: 'mouth'"""
    CHIN = 'chin'
    """:obj:`str`: 'chin'"""

    def __init__(self, point, x_shift, y_shift, zoom, **kwargs):
        self.point = point
        self.x_shift = x_shift
        self.y_shift = y_shift
        self.zoom = zoom

    @staticmethod
    def de_json(data, bot):
        if data is None:
            return None

        return MaskPosition(**data)
>>>>>>> 5a37af6f
<|MERGE_RESOLUTION|>--- conflicted
+++ resolved
@@ -92,17 +92,14 @@
         data['thumb'] = PhotoSize.de_json(data.get('thumb'), bot)
         data['mask_position'] = MaskPosition.de_json(data.get('mask_position'), bot)
 
-<<<<<<< HEAD
         return cls(**data)
-=======
-        return Sticker(**data)
 
-    @staticmethod
-    def de_list(data, bot):
+    @classmethod
+    def de_list(cls, data, bot):
         if not data:
             return list()
 
-        return [Sticker.de_json(d, bot) for d in data]
+        return [cls.de_json(d, bot) for d in data]
 
 
 class StickerSet(TelegramObject):
@@ -193,10 +190,9 @@
         self.y_shift = y_shift
         self.zoom = zoom
 
-    @staticmethod
-    def de_json(data, bot):
+    @classmethod
+    def de_json(cls, data, bot):
         if data is None:
             return None
 
-        return MaskPosition(**data)
->>>>>>> 5a37af6f
+        return cls(**data)