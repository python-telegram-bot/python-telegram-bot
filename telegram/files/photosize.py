#!/usr/bin/env python
#
# A library that provides a Python interface to the Telegram Bot API
# Copyright (C) 2015-2020
# Leandro Toledo de Souza <devs@python-telegram-bot.org>
#
# This program is free software: you can redistribute it and/or modify
# it under the terms of the GNU Lesser Public License as published by
# the Free Software Foundation, either version 3 of the License, or
# (at your option) any later version.
#
# This program is distributed in the hope that it will be useful,
# but WITHOUT ANY WARRANTY; without even the implied warranty of
# MERCHANTABILITY or FITNESS FOR A PARTICULAR PURPOSE.  See the
# GNU Lesser Public License for more details.
#
# You should have received a copy of the GNU Lesser Public License
# along with this program.  If not, see [http://www.gnu.org/licenses/].
"""This module contains an object that represents a Telegram PhotoSize."""

from telegram import TelegramObject
from telegram.utils.types import JSONDict
from typing import Any, TYPE_CHECKING
if TYPE_CHECKING:
    from telegram import Bot, File


class PhotoSize(TelegramObject):
    """This object represents one size of a photo or a file/sticker thumbnail.

    Objects of this class are comparable in terms of equality. Two objects of this class are
    considered equal, if their :attr:`file_unique_id` is equal.

    Attributes:
        file_id (:obj:`str`): Unique identifier for this file.
        file_unique_id (:obj:`str`): Unique identifier for this file, which
            is supposed to be the same over time and for different bots.
            Can't be used to download or reuse the file.
        width (:obj:`int`): Photo width.
        height (:obj:`int`): Photo height.
        file_size (:obj:`int`): Optional. File size.
        bot (:class:`telegram.Bot`): Optional. The Bot to use for instance methods.

    Args:
        file_id (:obj:`str`): Identifier for this file, which can be used to download
            or reuse the file.
        file_unique_id (:obj:`str`): Unique and the same over time and
            for different bots file identifier.
        width (:obj:`int`): Photo width.
        height (:obj:`int`): Photo height.
        file_size (:obj:`int`, optional): File size.
        bot (:class:`telegram.Bot`, optional): The Bot to use for instance methods.
        **kwargs (:obj:`dict`): Arbitrary keyword arguments.

    """

    def __init__(self,
                 file_id: str,
                 file_unique_id: str,
                 width: int,
                 height: int,
                 file_size: int = None,
                 bot: 'Bot' = None,
                 **kwargs: Any):
        # Required
        self.file_id = str(file_id)
        self.file_unique_id = str(file_unique_id)
        self.width = int(width)
        self.height = int(height)
        # Optionals
        self.file_size = file_size
        self.bot = bot

        self._id_attrs = (self.file_unique_id,)

<<<<<<< HEAD
    def get_file(self, timeout: int = None, api_kwargs: JSONDict = None) -> 'File':
=======
    @classmethod
    def de_json(cls, data, bot):
        if not data:
            return None

        return cls(bot=bot, **data)

    @classmethod
    def de_list(cls, data, bot):
        if not data:
            return []

        photos = list()
        for photo in data:
            photos.append(cls.de_json(photo, bot))

        return photos

    def get_file(self, timeout=None, api_kwargs=None):
>>>>>>> 1e29c1a7
        """Convenience wrapper over :attr:`telegram.Bot.get_file`

        Args:
            timeout (:obj:`int` | :obj:`float`, optional): If this value is specified, use it as
                the read timeout from the server (instead of the one specified during creation of
                the connection pool).
            api_kwargs (:obj:`dict`, optional): Arbitrary keyword arguments to be passed to the
                Telegram API.

        Returns:
            :class:`telegram.File`

        Raises:
            :class:`telegram.TelegramError`

        """
        return self.bot.get_file(self.file_id, timeout=timeout, api_kwargs=api_kwargs)<|MERGE_RESOLUTION|>--- conflicted
+++ resolved
@@ -73,29 +73,7 @@
 
         self._id_attrs = (self.file_unique_id,)
 
-<<<<<<< HEAD
     def get_file(self, timeout: int = None, api_kwargs: JSONDict = None) -> 'File':
-=======
-    @classmethod
-    def de_json(cls, data, bot):
-        if not data:
-            return None
-
-        return cls(bot=bot, **data)
-
-    @classmethod
-    def de_list(cls, data, bot):
-        if not data:
-            return []
-
-        photos = list()
-        for photo in data:
-            photos.append(cls.de_json(photo, bot))
-
-        return photos
-
-    def get_file(self, timeout=None, api_kwargs=None):
->>>>>>> 1e29c1a7
         """Convenience wrapper over :attr:`telegram.Bot.get_file`
 
         Args:
