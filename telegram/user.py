#!/usr/bin/env python
# pylint: disable=C0103,W0622
#
# A library that provides a Python interface to the Telegram Bot API
# Copyright (C) 2015-2020
# Leandro Toledo de Souza <devs@python-telegram-bot.org>
#
# This program is free software: you can redistribute it and/or modify
# it under the terms of the GNU Lesser Public License as published by
# the Free Software Foundation, either version 3 of the License, or
# (at your option) any later version.
#
# This program is distributed in the hope that it will be useful,
# but WITHOUT ANY WARRANTY; without even the implied warranty of
# MERCHANTABILITY or FITNESS FOR A PARTICULAR PURPOSE.  See the
# GNU Lesser Public License for more details.
#
# You should have received a copy of the GNU Lesser Public License
# along with this program.  If not, see [http://www.gnu.org/licenses/].
"""This module contains an object that represents a Telegram User."""
from datetime import datetime
from typing import TYPE_CHECKING, Any, List, Optional, Union, Tuple

from telegram import TelegramObject, constants
from telegram.utils.helpers import mention_html as util_mention_html, DefaultValue, DEFAULT_NONE
from telegram.utils.helpers import mention_markdown as util_mention_markdown
from telegram.utils.types import JSONDict, FileInput

if TYPE_CHECKING:
    from telegram import (
        Bot,
        Message,
        UserProfilePhotos,
        MessageId,
        InputMediaAudio,
        InputMediaDocument,
        InputMediaPhoto,
        InputMediaVideo,
        MessageEntity,
        ReplyMarkup,
        PhotoSize,
        Audio,
        Contact,
        Document,
        InlineKeyboardMarkup,
        LabeledPrice,
        Location,
        Animation,
        Sticker,
        Video,
        Venue,
        VideoNote,
        Voice,
    )


class User(TelegramObject):
    """This object represents a Telegram user or bot.

    Objects of this class are comparable in terms of equality. Two objects of this class are
    considered equal, if their :attr:`id` is equal.

<<<<<<< HEAD
=======
    Attributes:
        id (:obj:`int`): Unique identifier for this user or bot.
        is_bot (:obj:`bool`): :obj:`True`, if this user is a bot.
        first_name (:obj:`str`): User's or bots first name.
        last_name (:obj:`str`): Optional. User's or bots last name.
        username (:obj:`str`): Optional. User's or bots username.
        language_code (:obj:`str`): Optional. IETF language tag of the user's language.
        can_join_groups (:obj:`str`): Optional. :obj:`True`, if the bot can be invited to groups.
            Returned only in :attr:`telegram.Bot.get_me` requests.
        can_read_all_group_messages (:obj:`str`): Optional. :obj:`True`, if privacy mode is
            disabled for the bot. Returned only in :attr:`telegram.Bot.get_me` requests.
        supports_inline_queries (:obj:`str`): Optional. :obj:`True`, if the bot supports inline
            queries. Returned only in :attr:`telegram.Bot.get_me` requests.
        bot (:class:`telegram.Bot`): Optional. The Bot to use for instance methods.

>>>>>>> aec6d3ba
    Args:
        id (:obj:`int`): Unique identifier for this user or bot.
        is_bot (:obj:`bool`): :obj:`True`, if this user is a bot.
        first_name (:obj:`str`): User's or bots first name.
        last_name (:obj:`str`, optional): User's or bots last name.
        username (:obj:`str`, optional): User's or bots username.
        language_code (:obj:`str`, optional): IETF language tag of the user's language.
        can_join_groups (:obj:`str`, optional): :obj:`True`, if the bot can be invited to groups.
            Returned only in :attr:`telegram.Bot.get_me` requests.
        can_read_all_group_messages (:obj:`str`, optional): :obj:`True`, if privacy mode is
            disabled for the bot. Returned only in :attr:`telegram.Bot.get_me` requests.
        supports_inline_queries (:obj:`str`, optional): :obj:`True`, if the bot supports inline
            queries. Returned only in :attr:`telegram.Bot.get_me` requests.
        bot (:class:`telegram.Bot`, optional): The Bot to use for instance methods.

    Attributes:
        id (:obj:`int`): Unique identifier for this user or bot.
        is_bot (:obj:`bool`): :obj:`True`, if this user is a bot.
        first_name (:obj:`str`): User's or bot's first name.
        last_name (:obj:`str`): Optional. User's or bot's last name.
        username (:obj:`str`): Optional. User's or bot's username.
        language_code (:obj:`str`): Optional. IETF language tag of the user's language.
        can_join_groups (:obj:`str`): Optional. :obj:`True`, if the bot can be invited to groups.
            Returned only in :attr:`telegram.Bot.get_me` requests.
        can_read_all_group_messages (:obj:`str`): Optional. :obj:`True`, if privacy mode is
            disabled for the bot. Returned only in :attr:`telegram.Bot.get_me` requests.
        supports_inline_queries (:obj:`str`): Optional. :obj:`True`, if the bot supports inline
            queries. Returned only in :attr:`telegram.Bot.get_me` requests.
        bot (:class:`telegram.Bot`): Optional. The Bot to use for instance methods.

    """

    def __init__(
        self,
        id: int,
        first_name: str,
        is_bot: bool,
        last_name: str = None,
        username: str = None,
        language_code: str = None,
        can_join_groups: bool = None,
        can_read_all_group_messages: bool = None,
        supports_inline_queries: bool = None,
        bot: 'Bot' = None,
        **_kwargs: Any,
    ):
        # Required
        self.id = int(id)
        self.first_name = first_name
        self.is_bot = is_bot
        # Optionals
        self.last_name = last_name
        self.username = username
        self.language_code = language_code
        self.can_join_groups = can_join_groups
        self.can_read_all_group_messages = can_read_all_group_messages
        self.supports_inline_queries = supports_inline_queries
        self.bot = bot

        self._id_attrs = (self.id,)

    @property
    def name(self) -> str:
        """:obj:`str`: Convenience property. If available, returns the user's :attr:`username`
        prefixed with "@". If :attr:`username` is not available, returns :attr:`full_name`."""
        if self.username:
            return f'@{self.username}'
        return self.full_name

    @property
    def full_name(self) -> str:
        """:obj:`str`: Convenience property. The user's :attr:`first_name`, followed by (if
        available) :attr:`last_name`."""

        if self.last_name:
            return u'{} {}'.format(self.first_name, self.last_name)
        return self.first_name

    @property
    def link(self) -> Optional[str]:
        """:obj:`str`: Convenience property. If :attr:`username` is available, returns a t.me link
        of the user."""

        if self.username:
            return f"https://t.me/{self.username}"
        return None

    def get_profile_photos(
        self,
        offset: int = None,
        limit: int = 100,
        timeout: float = None,
        api_kwargs: JSONDict = None,
    ) -> Optional['UserProfilePhotos']:
        """
        Shortcut for::

            bot.send_message(update.effective_user.id, *args, **kwargs)

        For the documentation of the arguments, please see
        :meth:`telegram.Bot.get_user_profile_photos`.

        """

        return self.bot.get_user_profile_photos(
            user_id=self.id,
            offset=offset,
            limit=limit,
            timeout=timeout,
            api_kwargs=api_kwargs,
        )

    def mention_markdown(self, name: str = None) -> str:
        """
        Note:
            :attr:`telegram.ParseMode.MARKDOWN` is is a legacy mode, retained by Telegram for
            backward compatibility. You should use :meth:`mention_markdown_v2` instead.

        Args:
            name (:obj:`str`): The name used as a link for the user. Defaults to :attr:`full_name`.

        Returns:
            :obj:`str`: The inline mention for the user as markdown (version 1).

        """
        if name:
            return util_mention_markdown(self.id, name)
        return util_mention_markdown(self.id, self.full_name)

    def mention_markdown_v2(self, name: str = None) -> str:
        """
        Args:
            name (:obj:`str`): The name used as a link for the user. Defaults to :attr:`full_name`.

        Returns:
            :obj:`str`: The inline mention for the user as markdown (version 2).

        """
        if name:
            return util_mention_markdown(self.id, name, version=2)
        return util_mention_markdown(self.id, self.full_name, version=2)

    def mention_html(self, name: str = None) -> str:
        """
        Args:
            name (:obj:`str`): The name used as a link for the user. Defaults to :attr:`full_name`.

        Returns:
            :obj:`str`: The inline mention for the user as HTML.

        """
        if name:
            return util_mention_html(self.id, name)
        return util_mention_html(self.id, self.full_name)

    def pin_message(
        self,
        message_id: Union[str, int],
        disable_notification: bool = None,
        timeout: float = None,
        api_kwargs: JSONDict = None,
    ) -> bool:
        """Shortcut for::

             bot.pin_chat_message(chat_id=update.effective_user.id,
                                  *args,
                                  **kwargs)

        For the documentation of the arguments, please see :meth:`telegram.Bot.pin_chat_message`.

        Returns:
            :obj:`bool`: On success, :obj:`True` is returned.

        """
        return self.bot.pin_chat_message(
            chat_id=self.id,
            message_id=message_id,
            disable_notification=disable_notification,
            timeout=timeout,
            api_kwargs=api_kwargs,
        )

    def unpin_message(
        self,
        timeout: float = None,
        api_kwargs: JSONDict = None,
        message_id: Union[str, int] = None,
    ) -> bool:
        """Shortcut for::

             bot.unpin_chat_message(chat_id=update.effective_user.id,
                                    *args,
                                    **kwargs)

        For the documentation of the arguments, please see :meth:`telegram.Bot.unpin_chat_message`.

        Returns:
            :obj:`bool`: On success, :obj:`True` is returned.

        """
        return self.bot.unpin_chat_message(
            chat_id=self.id,
            timeout=timeout,
            api_kwargs=api_kwargs,
            message_id=message_id,
        )

    def unpin_all_messages(
        self,
        timeout: float = None,
        api_kwargs: JSONDict = None,
    ) -> bool:
        """Shortcut for::

             bot.unpin_all_chat_messages(chat_id=update.effective_user.id,
                                         *args,
                                         **kwargs)

        For the documentation of the arguments, please see
        :meth:`telegram.Bot.unpin_all_chat_messages`.

        Returns:
            :obj:`bool`: On success, :obj:`True` is returned.

        """
        return self.bot.unpin_all_chat_messages(
            chat_id=self.id,
            timeout=timeout,
            api_kwargs=api_kwargs,
        )

    def send_message(
        self,
        text: str,
        parse_mode: str = None,
        disable_web_page_preview: bool = None,
        disable_notification: bool = False,
        reply_to_message_id: Union[int, str] = None,
        reply_markup: 'ReplyMarkup' = None,
        timeout: float = None,
        api_kwargs: JSONDict = None,
        allow_sending_without_reply: bool = None,
        entities: Union[List['MessageEntity'], Tuple['MessageEntity', ...]] = None,
    ) -> 'Message':
        """Shortcut for::

            bot.send_message(update.effective_user.id, *args, **kwargs)

        For the documentation of the arguments, please see :meth:`telegram.Bot.send_message`.

        Returns:
            :class:`telegram.Message`: On success, instance representing the message posted.

        """
        return self.bot.send_message(
            chat_id=self.id,
            text=text,
            parse_mode=parse_mode,
            disable_web_page_preview=disable_web_page_preview,
            disable_notification=disable_notification,
            reply_to_message_id=reply_to_message_id,
            reply_markup=reply_markup,
            timeout=timeout,
            api_kwargs=api_kwargs,
            allow_sending_without_reply=allow_sending_without_reply,
            entities=entities,
        )

    def send_photo(
        self,
        photo: Union[FileInput, 'PhotoSize'],
        caption: str = None,
        disable_notification: bool = False,
        reply_to_message_id: Union[int, str] = None,
        reply_markup: 'ReplyMarkup' = None,
        timeout: float = 20,
        parse_mode: str = None,
        api_kwargs: JSONDict = None,
        allow_sending_without_reply: bool = None,
        caption_entities: Union[List['MessageEntity'], Tuple['MessageEntity', ...]] = None,
        filename: str = None,
    ) -> 'Message':
        """Shortcut for::

            bot.send_message(update.effective_user.id, *args, **kwargs)

        For the documentation of the arguments, please see :meth:`telegram.Bot.send_photo`.

        Returns:
            :class:`telegram.Message`: On success, instance representing the message posted.

        """
        return self.bot.send_photo(
            chat_id=self.id,
            photo=photo,
            caption=caption,
            disable_notification=disable_notification,
            reply_to_message_id=reply_to_message_id,
            reply_markup=reply_markup,
            timeout=timeout,
            parse_mode=parse_mode,
            api_kwargs=api_kwargs,
            allow_sending_without_reply=allow_sending_without_reply,
            caption_entities=caption_entities,
            filename=filename,
        )

    def send_media_group(
        self,
        media: List[
            Union['InputMediaAudio', 'InputMediaDocument', 'InputMediaPhoto', 'InputMediaVideo']
        ],
        disable_notification: bool = None,
        reply_to_message_id: Union[int, str] = None,
        timeout: float = 20,
        api_kwargs: JSONDict = None,
        allow_sending_without_reply: bool = None,
    ) -> List['Message']:
        """Shortcut for::

            bot.send_message(update.effective_user.id, *args, **kwargs)

        For the documentation of the arguments, please see :meth:`telegram.Bot.send_media_group`.

        Returns:
            List[:class:`telegram.Message`:] On success, instance representing the message posted.

        """
        return self.bot.send_media_group(
            chat_id=self.id,
            media=media,
            disable_notification=disable_notification,
            reply_to_message_id=reply_to_message_id,
            timeout=timeout,
            api_kwargs=api_kwargs,
            allow_sending_without_reply=allow_sending_without_reply,
        )

    def send_audio(
        self,
        audio: Union[FileInput, 'Audio'],
        duration: int = None,
        performer: str = None,
        title: str = None,
        caption: str = None,
        disable_notification: bool = False,
        reply_to_message_id: Union[int, str] = None,
        reply_markup: 'ReplyMarkup' = None,
        timeout: float = 20,
        parse_mode: str = None,
        thumb: FileInput = None,
        api_kwargs: JSONDict = None,
        allow_sending_without_reply: bool = None,
        caption_entities: Union[List['MessageEntity'], Tuple['MessageEntity', ...]] = None,
        filename: str = None,
    ) -> 'Message':
        """Shortcut for::

            bot.send_message(update.effective_user.id, *args, **kwargs)

        For the documentation of the arguments, please see :meth:`telegram.Bot.send_audio`.

        Returns:
            :class:`telegram.Message`: On success, instance representing the message posted.

        """
        return self.bot.send_audio(
            chat_id=self.id,
            audio=audio,
            duration=duration,
            performer=performer,
            title=title,
            caption=caption,
            disable_notification=disable_notification,
            reply_to_message_id=reply_to_message_id,
            reply_markup=reply_markup,
            timeout=timeout,
            parse_mode=parse_mode,
            thumb=thumb,
            api_kwargs=api_kwargs,
            allow_sending_without_reply=allow_sending_without_reply,
            caption_entities=caption_entities,
            filename=filename,
        )

    def send_chat_action(
        self,
        action: str,
        timeout: float = None,
        api_kwargs: JSONDict = None,
    ) -> bool:
        """Shortcut for::

            bot.send_message(update.effective_user.id, *args, **kwargs)

        For the documentation of the arguments, please see :meth:`telegram.Bot.send_chat_action`.

        Returns:
            :obj:`True`: On success.

        """
        return self.bot.send_chat_action(
            chat_id=self.id,
            action=action,
            timeout=timeout,
            api_kwargs=api_kwargs,
        )

    send_action = send_chat_action
    """Alias for :attr:`send_chat_action`"""

    def send_contact(
        self,
        phone_number: str = None,
        first_name: str = None,
        last_name: str = None,
        disable_notification: bool = False,
        reply_to_message_id: Union[int, str] = None,
        reply_markup: 'ReplyMarkup' = None,
        timeout: float = None,
        contact: 'Contact' = None,
        vcard: str = None,
        api_kwargs: JSONDict = None,
        allow_sending_without_reply: bool = None,
    ) -> 'Message':
        """Shortcut for::

            bot.send_message(update.effective_user.id, *args, **kwargs)

        For the documentation of the arguments, please see :meth:`telegram.Bot.send_contact`.

        Returns:
            :class:`telegram.Message`: On success, instance representing the message posted.

        """
        return self.bot.send_contact(
            chat_id=self.id,
            phone_number=phone_number,
            first_name=first_name,
            last_name=last_name,
            disable_notification=disable_notification,
            reply_to_message_id=reply_to_message_id,
            reply_markup=reply_markup,
            timeout=timeout,
            contact=contact,
            vcard=vcard,
            api_kwargs=api_kwargs,
            allow_sending_without_reply=allow_sending_without_reply,
        )

    def send_dice(
        self,
        disable_notification: bool = None,
        reply_to_message_id: Union[int, str] = None,
        reply_markup: 'ReplyMarkup' = None,
        timeout: float = None,
        emoji: str = None,
        api_kwargs: JSONDict = None,
        allow_sending_without_reply: bool = None,
    ) -> 'Message':
        """Shortcut for::

            bot.send_message(update.effective_user.id, *args, **kwargs)

        For the documentation of the arguments, please see :meth:`telegram.Bot.send_dice`.

        Returns:
            :class:`telegram.Message`: On success, instance representing the message posted.

        """
        return self.bot.send_dice(
            chat_id=self.id,
            disable_notification=disable_notification,
            reply_to_message_id=reply_to_message_id,
            reply_markup=reply_markup,
            timeout=timeout,
            emoji=emoji,
            api_kwargs=api_kwargs,
            allow_sending_without_reply=allow_sending_without_reply,
        )

    def send_document(
        self,
        document: Union[FileInput, 'Document'],
        filename: str = None,
        caption: str = None,
        disable_notification: bool = False,
        reply_to_message_id: Union[int, str] = None,
        reply_markup: 'ReplyMarkup' = None,
        timeout: float = 20,
        parse_mode: str = None,
        thumb: FileInput = None,
        api_kwargs: JSONDict = None,
        disable_content_type_detection: bool = None,
        allow_sending_without_reply: bool = None,
        caption_entities: Union[List['MessageEntity'], Tuple['MessageEntity', ...]] = None,
    ) -> 'Message':
        """Shortcut for::

            bot.send_message(update.effective_user.id, *args, **kwargs)

        For the documentation of the arguments, please see :meth:`telegram.Bot.send_document`.

        Returns:
            :class:`telegram.Message`: On success, instance representing the message posted.

        """
        return self.bot.send_document(
            chat_id=self.id,
            document=document,
            filename=filename,
            caption=caption,
            disable_notification=disable_notification,
            reply_to_message_id=reply_to_message_id,
            reply_markup=reply_markup,
            timeout=timeout,
            parse_mode=parse_mode,
            thumb=thumb,
            api_kwargs=api_kwargs,
            disable_content_type_detection=disable_content_type_detection,
            allow_sending_without_reply=allow_sending_without_reply,
            caption_entities=caption_entities,
        )

    def send_game(
        self,
        game_short_name: str,
        disable_notification: bool = False,
        reply_to_message_id: Union[int, str] = None,
        reply_markup: 'InlineKeyboardMarkup' = None,
        timeout: float = None,
        api_kwargs: JSONDict = None,
        allow_sending_without_reply: bool = None,
    ) -> 'Message':
        """Shortcut for::

            bot.send_message(update.effective_user.id, *args, **kwargs)

        For the documentation of the arguments, please see :meth:`telegram.Bot.send_game`.

        Returns:
            :class:`telegram.Message`: On success, instance representing the message posted.

        """
        return self.bot.send_game(
            chat_id=self.id,
            game_short_name=game_short_name,
            disable_notification=disable_notification,
            reply_to_message_id=reply_to_message_id,
            reply_markup=reply_markup,
            timeout=timeout,
            api_kwargs=api_kwargs,
            allow_sending_without_reply=allow_sending_without_reply,
        )

    def send_invoice(
        self,
        title: str,
        description: str,
        payload: str,
        provider_token: str,
        start_parameter: str,
        currency: str,
        prices: List['LabeledPrice'],
        photo_url: str = None,
        photo_size: int = None,
        photo_width: int = None,
        photo_height: int = None,
        need_name: bool = None,
        need_phone_number: bool = None,
        need_email: bool = None,
        need_shipping_address: bool = None,
        is_flexible: bool = None,
        disable_notification: bool = False,
        reply_to_message_id: Union[int, str] = None,
        reply_markup: 'InlineKeyboardMarkup' = None,
        provider_data: Union[str, object] = None,
        send_phone_number_to_provider: bool = None,
        send_email_to_provider: bool = None,
        timeout: float = None,
        api_kwargs: JSONDict = None,
        allow_sending_without_reply: bool = None,
    ) -> 'Message':
        """Shortcut for::

            bot.send_message(update.effective_user.id, *args, **kwargs)

        For the documentation of the arguments, please see :meth:`telegram.Bot.send_invoice`.

        Returns:
            :class:`telegram.Message`: On success, instance representing the message posted.

        """
        return self.bot.send_invoice(
            chat_id=self.id,
            title=title,
            description=description,
            payload=payload,
            provider_token=provider_token,
            start_parameter=start_parameter,
            currency=currency,
            prices=prices,
            photo_url=photo_url,
            photo_size=photo_size,
            photo_width=photo_width,
            photo_height=photo_height,
            need_name=need_name,
            need_phone_number=need_phone_number,
            need_email=need_email,
            need_shipping_address=need_shipping_address,
            is_flexible=is_flexible,
            disable_notification=disable_notification,
            reply_to_message_id=reply_to_message_id,
            reply_markup=reply_markup,
            provider_data=provider_data,
            send_phone_number_to_provider=send_phone_number_to_provider,
            send_email_to_provider=send_email_to_provider,
            timeout=timeout,
            api_kwargs=api_kwargs,
            allow_sending_without_reply=allow_sending_without_reply,
        )

    def send_location(
        self,
        latitude: float = None,
        longitude: float = None,
        disable_notification: bool = False,
        reply_to_message_id: Union[int, str] = None,
        reply_markup: 'ReplyMarkup' = None,
        timeout: float = None,
        location: 'Location' = None,
        live_period: int = None,
        api_kwargs: JSONDict = None,
        horizontal_accuracy: float = None,
        heading: int = None,
        proximity_alert_radius: int = None,
        allow_sending_without_reply: bool = None,
    ) -> 'Message':
        """Shortcut for::

            bot.send_message(update.effective_user.id, *args, **kwargs)

        For the documentation of the arguments, please see :meth:`telegram.Bot.send_location`.

        Returns:
            :class:`telegram.Message`: On success, instance representing the message posted.

        """
        return self.bot.send_location(
            chat_id=self.id,
            latitude=latitude,
            longitude=longitude,
            disable_notification=disable_notification,
            reply_to_message_id=reply_to_message_id,
            reply_markup=reply_markup,
            timeout=timeout,
            location=location,
            live_period=live_period,
            api_kwargs=api_kwargs,
            horizontal_accuracy=horizontal_accuracy,
            heading=heading,
            proximity_alert_radius=proximity_alert_radius,
            allow_sending_without_reply=allow_sending_without_reply,
        )

    def send_animation(
        self,
        animation: Union[FileInput, 'Animation'],
        duration: int = None,
        width: int = None,
        height: int = None,
        thumb: FileInput = None,
        caption: str = None,
        parse_mode: str = None,
        disable_notification: bool = False,
        reply_to_message_id: Union[int, str] = None,
        reply_markup: 'ReplyMarkup' = None,
        timeout: float = 20,
        api_kwargs: JSONDict = None,
        allow_sending_without_reply: bool = None,
        caption_entities: Union[List['MessageEntity'], Tuple['MessageEntity', ...]] = None,
        filename: str = None,
    ) -> 'Message':
        """Shortcut for::

            bot.send_message(update.effective_user.id, *args, **kwargs)

        For the documentation of the arguments, please see :meth:`telegram.Bot.send_animation`.

        Returns:
            :class:`telegram.Message`: On success, instance representing the message posted.

        """
        return self.bot.send_animation(
            chat_id=self.id,
            animation=animation,
            duration=duration,
            width=width,
            height=height,
            thumb=thumb,
            caption=caption,
            parse_mode=parse_mode,
            disable_notification=disable_notification,
            reply_to_message_id=reply_to_message_id,
            reply_markup=reply_markup,
            timeout=timeout,
            api_kwargs=api_kwargs,
            allow_sending_without_reply=allow_sending_without_reply,
            caption_entities=caption_entities,
            filename=filename,
        )

    def send_sticker(
        self,
        sticker: Union[FileInput, 'Sticker'],
        disable_notification: bool = False,
        reply_to_message_id: Union[int, str] = None,
        reply_markup: 'ReplyMarkup' = None,
        timeout: float = 20,
        api_kwargs: JSONDict = None,
        allow_sending_without_reply: bool = None,
    ) -> 'Message':
        """Shortcut for::

            bot.send_message(update.effective_user.id, *args, **kwargs)

        For the documentation of the arguments, please see :meth:`telegram.Bot.send_sticker`.

        Returns:
            :class:`telegram.Message`: On success, instance representing the message posted.

        """
        return self.bot.send_sticker(
            chat_id=self.id,
            sticker=sticker,
            disable_notification=disable_notification,
            reply_to_message_id=reply_to_message_id,
            reply_markup=reply_markup,
            timeout=timeout,
            api_kwargs=api_kwargs,
            allow_sending_without_reply=allow_sending_without_reply,
        )

    def send_video(
        self,
        video: Union[FileInput, 'Video'],
        duration: int = None,
        caption: str = None,
        disable_notification: bool = False,
        reply_to_message_id: Union[int, str] = None,
        reply_markup: 'ReplyMarkup' = None,
        timeout: float = 20,
        width: int = None,
        height: int = None,
        parse_mode: str = None,
        supports_streaming: bool = None,
        thumb: FileInput = None,
        api_kwargs: JSONDict = None,
        allow_sending_without_reply: bool = None,
        caption_entities: Union[List['MessageEntity'], Tuple['MessageEntity', ...]] = None,
        filename: str = None,
    ) -> 'Message':
        """Shortcut for::

            bot.send_message(update.effective_user.id, *args, **kwargs)

        For the documentation of the arguments, please see :meth:`telegram.Bot.send_video`.

        Returns:
            :class:`telegram.Message`: On success, instance representing the message posted.

        """
        return self.bot.send_video(
            chat_id=self.id,
            video=video,
            duration=duration,
            caption=caption,
            disable_notification=disable_notification,
            reply_to_message_id=reply_to_message_id,
            reply_markup=reply_markup,
            timeout=timeout,
            width=width,
            height=height,
            parse_mode=parse_mode,
            supports_streaming=supports_streaming,
            thumb=thumb,
            api_kwargs=api_kwargs,
            allow_sending_without_reply=allow_sending_without_reply,
            caption_entities=caption_entities,
            filename=filename,
        )

    def send_venue(
        self,
        latitude: float = None,
        longitude: float = None,
        title: str = None,
        address: str = None,
        foursquare_id: str = None,
        disable_notification: bool = False,
        reply_to_message_id: Union[int, str] = None,
        reply_markup: 'ReplyMarkup' = None,
        timeout: float = None,
        venue: 'Venue' = None,
        foursquare_type: str = None,
        api_kwargs: JSONDict = None,
        google_place_id: str = None,
        google_place_type: str = None,
        allow_sending_without_reply: bool = None,
    ) -> 'Message':
        """Shortcut for::

            bot.send_message(update.effective_user.id, *args, **kwargs)

        For the documentation of the arguments, please see :meth:`telegram.Bot.send_venue`.

        Returns:
            :class:`telegram.Message`: On success, instance representing the message posted.

        """
        return self.bot.send_venue(
            chat_id=self.id,
            latitude=latitude,
            longitude=longitude,
            title=title,
            address=address,
            foursquare_id=foursquare_id,
            disable_notification=disable_notification,
            reply_to_message_id=reply_to_message_id,
            reply_markup=reply_markup,
            timeout=timeout,
            venue=venue,
            foursquare_type=foursquare_type,
            api_kwargs=api_kwargs,
            google_place_id=google_place_id,
            google_place_type=google_place_type,
            allow_sending_without_reply=allow_sending_without_reply,
        )

    def send_video_note(
        self,
        video_note: Union[FileInput, 'VideoNote'],
        duration: int = None,
        length: int = None,
        disable_notification: bool = False,
        reply_to_message_id: Union[int, str] = None,
        reply_markup: 'ReplyMarkup' = None,
        timeout: float = 20,
        thumb: FileInput = None,
        api_kwargs: JSONDict = None,
        allow_sending_without_reply: bool = None,
        filename: str = None,
    ) -> 'Message':
        """Shortcut for::

            bot.send_message(update.effective_user.id, *args, **kwargs)

        For the documentation of the arguments, please see :meth:`telegram.Bot.send_video_note`.

        Returns:
            :class:`telegram.Message`: On success, instance representing the message posted.

        """
        return self.bot.send_video_note(
            chat_id=self.id,
            video_note=video_note,
            duration=duration,
            length=length,
            disable_notification=disable_notification,
            reply_to_message_id=reply_to_message_id,
            reply_markup=reply_markup,
            timeout=timeout,
            thumb=thumb,
            api_kwargs=api_kwargs,
            allow_sending_without_reply=allow_sending_without_reply,
            filename=filename,
        )

    def send_voice(
        self,
        voice: Union[FileInput, 'Voice'],
        duration: int = None,
        caption: str = None,
        disable_notification: bool = False,
        reply_to_message_id: Union[int, str] = None,
        reply_markup: 'ReplyMarkup' = None,
        timeout: float = 20,
        parse_mode: str = None,
        api_kwargs: JSONDict = None,
        allow_sending_without_reply: bool = None,
        caption_entities: Union[List['MessageEntity'], Tuple['MessageEntity', ...]] = None,
        filename: str = None,
    ) -> 'Message':
        """Shortcut for::

            bot.send_message(update.effective_user.id, *args, **kwargs)

        For the documentation of the arguments, please see :meth:`telegram.Bot.send_voice`.

        Returns:
            :class:`telegram.Message`: On success, instance representing the message posted.

        """
        return self.bot.send_voice(
            chat_id=self.id,
            voice=voice,
            duration=duration,
            caption=caption,
            disable_notification=disable_notification,
            reply_to_message_id=reply_to_message_id,
            reply_markup=reply_markup,
            timeout=timeout,
            parse_mode=parse_mode,
            api_kwargs=api_kwargs,
            allow_sending_without_reply=allow_sending_without_reply,
            caption_entities=caption_entities,
            filename=filename,
        )

    def send_poll(
        self,
        question: str,
        options: List[str],
        is_anonymous: bool = True,
        # We use constant.POLL_REGULAR instead of Poll.REGULAR here to avoid circular imports
        type: str = constants.POLL_REGULAR,  # pylint: disable=W0622
        allows_multiple_answers: bool = False,
        correct_option_id: int = None,
        is_closed: bool = None,
        disable_notification: bool = None,
        reply_to_message_id: Union[int, str] = None,
        reply_markup: 'ReplyMarkup' = None,
        timeout: float = None,
        explanation: str = None,
        explanation_parse_mode: Union[str, DefaultValue, None] = DEFAULT_NONE,
        open_period: int = None,
        close_date: Union[int, datetime] = None,
        api_kwargs: JSONDict = None,
        allow_sending_without_reply: bool = None,
        explanation_entities: Union[List['MessageEntity'], Tuple['MessageEntity', ...]] = None,
    ) -> 'Message':
        """Shortcut for::

            bot.send_message(update.effective_user.id, *args, **kwargs)

        For the documentation of the arguments, please see :meth:`telegram.Bot.send_poll`.

        Returns:
            :class:`telegram.Message`: On success, instance representing the message posted.

        """
        return self.bot.send_poll(
            chat_id=self.id,
            question=question,
            options=options,
            is_anonymous=is_anonymous,
            type=type,  # pylint=pylint,
            allows_multiple_answers=allows_multiple_answers,
            correct_option_id=correct_option_id,
            is_closed=is_closed,
            disable_notification=disable_notification,
            reply_to_message_id=reply_to_message_id,
            reply_markup=reply_markup,
            timeout=timeout,
            explanation=explanation,
            explanation_parse_mode=explanation_parse_mode,
            open_period=open_period,
            close_date=close_date,
            api_kwargs=api_kwargs,
            allow_sending_without_reply=allow_sending_without_reply,
            explanation_entities=explanation_entities,
        )

    def send_copy(
        self,
        from_chat_id: Union[str, int],
        message_id: Union[str, int],
        caption: str = None,
        parse_mode: str = None,
        caption_entities: Union[Tuple['MessageEntity', ...], List['MessageEntity']] = None,
        disable_notification: bool = False,
        reply_to_message_id: Union[int, str] = None,
        allow_sending_without_reply: bool = False,
        reply_markup: 'ReplyMarkup' = None,
        timeout: float = None,
        api_kwargs: JSONDict = None,
    ) -> 'MessageId':
        """Shortcut for::

            bot.copy_message(chat_id=update.effective_user.id, *args, **kwargs)

        For the documentation of the arguments, please see :meth:`telegram.Bot.copy_message`.

        Returns:
            :class:`telegram.Message`: On success, instance representing the message posted.

        """
        return self.bot.copy_message(
            chat_id=self.id,
            from_chat_id=from_chat_id,
            message_id=message_id,
            caption=caption,
            parse_mode=parse_mode,
            caption_entities=caption_entities,
            disable_notification=disable_notification,
            reply_to_message_id=reply_to_message_id,
            allow_sending_without_reply=allow_sending_without_reply,
            reply_markup=reply_markup,
            timeout=timeout,
            api_kwargs=api_kwargs,
        )

    def copy_message(
        self,
        chat_id: Union[int, str],
        message_id: Union[str, int],
        caption: str = None,
        parse_mode: str = None,
        caption_entities: Union[Tuple['MessageEntity', ...], List['MessageEntity']] = None,
        disable_notification: bool = False,
        reply_to_message_id: Union[int, str] = None,
        allow_sending_without_reply: bool = False,
        reply_markup: 'ReplyMarkup' = None,
        timeout: float = None,
        api_kwargs: JSONDict = None,
    ) -> 'MessageId':
        """Shortcut for::

            bot.copy_message(from_chat_id=update.effective_user.id, *args, **kwargs)

        For the documentation of the arguments, please see :meth:`telegram.Bot.copy_message`.

        Returns:
            :class:`telegram.Message`: On success, instance representing the message posted.

        """
        return self.bot.copy_message(
            from_chat_id=self.id,
            chat_id=chat_id,
            message_id=message_id,
            caption=caption,
            parse_mode=parse_mode,
            caption_entities=caption_entities,
            disable_notification=disable_notification,
            reply_to_message_id=reply_to_message_id,
            allow_sending_without_reply=allow_sending_without_reply,
            reply_markup=reply_markup,
            timeout=timeout,
            api_kwargs=api_kwargs,
        )<|MERGE_RESOLUTION|>--- conflicted
+++ resolved
@@ -60,24 +60,6 @@
     Objects of this class are comparable in terms of equality. Two objects of this class are
     considered equal, if their :attr:`id` is equal.
 
-<<<<<<< HEAD
-=======
-    Attributes:
-        id (:obj:`int`): Unique identifier for this user or bot.
-        is_bot (:obj:`bool`): :obj:`True`, if this user is a bot.
-        first_name (:obj:`str`): User's or bots first name.
-        last_name (:obj:`str`): Optional. User's or bots last name.
-        username (:obj:`str`): Optional. User's or bots username.
-        language_code (:obj:`str`): Optional. IETF language tag of the user's language.
-        can_join_groups (:obj:`str`): Optional. :obj:`True`, if the bot can be invited to groups.
-            Returned only in :attr:`telegram.Bot.get_me` requests.
-        can_read_all_group_messages (:obj:`str`): Optional. :obj:`True`, if privacy mode is
-            disabled for the bot. Returned only in :attr:`telegram.Bot.get_me` requests.
-        supports_inline_queries (:obj:`str`): Optional. :obj:`True`, if the bot supports inline
-            queries. Returned only in :attr:`telegram.Bot.get_me` requests.
-        bot (:class:`telegram.Bot`): Optional. The Bot to use for instance methods.
-
->>>>>>> aec6d3ba
     Args:
         id (:obj:`int`): Unique identifier for this user or bot.
         is_bot (:obj:`bool`): :obj:`True`, if this user is a bot.
