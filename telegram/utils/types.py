#!/usr/bin/env python
#
# A library that provides a Python interface to the Telegram Bot API
# Copyright (C) 2015-2021
# Leandro Toledo de Souza <devs@python-telegram-bot.org>
#
# This program is free software: you can redistribute it and/or modify
# it under the terms of the GNU Lesser Public License as published by
# the Free Software Foundation, either version 3 of the License, or
# (at your option) any later version.
#
# This program is distributed in the hope that it will be useful,
# but WITHOUT ANY WARRANTY; without even the implied warranty of
# MERCHANTABILITY or FITNESS FOR A PARTICULAR PURPOSE.  See the
# GNU Lesser Public License for more details.
#
# You should have received a copy of the GNU Lesser Public License
# along with this program.  If not, see [http://www.gnu.org/licenses/].
"""This module contains custom typing aliases."""
from pathlib import Path
<<<<<<< HEAD
from typing import IO, TYPE_CHECKING, Any, Dict, List, Tuple, TypeVar, Union, Optional
=======
from typing import (
    IO,
    TYPE_CHECKING,
    Any,
    Dict,
    List,
    Optional,
    Tuple,
    TypeVar,
    Union,
)
>>>>>>> fce7cc90

if TYPE_CHECKING:
    from telegram import InputFile  # noqa: F401
    from telegram.utils.helpers import DefaultValue  # noqa: F401

FileLike = Union[IO, 'InputFile']
"""Either an open file handler or a :class:`telegram.InputFile`."""

FileInput = Union[str, bytes, FileLike, Path]
"""Valid input for passing files to Telegram. Either a file id as string, a file like object,
a local file path as string, :class:`pathlib.Path` or the file contents as :obj:`bytes`."""

JSONDict = Dict[str, Any]
"""Dictionary containing response from Telegram or data to send to the API."""

DVType = TypeVar('DVType')
ODVInput = Optional[Union['DefaultValue[DVType]', DVType]]
"""Generic type for bot method parameters which can have defaults. ``ODVInput[type]`` is the same
as ``Optional[Union[DefaultValue, type]]``."""
DVInput = Union['DefaultValue[DVType]', DVType]
"""Generic type for bot method parameters which can have defaults. ``DVInput[type]`` is the same
as ``Union[DefaultValue, type]``."""

RT = TypeVar("RT")
SLT = Union[RT, List[RT], Tuple[RT, ...]]
"""Single instance or list/tuple of instances."""<|MERGE_RESOLUTION|>--- conflicted
+++ resolved
@@ -18,9 +18,6 @@
 # along with this program.  If not, see [http://www.gnu.org/licenses/].
 """This module contains custom typing aliases."""
 from pathlib import Path
-<<<<<<< HEAD
-from typing import IO, TYPE_CHECKING, Any, Dict, List, Tuple, TypeVar, Union, Optional
-=======
 from typing import (
     IO,
     TYPE_CHECKING,
@@ -32,7 +29,6 @@
     TypeVar,
     Union,
 )
->>>>>>> fce7cc90
 
 if TYPE_CHECKING:
     from telegram import InputFile  # noqa: F401
