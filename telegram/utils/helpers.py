#!/usr/bin/env python
#
# A library that provides a Python interface to the Telegram Bot API
# Copyright (C) 2015-2020
# Leandro Toledo de Souza <devs@python-telegram-bot.org>
#
# This program is free software: you can redistribute it and/or modify
# it under the terms of the GNU Lesser Public License as published by
# the Free Software Foundation, either version 3 of the License, or
# (at your option) any later version.
#
# This program is distributed in the hope that it will be useful,
# but WITHOUT ANY WARRANTY; without even the implied warranty of
# MERCHANTABILITY or FITNESS FOR A PARTICULAR PURPOSE.  See the
# GNU Lesser Public License for more details.
#
# You should have received a copy of the GNU Lesser Public License
# along with this program.  If not, see [http://www.gnu.org/licenses/].
"""This module contains helper functions."""

import datetime as dtm  # dtm = "DateTime Module"
import re
import signal
import time
from collections import defaultdict
from html import escape
from numbers import Number

import pytz

try:
    import ujson as json
except ImportError:
    import json  # type: ignore[no-redef]


from telegram.utils.types import JSONDict
from typing import Union, Any, Optional, Dict, DefaultDict, Tuple, TYPE_CHECKING
if TYPE_CHECKING:
    from telegram import MessageEntity

# From https://stackoverflow.com/questions/2549939/get-signal-names-from-numbers-in-python
_signames = {v: k
             for k, v in reversed(sorted(vars(signal).items()))
             if k.startswith('SIG') and not k.startswith('SIG_')}


def get_signal_name(signum: int) -> str:
    """Returns the signal name of the given signal number."""
    return _signames[signum]


def escape_markdown(text: str, version: int = 1, entity_type: str = None) -> str:
    """
    Helper function to escape telegram markup symbols.

    Args:
        text (:obj:`str`): The text.
        version (:obj:`int` | :obj:`str`): Use to specify the version of telegrams Markdown.
            Either ``1`` or ``2``. Defaults to ``1``.
        entity_type (:obj:`str`, optional): For the entity types ``PRE``, ``CODE`` and the link
            part of ``TEXT_LINKS``, only certain characters need to be escaped in ``MarkdownV2``.
            See the official API documentation for details. Only valid in combination with
            ``version=2``, will be ignored else.
    """
    if int(version) == 1:
        escape_chars = r'_*`['
    elif int(version) == 2:
        if entity_type == 'pre' or entity_type == 'code':
            escape_chars = r'\`'
        elif entity_type == 'text_link':
            escape_chars = r'\)'
        else:
            escape_chars = r'_*[]()~`>#+-=|{}.!'
    else:
        raise ValueError('Markdown version must be either 1 or 2!')

    return re.sub('([{}])'.format(re.escape(escape_chars)), r'\\\1', text)


# -------- date/time related helpers --------
<<<<<<< HEAD
# TODO: add generic specification of UTC for naive datetimes to docs

def _datetime_to_float_timestamp(dt_obj: dtm.datetime) -> float:
=======
def _datetime_to_float_timestamp(dt_obj):
>>>>>>> b7293a44
    """
    Converts a datetime object to a float timestamp (with sub-second precision).
    If the datetime object is timezone-naive, it is assumed to be in UTC.
    """
    if dt_obj.tzinfo is None:
        dt_obj = dt_obj.replace(tzinfo=dtm.timezone.utc)
    return dt_obj.timestamp()


<<<<<<< HEAD
def to_float_timestamp(t: Union[int, float, dtm.timedelta, dtm.datetime, dtm.time],
                       reference_timestamp: float = None) -> float:
=======
def to_float_timestamp(t, reference_timestamp=None, tzinfo=None):
>>>>>>> b7293a44
    """
    Converts a given time object to a float POSIX timestamp.
    Used to convert different time specifications to a common format. The time object
    can be relative (i.e. indicate a time increment, or a time of day) or absolute.
    Any objects from the :class:`datetime` module that are timezone-naive will be assumed
    to be in UTC, if ``bot`` is not passed or ``bot.defaults`` is :obj:`None`.

    Args:
        t (int | float | datetime.timedelta | datetime.datetime | datetime.time):
            Time value to convert. The semantics of this parameter will depend on its type:

            * :obj:`int` or :obj:`float` will be interpreted as "seconds from ``reference_t``"
            * :obj:`datetime.timedelta` will be interpreted as
              "time increment from ``reference_t``"
            * :obj:`datetime.datetime` will be interpreted as an absolute date/time value
            * :obj:`datetime.time` will be interpreted as a specific time of day

        reference_timestamp (float, optional): POSIX timestamp that indicates the absolute time
            from which relative calculations are to be performed (e.g. when ``t`` is given as an
            :obj:`int`, indicating "seconds from ``reference_t``"). Defaults to now (the time at
            which this function is called).

            If ``t`` is given as an absolute representation of date & time (i.e. a
            ``datetime.datetime`` object), ``reference_timestamp`` is not relevant and so its
            value should be :obj:`None`. If this is not the case, a ``ValueError`` will be raised.
        tzinfo (:obj:`datetime.tzinfo`, optional): If ``t`` is a naive object from the
            :class:`datetime` module, it will be interpreted as this timezone. Defaults to
            ``pytz.utc``.

    Returns:
        (float | None) The return value depends on the type of argument ``t``. If ``t`` is
            given as a time increment (i.e. as a obj:`int`, :obj:`float` or
            :obj:`datetime.timedelta`), then the return value will be ``reference_t`` + ``t``.

            Else if it is given as an absolute date/time value (i.e. a :obj:`datetime.datetime`
            object), the equivalent value as a POSIX timestamp will be returned.

            Finally, if it is a time of the day without date (i.e. a :obj:`datetime.time`
            object), the return value is the nearest future occurrence of that time of day.

    Raises:
        TypeError: if `t`'s type is not one of those described above
    """

    if reference_timestamp is None:
        reference_timestamp = time.time()
    elif isinstance(t, dtm.datetime):
        raise ValueError('t is an (absolute) datetime while reference_timestamp is not None')

    if isinstance(t, dtm.timedelta):
        return reference_timestamp + t.total_seconds()
<<<<<<< HEAD
    elif isinstance(t, dtm.time):
        if t.tzinfo is not None:
            reference_dt = dtm.datetime.fromtimestamp(reference_timestamp, tz=t.tzinfo)
        else:
            reference_dt = dtm.datetime.utcfromtimestamp(reference_timestamp)  # assume UTC
=======
    elif isinstance(t, Number):
        return reference_timestamp + t

    if tzinfo is None:
        tzinfo = pytz.utc

    if isinstance(t, dtm.time):
        reference_dt = dtm.datetime.fromtimestamp(reference_timestamp, tz=t.tzinfo or tzinfo)
>>>>>>> b7293a44
        reference_date = reference_dt.date()
        reference_time = reference_dt.timetz()

        aware_datetime = dtm.datetime.combine(reference_date, t)
        if aware_datetime.tzinfo is None:
            aware_datetime = tzinfo.localize(aware_datetime)

        # if the time of day has passed today, use tomorrow
        if reference_time > aware_datetime.timetz():
            aware_datetime += dtm.timedelta(days=1)
        return _datetime_to_float_timestamp(aware_datetime)
    elif isinstance(t, dtm.datetime):
        if t.tzinfo is None:
            t = tzinfo.localize(t)
        return _datetime_to_float_timestamp(t)
    elif isinstance(t, Number):
        return reference_timestamp + t

    raise TypeError('Unable to convert {} object to timestamp'.format(type(t).__name__))


<<<<<<< HEAD
def to_timestamp(dt_obj: Union[int, float, dtm.timedelta, dtm.datetime, dtm.time, None],
                 reference_timestamp: float = None) -> Optional[int]:
=======
def to_timestamp(dt_obj, reference_timestamp=None, tzinfo=pytz.utc):
>>>>>>> b7293a44
    """
    Wrapper over :func:`to_float_timestamp` which returns an integer (the float value truncated
    down to the nearest integer).

    See the documentation for :func:`to_float_timestamp` for more details.
    """
    return (int(to_float_timestamp(dt_obj, reference_timestamp, tzinfo))
            if dt_obj is not None else None)


<<<<<<< HEAD
def from_timestamp(unixtime: Optional[int],
                   tzinfo: dtm.tzinfo = dtm.timezone.utc) -> Optional[dtm.datetime]:
=======
def from_timestamp(unixtime, tzinfo=pytz.utc):
>>>>>>> b7293a44
    """
    Converts an (integer) unix timestamp to a timezone aware datetime object.
    :obj:`None`s are left alone (i.e. ``from_timestamp(None)`` is :obj:`None`).

    Args:
        unixtime (int): Integer POSIX timestamp.
        tzinfo (:obj:`datetime.tzinfo`, optional): The timezone, the timestamp is to be converted
            to. Defaults to UTC.

    Returns:
        timezone aware equivalent :obj:`datetime.datetime` value if ``timestamp`` is not
        :obj:`None`; else :obj:`None`
    """
    if unixtime is None:
        return None

    if tzinfo is not None:
        return dtm.datetime.fromtimestamp(unixtime, tz=tzinfo)
    else:
        return dtm.datetime.utcfromtimestamp(unixtime)

# -------- end --------


def mention_html(user_id: int, name: str) -> Optional[str]:
    """
    Args:
        user_id (:obj:`int`) The user's id which you want to mention.
        name (:obj:`str`) The name the mention is showing.

    Returns:
        :obj:`str`: The inline mention for the user as html.
    """
    if isinstance(user_id, int):
        return u'<a href="tg://user?id={}">{}</a>'.format(user_id, escape(name))


def mention_markdown(user_id: int, name: str, version: int = 1) -> Optional[str]:
    """
    Args:
        user_id (:obj:`int`) The user's id which you want to mention.
        name (:obj:`str`) The name the mention is showing.
        version (:obj:`int` | :obj:`str`): Use to specify the version of telegrams Markdown.
            Either ``1`` or ``2``. Defaults to ``1``

    Returns:
        :obj:`str`: The inline mention for the user as markdown.
    """
    if isinstance(user_id, int):
        return u'[{}](tg://user?id={})'.format(escape_markdown(name, version=version), user_id)


def effective_message_type(entity: 'MessageEntity') -> Optional[str]:
    """
    Extracts the type of message as a string identifier from a :class:`telegram.Message` or a
    :class:`telegram.Update`.

    Args:
        entity (:obj:`Update` | :obj:`Message`) The ``update`` or ``message`` to extract from

    Returns:
        str: One of ``Message.MESSAGE_TYPES``

    """

    # Importing on file-level yields cyclic Import Errors
    from telegram import Message
    from telegram import Update

    if isinstance(entity, Message):
        message = entity
    elif isinstance(entity, Update):
        message = entity.effective_message
    else:
        raise TypeError("entity is not Message or Update (got: {})".format(type(entity)))

    for i in Message.MESSAGE_TYPES:
        if getattr(message, i, None):
            return i

    return None


def create_deep_linked_url(bot_username: str, payload: str = None, group: bool = False) -> str:
    """
    Creates a deep-linked URL for this ``bot_username`` with the specified ``payload``.
    See  https://core.telegram.org/bots#deep-linking to learn more.

    The ``payload`` may consist of the following characters: ``A-Z, a-z, 0-9, _, -``

    Note:
        Works well in conjunction with
        ``CommandHandler("start", callback, filters = Filters.regex('payload'))``

    Examples:
        ``create_deep_linked_url(bot.get_me().username, "some-params")``

    Args:
        bot_username (:obj:`str`): The username to link to
        payload (:obj:`str`, optional): Parameters to encode in the created URL
        group (:obj:`bool`, optional): If :obj:`True` the user is prompted to select a group to
            add the bot to. If :obj:`False`, opens a one-on-one conversation with the bot.
            Defaults to :obj:`False`.

    Returns:
        :obj:`str`: An URL to start the bot with specific parameters
    """
    if bot_username is None or len(bot_username) <= 3:
        raise ValueError("You must provide a valid bot_username.")

    base_url = 'https://t.me/{}'.format(bot_username)
    if not payload:
        return base_url

    if len(payload) > 64:
        raise ValueError("The deep-linking payload must not exceed 64 characters.")

    if not re.match(r'^[A-Za-z0-9_-]+$', payload):
        raise ValueError("Only the following characters are allowed for deep-linked "
                         "URLs: A-Z, a-z, 0-9, _ and -")

    if group:
        key = 'startgroup'
    else:
        key = 'start'

    return '{}?{}={}'.format(
        base_url,
        key,
        payload
    )


def encode_conversations_to_json(conversations: Dict[str, Dict[Tuple, Any]]) -> str:
    """Helper method to encode a conversations dict (that uses tuples as keys) to a
    JSON-serializable way. Use :attr:`_decode_conversations_from_json` to decode.

    Args:
        conversations (:obj:`dict`): The conversations dict to transform to JSON.

    Returns:
        :obj:`str`: The JSON-serialized conversations dict
    """
    tmp: Dict[str, JSONDict] = {}
    for handler, states in conversations.items():
        tmp[handler] = {}
        for key, state in states.items():
            tmp[handler][json.dumps(key)] = state
    return json.dumps(tmp)


def decode_conversations_from_json(json_string: str) -> Dict[str, Dict[Tuple, Any]]:
    """Helper method to decode a conversations dict (that uses tuples as keys) from a
    JSON-string created with :attr:`_encode_conversations_to_json`.

    Args:
        json_string (:obj:`str`): The conversations dict as JSON string.

    Returns:
        :obj:`dict`: The conversations dict after decoding
    """
    tmp = json.loads(json_string)
    conversations: Dict[str, Dict[Tuple, Any]] = {}
    for handler, states in tmp.items():
        conversations[handler] = {}
        for key, state in states.items():
            conversations[handler][tuple(json.loads(key))] = state
    return conversations


def decode_user_chat_data_from_json(data: str) -> DefaultDict[int, Dict[Any, Any]]:
    """Helper method to decode chat or user data (that uses ints as keys) from a
    JSON-string.

    Args:
        data (:obj:`str`): The user/chat_data dict as JSON string.

    Returns:
        :obj:`dict`: The user/chat_data defaultdict after decoding
    """

    tmp: DefaultDict[int, Dict[Any, Any]] = defaultdict(dict)
    decoded_data = json.loads(data)
    for user, user_data in decoded_data.items():
        user = int(user)
        tmp[user] = {}
        for key, value in user_data.items():
            try:
                key = int(key)
            except ValueError:
                pass
            tmp[user][key] = value
    return tmp


class DefaultValue:
    """Wrapper for immutable default arguments that allows to check, if the default value was set
    explicitly. Usage::

        DefaultOne = DefaultValue(1)
        def f(arg=DefaultOne):
            if arg is DefaultOne:
                print('`arg` is the default')
                arg = arg.value
            else:
                print('`arg` was set explicitly')
            print('`arg` = ' + str(arg))

    This yields::

        >>> f()
        `arg` is the default
        `arg` = 1
        >>> f(1)
        `arg` was set explicitly
        `arg` = 1
        >>> f(2)
        `arg` was set explicitly
        `arg` = 2

    Also allows to evaluate truthiness::

        default = DefaultValue(value)
        if default:
            ...

    is equivalent to::

        default = DefaultValue(value)
        if value:
            ...

    Attributes:
        value (:obj:`obj`): The value of the default argument

    Args:
        value (:obj:`obj`): The value of the default argument
    """
    def __init__(self, value: Any = None):
        self.value = value

    def __bool__(self) -> bool:
        return bool(self.value)


DEFAULT_NONE: DefaultValue = DefaultValue(None)
""":class:`DefaultValue`: Default `None`"""<|MERGE_RESOLUTION|>--- conflicted
+++ resolved
@@ -79,13 +79,7 @@
 
 
 # -------- date/time related helpers --------
-<<<<<<< HEAD
-# TODO: add generic specification of UTC for naive datetimes to docs
-
 def _datetime_to_float_timestamp(dt_obj: dtm.datetime) -> float:
-=======
-def _datetime_to_float_timestamp(dt_obj):
->>>>>>> b7293a44
     """
     Converts a datetime object to a float timestamp (with sub-second precision).
     If the datetime object is timezone-naive, it is assumed to be in UTC.
@@ -95,12 +89,8 @@
     return dt_obj.timestamp()
 
 
-<<<<<<< HEAD
 def to_float_timestamp(t: Union[int, float, dtm.timedelta, dtm.datetime, dtm.time],
-                       reference_timestamp: float = None) -> float:
-=======
-def to_float_timestamp(t, reference_timestamp=None, tzinfo=None):
->>>>>>> b7293a44
+                       reference_timestamp: float = None, tzinfo: pytz.BaseTzInfo = None) -> float:
     """
     Converts a given time object to a float POSIX timestamp.
     Used to convert different time specifications to a common format. The time object
@@ -152,14 +142,7 @@
 
     if isinstance(t, dtm.timedelta):
         return reference_timestamp + t.total_seconds()
-<<<<<<< HEAD
-    elif isinstance(t, dtm.time):
-        if t.tzinfo is not None:
-            reference_dt = dtm.datetime.fromtimestamp(reference_timestamp, tz=t.tzinfo)
-        else:
-            reference_dt = dtm.datetime.utcfromtimestamp(reference_timestamp)  # assume UTC
-=======
-    elif isinstance(t, Number):
+    elif isinstance(t, (int, float)):
         return reference_timestamp + t
 
     if tzinfo is None:
@@ -167,7 +150,6 @@
 
     if isinstance(t, dtm.time):
         reference_dt = dtm.datetime.fromtimestamp(reference_timestamp, tz=t.tzinfo or tzinfo)
->>>>>>> b7293a44
         reference_date = reference_dt.date()
         reference_time = reference_dt.timetz()
 
@@ -189,12 +171,9 @@
     raise TypeError('Unable to convert {} object to timestamp'.format(type(t).__name__))
 
 
-<<<<<<< HEAD
 def to_timestamp(dt_obj: Union[int, float, dtm.timedelta, dtm.datetime, dtm.time, None],
-                 reference_timestamp: float = None) -> Optional[int]:
-=======
-def to_timestamp(dt_obj, reference_timestamp=None, tzinfo=pytz.utc):
->>>>>>> b7293a44
+                 reference_timestamp: float = None,
+                 tzinfo: pytz.BaseTzInfo = None) -> Optional[int]:
     """
     Wrapper over :func:`to_float_timestamp` which returns an integer (the float value truncated
     down to the nearest integer).
@@ -205,12 +184,8 @@
             if dt_obj is not None else None)
 
 
-<<<<<<< HEAD
 def from_timestamp(unixtime: Optional[int],
-                   tzinfo: dtm.tzinfo = dtm.timezone.utc) -> Optional[dtm.datetime]:
-=======
-def from_timestamp(unixtime, tzinfo=pytz.utc):
->>>>>>> b7293a44
+                   tzinfo: dtm.tzinfo = pytz.utc) -> Optional[dtm.datetime]:
     """
     Converts an (integer) unix timestamp to a timezone aware datetime object.
     :obj:`None`s are left alone (i.e. ``from_timestamp(None)`` is :obj:`None`).
