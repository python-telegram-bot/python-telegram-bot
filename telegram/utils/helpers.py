#!/usr/bin/env python
#
# A library that provides a Python interface to the Telegram Bot API
# Copyright (C) 2015-2020
# Leandro Toledo de Souza <devs@python-telegram-bot.org>
#
# This program is free software: you can redistribute it and/or modify
# it under the terms of the GNU Lesser Public License as published by
# the Free Software Foundation, either version 3 of the License, or
# (at your option) any later version.
#
# This program is distributed in the hope that it will be useful,
# but WITHOUT ANY WARRANTY; without even the implied warranty of
# MERCHANTABILITY or FITNESS FOR A PARTICULAR PURPOSE.  See the
# GNU Lesser Public License for more details.
#
# You should have received a copy of the GNU Lesser Public License
# along with this program.  If not, see [http://www.gnu.org/licenses/].
"""This module contains helper functions."""

import datetime as dtm  # dtm = "DateTime Module"
import re
import signal
import time
from collections import defaultdict
from html import escape
from numbers import Number

try:
    import ujson as json
except ImportError:
    import json


# From https://stackoverflow.com/questions/2549939/get-signal-names-from-numbers-in-python
_signames = {v: k
             for k, v in reversed(sorted(vars(signal).items()))
             if k.startswith('SIG') and not k.startswith('SIG_')}


def get_signal_name(signum):
    """Returns the signal name of the given signal number."""
    return _signames[signum]


def escape_markdown(text, version=1, entity_type=None):
    """
    Helper function to escape telegram markup symbols.

    Args:
        text (:obj:`str`): The text.
        version (:obj:`int` | :obj:`str`): Use to specify the version of telegrams Markdown.
            Either ``1`` or ``2``. Defaults to ``1``.
        entity_type (:obj:`str`, optional): For the entity types ``PRE``, ``CODE`` and the link
            part of ``TEXT_LINKS``, only certain characters need to be escaped in ``MarkdownV2``.
            See the official API documentation for details. Only valid in combination with
            ``version=2``, will be ignored else.
    """
    if int(version) == 1:
        escape_chars = r'_*`['
    elif int(version) == 2:
        if entity_type == 'pre' or entity_type == 'code':
            escape_chars = r'\`'
        elif entity_type == 'text_link':
            escape_chars = r'\)'
        else:
            escape_chars = r'_*[]()~`>#+-=|{}.!'
    else:
        raise ValueError('Markdown version must be either 1 or 2!')

    return re.sub('([{}])'.format(re.escape(escape_chars)), r'\\\1', text)


# -------- date/time related helpers --------
# TODO: add generic specification of UTC for naive datetimes to docs

def _datetime_to_float_timestamp(dt_obj):
<<<<<<< HEAD
    """
    Converts a datetime object to a float timestamp (with sub-second precision).
    If the datetime object is timezone-naive, it is assumed to be in UTC.
    """

=======
    """Converts a datetime object to a float timestamp (with sub-second precision).
    If the datetime object is timezone-naive, it is assumed to be in UTC."""
>>>>>>> a4e78f61
    if dt_obj.tzinfo is None:
        dt_obj = dt_obj.replace(tzinfo=dtm.timezone.utc)
    return dt_obj.timestamp()


def to_float_timestamp(t, reference_timestamp=None):
    """
    Converts a given time object to a float POSIX timestamp.
    Used to convert different time specifications to a common format. The time object
    can be relative (i.e. indicate a time increment, or a time of day) or absolute.
    Any objects from the :class:`datetime` module that are timezone-naive will be assumed
    to be in UTC.

    ``None`` s are left alone (i.e. ``to_float_timestamp(None)`` is ``None``).

    Args:
        t (int | float | datetime.timedelta | datetime.datetime | datetime.time):
            Time value to convert. The semantics of this parameter will depend on its type:

            * :obj:`int` or :obj:`float` will be interpreted as "seconds from ``reference_t``"
            * :obj:`datetime.timedelta` will be interpreted as
              "time increment from ``reference_t``"
            * :obj:`datetime.datetime` will be interpreted as an absolute date/time value
            * :obj:`datetime.time` will be interpreted as a specific time of day

        reference_timestamp (float, optional): POSIX timestamp that indicates the absolute time
            from which relative calculations are to be performed (e.g. when ``t`` is given as an
            :obj:`int`, indicating "seconds from ``reference_t``"). Defaults to now (the time at
            which this function is called).

            If ``t`` is given as an absolute representation of date & time (i.e. a
            ``datetime.datetime`` object), ``reference_timestamp`` is not relevant and so its
            value should be ``None``. If this is not the case, a ``ValueError`` will be raised.

    Returns:
        (float | None) The return value depends on the type of argument ``t``. If ``t`` is
            given as a time increment (i.e. as a obj:`int`, :obj:`float` or
            :obj:`datetime.timedelta`), then the return value will be ``reference_t`` + ``t``.

            Else if it is given as an absolute date/time value (i.e. a :obj:`datetime.datetime`
            object), the equivalent value as a POSIX timestamp will be returned.

            Finally, if it is a time of the day without date (i.e. a :obj:`datetime.time`
            object), the return value is the nearest future occurrence of that time of day.

    Raises:
        TypeError: if `t`'s type is not one of those described above
    """

    if reference_timestamp is None:
        reference_timestamp = time.time()
    elif isinstance(t, dtm.datetime):
        raise ValueError('t is an (absolute) datetime while reference_timestamp is not None')

    if isinstance(t, dtm.timedelta):
        return reference_timestamp + t.total_seconds()
    elif isinstance(t, Number):
        return reference_timestamp + t
    elif isinstance(t, dtm.time):
        if t.tzinfo is not None:
            reference_dt = dtm.datetime.fromtimestamp(reference_timestamp, tz=t.tzinfo)
        else:
            reference_dt = dtm.datetime.utcfromtimestamp(reference_timestamp)  # assume UTC
        reference_date = reference_dt.date()
        reference_time = reference_dt.timetz()
        if reference_time > t:  # if the time of day has passed today, use tomorrow
            reference_date += dtm.timedelta(days=1)
        return _datetime_to_float_timestamp(dtm.datetime.combine(reference_date, t))
    elif isinstance(t, dtm.datetime):
        return _datetime_to_float_timestamp(t)

    raise TypeError('Unable to convert {} object to timestamp'.format(type(t).__name__))


def to_timestamp(dt_obj, reference_timestamp=None):
    """
    Wrapper over :func:`to_float_timestamp` which returns an integer (the float value truncated
    down to the nearest integer).

    See the documentation for :func:`to_float_timestamp` for more details.
    """
    return int(to_float_timestamp(dt_obj, reference_timestamp)) if dt_obj is not None else None


def from_timestamp(unixtime, tzinfo=dtm.timezone.utc):
    """
    Converts an (integer) unix timestamp to a timezone aware datetime object.
    ``None`` s are left alone (i.e. ``from_timestamp(None)`` is ``None``).

    Args:
        unixtime (int): integer POSIX timestamp
        tzinfo (:obj:`datetime.tzinfo`, optional): The timezone, the timestamp is to be converted
            to. Defaults to UTC.

    Returns:
        timezone aware equivalent :obj:`datetime.datetime` value if ``timestamp`` is not
        ``None``; else ``None``
    """
    if unixtime is None:
        return None

    if tzinfo is not None:
        return dtm.datetime.fromtimestamp(unixtime, tz=tzinfo)
    else:
        return dtm.datetime.utcfromtimestamp(unixtime)

# -------- end --------


def mention_html(user_id, name):
    """
    Args:
        user_id (:obj:`int`) The user's id which you want to mention.
        name (:obj:`str`) The name the mention is showing.

    Returns:
        :obj:`str`: The inline mention for the user as html.
    """
    if isinstance(user_id, int):
        return u'<a href="tg://user?id={}">{}</a>'.format(user_id, escape(name))


def mention_markdown(user_id, name, version=1):
    """
    Args:
        user_id (:obj:`int`) The user's id which you want to mention.
        name (:obj:`str`) The name the mention is showing.
        version (:obj:`int` | :obj:`str`): Use to specify the version of telegrams Markdown.
            Either ``1`` or ``2``. Defaults to ``1``

    Returns:
        :obj:`str`: The inline mention for the user as markdown.
    """
    if isinstance(user_id, int):
        return u'[{}](tg://user?id={})'.format(escape_markdown(name, version=version), user_id)


def effective_message_type(entity):
    """
    Extracts the type of message as a string identifier from a :class:`telegram.Message` or a
    :class:`telegram.Update`.

    Args:
        entity (:obj:`Update` | :obj:`Message`) The ``update`` or ``message`` to extract from

    Returns:
        str: One of ``Message.MESSAGE_TYPES``

    """

    # Importing on file-level yields cyclic Import Errors
    from telegram import Message
    from telegram import Update

    if isinstance(entity, Message):
        message = entity
    elif isinstance(entity, Update):
        message = entity.effective_message
    else:
        raise TypeError("entity is not Message or Update (got: {})".format(type(entity)))

    for i in Message.MESSAGE_TYPES:
        if getattr(message, i, None):
            return i

    return None


def create_deep_linked_url(bot_username, payload=None, group=False):
    """
    Creates a deep-linked URL for this ``bot_username`` with the specified ``payload``.
    See  https://core.telegram.org/bots#deep-linking to learn more.

    The ``payload`` may consist of the following characters: ``A-Z, a-z, 0-9, _, -``

    Note:
        Works well in conjunction with
        ``CommandHandler("start", callback, filters = Filters.regex('payload'))``

    Examples:
        ``create_deep_linked_url(bot.get_me().username, "some-params")``

    Args:
        bot_username (:obj:`str`): The username to link to
        payload (:obj:`str`, optional): Parameters to encode in the created URL
        group (:obj:`bool`, optional): If `True` the user is prompted to select a group to add the
            bot to. If `False`, opens a one-on-one conversation with the bot. Defaults to `False`.

    Returns:
        :obj:`str`: An URL to start the bot with specific parameters
    """
    if bot_username is None or len(bot_username) <= 3:
        raise ValueError("You must provide a valid bot_username.")

    base_url = 'https://t.me/{}'.format(bot_username)
    if not payload:
        return base_url

    if len(payload) > 64:
        raise ValueError("The deep-linking payload must not exceed 64 characters.")

    if not re.match(r'^[A-Za-z0-9_-]+$', payload):
        raise ValueError("Only the following characters are allowed for deep-linked "
                         "URLs: A-Z, a-z, 0-9, _ and -")

    if group:
        key = 'startgroup'
    else:
        key = 'start'

    return '{}?{}={}'.format(
        base_url,
        key,
        payload
    )


def encode_conversations_to_json(conversations):
    """Helper method to encode a conversations dict (that uses tuples as keys) to a
    JSON-serializable way. Use :attr:`_decode_conversations_from_json` to decode.

    Args:
        conversations (:obj:`dict`): The conversations dict to transofrm to JSON.

    Returns:
        :obj:`str`: The JSON-serialized conversations dict
    """
    tmp = {}
    for handler, states in conversations.items():
        tmp[handler] = {}
        for key, state in states.items():
            tmp[handler][json.dumps(key)] = state
    return json.dumps(tmp)


def decode_conversations_from_json(json_string):
    """Helper method to decode a conversations dict (that uses tuples as keys) from a
    JSON-string created with :attr:`_encode_conversations_to_json`.

    Args:
        json_string (:obj:`str`): The conversations dict as JSON string.

    Returns:
        :obj:`dict`: The conversations dict after decoding
    """
    tmp = json.loads(json_string)
    conversations = {}
    for handler, states in tmp.items():
        conversations[handler] = {}
        for key, state in states.items():
            conversations[handler][tuple(json.loads(key))] = state
    return conversations


def decode_user_chat_data_from_json(data):
    """Helper method to decode chat or user data (that uses ints as keys) from a
    JSON-string.

    Args:
        data (:obj:`str`): The user/chat_data dict as JSON string.

    Returns:
        :obj:`dict`: The user/chat_data defaultdict after decoding
    """

    tmp = defaultdict(dict)
    decoded_data = json.loads(data)
    for user, data in decoded_data.items():
        user = int(user)
        tmp[user] = {}
        for key, value in data.items():
            try:
                key = int(key)
            except ValueError:
                pass
            tmp[user][key] = value
    return tmp


class DefaultValue:
    """Wrapper for immutable default arguments that allows to check, if the default value was set
    explicitly. Usage::

        DefaultOne = DefaultValue(1)
        def f(arg=DefaultOne):
            if arg is DefaultOne:
                print('`arg` is the default')
                arg = arg.value
            else:
                print('`arg` was set explicitly')
            print('`arg` = ' + str(arg))

    This yields::

        >>> f()
        `arg` is the default
        `arg` = 1
        >>> f(1)
        `arg` was set explicitly
        `arg` = 1
        >>> f(2)
        `arg` was set explicitly
        `arg` = 2

    Also allows to evaluate truthiness::

        default = DefaultValue(value)
        if default:
            ...

    is equivalent to::

        default = DefaultValue(value)
        if value:
            ...

    Attributes:
        value (:obj:`obj`): The value of the default argument

    Args:
        value (:obj:`obj`): The value of the default argument
    """
    def __init__(self, value=None):
        self.value = value

    def __bool__(self):
        return bool(self.value)


DEFAULT_NONE = DefaultValue(None)
""":class:`DefaultValue`: Default `None`"""<|MERGE_RESOLUTION|>--- conflicted
+++ resolved
@@ -75,16 +75,11 @@
 # TODO: add generic specification of UTC for naive datetimes to docs
 
 def _datetime_to_float_timestamp(dt_obj):
-<<<<<<< HEAD
     """
     Converts a datetime object to a float timestamp (with sub-second precision).
     If the datetime object is timezone-naive, it is assumed to be in UTC.
     """
 
-=======
-    """Converts a datetime object to a float timestamp (with sub-second precision).
-    If the datetime object is timezone-naive, it is assumed to be in UTC."""
->>>>>>> a4e78f61
     if dt_obj.tzinfo is None:
         dt_obj = dt_obj.replace(tzinfo=dtm.timezone.utc)
     return dt_obj.timestamp()
