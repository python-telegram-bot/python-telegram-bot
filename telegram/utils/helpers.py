#!/usr/bin/env python
#
# A library that provides a Python interface to the Telegram Bot API
# Copyright (C) 2015-2020
# Leandro Toledo de Souza <devs@python-telegram-bot.org>
#
# This program is free software: you can redistribute it and/or modify
# it under the terms of the GNU Lesser Public License as published by
# the Free Software Foundation, either version 3 of the License, or
# (at your option) any later version.
#
# This program is distributed in the hope that it will be useful,
# but WITHOUT ANY WARRANTY; without even the implied warranty of
# MERCHANTABILITY or FITNESS FOR A PARTICULAR PURPOSE.  See the
# GNU Lesser Public License for more details.
#
# You should have received a copy of the GNU Lesser Public License
# along with this program.  If not, see [http://www.gnu.org/licenses/].
"""This module contains helper functions."""

import datetime as dtm  # dtm = "DateTime Module"
import re
import signal
import time

from collections import defaultdict
from html import escape
from numbers import Number
from pathlib import Path

from typing import TYPE_CHECKING, Any, DefaultDict, Dict, Optional, Tuple, Union, Type, cast, IO

import pytz  # pylint: disable=E0401

from telegram.utils.types import JSONDict, FileInput

if TYPE_CHECKING:
<<<<<<< HEAD
    from telegram import Message, Update
=======
    from telegram import MessageEntity, TelegramObject, InputFile
>>>>>>> ae9ce60b

try:
    import ujson as json
except ImportError:
    import json  # type: ignore[no-redef]


# From https://stackoverflow.com/questions/2549939/get-signal-names-from-numbers-in-python
_signames = {
    v: k
    for k, v in reversed(sorted(vars(signal).items()))
    if k.startswith('SIG') and not k.startswith('SIG_')
}


def get_signal_name(signum: int) -> str:
    """Returns the signal name of the given signal number."""
    return _signames[signum]


def is_local_file(obj: Optional[Union[str, Path]]) -> bool:
    """
    Checks if a given string is a file on local system.

    Args:
        obj (:obj:`str`): The string to check.
    """
    if obj is None:
        return False

    path = Path(obj)
    try:
        return path.is_file()
    except Exception:
        return False


def parse_file_input(
    file_input: Union[FileInput, 'TelegramObject'],
    tg_type: Type['TelegramObject'] = None,
    attach: bool = None,
    filename: str = None,
) -> Union[str, 'InputFile', Any]:
    """
    Parses input for sending files:

    * For string input, if the input is an absolute path of a local file,
      adds the ``file://`` prefix. If the input is a relative path of a local file, computes the
      absolute path and adds the ``file://`` prefix. Returns the input unchanged, otherwise.
    * :class:`pathlib.Path` objects are treated the same way as strings.
    * For IO input, returns an :class:`telegram.InputFile`.
    * If :attr:`tg_type` is specified and the input is of that type, returns the ``file_id``
      attribute.

    Args:
        file_input (:obj:`str` | `filelike object` | Telegram media object): The input to parse.
        tg_type (:obj:`type`, optional): The Telegram media type the input can be. E.g.
            :class:`telegram.Animation`.
        attach (:obj:`bool`, optional): Whether this file should be send as one file or is part of
            a collection of files. Only relevant in case an :class:`telegram.InputFile` is
            returned.
        filename (:obj:`str`, optional): The filename. Only relevant in case an
            :class:`telegram.InputFile` is returned.

    Returns:
        :obj:`str` | :class:`telegram.InputFile` | :obj:`object`: The parsed input or the untouched
            :attr:`file_input`, in case it's no valid file input.
    """
    # Importing on file-level yields cyclic Import Errors
    from telegram import InputFile  # pylint: disable=C0415

    if isinstance(file_input, str) and file_input.startswith('file://'):
        return file_input
    if isinstance(file_input, (str, Path)):
        if is_local_file(file_input):
            out = f'file://{Path(file_input).absolute()}'
        else:
            out = file_input  # type: ignore[assignment]
        return out
    if InputFile.is_file(file_input):
        file_input = cast(IO, file_input)
        return InputFile(file_input, attach=attach, filename=filename)
    if tg_type and isinstance(file_input, tg_type):
        return file_input.file_id  # type: ignore[attr-defined]
    return file_input


def escape_markdown(text: str, version: int = 1, entity_type: str = None) -> str:
    """
    Helper function to escape telegram markup symbols.

    Args:
        text (:obj:`str`): The text.
        version (:obj:`int` | :obj:`str`): Use to specify the version of telegrams Markdown.
            Either ``1`` or ``2``. Defaults to ``1``.
        entity_type (:obj:`str`, optional): For the entity types ``PRE``, ``CODE`` and the link
            part of ``TEXT_LINKS``, only certain characters need to be escaped in ``MarkdownV2``.
            See the official API documentation for details. Only valid in combination with
            ``version=2``, will be ignored else.
    """
    if int(version) == 1:
        escape_chars = r'_*`['
    elif int(version) == 2:
        if entity_type in ['pre', 'code']:
            escape_chars = r'\`'
        elif entity_type == 'text_link':
            escape_chars = r'\)'
        else:
            escape_chars = r'_*[]()~`>#+-=|{}.!'
    else:
        raise ValueError('Markdown version must be either 1 or 2!')

    return re.sub(f'([{re.escape(escape_chars)}])', r'\\\1', text)


# -------- date/time related helpers --------
def _datetime_to_float_timestamp(dt_obj: dtm.datetime) -> float:
    """
    Converts a datetime object to a float timestamp (with sub-second precision).
    If the datetime object is timezone-naive, it is assumed to be in UTC.
    """
    if dt_obj.tzinfo is None:
        dt_obj = dt_obj.replace(tzinfo=dtm.timezone.utc)
    return dt_obj.timestamp()


def to_float_timestamp(
    time_object: Union[int, float, dtm.timedelta, dtm.datetime, dtm.time],
    reference_timestamp: float = None,
    tzinfo: pytz.BaseTzInfo = None,
) -> float:
    """
    Converts a given time object to a float POSIX timestamp.
    Used to convert different time specifications to a common format. The time object
    can be relative (i.e. indicate a time increment, or a time of day) or absolute.
    Any objects from the :class:`datetime` module that are timezone-naive will be assumed
    to be in UTC, if ``bot`` is not passed or ``bot.defaults`` is :obj:`None`.

    Args:
        time_object (int | float | datetime.timedelta | datetime.datetime | datetime.time):
            Time value to convert. The semantics of this parameter will depend on its type:

            * :obj:`int` or :obj:`float` will be interpreted as "seconds from ``reference_t``"
            * :obj:`datetime.timedelta` will be interpreted as
              "time increment from ``reference_t``"
            * :obj:`datetime.datetime` will be interpreted as an absolute date/time value
            * :obj:`datetime.time` will be interpreted as a specific time of day

        reference_timestamp (float, optional): POSIX timestamp that indicates the absolute time
            from which relative calculations are to be performed (e.g. when ``t`` is given as an
            :obj:`int`, indicating "seconds from ``reference_t``"). Defaults to now (the time at
            which this function is called).

            If ``t`` is given as an absolute representation of date & time (i.e. a
            ``datetime.datetime`` object), ``reference_timestamp`` is not relevant and so its
            value should be :obj:`None`. If this is not the case, a ``ValueError`` will be raised.
        tzinfo (:obj:`datetime.tzinfo`, optional): If ``t`` is a naive object from the
            :class:`datetime` module, it will be interpreted as this timezone. Defaults to
            ``pytz.utc``.

    Returns:
        (float | None) The return value depends on the type of argument ``t``. If ``t`` is
            given as a time increment (i.e. as a obj:`int`, :obj:`float` or
            :obj:`datetime.timedelta`), then the return value will be ``reference_t`` + ``t``.

            Else if it is given as an absolute date/time value (i.e. a :obj:`datetime.datetime`
            object), the equivalent value as a POSIX timestamp will be returned.

            Finally, if it is a time of the day without date (i.e. a :obj:`datetime.time`
            object), the return value is the nearest future occurrence of that time of day.

    Raises:
        TypeError: if `t`'s type is not one of those described above
    """

    if reference_timestamp is None:
        reference_timestamp = time.time()
    elif isinstance(time_object, dtm.datetime):
        raise ValueError('t is an (absolute) datetime while reference_timestamp is not None')

    if isinstance(time_object, dtm.timedelta):
        return reference_timestamp + time_object.total_seconds()
    if isinstance(time_object, (int, float)):
        return reference_timestamp + time_object

    if tzinfo is None:
        tzinfo = pytz.utc

    if isinstance(time_object, dtm.time):
        reference_dt = dtm.datetime.fromtimestamp(
            reference_timestamp, tz=time_object.tzinfo or tzinfo
        )
        reference_date = reference_dt.date()
        reference_time = reference_dt.timetz()

        aware_datetime = dtm.datetime.combine(reference_date, time_object)
        if aware_datetime.tzinfo is None:
            aware_datetime = tzinfo.localize(aware_datetime)

        # if the time of day has passed today, use tomorrow
        if reference_time > aware_datetime.timetz():
            aware_datetime += dtm.timedelta(days=1)
        return _datetime_to_float_timestamp(aware_datetime)
    if isinstance(time_object, dtm.datetime):
        if time_object.tzinfo is None:
            time_object = tzinfo.localize(time_object)
        return _datetime_to_float_timestamp(time_object)
    if isinstance(time_object, Number):
        return reference_timestamp + time_object

    raise TypeError(f'Unable to convert {type(time_object).__name__} object to timestamp')


def to_timestamp(
    dt_obj: Union[int, float, dtm.timedelta, dtm.datetime, dtm.time, None],
    reference_timestamp: float = None,
    tzinfo: pytz.BaseTzInfo = None,
) -> Optional[int]:
    """
    Wrapper over :func:`to_float_timestamp` which returns an integer (the float value truncated
    down to the nearest integer).

    See the documentation for :func:`to_float_timestamp` for more details.
    """
    return (
        int(to_float_timestamp(dt_obj, reference_timestamp, tzinfo))
        if dt_obj is not None
        else None
    )


def from_timestamp(
    unixtime: Optional[int], tzinfo: dtm.tzinfo = pytz.utc
) -> Optional[dtm.datetime]:
    """
    Converts an (integer) unix timestamp to a timezone aware datetime object.
    :obj:`None`s are left alone (i.e. ``from_timestamp(None)`` is :obj:`None`).

    Args:
        unixtime (int): Integer POSIX timestamp.
        tzinfo (:obj:`datetime.tzinfo`, optional): The timezone, the timestamp is to be converted
            to. Defaults to UTC.

    Returns:
        timezone aware equivalent :obj:`datetime.datetime` value if ``timestamp`` is not
        :obj:`None`; else :obj:`None`
    """
    if unixtime is None:
        return None

    if tzinfo is not None:
        return dtm.datetime.fromtimestamp(unixtime, tz=tzinfo)
    return dtm.datetime.utcfromtimestamp(unixtime)


# -------- end --------


def mention_html(user_id: Union[int, str], name: str) -> str:
    """
    Args:
        user_id (:obj:`int`) The user's id which you want to mention.
        name (:obj:`str`) The name the mention is showing.

    Returns:
        :obj:`str`: The inline mention for the user as html.
    """
    return u'<a href="tg://user?id={}">{}</a>'.format(user_id, escape(name))


def mention_markdown(user_id: Union[int, str], name: str, version: int = 1) -> str:
    """
    Args:
        user_id (:obj:`int`) The user's id which you want to mention.
        name (:obj:`str`) The name the mention is showing.
        version (:obj:`int` | :obj:`str`): Use to specify the version of telegrams Markdown.
            Either ``1`` or ``2``. Defaults to ``1``

    Returns:
        :obj:`str`: The inline mention for the user as markdown.
    """
    return u'[{}](tg://user?id={})'.format(escape_markdown(name, version=version), user_id)


def effective_message_type(entity: Union['Message', 'Update']) -> Optional[str]:
    """
    Extracts the type of message as a string identifier from a :class:`telegram.Message` or a
    :class:`telegram.Update`.

    Args:
        entity (:obj:`Update` | :obj:`Message`) The ``update`` or ``message`` to extract from

    Returns:
        str: One of ``Message.MESSAGE_TYPES``

    """

    # Importing on file-level yields cyclic Import Errors
    from telegram import Message, Update  # pylint: disable=C0415

    if isinstance(entity, Message):
        message = entity
    elif isinstance(entity, Update):
        message = entity.effective_message  # type: ignore[assignment]
    else:
        raise TypeError(f"entity is not Message or Update (got: {type(entity)})")

    for i in Message.MESSAGE_TYPES:
        if getattr(message, i, None):
            return i

    return None


def create_deep_linked_url(bot_username: str, payload: str = None, group: bool = False) -> str:
    """
    Creates a deep-linked URL for this ``bot_username`` with the specified ``payload``.
    See  https://core.telegram.org/bots#deep-linking to learn more.

    The ``payload`` may consist of the following characters: ``A-Z, a-z, 0-9, _, -``

    Note:
        Works well in conjunction with
        ``CommandHandler("start", callback, filters = Filters.regex('payload'))``

    Examples:
        ``create_deep_linked_url(bot.get_me().username, "some-params")``

    Args:
        bot_username (:obj:`str`): The username to link to
        payload (:obj:`str`, optional): Parameters to encode in the created URL
        group (:obj:`bool`, optional): If :obj:`True` the user is prompted to select a group to
            add the bot to. If :obj:`False`, opens a one-on-one conversation with the bot.
            Defaults to :obj:`False`.

    Returns:
        :obj:`str`: An URL to start the bot with specific parameters
    """
    if bot_username is None or len(bot_username) <= 3:
        raise ValueError("You must provide a valid bot_username.")

    base_url = f'https://t.me/{bot_username}'
    if not payload:
        return base_url

    if len(payload) > 64:
        raise ValueError("The deep-linking payload must not exceed 64 characters.")

    if not re.match(r'^[A-Za-z0-9_-]+$', payload):
        raise ValueError(
            "Only the following characters are allowed for deep-linked "
            "URLs: A-Z, a-z, 0-9, _ and -"
        )

    if group:
        key = 'startgroup'
    else:
        key = 'start'

    return f'{base_url}?{key}={payload}'


def encode_conversations_to_json(conversations: Dict[str, Dict[Tuple, Any]]) -> str:
    """Helper method to encode a conversations dict (that uses tuples as keys) to a
    JSON-serializable way. Use :attr:`_decode_conversations_from_json` to decode.

    Args:
        conversations (:obj:`dict`): The conversations dict to transform to JSON.

    Returns:
        :obj:`str`: The JSON-serialized conversations dict
    """
    tmp: Dict[str, JSONDict] = {}
    for handler, states in conversations.items():
        tmp[handler] = {}
        for key, state in states.items():
            tmp[handler][json.dumps(key)] = state
    return json.dumps(tmp)


def decode_conversations_from_json(json_string: str) -> Dict[str, Dict[Tuple, Any]]:
    """Helper method to decode a conversations dict (that uses tuples as keys) from a
    JSON-string created with :attr:`_encode_conversations_to_json`.

    Args:
        json_string (:obj:`str`): The conversations dict as JSON string.

    Returns:
        :obj:`dict`: The conversations dict after decoding
    """
    tmp = json.loads(json_string)
    conversations: Dict[str, Dict[Tuple, Any]] = {}
    for handler, states in tmp.items():
        conversations[handler] = {}
        for key, state in states.items():
            conversations[handler][tuple(json.loads(key))] = state
    return conversations


def decode_user_chat_data_from_json(data: str) -> DefaultDict[int, Dict[Any, Any]]:
    """Helper method to decode chat or user data (that uses ints as keys) from a
    JSON-string.

    Args:
        data (:obj:`str`): The user/chat_data dict as JSON string.

    Returns:
        :obj:`dict`: The user/chat_data defaultdict after decoding
    """

    tmp: DefaultDict[int, Dict[Any, Any]] = defaultdict(dict)
    decoded_data = json.loads(data)
    for user, user_data in decoded_data.items():
        user = int(user)
        tmp[user] = {}
        for key, value in user_data.items():
            try:
                key = int(key)
            except ValueError:
                pass
            tmp[user][key] = value
    return tmp


class DefaultValue:
    """Wrapper for immutable default arguments that allows to check, if the default value was set
    explicitly. Usage::

        DefaultOne = DefaultValue(1)
        def f(arg=DefaultOne):
            if arg is DefaultOne:
                print('`arg` is the default')
                arg = arg.value
            else:
                print('`arg` was set explicitly')
            print('`arg` = ' + str(arg))

    This yields::

        >>> f()
        `arg` is the default
        `arg` = 1
        >>> f(1)
        `arg` was set explicitly
        `arg` = 1
        >>> f(2)
        `arg` was set explicitly
        `arg` = 2

    Also allows to evaluate truthiness::

        default = DefaultValue(value)
        if default:
            ...

    is equivalent to::

        default = DefaultValue(value)
        if value:
            ...

    Attributes:
        value (:obj:`obj`): The value of the default argument

    Args:
        value (:obj:`obj`): The value of the default argument
    """

    def __init__(self, value: Any = None):
        self.value = value

    def __bool__(self) -> bool:
        return bool(self.value)


DEFAULT_NONE: DefaultValue = DefaultValue(None)
""":class:`DefaultValue`: Default `None`"""

DEFAULT_FALSE: DefaultValue = DefaultValue(False)
""":class:`DefaultValue`: Default `False`"""<|MERGE_RESOLUTION|>--- conflicted
+++ resolved
@@ -35,11 +35,7 @@
 from telegram.utils.types import JSONDict, FileInput
 
 if TYPE_CHECKING:
-<<<<<<< HEAD
-    from telegram import Message, Update
-=======
-    from telegram import MessageEntity, TelegramObject, InputFile
->>>>>>> ae9ce60b
+    from telegram import Message, Update, TelegramObject, InputFile
 
 try:
     import ujson as json
