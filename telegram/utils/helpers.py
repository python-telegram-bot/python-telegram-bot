#!/usr/bin/env python
#
# A library that provides a Python interface to the Telegram Bot API
# Copyright (C) 2015-2018
# Leandro Toledo de Souza <devs@python-telegram-bot.org>
#
# This program is free software: you can redistribute it and/or modify
# it under the terms of the GNU Lesser Public License as published by
# the Free Software Foundation, either version 3 of the License, or
# (at your option) any later version.
#
# This program is distributed in the hope that it will be useful,
# but WITHOUT ANY WARRANTY; without even the implied warranty of
# MERCHANTABILITY or FITNESS FOR A PARTICULAR PURPOSE.  See the
# GNU Lesser Public License for more details.
#
# You should have received a copy of the GNU Lesser Public License
# along with this program.  If not, see [http://www.gnu.org/licenses/].
"""This module contains helper functions."""
from collections import defaultdict

try:
    import ujson as json
except ImportError:
    import json
from html import escape

import re
import signal
from datetime import datetime

# From https://stackoverflow.com/questions/2549939/get-signal-names-from-numbers-in-python
_signames = {v: k
             for k, v in reversed(sorted(vars(signal).items()))
             if k.startswith('SIG') and not k.startswith('SIG_')}


def get_signal_name(signum):
    """Returns the signal name of the given signal number."""
    return _signames[signum]


# Not using future.backports.datetime here as datetime value might be an input from the user,
# making every isinstace() call more delicate. So we just use our own compat layer.
if hasattr(datetime, 'timestamp'):
    # Python 3.3+
    def _timestamp(dt_obj):
        return dt_obj.timestamp()
else:
    # Python < 3.3 (incl 2.7)
    from time import mktime

    def _timestamp(dt_obj):
        return mktime(dt_obj.timetuple())


def escape_markdown(text):
    """Helper function to escape telegram markup symbols."""
    escape_chars = '\*_`\['
    return re.sub(r'([%s])' % escape_chars, r'\\\1', text)


def to_timestamp(dt_obj):
    """
    Args:
        dt_obj (:class:`datetime.datetime`):

    Returns:
        int:

    """
    if not dt_obj:
        return None

    return int(_timestamp(dt_obj))


def from_timestamp(unixtime):
    """
    Args:
        unixtime (int):

    Returns:
        datetime.datetime:

    """
    if not unixtime:
        return None

    return datetime.utcfromtimestamp(unixtime)


def mention_html(user_id, name):
    """
    Args:
        user_id (:obj:`int`) The user's id which you want to mention.
        name (:obj:`str`) The name the mention is showing.

    Returns:
        :obj:`str`: The inline mention for the user as html.
    """
    if isinstance(user_id, int):
        return u'<a href="tg://user?id={}">{}</a>'.format(user_id, escape(name))


def mention_markdown(user_id, name):
    """
    Args:
        user_id (:obj:`int`) The user's id which you want to mention.
        name (:obj:`str`) The name the mention is showing.

    Returns:
        :obj:`str`: The inline mention for the user as markdown.
    """
    if isinstance(user_id, int):
        return u'[{}](tg://user?id={})'.format(escape_markdown(name), user_id)


def effective_message_type(entity):
    """
    Extracts the type of message as a string identifier from a :class:`telegram.Message` or a
    :class:`telegram.Update`.

    Args:
        entity (:obj:`Update` | :obj:`Message`) The ``update`` or ``message`` to extract from

    Returns:
        str: One of ``Message.MESSAGE_TYPES``

    """

    # Importing on file-level yields cyclic Import Errors
    from telegram import Message
    from telegram import Update

    if isinstance(entity, Message):
        message = entity
    elif isinstance(entity, Update):
        message = entity.effective_message
    else:
        raise TypeError("entity is not Message or Update (got: {})".format(type(entity)))

    for i in Message.MESSAGE_TYPES:
        if getattr(message, i, None):
            return i

    return None


<<<<<<< HEAD
def create_deep_linked_url(bot_username, payload=None):
    """
    Creates a deep-linked URL for this ``bot_username`` with the specified ``payload``.
    See  https://core.telegram.org/bots#deep-linking  to learn more.

    The ``payload`` may consist of the following characters: ``A-Z, a-z, 0-9, _, -``

    Note: Works well in conjunction with
    ``CommandHandler("start", callback, Filters.regex('payload')``.

    Examples:
        Example ``create_deep_linked_url(bot.get_me().username, "some-params")``

    Args:
        bot_username (:obj:`str`) The username to link to
        payload (:obj:`str`) Parameters to encode in the created URL

    Returns:
        :obj:`str`: An URL to start the bot with specific parameters
    """
    if bot_username is None or len(bot_username) <= 3:
        raise ValueError("You must provide a valid bot_username.")

    base_url = 'https://t.me/{}'.format(bot_username)
    if not payload:
        return base_url

    if len(payload) > 64:
        raise ValueError("The deep-linking payload must not exceed 64 characters.")

    if not re.match(r'^[A-Za-z0-9_-]+$', payload):
        raise ValueError("Only the following characters are allowed for deep-linked "
                         "URLs: A-Z, a-z, 0-9, _ and -")

    return '{0}?start={1}'.format(
        base_url,
        payload
    )
=======
def enocde_conversations_to_json(conversations):
    """Helper method to encode a conversations dict (that uses tuples as keys) to a
    JSON-serializable way. Use :attr:`_decode_conversations_from_json` to decode.

    Args:
        conversations (:obj:`dict`): The conversations dict to transofrm to JSON.

    Returns:
        :obj:`str`: The JSON-serialized conversations dict
    """
    tmp = {}
    for handler, states in conversations.items():
        tmp[handler] = {}
        for key, state in states.items():
            tmp[handler][json.dumps(key)] = state
    return json.dumps(tmp)


def decode_conversations_from_json(json_string):
    """Helper method to decode a conversations dict (that uses tuples as keys) from a
    JSON-string created with :attr:`_encode_conversations_to_json`.

    Args:
        json_string (:obj:`str`): The conversations dict as JSON string.

    Returns:
        :obj:`dict`: The conversations dict after decoding
    """
    tmp = json.loads(json_string)
    conversations = {}
    for handler, states in tmp.items():
        conversations[handler] = {}
        for key, state in states.items():
            conversations[handler][tuple(json.loads(key))] = state
    return conversations


def decode_user_chat_data_from_json(data):
    """Helper method to decode chat or user data (that uses ints as keys) from a
    JSON-string.

    Args:
        data (:obj:`str`): The user/chat_data dict as JSON string.

    Returns:
        :obj:`dict`: The user/chat_data defaultdict after decoding
    """

    tmp = defaultdict(dict)
    decoded_data = json.loads(data)
    for user, data in decoded_data.items():
        user = int(user)
        tmp[user] = {}
        for key, value in data.items():
            try:
                key = int(key)
            except ValueError:
                pass
            tmp[user][key] = value
    return tmp
>>>>>>> d5399de9
<|MERGE_RESOLUTION|>--- conflicted
+++ resolved
@@ -147,7 +147,6 @@
     return None
 
 
-<<<<<<< HEAD
 def create_deep_linked_url(bot_username, payload=None):
     """
     Creates a deep-linked URL for this ``bot_username`` with the specified ``payload``.
@@ -186,7 +185,8 @@
         base_url,
         payload
     )
-=======
+
+
 def enocde_conversations_to_json(conversations):
     """Helper method to encode a conversations dict (that uses tuples as keys) to a
     JSON-serializable way. Use :attr:`_decode_conversations_from_json` to decode.
@@ -246,5 +246,4 @@
             except ValueError:
                 pass
             tmp[user][key] = value
-    return tmp
->>>>>>> d5399de9
+    return tmp