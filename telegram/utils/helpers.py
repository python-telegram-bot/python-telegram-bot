--- conflicted
+++ resolved
@@ -152,7 +152,6 @@
     return None
 
 
-<<<<<<< HEAD
 def extract_urls(message):
     """
     Extracts all Hyperlinks that are contained in a message. This includes message entities and the
@@ -187,7 +186,8 @@
     # Strip trailing slash from URL so we can compare them for equality
     stripped_urls = [x.rstrip('/') for x in urls]
     return [url for url in urls if (stripped_urls.count(url) == 1 or url[-1] == '/')]
-=======
+
+
 def create_deep_linked_url(bot_username, payload=None, group=False):
     """
     Creates a deep-linked URL for this ``bot_username`` with the specified ``payload``.
@@ -235,7 +235,6 @@
         key,
         payload
     )
->>>>>>> 3d8771bb
 
 
 def enocde_conversations_to_json(conversations):
