#!/usr/bin/env python
#
# A library that provides a Python interface to the Telegram Bot API
# Copyright (C) 2015-2018
# Leandro Toledo de Souza <devs@python-telegram-bot.org>
#
# This program is free software: you can redistribute it and/or modify
# it under the terms of the GNU Lesser Public License as published by
# the Free Software Foundation, either version 3 of the License, or
# (at your option) any later version.
#
# This program is distributed in the hope that it will be useful,
# but WITHOUT ANY WARRANTY; without even the implied warranty of
# MERCHANTABILITY or FITNESS FOR A PARTICULAR PURPOSE.  See the
# GNU Lesser Public License for more details.
#
# You should have received a copy of the GNU Lesser Public License
# along with this program.  If not, see [http://www.gnu.org/licenses/].
"""This module contains helper functions."""
from html import escape

import re
from collections import OrderedDict
import signal
from datetime import datetime

<<<<<<< HEAD
try:
    from urllib.parse import urlparse
except ImportError:
    from urlparse import urlparse

try:
    from html import escape as escape_html  # noqa: F401
except ImportError:
    from cgi import escape as escape_html  # noqa: F401


=======
>>>>>>> b275031a
# From https://stackoverflow.com/questions/2549939/get-signal-names-from-numbers-in-python
_signames = {v: k
             for k, v in reversed(sorted(vars(signal).items()))
             if k.startswith('SIG') and not k.startswith('SIG_')}


def get_signal_name(signum):
    """Returns the signal name of the given signal number."""
    return _signames[signum]


# Not using future.backports.datetime here as datetime value might be an input from the user,
# making every isinstace() call more delicate. So we just use our own compat layer.
if hasattr(datetime, 'timestamp'):
    # Python 3.3+
    def _timestamp(dt_obj):
        return dt_obj.timestamp()
else:
    # Python < 3.3 (incl 2.7)
    from time import mktime


    def _timestamp(dt_obj):
        return mktime(dt_obj.timetuple())


def escape_markdown(text):
    """Helper function to escape telegram markup symbols."""
    escape_chars = '\*_`\['
    return re.sub(r'([%s])' % escape_chars, r'\\\1', text)


def to_timestamp(dt_obj):
    """
    Args:
        dt_obj (:class:`datetime.datetime`):

    Returns:
        int:

    """
    if not dt_obj:
        return None

    return int(_timestamp(dt_obj))


def from_timestamp(unixtime):
    """
    Args:
        unixtime (int):

    Returns:
        datetime.datetime:

    """
    if not unixtime:
        return None

    return datetime.fromtimestamp(unixtime)


def mention_html(user_id, name):
    """
    Args:
        user_id (:obj:`int`) The user's id which you want to mention.
        name (:obj:`str`) The name the mention is showing.

    Returns:
        :obj:`str`: The inline mention for the user as html.
    """
    if isinstance(user_id, int):
        return '<a href="tg://user?id={}">{}</a>'.format(user_id, escape(name))


def mention_markdown(user_id, name):
    """
    Args:
        user_id (:obj:`int`) The user's id which you want to mention.
        name (:obj:`str`) The name the mention is showing.

    Returns:
        :obj:`str`: The inline mention for the user as markdown.
    """
    if isinstance(user_id, int):
        return '[{}](tg://user?id={})'.format(escape_markdown(name), user_id)


<<<<<<< HEAD
def _extract_urls_from_text(text):
    """
    Returns a list of urls from a text string.
    URLs without a leading `http://` or `www.` won't be found.
    """
    out = []
    for word in text.split(' '):
        thing = urlparse(word.strip())
        if thing.scheme:
            out.append(word)
    return out


def extract_urls(message):
    """
    Extracts all Hyperlinks that are contained in a message. This includes
    message entities and the media caption. Distinct links are returned in order of appearance.

    Note: Exact duplicates are removed, but there may still be URLs that link
    to the same resource.

    Args:
        message (:obj:`telegram.Message`) The message to extract from

    Returns:
        :obj:`list`: A list of URLs contained in the message
    """
    from telegram import MessageEntity

    types = [MessageEntity.URL, MessageEntity.TEXT_LINK]
    results = message.parse_entities(types=types)
    results.update(message.parse_caption_entities(types=types))
    all_urls = [v if k.type == MessageEntity.URL else k.url for k, v in results.items()]

    # Strip trailing slash from URL so we can compare them for equality
    stripped_urls = [x[:-1] if x[-1] == '/' else x for x in all_urls]

    # Remove exact duplicates, compliant with legacy python
    urls = OrderedDict({k: None for k in stripped_urls})
    return list(urls.keys())
=======
def effective_message_type(entity):
    """
    Extracts the type of message as a string identifier from a :class:`telegram.Message` or a
    :class:`telegram.Update`.

    Args:
        entity (:obj:`Update` | :obj:`Message`) The ``update`` or ``message`` to extract from

    Returns:
        str: One of ``Message.MESSAGE_TYPES``

    """

    # Importing on file-level yields cyclic Import Errors
    from telegram import Message
    from telegram import Update

    if isinstance(entity, Message):
        message = entity
    elif isinstance(entity, Update):
        message = entity.effective_message
    else:
        raise TypeError("entity is not Message or Update (got: {})".format(type(entity)))

    for i in Message.MESSAGE_TYPES:
        if getattr(message, i, None):
            return i

    return None
>>>>>>> b275031a
<|MERGE_RESOLUTION|>--- conflicted
+++ resolved
@@ -24,7 +24,6 @@
 import signal
 from datetime import datetime
 
-<<<<<<< HEAD
 try:
     from urllib.parse import urlparse
 except ImportError:
@@ -36,8 +35,6 @@
     from cgi import escape as escape_html  # noqa: F401
 
 
-=======
->>>>>>> b275031a
 # From https://stackoverflow.com/questions/2549939/get-signal-names-from-numbers-in-python
 _signames = {v: k
              for k, v in reversed(sorted(vars(signal).items()))
@@ -126,7 +123,37 @@
         return '[{}](tg://user?id={})'.format(escape_markdown(name), user_id)
 
 
-<<<<<<< HEAD
+def effective_message_type(entity):
+    """
+    Extracts the type of message as a string identifier from a :class:`telegram.Message` or a
+    :class:`telegram.Update`.
+
+    Args:
+        entity (:obj:`Update` | :obj:`Message`) The ``update`` or ``message`` to extract from
+
+    Returns:
+        str: One of ``Message.MESSAGE_TYPES``
+
+    """
+
+    # Importing on file-level yields cyclic Import Errors
+    from telegram import Message
+    from telegram import Update
+
+    if isinstance(entity, Message):
+        message = entity
+    elif isinstance(entity, Update):
+        message = entity.effective_message
+    else:
+        raise TypeError("entity is not Message or Update (got: {})".format(type(entity)))
+
+    for i in Message.MESSAGE_TYPES:
+        if getattr(message, i, None):
+            return i
+
+    return None
+
+
 def _extract_urls_from_text(text):
     """
     Returns a list of urls from a text string.
@@ -166,35 +193,4 @@
 
     # Remove exact duplicates, compliant with legacy python
     urls = OrderedDict({k: None for k in stripped_urls})
-    return list(urls.keys())
-=======
-def effective_message_type(entity):
-    """
-    Extracts the type of message as a string identifier from a :class:`telegram.Message` or a
-    :class:`telegram.Update`.
-
-    Args:
-        entity (:obj:`Update` | :obj:`Message`) The ``update`` or ``message`` to extract from
-
-    Returns:
-        str: One of ``Message.MESSAGE_TYPES``
-
-    """
-
-    # Importing on file-level yields cyclic Import Errors
-    from telegram import Message
-    from telegram import Update
-
-    if isinstance(entity, Message):
-        message = entity
-    elif isinstance(entity, Update):
-        message = entity.effective_message
-    else:
-        raise TypeError("entity is not Message or Update (got: {})".format(type(entity)))
-
-    for i in Message.MESSAGE_TYPES:
-        if getattr(message, i, None):
-            return i
-
-    return None
->>>>>>> b275031a
+    return list(urls.keys())