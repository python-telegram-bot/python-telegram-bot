--- conflicted
+++ resolved
@@ -18,31 +18,15 @@
 # along with this program.  If not, see [http://www.gnu.org/licenses/].
 """This module facilitates the deprecation of functions."""
 
+import warnings
+
 
 # We use our own DeprecationWarning since they are muted by default and "UserWarning" makes it
 # seem like it's the user that issued the warning
 # We name it something else so that you don't get confused when you attempt to suppress it
 class TelegramDeprecationWarning(Warning):
-<<<<<<< HEAD
+    """Custom warning class for deprecations in this library."""
     __slots__ = ()
-
-
-def warn_deprecate_obj(old: str, new: str, stacklevel: int = 3) -> None:
-    warnings.warn(
-        f'{old} is being deprecated, please use {new} from now on.',
-        category=TelegramDeprecationWarning,
-        stacklevel=stacklevel,
-    )
-
-
-def deprecate(func: Callable[..., RT], old: str, new: str) -> Callable[..., RT]:
-    """Warn users invoking old to switch to the new function."""
-
-    def wrapped(*args: object, **kwargs: object) -> RT:
-        warn_deprecate_obj(old, new)
-        return func(*args, **kwargs)
-
-    return wrapped
 
 
 # Function to warn users that setting custom attributes is deprecated (Use only in __setattr__!)
@@ -56,7 +40,4 @@
         warnings.warn(
             "Setting custom attributes on objects of the PTB library is deprecated.",
             TelegramDeprecationWarning,
-        )
-=======
-    """Custom warning class for deprecations in this library."""
->>>>>>> 8bf88c32
+        )