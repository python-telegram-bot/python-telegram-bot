#!/usr/bin/env python
#
# A library that provides a Python interface to the Telegram Bot API
# Copyright (C) 2015-2020
# Leandro Toledo de Souza <devs@python-telegram-bot.org>
#
# This program is free software: you can redistribute it and/or modify
# it under the terms of the GNU Lesser Public License as published by
# the Free Software Foundation, either version 3 of the License, or
# (at your option) any later version.
#
# This program is distributed in the hope that it will be useful,
# but WITHOUT ANY WARRANTY; without even the implied warranty of
# MERCHANTABILITY or FITNESS FOR A PARTICULAR PURPOSE.  See the
# GNU Lesser Public License for more details.
#
# You should have received a copy of the GNU Lesser Public License
# along with this program.  If not, see [http://www.gnu.org/licenses/].
import sys
import logging
from telegram import Update
from threading import Lock
try:
    import ujson as json
except ImportError:
    import json  # type: ignore[no-redef]
from tornado.httpserver import HTTPServer
from tornado.ioloop import IOLoop
import tornado.web

from ssl import SSLContext
from queue import Queue
from telegram.utils.types import JSONDict
from typing import Any, TYPE_CHECKING
from tornado import httputil
if TYPE_CHECKING:
    from telegram import Bot


class WebhookServer:

    def __init__(self,
                 listen: str,
                 port: int,
                 webhook_app: 'WebhookAppClass',
                 ssl_ctx: SSLContext):
        self.http_server = HTTPServer(webhook_app, ssl_options=ssl_ctx)
        self.listen = listen
        self.port = port
        self.loop = None
        self.logger = logging.getLogger(__name__)
        self.is_running = False
        self.server_lock = Lock()
        self.shutdown_lock = Lock()

    def serve_forever(self) -> None:
        with self.server_lock:
            IOLoop().make_current()
            self.is_running = True
            self.logger.debug('Webhook Server started.')
            self.http_server.listen(self.port, address=self.listen)
            self.loop = IOLoop.current()
            self.loop.start()  # type: ignore
            self.logger.debug('Webhook Server stopped.')
            self.is_running = False

    def shutdown(self) -> None:
        with self.shutdown_lock:
            if not self.is_running:
                self.logger.warning('Webhook Server already stopped.')
                return
            else:
                self.loop.add_callback(self.loop.stop)  # type: ignore

    def handle_error(self, request: Any, client_address: str) -> None:
        """Handle an error gracefully."""
        self.logger.debug('Exception happened during processing of request from %s',
                          client_address, exc_info=True)


class WebhookAppClass(tornado.web.Application):

<<<<<<< HEAD
    def __init__(self,
                 webhook_path: str,
                 bot: 'Bot',
                 update_queue: Queue,
                 default_quote: bool = None):
        self.shared_objects = {"bot": bot, "update_queue": update_queue,
                               "default_quote": default_quote}
=======
    def __init__(self, webhook_path, bot, update_queue):
        self.shared_objects = {"bot": bot, "update_queue": update_queue}
>>>>>>> ad30a8f4
        handlers = [
            (r"{}/?".format(webhook_path), WebhookHandler,
             self.shared_objects)
            ]  # noqa
        tornado.web.Application.__init__(self, handlers)

    def log_request(self, handler: tornado.web.RequestHandler) -> None:
        pass


# WebhookHandler, process webhook calls
class WebhookHandler(tornado.web.RequestHandler):
    SUPPORTED_METHODS = ["POST"]

    def __init__(self,
                 application: tornado.web.Application,
                 request: httputil.HTTPServerRequest,
                 **kwargs: JSONDict):
        super().__init__(application, request, **kwargs)
        self.logger = logging.getLogger(__name__)
        self._init_asyncio_patch()

    def _init_asyncio_patch(self) -> None:
        """set default asyncio policy to be compatible with tornado
        Tornado 6 (at least) is not compatible with the default
        asyncio implementation on Windows
        Pick the older SelectorEventLoopPolicy on Windows
        if the known-incompatible default policy is in use.
        do this as early as possible to make it a low priority and overrideable
        ref: https://github.com/tornadoweb/tornado/issues/2608
        TODO: if/when tornado supports the defaults in asyncio,
                remove and bump tornado requirement for py38
        Copied from https://github.com/ipython/ipykernel/pull/456/
        """
        if sys.platform.startswith("win") and sys.version_info >= (3, 8):
            import asyncio
            try:
                from asyncio import (
                    WindowsProactorEventLoopPolicy,
                    WindowsSelectorEventLoopPolicy,
                )
            except ImportError:
                pass
                # not affected
            else:
                if isinstance(asyncio.get_event_loop_policy(), WindowsProactorEventLoopPolicy):
                    # WindowsProactorEventLoopPolicy is not compatible with tornado 6
                    # fallback to the pre-3.8 default of Selector
                    asyncio.set_event_loop_policy(WindowsSelectorEventLoopPolicy())

<<<<<<< HEAD
    def initialize(self, bot: 'Bot', update_queue: Queue, default_quote: bool = None) -> None:
=======
    def initialize(self, bot, update_queue):
>>>>>>> ad30a8f4
        self.bot = bot
        self.update_queue = update_queue

    def set_default_headers(self) -> None:
        self.set_header("Content-Type", 'application/json; charset="utf-8"')

    def post(self) -> None:
        self.logger.debug('Webhook triggered')
        self._validate_post()
        json_string = self.request.body.decode()
        data = json.loads(json_string)
        self.set_status(200)
        self.logger.debug('Webhook received data: ' + json_string)
        update = Update.de_json(data, self.bot)
        if update:
            self.logger.debug('Received Update with ID %d on Webhook' % update.update_id)
            self.update_queue.put(update)

    def _validate_post(self) -> None:
        ct_header = self.request.headers.get("Content-Type", None)
        if ct_header != 'application/json':
            raise tornado.web.HTTPError(403)

    def write_error(self, status_code: int, **kwargs: Any) -> None:
        """Log an arbitrary message.

        This is used by all other logging functions.

        It overrides ``BaseHTTPRequestHandler.log_message``, which logs to ``sys.stderr``.

        The first argument, FORMAT, is a format string for the message to be logged.  If the format
        string contains any % escapes requiring parameters, they should be specified as subsequent
        arguments (it's just like printf!).

        The client ip is prefixed to every message.

        """
        super().write_error(status_code, **kwargs)
        self.logger.debug("{} - - {}".format(self.request.remote_ip,
                                             "Exception in WebhookHandler"),
                          exc_info=kwargs['exc_info'])<|MERGE_RESOLUTION|>--- conflicted
+++ resolved
@@ -80,18 +80,11 @@
 
 class WebhookAppClass(tornado.web.Application):
 
-<<<<<<< HEAD
     def __init__(self,
                  webhook_path: str,
                  bot: 'Bot',
-                 update_queue: Queue,
-                 default_quote: bool = None):
-        self.shared_objects = {"bot": bot, "update_queue": update_queue,
-                               "default_quote": default_quote}
-=======
-    def __init__(self, webhook_path, bot, update_queue):
+                 update_queue: Queue):
         self.shared_objects = {"bot": bot, "update_queue": update_queue}
->>>>>>> ad30a8f4
         handlers = [
             (r"{}/?".format(webhook_path), WebhookHandler,
              self.shared_objects)
@@ -142,11 +135,7 @@
                     # fallback to the pre-3.8 default of Selector
                     asyncio.set_event_loop_policy(WindowsSelectorEventLoopPolicy())
 
-<<<<<<< HEAD
-    def initialize(self, bot: 'Bot', update_queue: Queue, default_quote: bool = None) -> None:
-=======
-    def initialize(self, bot, update_queue):
->>>>>>> ad30a8f4
+    def initialize(self, bot: 'Bot', update_queue: Queue) -> None:
         self.bot = bot
         self.update_queue = update_queue
 
