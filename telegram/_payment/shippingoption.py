#!/usr/bin/env python
#
# A library that provides a Python interface to the Telegram Bot API
# Copyright (C) 2015-2022
# Leandro Toledo de Souza <devs@python-telegram-bot.org>
#
# This program is free software: you can redistribute it and/or modify
# it under the terms of the GNU Lesser Public License as published by
# the Free Software Foundation, either version 3 of the License, or
# (at your option) any later version.
#
# This program is distributed in the hope that it will be useful,
# but WITHOUT ANY WARRANTY; without even the implied warranty of
# MERCHANTABILITY or FITNESS FOR A PARTICULAR PURPOSE.  See the
# GNU Lesser Public License for more details.
#
# You should have received a copy of the GNU Lesser Public License
# along with this program.  If not, see [http://www.gnu.org/licenses/].
"""This module contains an object that represents a Telegram ShippingOption."""
from typing import TYPE_CHECKING, Sequence

from telegram._telegramobject import TelegramObject
from telegram._utils.types import JSONDict

if TYPE_CHECKING:
    from telegram import LabeledPrice  # noqa


class ShippingOption(TelegramObject):
    """This object represents one shipping option.

    Objects of this class are comparable in terms of equality. Two objects of this class are
    considered equal, if their :attr:`id` is equal.

    .. seealso:: `Paymentbot Example <examples.paymentbot.html>`_

    Args:
        id (:obj:`str`): Shipping option identifier.
        title (:obj:`str`): Option title.
        prices (Sequence[:class:`telegram.LabeledPrice`]): List of price portions.

            .. versionchanged:: 20.0
                |squenceclassargs|

    Attributes:
        id (:obj:`str`): Shipping option identifier.
        title (:obj:`str`): Option title.
        prices (Sequence[:class:`telegram.LabeledPrice`]): List of price portions.

            .. versionchanged:: 20.0
                |tupleclassattrs|

    """

    __slots__ = ("prices", "title", "id")

    def __init__(
        self,
        id: str,  # pylint: disable=redefined-builtin
        title: str,
        prices: Sequence["LabeledPrice"],
        *,
        api_kwargs: JSONDict = None,
    ):
        super().__init__(api_kwargs=api_kwargs)

        self.id = id  # pylint: disable=invalid-name
        self.title = title
        self.prices = tuple(prices)

<<<<<<< HEAD
        self._id_attrs = (self.id,)

        self._freeze()

    def to_dict(self, recursive: bool = True) -> JSONDict:
        """See :meth:`telegram.TelegramObject.to_dict`."""
        data = super().to_dict(recursive=recursive)

        data["prices"] = [p.to_dict() for p in self.prices]

        return data
=======
        self._id_attrs = (self.id,)
>>>>>>> b44af136
<|MERGE_RESOLUTION|>--- conflicted
+++ resolved
@@ -68,18 +68,6 @@
         self.title = title
         self.prices = tuple(prices)
 
-<<<<<<< HEAD
         self._id_attrs = (self.id,)
 
-        self._freeze()
-
-    def to_dict(self, recursive: bool = True) -> JSONDict:
-        """See :meth:`telegram.TelegramObject.to_dict`."""
-        data = super().to_dict(recursive=recursive)
-
-        data["prices"] = [p.to_dict() for p in self.prices]
-
-        return data
-=======
-        self._id_attrs = (self.id,)
->>>>>>> b44af136
+        self._freeze()