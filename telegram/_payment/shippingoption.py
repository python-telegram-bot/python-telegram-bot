#!/usr/bin/env python
#
# A library that provides a Python interface to the Telegram Bot API
# Copyright (C) 2015-2022
# Leandro Toledo de Souza <devs@python-telegram-bot.org>
#
# This program is free software: you can redistribute it and/or modify
# it under the terms of the GNU Lesser Public License as published by
# the Free Software Foundation, either version 3 of the License, or
# (at your option) any later version.
#
# This program is distributed in the hope that it will be useful,
# but WITHOUT ANY WARRANTY; without even the implied warranty of
# MERCHANTABILITY or FITNESS FOR A PARTICULAR PURPOSE.  See the
# GNU Lesser Public License for more details.
#
# You should have received a copy of the GNU Lesser Public License
# along with this program.  If not, see [http://www.gnu.org/licenses/].
"""This module contains an object that represents a Telegram ShippingOption."""

from typing import TYPE_CHECKING, List

from telegram._telegramobject import TelegramObject
from telegram._utils.types import JSONDict

if TYPE_CHECKING:
    from telegram import LabeledPrice  # noqa


class ShippingOption(TelegramObject):
    """This object represents one shipping option.

    Objects of this class are comparable in terms of equality. Two objects of this class are
    considered equal, if their :attr:`id` is equal.

<<<<<<< HEAD
    .. seealso:: :any:`Paymentbot Example <examples.paymentbot>`
=======
    Examples:
        :any:`Payment Bot <examples.paymentbot>`
>>>>>>> 7c179aee

    Args:
        id (:obj:`str`): Shipping option identifier.
        title (:obj:`str`): Option title.
        prices (List[:class:`telegram.LabeledPrice`]): List of price portions.

    Attributes:
        id (:obj:`str`): Shipping option identifier.
        title (:obj:`str`): Option title.
        prices (List[:class:`telegram.LabeledPrice`]): List of price portions.

    """

    __slots__ = ("prices", "title", "id")

    def __init__(
        self,
        id: str,  # pylint: disable=redefined-builtin
        title: str,
        prices: List["LabeledPrice"],
        *,
        api_kwargs: JSONDict = None,
    ):
        super().__init__(api_kwargs=api_kwargs)

        self.id = id  # pylint: disable=invalid-name
        self.title = title
        self.prices = prices

        self._id_attrs = (self.id,)<|MERGE_RESOLUTION|>--- conflicted
+++ resolved
@@ -33,12 +33,8 @@
     Objects of this class are comparable in terms of equality. Two objects of this class are
     considered equal, if their :attr:`id` is equal.
 
-<<<<<<< HEAD
-    .. seealso:: :any:`Paymentbot Example <examples.paymentbot>`
-=======
     Examples:
         :any:`Payment Bot <examples.paymentbot>`
->>>>>>> 7c179aee
 
     Args:
         id (:obj:`str`): Shipping option identifier.
