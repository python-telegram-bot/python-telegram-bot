#!/usr/bin/env python
#
# A library that provides a Python interface to the Telegram Bot API
# Copyright (C) 2015-2020
# Leandro Toledo de Souza <devs@python-telegram-bot.org>
#
# This program is free software: you can redistribute it and/or modify
# it under the terms of the GNU Lesser Public License as published by
# the Free Software Foundation, either version 3 of the License, or
# (at your option) any later version.
#
# This program is distributed in the hope that it will be useful,
# but WITHOUT ANY WARRANTY; without even the implied warranty of
# MERCHANTABILITY or FITNESS FOR A PARTICULAR PURPOSE.  See the
# GNU Lesser Public License for more details.
#
# You should have received a copy of the GNU Lesser Public License
# along with this program.  If not, see [http://www.gnu.org/licenses/].
"""This module contains an object that represents a Telegram ChatPermission."""

from telegram import TelegramObject
from typing import Any


class ChatPermissions(TelegramObject):
    """Describes actions that a non-administrator user is allowed to take in a chat.

    Objects of this class are comparable in terms of equality. Two objects of this class are
    considered equal, if their :attr:`can_send_messages`, :attr:`can_send_media_messages`,
    :attr:`can_send_polls`, :attr:`can_send_other_messages`, :attr:`can_add_web_page_previews`,
    :attr:`can_change_info`, :attr:`can_invite_users` and :attr:`can_pin_message` are equal.

    Note:
        Though not stated explicitly in the offical docs, Telegram changes not only the permissions
        that are set, but also sets all the others to :obj:`False`. However, since not documented,
        this behaviour may change unbeknown to PTB.

    Attributes:
        can_send_messages (:obj:`bool`): Optional. True, if the user is allowed to send text
            messages, contacts, locations and venues.
        can_send_media_messages (:obj:`bool`): Optional. True, if the user is allowed to send
            audios, documents, photos, videos, video notes and voice notes, implies
            :attr:`can_send_messages`.
        can_send_polls (:obj:`bool`): Optional. True, if the user is allowed to send polls, implies
            :attr:`can_send_messages`.
        can_send_other_messages (:obj:`bool`): Optional. True, if the user is allowed to send
            animations, games, stickers and use inline bots, implies
            :attr:`can_send_media_messages`.
        can_add_web_page_previews (:obj:`bool`): Optional. True, if the user is allowed to add web
            page previews to their messages, implies :attr:`can_send_media_messages`.
        can_change_info (:obj:`bool`): Optional. True, if the user is allowed to change the chat
            title, photo and other settings. Ignored in public supergroups.
        can_invite_users (:obj:`bool`): Optional. True, if the user is allowed to invite new users
            to the chat.
        can_pin_messages (:obj:`bool`): Optional. True, if the user is allowed to pin messages.
            Ignored in public supergroups.

    Args:
        can_send_messages (:obj:`bool`, optional): True, if the user is allowed to send text
            messages, contacts, locations and venues.
        can_send_media_messages (:obj:`bool`, optional): True, if the user is allowed to send
            audios, documents, photos, videos, video notes and voice notes, implies
            :attr:`can_send_messages`.
        can_send_polls (:obj:`bool`, optional): True, if the user is allowed to send polls, implies
            :attr:`can_send_messages`.
        can_send_other_messages (:obj:`bool`, optional): True, if the user is allowed to send
            animations, games, stickers and use inline bots, implies
            :attr:`can_send_media_messages`.
        can_add_web_page_previews (:obj:`bool`, optional): True, if the user is allowed to add web
            page previews to their messages, implies :attr:`can_send_media_messages`.
        can_change_info (:obj:`bool`, optional): True, if the user is allowed to change the chat
            title, photo and other settings. Ignored in public supergroups.
        can_invite_users (:obj:`bool`, optional): True, if the user is allowed to invite new users
            to the chat.
        can_pin_messages (:obj:`bool`, optional): True, if the user is allowed to pin messages.
            Ignored in public supergroups.

    """

    def __init__(self,
                 can_send_messages: bool = None,
                 can_send_media_messages: bool = None,
                 can_send_polls: bool = None,
                 can_send_other_messages: bool = None,
                 can_add_web_page_previews: bool = None,
                 can_change_info: bool = None,
                 can_invite_users: bool = None,
                 can_pin_messages: bool = None,
                 **kwargs: Any):
        # Required
        self.can_send_messages = can_send_messages
        self.can_send_media_messages = can_send_media_messages
        self.can_send_polls = can_send_polls
        self.can_send_other_messages = can_send_other_messages
        self.can_add_web_page_previews = can_add_web_page_previews
        self.can_change_info = can_change_info
        self.can_invite_users = can_invite_users
<<<<<<< HEAD
        self.can_pin_messages = can_pin_messages
=======
        self.can_pin_messages = can_pin_messages

        self._id_attrs = (
            self.can_send_messages,
            self.can_send_media_messages,
            self.can_send_polls,
            self.can_send_other_messages,
            self.can_add_web_page_previews,
            self.can_change_info,
            self.can_invite_users,
            self.can_pin_messages
        )

    @classmethod
    def de_json(cls, data, bot):
        if not data:
            return None

        return cls(**data)
>>>>>>> 1e29c1a7
<|MERGE_RESOLUTION|>--- conflicted
+++ resolved
@@ -95,9 +95,6 @@
         self.can_add_web_page_previews = can_add_web_page_previews
         self.can_change_info = can_change_info
         self.can_invite_users = can_invite_users
-<<<<<<< HEAD
-        self.can_pin_messages = can_pin_messages
-=======
         self.can_pin_messages = can_pin_messages
 
         self._id_attrs = (
@@ -109,12 +106,4 @@
             self.can_change_info,
             self.can_invite_users,
             self.can_pin_messages
-        )
-
-    @classmethod
-    def de_json(cls, data, bot):
-        if not data:
-            return None
-
-        return cls(**data)
->>>>>>> 1e29c1a7
+        )