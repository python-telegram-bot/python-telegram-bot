--- conflicted
+++ resolved
@@ -138,7 +138,11 @@
 
     __slots__ = ()
 
-<<<<<<< HEAD
+    def __init__(self, *, api_kwargs: JSONDict = None) -> None:
+        super().__init__(api_kwargs=api_kwargs)
+
+        self._freeze()
+
 
 class ForumTopicEdited(TelegramObject):
     """
@@ -205,9 +209,6 @@
     __slots__ = ()
 
     def __init__(self, *, api_kwargs: JSONDict = None):
-=======
-    def __init__(self, *, api_kwargs: JSONDict = None) -> None:
->>>>>>> 7b61a30f
         super().__init__(api_kwargs=api_kwargs)
 
         self._freeze()