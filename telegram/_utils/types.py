#!/usr/bin/env python
#
# A library that provides a Python interface to the Telegram Bot API
# Copyright (C) 2015-2023
# Leandro Toledo de Souza <devs@python-telegram-bot.org>
#
# This program is free software: you can redistribute it and/or modify
# it under the terms of the GNU Lesser Public License as published by
# the Free Software Foundation, either version 3 of the License, or
# (at your option) any later version.
#
# This program is distributed in the hope that it will be useful,
# but WITHOUT ANY WARRANTY; without even the implied warranty of
# MERCHANTABILITY or FITNESS FOR A PARTICULAR PURPOSE.  See the
# GNU Lesser Public License for more details.
#
# You should have received a copy of the GNU Lesser Public License
# along with this program.  If not, see [http://www.gnu.org/licenses/].
"""This module contains custom typing aliases for internal use within the library.

Warning:
    Contents of this module are intended to be used internally by the library and *not* by the
    user. Changes to this module are not considered breaking changes and may not be documented in
    the changelog.
"""
from pathlib import Path
from typing import (
    IO,
    TYPE_CHECKING,
    Any,
    Collection,
    Dict,
    Literal,
    Optional,
    Tuple,
    TypeVar,
    Union,
)

if TYPE_CHECKING:
    from telegram import (
        ForceReply,
        InlineKeyboardMarkup,
        InputFile,
        ReplyKeyboardMarkup,
        ReplyKeyboardRemove,
    )
    from telegram._utils.defaultvalue import DefaultValue

FileLike = Union[IO[bytes], "InputFile"]
"""Either a bytes-stream (e.g. open file handler) or a :class:`telegram.InputFile`."""

FilePathInput = Union[str, Path]
"""A filepath either as string or as :obj:`pathlib.Path` object."""

FileInput = Union[FilePathInput, FileLike, bytes, str]
"""Valid input for passing files to Telegram. Either a file id as string, a file like object,
a local file path as string, :class:`pathlib.Path` or the file contents as :obj:`bytes`."""

JSONDict = Dict[str, Any]
"""Dictionary containing response from Telegram or data to send to the API."""

DVValueType = TypeVar("DVValueType")  # pylint: disable=invalid-name
DVType = Union[DVValueType, "DefaultValue[DVValueType]"]
"""Generic type for a variable which can be either `type` or `DefaultVaule[type]`."""
ODVInput = Optional[Union["DefaultValue[DVValueType]", DVValueType, "DefaultValue[None]"]]
"""Generic type for bot method parameters which can have defaults. ``ODVInput[type]`` is the same
as ``Optional[Union[DefaultValue[type], type, DefaultValue[None]]``."""
DVInput = Union["DefaultValue[DVValueType]", DVValueType, "DefaultValue[None]"]
"""Generic type for bot method parameters which can have defaults. ``DVInput[type]`` is the same
as ``Union[DefaultValue[type], type, DefaultValue[None]]``."""

RT = TypeVar("RT")
SCT = Union[RT, Collection[RT]]  # pylint: disable=invalid-name
"""Single instance or collection of instances."""

ReplyMarkup = Union[
    "InlineKeyboardMarkup", "ReplyKeyboardMarkup", "ReplyKeyboardRemove", "ForceReply"
]
"""Type alias for reply markup objects.

.. versionadded:: 20.0
"""

FieldTuple = Tuple[str, bytes, str]
"""Alias for return type of `InputFile.field_tuple`."""
UploadFileDict = Dict[str, FieldTuple]
"""Dictionary containing file data to be uploaded to the API."""

HTTPVersion = Literal["1.1", "2.0"]
"""Allowed HTTP versions.

<<<<<<< HEAD
.. versionadded:: NEXT.VERSION"""
=======
.. versionadded:: NEXT.VERSION"""

CorrectOptionID = Literal[0, 1, 2, 3, 4, 5, 6, 7, 8, 9]

MarkdownVersion = Literal[1, 2]
>>>>>>> 1d27a0fa
<|MERGE_RESOLUTION|>--- conflicted
+++ resolved
@@ -90,12 +90,8 @@
 HTTPVersion = Literal["1.1", "2.0"]
 """Allowed HTTP versions.
 
-<<<<<<< HEAD
-.. versionadded:: NEXT.VERSION"""
-=======
 .. versionadded:: NEXT.VERSION"""
 
 CorrectOptionID = Literal[0, 1, 2, 3, 4, 5, 6, 7, 8, 9]
 
-MarkdownVersion = Literal[1, 2]
->>>>>>> 1d27a0fa
+MarkdownVersion = Literal[1, 2]