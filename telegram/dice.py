#!/usr/bin/env python
# pylint: disable=R0903
#
# A library that provides a Python interface to the Telegram Bot API
# Copyright (C) 2015-2020
# Leandro Toledo de Souza <devs@python-telegram-bot.org>
#
# This program is free software: you can redistribute it and/or modify
# it under the terms of the GNU Lesser Public License as published by
# the Free Software Foundation, either version 3 of the License, or
# (at your option) any later version.
#
# This program is distributed in the hope that it will be useful,
# but WITHOUT ANY WARRANTY; without even the implied warranty of
# MERCHANTABILITY or FITNESS FOR A PARTICULAR PURPOSE.  See the
# GNU Lesser Public License for more details.
#
# You should have received a copy of the GNU Lesser Public License
# along with this program.  If not, see [http://www.gnu.org/licenses/].
"""This module contains an object that represents a Telegram Dice."""
from telegram import TelegramObject
from typing import Any, List


class Dice(TelegramObject):
    """
    This object represents an animated emoji with a random value for currently supported base
    emoji. (The singular form of "dice" is "die". However, PTB mimics the Telegram API, which uses
    the term "dice".)
<<<<<<< HEAD
=======

    Objects of this class are comparable in terms of equality. Two objects of this class are
    considered equal, if their :attr:`value` and :attr:`emoji` are equal.
>>>>>>> 1e29c1a7

    Note:
        If :attr:`emoji` is "🎯", a value of 6 currently represents a bullseye, while a value of 1
        indicates that the dartboard was missed. However, this behaviour is undocumented and might
        be changed by Telegram.

        If :attr:`emoji` is "🏀", a value of 4 or 5 currently score a basket, while a value of 1 to
        3 indicates that the basket was missed. However, this behaviour is undocumented and might
        be changed by Telegram.

    Attributes:
        value (:obj:`int`): Value of the dice.
        emoji (:obj:`str`): Emoji on which the dice throw animation is based.

    Args:
        value (:obj:`int`): Value of the dice. 1-6 for dice and darts, 1-5 for basketball.
        emoji (:obj:`str`): Emoji on which the dice throw animation is based.
    """
    def __init__(self, value: int, emoji: str, **kwargs: Any):
        self.value = value
        self.emoji = emoji

<<<<<<< HEAD
    DICE: str = '🎲'
=======
        self._id_attrs = (self.value, self.emoji)

    @classmethod
    def de_json(cls, data, bot):
        if not data:
            return None

        return cls(**data)

    DICE = '🎲'
>>>>>>> 1e29c1a7
    """:obj:`str`: '🎲'"""
    DARTS: str = '🎯'
    """:obj:`str`: '🎯'"""
    BASKETBALL = '🏀'
    """:obj:`str`: '🏀'"""
<<<<<<< HEAD
    ALL_EMOJI: List[str] = [DICE, DARTS, BASKETBALL]
=======
    ALL_EMOJI = [DICE, DARTS, BASKETBALL]
>>>>>>> 1e29c1a7
    """List[:obj:`str`]: List of all supported base emoji. Currently :attr:`DICE`,
    :attr:`DARTS` and :attr:`BASKETBALL`."""<|MERGE_RESOLUTION|>--- conflicted
+++ resolved
@@ -27,12 +27,9 @@
     This object represents an animated emoji with a random value for currently supported base
     emoji. (The singular form of "dice" is "die". However, PTB mimics the Telegram API, which uses
     the term "dice".)
-<<<<<<< HEAD
-=======
 
     Objects of this class are comparable in terms of equality. Two objects of this class are
     considered equal, if their :attr:`value` and :attr:`emoji` are equal.
->>>>>>> 1e29c1a7
 
     Note:
         If :attr:`emoji` is "🎯", a value of 6 currently represents a bullseye, while a value of 1
@@ -55,29 +52,14 @@
         self.value = value
         self.emoji = emoji
 
-<<<<<<< HEAD
-    DICE: str = '🎲'
-=======
         self._id_attrs = (self.value, self.emoji)
 
-    @classmethod
-    def de_json(cls, data, bot):
-        if not data:
-            return None
-
-        return cls(**data)
-
-    DICE = '🎲'
->>>>>>> 1e29c1a7
+    DICE: str = '🎲'
     """:obj:`str`: '🎲'"""
     DARTS: str = '🎯'
     """:obj:`str`: '🎯'"""
     BASKETBALL = '🏀'
     """:obj:`str`: '🏀'"""
-<<<<<<< HEAD
     ALL_EMOJI: List[str] = [DICE, DARTS, BASKETBALL]
-=======
-    ALL_EMOJI = [DICE, DARTS, BASKETBALL]
->>>>>>> 1e29c1a7
     """List[:obj:`str`]: List of all supported base emoji. Currently :attr:`DICE`,
     :attr:`DARTS` and :attr:`BASKETBALL`."""