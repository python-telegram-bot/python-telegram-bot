--- conflicted
+++ resolved
@@ -100,12 +100,8 @@
         date: datetime.datetime,
         old_chat_member: ChatMember,
         new_chat_member: ChatMember,
-<<<<<<< HEAD
         invite_link: Optional[ChatInviteLink] = None,
-=======
-        invite_link: ChatInviteLink = None,
-        via_chat_folder_invite_link: bool = None,
->>>>>>> bfbf6d3f
+        via_chat_folder_invite_link: Optional[bool] = None,
         *,
         api_kwargs: Optional[JSONDict] = None,
     ):
