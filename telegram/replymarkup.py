#!/usr/bin/env python
#
# A library that provides a Python interface to the Telegram Bot API
# Copyright (C) 2015-2017
# Leandro Toledo de Souza <devs@python-telegram-bot.org>
#
# This program is free software: you can redistribute it and/or modify
# it under the terms of the GNU Lesser Public License as published by
# the Free Software Foundation, either version 3 of the License, or
# (at your option) any later version.
#
# This program is distributed in the hope that it will be useful,
# but WITHOUT ANY WARRANTY; without even the implied warranty of
# MERCHANTABILITY or FITNESS FOR A PARTICULAR PURPOSE.  See the
# GNU Lesser Public License for more details.
#
# You should have received a copy of the GNU Lesser Public License
# along with this program.  If not, see [http://www.gnu.org/licenses/].
"""Base class for Telegram ReplyMarkup Objects."""

from telegram import TelegramObject


class ReplyMarkup(TelegramObject):
<<<<<<< HEAD
    """Base class for Telegram ReplyMarkup Objects.

    See :class:`telegram.ReplyKeyboardMarkup` and :class:`telegram.InlineKeyboardMarkup` for
    detailed use.
    """

    @staticmethod
    def de_json(data, bot):
        data = super(ReplyMarkup, ReplyMarkup).de_json(data, bot)

        if not data:
            return None

        return data
=======
    """Base class for Telegram ReplyMarkup Objects"""
    pass
>>>>>>> 19ce9e45
<|MERGE_RESOLUTION|>--- conflicted
+++ resolved
@@ -22,22 +22,9 @@
 
 
 class ReplyMarkup(TelegramObject):
-<<<<<<< HEAD
     """Base class for Telegram ReplyMarkup Objects.
 
     See :class:`telegram.ReplyKeyboardMarkup` and :class:`telegram.InlineKeyboardMarkup` for
     detailed use.
     """
-
-    @staticmethod
-    def de_json(data, bot):
-        data = super(ReplyMarkup, ReplyMarkup).de_json(data, bot)
-
-        if not data:
-            return None
-
-        return data
-=======
-    """Base class for Telegram ReplyMarkup Objects"""
-    pass
->>>>>>> 19ce9e45
+    pass