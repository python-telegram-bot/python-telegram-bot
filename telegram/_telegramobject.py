#!/usr/bin/env python
#
# A library that provides a Python interface to the Telegram Bot API
# Copyright (C) 2015-2022
# Leandro Toledo de Souza <devs@python-telegram-bot.org>
#
# This program is free software: you can redistribute it and/or modify
# it under the terms of the GNU Lesser Public License as published by
# the Free Software Foundation, either version 3 of the License, or
# (at your option) any later version.
#
# This program is distributed in the hope that it will be useful,
# but WITHOUT ANY WARRANTY; without even the implied warranty of
# MERCHANTABILITY or FITNESS FOR A PARTICULAR PURPOSE.  See the
# GNU Lesser Public License for more details.
#
# You should have received a copy of the GNU Lesser Public License
# along with this program.  If not, see [http://www.gnu.org/licenses/].
"""Base class for Telegram Objects."""
import datetime
import inspect
import json
from copy import deepcopy
from itertools import chain
from typing import (
    TYPE_CHECKING,
    Dict,
    Iterator,
    List,
    Optional,
    Set,
    Sized,
    Tuple,
    Type,
    TypeVar,
    Union,
)

from telegram._utils.datetime import to_timestamp
from telegram._utils.types import JSONDict
from telegram._utils.warnings import warn

if TYPE_CHECKING:
    from telegram import Bot

Tele_co = TypeVar("Tele_co", bound="TelegramObject", covariant=True)


class TelegramObject:
    """Base class for most Telegram objects.

    Objects of this type are subscriptable with strings. See :meth:`__getitem__` for more details.
    The :mod:`pickle` and :func:`~copy.deepcopy` behavior of objects of this type are defined by
    :meth:`__getstate__`, :meth:`__setstate__` and :meth:`__deepcopy__`.

    .. versionchanged:: 20.0

        * Removed argument and attribute ``bot`` for several subclasses. Use
          :meth:`set_bot` and :meth:`get_bot` instead.
        * Removed the possibility to pass arbitrary keyword arguments for several subclasses.
        * String representations objects of this type was overhauled. See :meth:`__repr__` for
          details. As this class doesn't implement :meth:`object.__str__`, the default
          implementation will be used, which is equivalent to :meth:`__repr__`.

    Arguments:
        api_kwargs (Dict[:obj:`str`, any], optional): |toapikwargsarg|

            .. versionadded:: 20.0

    Attributes:
        api_kwargs (Dict[:obj:`str`, any]): |toapikwargsattr|

            .. versionadded:: 20.0

    """

    __slots__ = ("_id_attrs", "_bot", "api_kwargs")

    # Used to cache the names of the parameters of the __init__ method of the class
    # Must be a private attribute to avoid name clashes between subclasses
    __INIT_PARAMS: Set[str] = set()
    # Used to check if __INIT_PARAMS has been set for the current class. Unfortunately, we can't
    # just check if `__INIT_PARAMS is None`, since subclasses use the parent class' __INIT_PARAMS
    # unless it's overridden
    __INIT_PARAMS_CHECK: Optional[Type["TelegramObject"]] = None

    def __init__(self, *, api_kwargs: JSONDict = None) -> None:
        self._id_attrs: Tuple[object, ...] = ()
        self._bot: Optional["Bot"] = None
        # We don't do anything with api_kwargs here - see docstring of _apply_api_kwargs
        self.api_kwargs: JSONDict = api_kwargs or {}

    def _apply_api_kwargs(self) -> None:
        """Loops through the api kwargs and for every key that exists as attribute of the
        object (and is None), it moves the value from `api_kwargs` to the attribute.

        This method is currently only called in the unpickling process, i.e. not on "normal" init.
        This is because
        * automating this is tricky to get right: It should be called at the *end* of the __init__,
          preferably only once at the end of the __init__ of the last child class. This could be
          done via __init_subclass__, but it's hard to not destroy the signature of __init__ in the
          process.
        * calling it manually in every __init__ is tedious
        * There probably is no use case for it anyway. If you manually initialize a TO subclass,
          then you can pass everything as proper argument.
        """
        # we convert to list to ensure that the list doesn't change length while we loop
        for key in list(self.api_kwargs.keys()):
            if getattr(self, key, True) is None:
                setattr(self, key, self.api_kwargs.pop(key))

    def __repr__(self) -> str:
        """Gives a string representation of this object in the form
        ``ClassName(attr_1=value_1, attr_2=value_2, ...)``, where attributes are omitted if they
        have the value :obj:`None` or are empty instances of :class:`collections.abc.Sized` (e.g.
        :class:`list`, :class:`dict`, :class:`set`, :class:`str`, etc.).

        As this class doesn't implement :meth:`object.__str__`, the default implementation
        will be used, which is equivalent to :meth:`__repr__`.

        Returns:
            :obj:`str`
        """
        # * `__repr__` goal is to be unambiguous
        # * `__str__` goal is to be readable
        # * `str()` calls `__repr__`, if `__str__` is not defined
        # In our case "unambiguous" and "readable" largely coincide, so we can use the same logic.
        as_dict = self._get_attrs(recursive=False, include_private=False)

        if not self.api_kwargs:
            # Drop api_kwargs from the representation, if empty
            as_dict.pop("api_kwargs", None)

        contents = ", ".join(
            f"{k}={as_dict[k]!r}"
            for k in sorted(as_dict.keys())
            if (
                as_dict[k] is not None
                and not (
                    isinstance(as_dict[k], Sized)
                    and len(as_dict[k]) == 0  # type: ignore[arg-type]
                )
            )
        )
        return f"{self.__class__.__name__}({contents})"

    def __getitem__(self, item: str) -> object:
        """
        Objects of this type are subscriptable with strings, where
        ``telegram_object["attribute_name"]`` is equivalent to ``telegram_object.attribute_name``.

        Tip:
            This is useful for dynamic attribute lookup, i.e. ``telegram_object[arg]`` where the
            value of ``arg`` is determined at runtime.
            In all other cases, it's recommended to use the dot notation instead, i.e.
            ``telegram_object.attribute_name``.

        .. versionchanged:: 20.0

            ``telegram_object['from']`` will look up the key ``from_user``. This is to account for
            special cases like :attr:`Message.from_user` that deviate from the official Bot API.

        Args:
            item (:obj:`str`): The name of the attribute to look up.

        Returns:
            :obj:`object`

        Raises:
            :exc:`KeyError`: If the object does not have an attribute with the appropriate name.
        """
        if item == "from":
            item = "from_user"
        try:
            return getattr(self, item)
        except AttributeError as exc:
            raise KeyError(
                f"Objects of type {self.__class__.__name__} don't have an attribute called "
                f"`{item}`."
            ) from exc

    def __getstate__(self) -> Dict[str, Union[str, object]]:
        """
        Overrides :meth:`object.__getstate__` to customize the pickling process of objects of this
        type.
        The returned state does `not` contain the :class:`telegram.Bot` instance set with
        :meth:`set_bot` (if any), as it can't be pickled.

        Returns:
            state (Dict[:obj:`str`, :obj:`object`]): The state of the object.
        """
        return self._get_attrs(include_private=True, recursive=False, remove_bot=True)

    def __setstate__(self, state: dict) -> None:
        """
        Overrides :meth:`object.__setstate__` to customize the unpickling process of objects of
        this type. Modifies the object in-place.
<<<<<<< HEAD
=======

>>>>>>> 7c179aee
        If any data was stored in the :attr:`api_kwargs` of the pickled object, this method checks
        if the class now has dedicated attributes for those keys and moves the values from
        :attr:`api_kwargs` to the dedicated attributes.
        This can happen, if serialized data is loaded with a new version of this library, where
        the new version was updated to account for updates of the Telegram Bot API.

<<<<<<< HEAD
=======
        If on the contrary an attribute was removed from the class, the value is not discarded but
        made available via :attr:`api_kwargs`.

>>>>>>> 7c179aee
        Args:
            state (:obj:`dict`): The data to set as attributes of this object.
        """
        # Make sure that we have a `_bot` attribute. This is necessary, since __getstate__ omits
        # this as Bots are not pickable.
        setattr(self, "_bot", None)

        setattr(self, "api_kwargs", state.pop("api_kwargs", {}))  # assign api_kwargs first

        for key, val in state.items():
            try:
                setattr(self, key, val)
            except AttributeError:  # catch cases when old attributes are removed from new versions
                self.api_kwargs[key] = val  # add it to api_kwargs as fallback

        self._apply_api_kwargs()

    def __deepcopy__(self: Tele_co, memodict: dict) -> Tele_co:
        """
        Customizes how :func:`copy.deepcopy` processes objects of this type.
        The only difference to the default implementation is that the :class:`telegram.Bot`
        instance set via :meth:`set_bot` (if any) is not copied, but shared between the original
        and the copy, i.e.::

            assert telegram_object.get_bot() is copy.deepcopy(telegram_object).get_bot()

        Args:
            memodict (:obj:`dict`): A dictionary that maps objects to their copies.

        Returns:
            :obj:`telegram.TelegramObject`: The copied object.
        """
        bot = self._bot  # Save bot so we can set it after copying
        self.set_bot(None)  # set to None so it is not deepcopied
        cls = self.__class__
        result = cls.__new__(cls)  # create a new instance
        memodict[id(self)] = result  # save the id of the object in the dict

        for k in self._get_attrs_names(
            include_private=True
        ):  # now we set the attributes in the deepcopied object
            try:
                setattr(result, k, deepcopy(getattr(self, k), memodict))
            except AttributeError:
                # Skip missing attributes. This can happen if the object was loaded from a pickle
                # file that was created with an older version of the library, where the class
                # did not have the attribute yet.
                continue

        result.set_bot(bot)  # Assign the bots back
        self.set_bot(bot)
        return result

    def _get_attrs_names(self, include_private: bool) -> Iterator[str]:
        """
        Returns the names of the attributes of this object. This is used to determine which
        attributes should be serialized when pickling the object.

        Args:
            include_private (:obj:`bool`): Whether to include private attributes.

        Returns:
            Iterator[:obj:`str`]: An iterator over the names of the attributes of this object.
        """
        # We want to get all attributes for the class, using self.__slots__ only includes the
        # attributes used by that class itself, and not its superclass(es). Hence, we get its MRO
        # and then get their attributes. The `[:-1]` slice excludes the `object` class
        all_slots = (s for c in self.__class__.__mro__[:-1] for s in c.__slots__)  # type: ignore
        # chain the class's slots with the user defined subclass __dict__ (class has no slots)
        all_attrs = (
            chain(all_slots, self.__dict__.keys()) if hasattr(self, "__dict__") else all_slots
        )

        if include_private:
            return all_attrs
        return (attr for attr in all_attrs if not attr.startswith("_"))

    def _get_attrs(
        self,
        include_private: bool = False,
        recursive: bool = False,
        remove_bot: bool = False,
    ) -> Dict[str, Union[str, object]]:
        """This method is used for obtaining the attributes of the object.

        Args:
            include_private (:obj:`bool`): Whether the result should include private variables.
            recursive (:obj:`bool`): If :obj:`True`, will convert any ``TelegramObjects`` (if
                found) in the attributes to a dictionary. Else, preserves it as an object itself.
            remove_bot (:obj:`bool`): Whether the bot should be included in the result.

        Returns:
            :obj:`dict`: A dict where the keys are attribute names and values are their values.
        """
        data = {}

        for key in self._get_attrs_names(include_private=include_private):

            value = getattr(self, key, None)
            if value is not None:
                if recursive and hasattr(value, "to_dict"):
                    data[key] = value.to_dict(recursive=True)
                else:
                    data[key] = value
            elif not recursive:
                data[key] = value

        if recursive and data.get("from_user"):
            data["from"] = data.pop("from_user", None)
        if remove_bot:
            data.pop("_bot", None)
        return data

    @staticmethod
    def _parse_data(data: Optional[JSONDict]) -> Optional[JSONDict]:
        """Should be called by subclasses that override de_json to ensure that the input
        is not altered. Whoever calls de_json might still want to use the original input
        for something else.
        """
        return None if data is None else data.copy()

    @classmethod
    def de_json(cls: Type[Tele_co], data: Optional[JSONDict], bot: "Bot") -> Optional[Tele_co]:
        """Converts JSON data to a Telegram object.

        Args:
            data (Dict[:obj:`str`, ...]): The JSON data.
            bot (:class:`telegram.Bot`): The bot associated with this object.

        Returns:
            The Telegram object.

        """
        return cls._de_json(data=data, bot=bot)

    @classmethod
    def _de_json(
        cls: Type[Tele_co], data: Optional[JSONDict], bot: "Bot", api_kwargs: JSONDict = None
    ) -> Optional[Tele_co]:
        if data is None:
            return None

        # try-except is significantly faster in case we already have a correct argument set
        try:
            obj = cls(**data, api_kwargs=api_kwargs)
        except TypeError as exc:
            if "__init__() got an unexpected keyword argument" not in str(exc):
                raise exc

            if cls.__INIT_PARAMS_CHECK is not cls:
                signature = inspect.signature(cls)
                cls.__INIT_PARAMS = set(signature.parameters.keys())
                cls.__INIT_PARAMS_CHECK = cls

            api_kwargs = api_kwargs or {}
            existing_kwargs: JSONDict = {}
            for key, value in data.items():
                (existing_kwargs if key in cls.__INIT_PARAMS else api_kwargs)[key] = value

            obj = cls(api_kwargs=api_kwargs, **existing_kwargs)

        obj.set_bot(bot=bot)
        return obj

    @classmethod
    def de_list(
        cls: Type[Tele_co], data: Optional[List[JSONDict]], bot: "Bot"
    ) -> List[Optional[Tele_co]]:
        """Converts JSON data to a list of Telegram objects.

        Args:
            data (Dict[:obj:`str`, ...]): The JSON data.
            bot (:class:`telegram.Bot`): The bot associated with these objects.

        Returns:
            A list of Telegram objects.

        """
        if not data:
            return []

        return [cls.de_json(d, bot) for d in data]

    def to_json(self) -> str:
        """Gives a JSON representation of object.

        .. versionchanged:: 20.0
            Now includes all entries of :attr:`api_kwargs`.

        Returns:
            :obj:`str`
        """
        return json.dumps(self.to_dict())

    def to_dict(self, recursive: bool = True) -> JSONDict:
        """Gives representation of object as :obj:`dict`.

        .. versionchanged:: 20.0
            Now includes all entries of :attr:`api_kwargs`.

        Args:
            recursive (:obj:`bool`, optional): If :obj:`True`, will convert any TelegramObjects
                (if found) in the attributes to a dictionary. Else, preserves it as an object
                itself. Defaults to :obj:`True`.

                .. versionadded:: 20.0

        Returns:
            :obj:`dict`
        """
        out = self._get_attrs(recursive=recursive)

        # Now we should convert TGObjects to dicts inside objects such as sequences, and convert
        # datetimes to timestamps. This mostly eliminates the need for subclasses to override
        # `to_dict`
        for key, value in out.items():
            if isinstance(value, (tuple, list)) and value:
                val = []  # empty list to append our converted values to
                for item in value:
                    if hasattr(item, "to_dict"):
                        val.append(item.to_dict(recursive=recursive))
                    # This branch is useful for e.g. List[List[PhotoSize|KeyboardButton]]
                    elif isinstance(item, (tuple, list)):
                        val.append(
                            [
                                i.to_dict(recursive=recursive) if hasattr(i, "to_dict") else i
                                for i in item
                            ]
                        )
                    else:  # if it's not a TGObject, just append it. E.g. [TGObject, 2]
                        val.append(item)
                out[key] = val

            elif isinstance(value, datetime.datetime):
                out[key] = to_timestamp(value)

        # Effectively "unpack" api_kwargs into `out`:
        out.update(out.pop("api_kwargs", {}))  # type: ignore[call-overload]
        return out

    def get_bot(self) -> "Bot":
        """Returns the :class:`telegram.Bot` instance associated with this object.

        .. seealso:: :meth:`set_bot`

        .. versionadded: 20.0

        Raises:
            RuntimeError: If no :class:`telegram.Bot` instance was set for this object.
        """
        if self._bot is None:
            raise RuntimeError(
                "This object has no bot associated with it. Shortcuts cannot be used."
            )
        return self._bot

    def set_bot(self, bot: Optional["Bot"]) -> None:
        """Sets the :class:`telegram.Bot` instance associated with this object.

        .. seealso:: :meth:`get_bot`

        .. versionadded: 20.0

        Arguments:
            bot (:class:`telegram.Bot` | :obj:`None`): The bot instance.
        """
        self._bot = bot

    def __eq__(self, other: object) -> bool:
        """Compares this object with :paramref:`other` in terms of equality.
        If this object and :paramref:`other` are `not` objects of the same class,
        this comparison will fall back to Python's default implementation of :meth:`object.__eq__`.
        Otherwise, both objects may be compared in terms of equality, if the corresponding
        subclass of :class:`TelegramObject` has defined a set of attributes to compare and
        the objects are considered to be equal, if all of these attributes are equal.
        If the subclass has not defined a set of attributes to compare, a warning will be issued.

        Tip:
            If instances of a class in the :mod:`telegram` module are comparable in terms of
            equality, the documentation of the class will state the attributes that will be used
            for this comparison.

        Args:
            other (:obj:`object`): The object to compare with.

        Returns:
            :obj:`bool`

        """
        if isinstance(other, self.__class__):
            if not self._id_attrs:
                warn(
                    f"Objects of type {self.__class__.__name__} can not be meaningfully tested for"
                    " equivalence.",
                    stacklevel=2,
                )
            if not other._id_attrs:
                warn(
                    f"Objects of type {other.__class__.__name__} can not be meaningfully tested"
                    " for equivalence.",
                    stacklevel=2,
                )
            return self._id_attrs == other._id_attrs
        return super().__eq__(other)

    def __hash__(self) -> int:
        """Builds a hash value for this object such that the hash of two objects is equal if and
        only if the objects are equal in terms of :meth:`__eq__`.

        Returns:
            :obj:`int`
        """
        if self._id_attrs:
            return hash((self.__class__, self._id_attrs))
        return super().__hash__()<|MERGE_RESOLUTION|>--- conflicted
+++ resolved
@@ -195,22 +195,16 @@
         """
         Overrides :meth:`object.__setstate__` to customize the unpickling process of objects of
         this type. Modifies the object in-place.
-<<<<<<< HEAD
-=======
-
->>>>>>> 7c179aee
+
         If any data was stored in the :attr:`api_kwargs` of the pickled object, this method checks
         if the class now has dedicated attributes for those keys and moves the values from
         :attr:`api_kwargs` to the dedicated attributes.
         This can happen, if serialized data is loaded with a new version of this library, where
         the new version was updated to account for updates of the Telegram Bot API.
 
-<<<<<<< HEAD
-=======
         If on the contrary an attribute was removed from the class, the value is not discarded but
         made available via :attr:`api_kwargs`.
 
->>>>>>> 7c179aee
         Args:
             state (:obj:`dict`): The data to set as attributes of this object.
         """
