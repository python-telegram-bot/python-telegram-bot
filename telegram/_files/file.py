#!/usr/bin/env python
#
# A library that provides a Python interface to the Telegram Bot API
# Copyright (C) 2015-2022
# Leandro Toledo de Souza <devs@python-telegram-bot.org>
#
# This program is free software: you can redistribute it and/or modify
# it under the terms of the GNU Lesser Public License as published by
# the Free Software Foundation, either version 3 of the License, or
# (at your option) any later version.
#
# This program is distributed in the hope that it will be useful,
# but WITHOUT ANY WARRANTY; without even the implied warranty of
# MERCHANTABILITY or FITNESS FOR A PARTICULAR PURPOSE.  See the
# GNU Lesser Public License for more details.
#
# You should have received a copy of the GNU Lesser Public License
# along with this program.  If not, see [http://www.gnu.org/licenses/].
"""This module contains an object that represents a Telegram File."""
import shutil
import urllib.parse as urllib_parse
from base64 import b64decode
from pathlib import Path
<<<<<<< HEAD
from typing import TYPE_CHECKING, Any, BinaryIO, Optional
=======
from typing import IO, TYPE_CHECKING, Optional, Union
>>>>>>> 1c20ff3f

from telegram._passport.credentials import decrypt
from telegram._telegramobject import TelegramObject
from telegram._utils.defaultvalue import DEFAULT_NONE
from telegram._utils.files import is_local_file
from telegram._utils.types import FilePathInput, JSONDict, ODVInput

if TYPE_CHECKING:
    from telegram import FileCredentials


class File(TelegramObject):
    """
    This object represents a file ready to be downloaded. The file can be e.g. downloaded with
    :attr:`download_to_drive`. It is guaranteed that the link will be valid for at least 1 hour.
    When the link expires, a new one can be requested by calling :meth:`telegram.Bot.get_file`.

    Objects of this class are comparable in terms of equality. Two objects of this class are
    considered equal, if their :attr:`file_unique_id` is equal.

    .. versionchanged:: 20.0:
        ``download`` was split into :meth:`download_to_drive` and :meth:`download_to_object`.

    Note:
        * Maximum file size to download is
          :tg-const:`telegram.constants.FileSizeLimit.FILESIZE_DOWNLOAD`.
        * If you obtain an instance of this class from :attr:`telegram.PassportFile.get_file`,
          then it will automatically be decrypted as it downloads when you call e.g.
          :meth:`download_to_drive`.

    Args:
        file_id (:obj:`str`): Identifier for this file, which can be used to download
            or reuse the file.
        file_unique_id (:obj:`str`): Unique identifier for this file, which
            is supposed to be the same over time and for different bots.
            Can't be used to download or reuse the file.
        file_size (:obj:`int`, optional): Optional. File size in bytes, if known.
<<<<<<< HEAD
        file_path (:obj:`str`, optional): File path. Use e.g. :meth:`download_to_drive` to get the
            file.
        bot (:obj:`telegram.Bot`, optional): Bot to use with shortcut method.
        **kwargs (:obj:`dict`): Arbitrary keyword arguments.
=======
        file_path (:obj:`str`, optional): File path. Use :attr:`download` to get the file.
>>>>>>> 1c20ff3f

    Attributes:
        file_id (:obj:`str`): Identifier for this file.
        file_unique_id (:obj:`str`): Unique identifier for this file, which
            is supposed to be the same over time and for different bots.
            Can't be used to download or reuse the file.
        file_size (:obj:`str`): Optional. File size in bytes.
        file_path (:obj:`str`): Optional. File path. Use e.g. :meth:`download_to_drive` to get
            the file.

    """

    __slots__ = (
        "file_id",
        "file_size",
        "file_unique_id",
        "file_path",
        "_credentials",
    )

    def __init__(
        self,
        file_id: str,
        file_unique_id: str,
        file_size: int = None,
        file_path: str = None,
        *,
        api_kwargs: JSONDict = None,
    ):
        super().__init__(api_kwargs=api_kwargs)

        # Required
        self.file_id = str(file_id)
        self.file_unique_id = str(file_unique_id)
        # Optionals
        self.file_size = file_size
        self.file_path = file_path

        self._credentials: Optional["FileCredentials"] = None

        self._id_attrs = (self.file_unique_id,)

    def _get_encoded_url(self) -> str:
        """Convert any UTF-8 char in :obj:`File.file_path` into a url encoded ASCII string."""
        sres = urllib_parse.urlsplit(str(self.file_path))
        return urllib_parse.urlunsplit(
            urllib_parse.SplitResult(
                sres.scheme, sres.netloc, urllib_parse.quote(sres.path), sres.query, sres.fragment
            )
        )

    def _prepare_decrypt(self, buf: bytes) -> bytes:
        return decrypt(b64decode(self._credentials.secret), b64decode(self._credentials.hash), buf)

    async def download_to_drive(
        self,
        custom_path: FilePathInput = None,
        read_timeout: ODVInput[float] = DEFAULT_NONE,
        write_timeout: ODVInput[float] = DEFAULT_NONE,
        connect_timeout: ODVInput[float] = DEFAULT_NONE,
        pool_timeout: ODVInput[float] = DEFAULT_NONE,
    ) -> Path:
        """
        Download this file. By default, the file is saved in the current working directory with its
        original filename as reported by Telegram. If the file has no filename, the file ID will
        be used as filename. If :paramref:`custom_path` is supplied as a :obj:`str` or
        :obj:`pathlib.Path`, it will be saved to that path.

        Note:
            If :paramref:`custom_path` isn't provided and :attr:`file_path` is the path of a
              local file (which is the case when a Bot API Server is running in local mode), this
              method will just return the path.

        .. versionchanged:: 20.0

            * :paramref:`custom_path` parameter now also accepts :class:`pathlib.Path` as argument.
            * Returns :class:`pathlib.Path` object in cases where previously a :obj:`str` was
              returned.
            * This method was previously called ``download``. It was split into
              :meth:`download_to_drive` and :meth:`download_to_object`.


        Args:
            custom_path (:class:`pathlib.Path` | :obj:`str` , optional): The path where the file
                will be saved to. If not specified, will be saved in the current working directory.
            read_timeout (:obj:`float` | :obj:`None`, optional): Value to pass to
                :paramref:`telegram.request.BaseRequest.post.read_timeout`. Defaults to
                :attr:`~telegram.request.BaseRequest.DEFAULT_NONE`.
            write_timeout (:obj:`float` | :obj:`None`, optional): Value to pass to
                :paramref:`telegram.request.BaseRequest.post.write_timeout`. Defaults to
                :attr:`~telegram.request.BaseRequest.DEFAULT_NONE`.
            connect_timeout (:obj:`float` | :obj:`None`, optional): Value to pass to
                :paramref:`telegram.request.BaseRequest.post.connect_timeout`. Defaults to
                :attr:`~telegram.request.BaseRequest.DEFAULT_NONE`.
            pool_timeout (:obj:`float` | :obj:`None`, optional): Value to pass to
                :paramref:`telegram.request.BaseRequest.post.pool_timeout`. Defaults to
                :attr:`~telegram.request.BaseRequest.DEFAULT_NONE`.

        Returns:
            :class:`pathlib.Path`: Returns the Path object the file was downloaded to
            or, if the bot is running with :attr:`local_mode=True<telegram.Bot.local_mode>`,
            the file path to the local file.

        """
        local_file = is_local_file(self.file_path)
        url = None if local_file else self._get_encoded_url()

        if custom_path is not None and local_file:
            shutil.copyfile(self.file_path, str(custom_path))
            return Path(custom_path)

        if custom_path:
            filename = Path(custom_path)
        elif local_file:
            return Path(self.file_path)
        elif self.file_path:
            filename = Path(Path(self.file_path).name)
        else:
            filename = Path.cwd() / self.file_id

        buf = await self.get_bot().request.retrieve(
            url,
            read_timeout=read_timeout,
            write_timeout=write_timeout,
            connect_timeout=connect_timeout,
            pool_timeout=pool_timeout,
        )
        if self._credentials:
            buf = self._prepare_decrypt(buf)
        filename.write_bytes(buf)
        return filename

    async def download_to_object(
        self,
        out: BinaryIO,
        read_timeout: ODVInput[float] = DEFAULT_NONE,
        write_timeout: ODVInput[float] = DEFAULT_NONE,
        connect_timeout: ODVInput[float] = DEFAULT_NONE,
        pool_timeout: ODVInput[float] = DEFAULT_NONE,
    ) -> None:
        """
        Download this file into memory. :paramref:`out` needs to be supplied with a
        :obj:`io.BufferedIOBase`, the file contents will be saved to that object using the
        :obj:`out.write<io.BufferedIOBase.write>` method.

        .. versionadded:: 20.0


        Args:
            out (:obj:`io.BufferedIOBase`): A file-like object. Must be opened for writing in
                binary mode.
            read_timeout (:obj:`float` | :obj:`None`, optional): Value to pass to
                :paramref:`telegram.request.BaseRequest.post.read_timeout`. Defaults to
                :attr:`~telegram.request.BaseRequest.DEFAULT_NONE`.
            write_timeout (:obj:`float` | :obj:`None`, optional): Value to pass to
                :paramref:`telegram.request.BaseRequest.post.write_timeout`. Defaults to
                :attr:`~telegram.request.BaseRequest.DEFAULT_NONE`.
            connect_timeout (:obj:`float` | :obj:`None`, optional): Value to pass to
                :paramref:`telegram.request.BaseRequest.post.connect_timeout`. Defaults to
                :attr:`~telegram.request.BaseRequest.DEFAULT_NONE`.
            pool_timeout (:obj:`float` | :obj:`None`, optional): Value to pass to
                :paramref:`telegram.request.BaseRequest.post.pool_timeout`. Defaults to
                :attr:`~telegram.request.BaseRequest.DEFAULT_NONE`.
        """
        local_file = is_local_file(self.file_path)
        url = None if local_file else self._get_encoded_url()
        path = Path(self.file_path) if local_file else None
        if local_file:
            buf = path.read_bytes()
        else:
            buf = await self.get_bot().request.retrieve(
                url,
                read_timeout=read_timeout,
                write_timeout=write_timeout,
                connect_timeout=connect_timeout,
                pool_timeout=pool_timeout,
            )
            if self._credentials:
                buf = self._prepare_decrypt(buf)
        out.write(buf)

    async def download_as_bytearray(self, buf: bytearray = None) -> bytearray:
        """Download this file and return it as a bytearray.

        Args:
            buf (:obj:`bytearray`, optional): Extend the given bytearray with the downloaded data.

        Returns:
            :obj:`bytearray`: The same object as :paramref:`buf` if it was specified. Otherwise a
            newly allocated :obj:`bytearray`.

        """
        if buf is None:
            buf = bytearray()
        if is_local_file(self.file_path):
            buf.extend(Path(self.file_path).read_bytes())
        else:
            buf.extend(await self.get_bot().request.retrieve(self._get_encoded_url()))
        return buf

    def set_credentials(self, credentials: "FileCredentials") -> None:
        """Sets the passport credentials for the file.

        Args:
            credentials (:class:`telegram.FileCredentials`): The credentials.
        """
        self._credentials = credentials<|MERGE_RESOLUTION|>--- conflicted
+++ resolved
@@ -21,11 +21,7 @@
 import urllib.parse as urllib_parse
 from base64 import b64decode
 from pathlib import Path
-<<<<<<< HEAD
-from typing import TYPE_CHECKING, Any, BinaryIO, Optional
-=======
-from typing import IO, TYPE_CHECKING, Optional, Union
->>>>>>> 1c20ff3f
+from typing import TYPE_CHECKING, BinaryIO, Optional
 
 from telegram._passport.credentials import decrypt
 from telegram._telegramobject import TelegramObject
@@ -63,14 +59,9 @@
             is supposed to be the same over time and for different bots.
             Can't be used to download or reuse the file.
         file_size (:obj:`int`, optional): Optional. File size in bytes, if known.
-<<<<<<< HEAD
         file_path (:obj:`str`, optional): File path. Use e.g. :meth:`download_to_drive` to get the
             file.
-        bot (:obj:`telegram.Bot`, optional): Bot to use with shortcut method.
-        **kwargs (:obj:`dict`): Arbitrary keyword arguments.
-=======
         file_path (:obj:`str`, optional): File path. Use :attr:`download` to get the file.
->>>>>>> 1c20ff3f
 
     Attributes:
         file_id (:obj:`str`): Identifier for this file.
