#!/usr/bin/env python
#
# A library that provides a Python interface to the Telegram Bot API
# Copyright (C) 2015-2024
# Leandro Toledo de Souza <devs@python-telegram-bot.org>
#
# This program is free software: you can redistribute it and/or modify
# it under the terms of the GNU Lesser Public License as published by
# the Free Software Foundation, either version 3 of the License, or
# (at your option) any later version.
#
# This program is distributed in the hope that it will be useful,
# but WITHOUT ANY WARRANTY; without even the implied warranty of
# MERCHANTABILITY or FITNESS FOR A PARTICULAR PURPOSE.  See the
# GNU Lesser Public License for more details.
#
# You should have received a copy of the GNU Lesser Public License
# along with this program.  If not, see [http://www.gnu.org/licenses/].
"""This module contains an object that represents a Telegram InputFile."""

import mimetypes
from typing import IO, Optional, Union
from uuid import uuid4

<<<<<<< HEAD
from telegram._utils.files import guess_file_name, load_file
=======
from telegram._utils.files import load_file
from telegram._utils.strings import TextEncoding
>>>>>>> 0913b859
from telegram._utils.types import FieldTuple

_DEFAULT_MIME_TYPE = "application/octet-stream"


class InputFile:
    """This object represents a Telegram InputFile.

    .. versionchanged:: 20.0

        * The former attribute ``attach`` was renamed to :attr:`attach_name`.
        * Method ``is_image`` was removed. If you pass :obj:`bytes` to :paramref:`obj` and would
          like to have the mime type automatically guessed, please pass :paramref:`filename`
          in addition.

    Args:
        obj (:term:`file object` | :obj:`bytes` | :obj:`str`): An open file descriptor or the files
            content as bytes or string.

            Note:
                If :paramref:`obj` is a string, it will be encoded as bytes via
                :external:obj:`obj.encode('utf-8') <str.encode>`.

            .. versionchanged:: 20.0
                Accept string input.
        filename (:obj:`str`, optional): Filename for this InputFile.
        attach (:obj:`bool`, optional): Pass :obj:`True` if the parameter this file belongs to in
            the request to Telegram should point to the multipart data via an ``attach://`` URI.
            Defaults to `False`.
        read_file_handle (:obj:`bool`, optional): If :obj:`True` and :paramref:`obj` is a file
            handle, the data will be read from the file handle on initialization of this object.
            If :obj:`False`, the file handle will be passed on to the
            `networking backend <telegram.request.BaseRequest.do_request>`_ which will have to
            handle the reading. Defaults to :obj:`True`.

            Tip:
                If you upload extremely large files, you may want to set this to :obj:`False` to
                avoid reading the complete file into memory. Additionally, this may be supported
                better by the networking backend (in particular it is handled better by
                the default :class:`~telegram.request.HTTPXRequest`).

            Important:
                If you set this to :obj:`False`, you have to ensure that the file handle is still
                open when the request is made. In particular, the following snippet can *not* work
                as expected.

                .. code-block:: python

                    with open('file.txt', 'rb') as file:
                        input_file = InputFile(file, read_file_handle=False)

                    # here the file handle is already closed and the upload will fail
                    await bot.send_document(chat_id, input_file)

            .. versionadded:: NEXT.VERSION


    Attributes:
        input_file_content (:obj:`bytes` | :class:`IO`): The binary content of the file to send.
        attach_name (:obj:`str`): Optional. If present, the parameter this file belongs to in
            the request to Telegram should point to the multipart data via a an URI of the form
            ``attach://<attach_name>`` URI.
        filename (:obj:`str`): Filename for the file to be sent.
        mimetype (:obj:`str`): The mimetype inferred from the file to be sent.

    """

    __slots__ = ("attach_name", "filename", "input_file_content", "mimetype")

    def __init__(
        self,
        obj: Union[IO[bytes], bytes, str],
        filename: Optional[str] = None,
        attach: bool = False,
        read_file_handle: bool = True,
    ):
        if isinstance(obj, bytes):
            self.input_file_content: Union[bytes, IO[bytes]] = obj
        elif isinstance(obj, str):
<<<<<<< HEAD
            self.input_file_content = obj.encode("utf-8")
        elif read_file_handle:
=======
            self.input_file_content = obj.encode(TextEncoding.UTF_8)
        else:
>>>>>>> 0913b859
            reported_filename, self.input_file_content = load_file(obj)
            filename = filename or reported_filename
        else:
            self.input_file_content = obj
            filename = filename or guess_file_name(obj)

        self.attach_name: Optional[str] = "attached" + uuid4().hex if attach else None

        if filename:
            self.mimetype: str = (
                mimetypes.guess_type(filename, strict=False)[0] or _DEFAULT_MIME_TYPE
            )
        else:
            self.mimetype = _DEFAULT_MIME_TYPE

        self.filename: str = filename or self.mimetype.replace("/", ".")

    @property
    def field_tuple(self) -> FieldTuple:
        """Field tuple representing the contents of the file for upload to the Telegram servers.

        .. versionchanged:: NEXT.VERSION
            Content may now be a file handle.

        Returns:
            Tuple[:obj:`str`, :obj:`bytes` | :class:`IO`, :obj:`str`]:
        """
        return self.filename, self.input_file_content, self.mimetype

    @property
    def attach_uri(self) -> Optional[str]:
        """URI to insert into the JSON data for uploading the file. Returns :obj:`None`, if
        :attr:`attach_name` is :obj:`None`.
        """
        return f"attach://{self.attach_name}" if self.attach_name else None<|MERGE_RESOLUTION|>--- conflicted
+++ resolved
@@ -22,12 +22,8 @@
 from typing import IO, Optional, Union
 from uuid import uuid4
 
-<<<<<<< HEAD
 from telegram._utils.files import guess_file_name, load_file
-=======
-from telegram._utils.files import load_file
 from telegram._utils.strings import TextEncoding
->>>>>>> 0913b859
 from telegram._utils.types import FieldTuple
 
 _DEFAULT_MIME_TYPE = "application/octet-stream"
@@ -107,13 +103,8 @@
         if isinstance(obj, bytes):
             self.input_file_content: Union[bytes, IO[bytes]] = obj
         elif isinstance(obj, str):
-<<<<<<< HEAD
-            self.input_file_content = obj.encode("utf-8")
+            self.input_file_content = obj.encode(TextEncoding.UTF_8)
         elif read_file_handle:
-=======
-            self.input_file_content = obj.encode(TextEncoding.UTF_8)
-        else:
->>>>>>> 0913b859
             reported_filename, self.input_file_content = load_file(obj)
             filename = filename or reported_filename
         else:
