#!/usr/bin/env python
#
# A library that provides a Python interface to the Telegram Bot API
# Copyright (C) 2015-2022
# Leandro Toledo de Souza <devs@python-telegram-bot.org>
#
# This program is free software: you can redistribute it and/or modify
# it under the terms of the GNU Lesser Public License as published by
# the Free Software Foundation, either version 3 of the License, or
# (at your option) any later version.
#
# This program is distributed in the hope that it will be useful,
# but WITHOUT ANY WARRANTY; without even the implied warranty of
# MERCHANTABILITY or FITNESS FOR A PARTICULAR PURPOSE.  See the
# GNU Lesser Public License for more details.
#
# You should have received a copy of the GNU Lesser Public License
# along with this program.  If not, see [http://www.gnu.org/licenses/].
"""Base class for Telegram InputMedia Objects."""
from typing import Optional, Sequence, Union

from telegram._files.animation import Animation
from telegram._files.audio import Audio
from telegram._files.document import Document
from telegram._files.inputfile import InputFile
from telegram._files.photosize import PhotoSize
from telegram._files.video import Video
from telegram._messageentity import MessageEntity
from telegram._telegramobject import TelegramObject
from telegram._utils.argumentparsing import parse_sequence_arg
from telegram._utils.defaultvalue import DEFAULT_NONE
from telegram._utils.files import parse_file_input
from telegram._utils.types import FileInput, JSONDict, ODVInput
from telegram.constants import InputMediaType

MediaType = Union[Animation, Audio, Document, PhotoSize, Video]


class InputMedia(TelegramObject):
    """
    Base class for Telegram InputMedia Objects.

    .. versionchanged:: 20.0
        Added arguments and attributes :attr:`type`, :attr:`media`, :attr:`caption`,
            :attr:`caption_entities`, :paramref:`parse_mode`.

    .. seealso:: :wiki:`Working with Files and Media <Working-with-Files-and-Media>`

    Args:
        media_type (:obj:`str`): Type of media that the instance represents.
        media (:obj:`str` | :term:`file object` | :obj:`bytes` | :class:`pathlib.Path` | \
            :class:`telegram.Animation` |  :class:`telegram.Audio` | \
            :class:`telegram.Document` | :class:`telegram.PhotoSize` | \
            :class:`telegram.Video`): File to send.
            |fileinputnopath|
            Lastly you can pass an existing telegram media object of the corresponding type
            to send.
        caption (:obj:`str`, optional): Caption of the media to be sent,
            0-:tg-const:`telegram.constants.MessageLimit.CAPTION_LENGTH` characters after entities
            parsing.
        caption_entities (Sequence[:class:`telegram.MessageEntity`], optional): |caption_entities|

            .. versionchanged:: 20.0
                |sequenceclassargs|

        parse_mode (:obj:`str`, optional): |parse_mode|

    Attributes:
        type (:obj:`str`): Type of the input media.
        media (:obj:`str` | :class:`telegram.InputFile`): Media to send.
        caption (:obj:`str`): Optional. Caption of the media to be sent,
            0-:tg-const:`telegram.constants.MessageLimit.CAPTION_LENGTH` characters after entities
            parsing.
        parse_mode (:obj:`str`): Optional. |parse_mode|
        caption_entities (Tuple[:class:`telegram.MessageEntity`]): Optional. |captionentitiesattr|

            .. versionchanged:: 20.0

                * |tupleclassattrs|
                * |alwaystuple|

    """

    __slots__ = ("caption", "caption_entities", "media", "parse_mode", "type")

    def __init__(
        self,
        media_type: str,
        media: Union[str, InputFile, MediaType],
        caption: str = None,
        caption_entities: Sequence[MessageEntity] = None,
        parse_mode: ODVInput[str] = DEFAULT_NONE,
        *,
        api_kwargs: JSONDict = None,
    ):
        super().__init__(api_kwargs=api_kwargs)
        self.type = media_type
        self.media = media
        self.caption = caption
        self.caption_entities = parse_sequence_arg(caption_entities)
        self.parse_mode = parse_mode

        self._freeze()

    @staticmethod
    def _parse_thumb_input(thumb: Optional[FileInput]) -> Optional[Union[str, InputFile]]:
        # We use local_mode=True because we don't have access to the actual setting and want
        # things to work in local mode.
        return (
            parse_file_input(thumb, attach=True, local_mode=True) if thumb is not None else thumb
        )


class InputMediaAnimation(InputMedia):
    """Represents an animation file (GIF or H.264/MPEG-4 AVC video without sound) to be sent.

    Note:
        When using a :class:`telegram.Animation` for the :attr:`media` attribute, it will take the
        width, height and duration from that video, unless otherwise specified with the optional
        arguments.

    .. seealso:: :wiki:`Working with Files and Media <Working-with-Files-and-Media>`

    Args:
        media (:obj:`str` | :term:`file object` | :obj:`bytes` | :class:`pathlib.Path` | \
            :class:`telegram.Animation`): File to send. |fileinputnopath|
            Lastly you can pass an existing :class:`telegram.Animation` object to send.

            .. versionchanged:: 13.2
               Accept :obj:`bytes` as input.
        filename (:obj:`str`, optional): Custom file name for the animation, when uploading a
            new file. Convenience parameter, useful e.g. when sending files generated by the
            :obj:`tempfile` module.

            .. versionadded:: 13.1
        thumb (:term:`file object` | :obj:`bytes` | :class:`pathlib.Path` | :obj:`str`, \
                optional): |thumbdocstringnopath|

            .. versionchanged:: 13.2
               Accept :obj:`bytes` as input.
        caption (:obj:`str`, optional): Caption of the animation to be sent,
            0-:tg-const:`telegram.constants.MessageLimit.CAPTION_LENGTH` characters
            after entities parsing.
        parse_mode (:obj:`str`, optional): |parse_mode|
        caption_entities (Sequence[:class:`telegram.MessageEntity`], optional): |caption_entities|

            .. versionchanged:: 20.0
                |sequenceclassargs|

        width (:obj:`int`, optional): Animation width.
        height (:obj:`int`, optional): Animation height.
        duration (:obj:`int`, optional): Animation duration in seconds.
        has_spoiler (:obj:`bool`, optional): Pass :obj:`True`, if the animation needs to be covered
            with a spoiler animation.

            .. versionadded:: 20.0

    Attributes:
        type (:obj:`str`): :tg-const:`telegram.constants.InputMediaType.ANIMATION`.
        media (:obj:`str` | :class:`telegram.InputFile`): Animation to send.
        thumb (:class:`telegram.InputFile`): Optional. |thumbdocstringbase|
        caption (:obj:`str`): Optional. Caption of the animation to be sent,
            0-:tg-const:`telegram.constants.MessageLimit.CAPTION_LENGTH` characters
            after entities parsing.
        parse_mode (:obj:`str`): Optional. The parse mode to use for text formatting.
        caption_entities (Tuple[:class:`telegram.MessageEntity`]): Optional. |captionentitiesattr|

            .. versionchanged:: 20.0

                * |tupleclassattrs|
                * |alwaystuple|
        width (:obj:`int`): Optional. Animation width.
        height (:obj:`int`): Optional. Animation height.
        duration (:obj:`int`): Optional. Animation duration in seconds.
        has_spoiler (:obj:`bool`): Optional. :obj:`True`, if the animation is covered with a
            spoiler animation.

            .. versionadded:: 20.0
    """

    __slots__ = ("duration", "height", "thumb", "width", "has_spoiler")

    def __init__(
        self,
        media: Union[FileInput, Animation],
        thumb: FileInput = None,
        caption: str = None,
        parse_mode: ODVInput[str] = DEFAULT_NONE,
        width: int = None,
        height: int = None,
        duration: int = None,
        caption_entities: Sequence[MessageEntity] = None,
        filename: str = None,
        has_spoiler: bool = None,
        *,
        api_kwargs: JSONDict = None,
    ):
        if isinstance(media, Animation):
            width = media.width if width is None else width
            height = media.height if height is None else height
            duration = media.duration if duration is None else duration
            media = media.file_id
        else:
            # We use local_mode=True because we don't have access to the actual setting and want
            # things to work in local mode.
            media = parse_file_input(media, filename=filename, attach=True, local_mode=True)

        super().__init__(
            InputMediaType.ANIMATION,
            media,
            caption,
            caption_entities,
            parse_mode,
            api_kwargs=api_kwargs,
        )
        with self._unfrozen():
            self.thumb = self._parse_thumb_input(thumb)
            self.width = width
            self.height = height
            self.duration = duration
            self.has_spoiler = has_spoiler


class InputMediaPhoto(InputMedia):
    """Represents a photo to be sent.

    .. seealso:: :wiki:`Working with Files and Media <Working-with-Files-and-Media>`

    Args:
        media (:obj:`str` | :term:`file object` | :obj:`bytes` | :class:`pathlib.Path` | \
            :class:`telegram.PhotoSize`): File to send. |fileinputnopath|
            Lastly you can pass an existing :class:`telegram.PhotoSize` object to send.

            .. versionchanged:: 13.2
               Accept :obj:`bytes` as input.
        filename (:obj:`str`, optional): Custom file name for the photo, when uploading a
            new file. Convenience parameter, useful e.g. when sending files generated by the
            :obj:`tempfile` module.

            .. versionadded:: 13.1
        caption (:obj:`str`, optional ): Caption of the photo to be sent,
            0-:tg-const:`telegram.constants.MessageLimit.CAPTION_LENGTH` characters after
            entities parsing.
        parse_mode (:obj:`str`, optional): |parse_mode|
        caption_entities (Sequence[:class:`telegram.MessageEntity`], optional): |caption_entities|

            .. versionchanged:: 20.0
                |sequenceclassargs|
        has_spoiler (:obj:`bool`, optional): Pass :obj:`True`, if the photo needs to be covered
            with a spoiler animation.

            .. versionadded:: 20.0

    Attributes:
        type (:obj:`str`): :tg-const:`telegram.constants.InputMediaType.PHOTO`.
        media (:obj:`str` | :class:`telegram.InputFile`): Photo to send.
        caption (:obj:`str`): Optional. Caption of the photo to be sent,
            0-:tg-const:`telegram.constants.MessageLimit.CAPTION_LENGTH` characters
            after entities parsing.
        parse_mode (:obj:`str`): Optional. |parse_mode|
        caption_entities (Tuple[:class:`telegram.MessageEntity`]): Optional. |captionentitiesattr|

            .. versionchanged:: 20.0

                * |tupleclassattrs|
                * |alwaystuple|
        has_spoiler (:obj:`bool`): Optional. :obj:`True`, if the photo is covered with a
            spoiler animation.

            .. versionadded:: 20.0
    """

    __slots__ = ("has_spoiler",)

    def __init__(
        self,
        media: Union[FileInput, PhotoSize],
        caption: str = None,
        parse_mode: ODVInput[str] = DEFAULT_NONE,
        caption_entities: Sequence[MessageEntity] = None,
        filename: str = None,
        has_spoiler: bool = None,
        *,
        api_kwargs: JSONDict = None,
    ):
        # We use local_mode=True because we don't have access to the actual setting and want
        # things to work in local mode.
        media = parse_file_input(media, PhotoSize, filename=filename, attach=True, local_mode=True)
        super().__init__(
            InputMediaType.PHOTO,
            media,
            caption,
            caption_entities,
            parse_mode,
            api_kwargs=api_kwargs,
        )

        with self._unfrozen():
            self.has_spoiler = has_spoiler


class InputMediaVideo(InputMedia):
    """Represents a video to be sent.

    .. seealso:: :wiki:`Working with Files and Media <Working-with-Files-and-Media>`

    Note:
        *  When using a :class:`telegram.Video` for the :attr:`media` attribute, it will take the
           width, height and duration from that video, unless otherwise specified with the optional
           arguments.
        *  :paramref:`thumb` will be ignored for small video files, for which Telegram can easily
           generate thumbnails. However, this behaviour is undocumented and might be changed
           by Telegram.

    Args:
        media (:obj:`str` | :term:`file object` | :obj:`bytes` | :class:`pathlib.Path` | \
            :class:`telegram.Video`): File to send. |fileinputnopath|
            Lastly you can pass an existing :class:`telegram.Video` object to send.

            .. versionchanged:: 13.2
               Accept :obj:`bytes` as input.
        filename (:obj:`str`, optional): Custom file name for the video, when uploading a
            new file. Convenience parameter, useful e.g. when sending files generated by the
            :obj:`tempfile` module.

            .. versionadded:: 13.1
        caption (:obj:`str`, optional): Caption of the video to be sent,
            0-:tg-const:`telegram.constants.MessageLimit.CAPTION_LENGTH` characters after
            entities parsing.
        parse_mode (:obj:`str`, optional): |parse_mode|
        caption_entities (Sequence[:class:`telegram.MessageEntity`], optional): |caption_entities|

            .. versionchanged:: 20.0
                |sequenceclassargs|

        width (:obj:`int`, optional): Video width.
        height (:obj:`int`, optional): Video height.
        duration (:obj:`int`, optional): Video duration in seconds.
        supports_streaming (:obj:`bool`, optional): Pass :obj:`True`, if the uploaded video is
            suitable for streaming.
        thumb (:term:`file object` | :obj:`bytes` | :class:`pathlib.Path` | :obj:`str`, \
                optional): |thumbdocstringnopath|

            .. versionchanged:: 13.2
               Accept :obj:`bytes` as input.
        has_spoiler (:obj:`bool`, optional): Pass :obj:`True`, if the video needs to be covered
            with a spoiler animation.

            .. versionadded:: 20.0

    Attributes:
        type (:obj:`str`): :tg-const:`telegram.constants.InputMediaType.VIDEO`.
        media (:obj:`str` | :class:`telegram.InputFile`): Video file to send.
        caption (:obj:`str`): Optional. Caption of the video to be sent,
            0-:tg-const:`telegram.constants.MessageLimit.CAPTION_LENGTH` characters
            after entities parsing.
        parse_mode (:obj:`str`): Optional. |parse_mode|
        caption_entities (Tuple[:class:`telegram.MessageEntity`]): Optional. |captionentitiesattr|

            .. versionchanged:: 20.0

                * |tupleclassattrs|
                * |alwaystuple|
        width (:obj:`int`): Optional. Video width.
        height (:obj:`int`): Optional. Video height.
        duration (:obj:`int`): Optional. Video duration in seconds.
        supports_streaming (:obj:`bool`): Optional. :obj:`True`, if the uploaded video is
            suitable for streaming.
<<<<<<< HEAD
        thumb (:class:`telegram.InputFile`): Optional. Thumbnail of the file to send.
        has_spoiler (:obj:`bool`): Optional. :obj:`True`, if the video is covered with a
            spoiler animation.
=======
        thumb (:class:`telegram.InputFile`): Optional. |thumbdocstringbase|
>>>>>>> f408b1a2

            .. versionadded:: 20.0
    """

    __slots__ = ("duration", "height", "thumb", "supports_streaming", "width", "has_spoiler")

    def __init__(
        self,
        media: Union[FileInput, Video],
        caption: str = None,
        width: int = None,
        height: int = None,
        duration: int = None,
        supports_streaming: bool = None,
        parse_mode: ODVInput[str] = DEFAULT_NONE,
        thumb: FileInput = None,
        caption_entities: Sequence[MessageEntity] = None,
        filename: str = None,
        has_spoiler: bool = None,
        *,
        api_kwargs: JSONDict = None,
    ):

        if isinstance(media, Video):
            width = width if width is not None else media.width
            height = height if height is not None else media.height
            duration = duration if duration is not None else media.duration
            media = media.file_id
        else:
            # We use local_mode=True because we don't have access to the actual setting and want
            # things to work in local mode.
            media = parse_file_input(media, filename=filename, attach=True, local_mode=True)

        super().__init__(
            InputMediaType.VIDEO,
            media,
            caption,
            caption_entities,
            parse_mode,
            api_kwargs=api_kwargs,
        )
        with self._unfrozen():
            self.width = width
            self.height = height
            self.duration = duration
            self.thumb = self._parse_thumb_input(thumb)
            self.supports_streaming = supports_streaming
            self.has_spoiler = has_spoiler


class InputMediaAudio(InputMedia):
    """Represents an audio file to be treated as music to be sent.

    .. seealso:: :wiki:`Working with Files and Media <Working-with-Files-and-Media>`

    Note:
        When using a :class:`telegram.Audio` for the :attr:`media` attribute, it will take the
        duration, performer and title from that video, unless otherwise specified with the
        optional arguments.

    Args:
        media (:obj:`str` | :term:`file object` | :obj:`bytes` | :class:`pathlib.Path` | \
            :class:`telegram.Audio`): File to send. |fileinputnopath|
            Lastly you can pass an existing :class:`telegram.Audio` object to send.

            .. versionchanged:: 13.2
               Accept :obj:`bytes` as input.
        filename (:obj:`str`, optional): Custom file name for the audio, when uploading a
            new file. Convenience parameter, useful e.g. when sending files generated by the
            :obj:`tempfile` module.

            .. versionadded:: 13.1
        caption (:obj:`str`, optional): Caption of the audio to be sent,
            0-:tg-const:`telegram.constants.MessageLimit.CAPTION_LENGTH` characters after
            entities parsing.
        parse_mode (:obj:`str`, optional): |parse_mode|
        caption_entities (Sequence[:class:`telegram.MessageEntity`], optional): |caption_entities|

            .. versionchanged:: 20.0
                |sequenceclassargs|

        duration (:obj:`int`, optional): Duration of the audio in seconds as defined by sender.
        performer (:obj:`str`, optional): Performer of the audio as defined by sender or by audio
            tags.
        title (:obj:`str`, optional): Title of the audio as defined by sender or by audio tags.
        thumb (:term:`file object` | :obj:`bytes` | :class:`pathlib.Path` | :obj:`str`, \
                optional): |thumbdocstringnopath|

            .. versionchanged:: 13.2
               Accept :obj:`bytes` as input.

    Attributes:
        type (:obj:`str`): :tg-const:`telegram.constants.InputMediaType.AUDIO`.
        media (:obj:`str` | :class:`telegram.InputFile`): Audio file to send.
        caption (:obj:`str`): Optional. Caption of the audio to be sent,
            0-:tg-const:`telegram.constants.MessageLimit.CAPTION_LENGTH` characters
            after entities parsing.
        parse_mode (:obj:`str`): Optional. |parse_mode|
        caption_entities (Tuple[:class:`telegram.MessageEntity`]): Optional. |captionentitiesattr|

            .. versionchanged:: 20.0

                * |tupleclassattrs|
                * |alwaystuple|
        duration (:obj:`int`): Optional. Duration of the audio in seconds.
        performer (:obj:`str`): Optional. Performer of the audio as defined by sender or by audio
            tags.
        title (:obj:`str`): Optional. Title of the audio as defined by sender or by audio tags.
        thumb (:class:`telegram.InputFile`): Optional. |thumbdocstringbase|

    """

    __slots__ = ("duration", "performer", "thumb", "title")

    def __init__(
        self,
        media: Union[FileInput, Audio],
        thumb: FileInput = None,
        caption: str = None,
        parse_mode: ODVInput[str] = DEFAULT_NONE,
        duration: int = None,
        performer: str = None,
        title: str = None,
        caption_entities: Sequence[MessageEntity] = None,
        filename: str = None,
        *,
        api_kwargs: JSONDict = None,
    ):
        if isinstance(media, Audio):
            duration = media.duration if duration is None else duration
            performer = media.performer if performer is None else performer
            title = media.title if title is None else title
            media = media.file_id
        else:
            # We use local_mode=True because we don't have access to the actual setting and want
            # things to work in local mode.
            media = parse_file_input(media, filename=filename, attach=True, local_mode=True)

        super().__init__(
            InputMediaType.AUDIO,
            media,
            caption,
            caption_entities,
            parse_mode,
            api_kwargs=api_kwargs,
        )
        with self._unfrozen():
            self.thumb = self._parse_thumb_input(thumb)
            self.duration = duration
            self.title = title
            self.performer = performer


class InputMediaDocument(InputMedia):
    """Represents a general file to be sent.

    .. seealso:: :wiki:`Working with Files and Media <Working-with-Files-and-Media>`

    Args:
        media (:obj:`str` | :term:`file object` | :obj:`bytes` | :class:`pathlib.Path` | \
            :class:`telegram.Document`): File to send. |fileinputnopath|
            Lastly you can pass an existing :class:`telegram.Document` object to send.

            .. versionchanged:: 13.2
               Accept :obj:`bytes` as input.
        filename (:obj:`str`, optional): Custom file name for the document, when uploading a
            new file. Convenience parameter, useful e.g. when sending files generated by the
            :obj:`tempfile` module.

            .. versionadded:: 13.1
        caption (:obj:`str`, optional): Caption of the document to be sent,
            0-:tg-const:`telegram.constants.MessageLimit.CAPTION_LENGTH` characters after
            entities parsing.
        parse_mode (:obj:`str`, optional): |parse_mode|
        caption_entities (Sequence[:class:`telegram.MessageEntity`], optional): |caption_entities|

            .. versionchanged:: 20.0
                |sequenceclassargs|

        thumb (:term:`file object` | :obj:`bytes` | :class:`pathlib.Path` | :obj:`str`, \
                optional): |thumbdocstringnopath|

            .. versionchanged:: 13.2
               Accept :obj:`bytes` as input.
        disable_content_type_detection (:obj:`bool`, optional): Disables automatic server-side
            content type detection for files uploaded using multipart/form-data. Always
            :obj:`True`, if the document is sent as part of an album.

    Attributes:
        type (:obj:`str`): :tg-const:`telegram.constants.InputMediaType.DOCUMENT`.
        media (:obj:`str` | :class:`telegram.InputFile`): File to send.
        caption (:obj:`str`): Optional. Caption of the document to be sent,
            0-:tg-const:`telegram.constants.MessageLimit.CAPTION_LENGTH` characters
            after entities parsing.
        parse_mode (:obj:`str`): Optional. |parse_mode|
        caption_entities (Tuple[:class:`telegram.MessageEntity`]): Optional. |captionentitiesattr|

            .. versionchanged:: 20.0

                * |tupleclassattrs|
                * |alwaystuple|
        thumb (:class:`telegram.InputFile`): Optional. |thumbdocstringbase|
        disable_content_type_detection (:obj:`bool`): Optional. Disables automatic server-side
            content type detection for files uploaded using multipart/form-data. Always
            :obj:`True`, if the document is sent as part of an album.

    """

    __slots__ = ("disable_content_type_detection", "thumb")

    def __init__(
        self,
        media: Union[FileInput, Document],
        thumb: FileInput = None,
        caption: str = None,
        parse_mode: ODVInput[str] = DEFAULT_NONE,
        disable_content_type_detection: bool = None,
        caption_entities: Sequence[MessageEntity] = None,
        filename: str = None,
        *,
        api_kwargs: JSONDict = None,
    ):
        # We use local_mode=True because we don't have access to the actual setting and want
        # things to work in local mode.
        media = parse_file_input(media, Document, filename=filename, attach=True, local_mode=True)
        super().__init__(
            InputMediaType.DOCUMENT,
            media,
            caption,
            caption_entities,
            parse_mode,
            api_kwargs=api_kwargs,
        )
        with self._unfrozen():
            self.thumb = self._parse_thumb_input(thumb)
            self.disable_content_type_detection = disable_content_type_detection<|MERGE_RESOLUTION|>--- conflicted
+++ resolved
@@ -366,13 +366,9 @@
         duration (:obj:`int`): Optional. Video duration in seconds.
         supports_streaming (:obj:`bool`): Optional. :obj:`True`, if the uploaded video is
             suitable for streaming.
-<<<<<<< HEAD
-        thumb (:class:`telegram.InputFile`): Optional. Thumbnail of the file to send.
+        thumb (:class:`telegram.InputFile`): Optional. |thumbdocstringbase|
         has_spoiler (:obj:`bool`): Optional. :obj:`True`, if the video is covered with a
             spoiler animation.
-=======
-        thumb (:class:`telegram.InputFile`): Optional. |thumbdocstringbase|
->>>>>>> f408b1a2
 
             .. versionadded:: 20.0
     """
