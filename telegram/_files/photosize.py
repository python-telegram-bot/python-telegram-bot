#!/usr/bin/env python
#
# A library that provides a Python interface to the Telegram Bot API
# Copyright (C) 2015-2021
# Leandro Toledo de Souza <devs@python-telegram-bot.org>
#
# This program is free software: you can redistribute it and/or modify
# it under the terms of the GNU Lesser Public License as published by
# the Free Software Foundation, either version 3 of the License, or
# (at your option) any later version.
#
# This program is distributed in the hope that it will be useful,
# but WITHOUT ANY WARRANTY; without even the implied warranty of
# MERCHANTABILITY or FITNESS FOR A PARTICULAR PURPOSE.  See the
# GNU Lesser Public License for more details.
#
# You should have received a copy of the GNU Lesser Public License
# along with this program.  If not, see [http://www.gnu.org/licenses/].
"""This module contains an object that represents a Telegram PhotoSize."""

from typing import TYPE_CHECKING, Any

from telegram._files._basemedium import _BaseMedium

if TYPE_CHECKING:
    from telegram import Bot


class PhotoSize(_BaseMedium):
    """This object represents one size of a photo or a file/sticker thumbnail.

    Objects of this class are comparable in terms of equality. Two objects of this class are
    considered equal, if their :attr:`file_unique_id` is equal.

    Args:
        file_id (:obj:`str`): Identifier for this file, which can be used to download
            or reuse the file.
        file_unique_id (:obj:`str`): Unique identifier for this file, which
            is supposed to be the same over time and for different bots.
            Can't be used to download or reuse the file.
        width (:obj:`int`): Photo width.
        height (:obj:`int`): Photo height.
        file_size (:obj:`int`, optional): File size.
        bot (:class:`telegram.Bot`, optional): The Bot to use for instance methods.
        **kwargs (:obj:`dict`): Arbitrary keyword arguments.

    Attributes:
        file_id (:obj:`str`): Identifier for this file.
        file_unique_id (:obj:`str`): Unique identifier for this file, which
            is supposed to be the same over time and for different bots.
            Can't be used to download or reuse the file.
        width (:obj:`int`): Photo width.
        height (:obj:`int`): Photo height.
        file_size (:obj:`int`): Optional. File size.
        bot (:class:`telegram.Bot`): Optional. The Bot to use for instance methods.

    """

<<<<<<< HEAD
    __slots__ = ('width', 'file_id', 'file_size', 'height', 'file_unique_id')
=======
    __slots__ = ('width', 'height')
>>>>>>> b24d7d88

    def __init__(
        self,
        file_id: str,
        file_unique_id: str,
        width: int,
        height: int,
        file_size: int = None,
        bot: 'Bot' = None,
        **_kwargs: Any,
    ):
        super().__init__(
            file_id=file_id, file_unique_id=file_unique_id, file_size=file_size, bot=bot
        )
        # Required
        self.width = int(width)
<<<<<<< HEAD
        self.height = int(height)
        # Optionals
        self.file_size = file_size
        self.set_bot(bot)

        self._id_attrs = (self.file_unique_id,)

    def get_file(
        self, timeout: ODVInput[float] = DEFAULT_NONE, api_kwargs: JSONDict = None
    ) -> 'File':
        """Convenience wrapper over :attr:`telegram.Bot.get_file`

        For the documentation of the arguments, please see :meth:`telegram.Bot.get_file`.

        Returns:
            :class:`telegram.File`

        Raises:
            :class:`telegram.error.TelegramError`

        """
        return self.get_bot().get_file(
            file_id=self.file_id, timeout=timeout, api_kwargs=api_kwargs
        )
=======
        self.height = int(height)
>>>>>>> b24d7d88
<|MERGE_RESOLUTION|>--- conflicted
+++ resolved
@@ -56,11 +56,7 @@
 
     """
 
-<<<<<<< HEAD
-    __slots__ = ('width', 'file_id', 'file_size', 'height', 'file_unique_id')
-=======
     __slots__ = ('width', 'height')
->>>>>>> b24d7d88
 
     def __init__(
         self,
@@ -77,31 +73,4 @@
         )
         # Required
         self.width = int(width)
-<<<<<<< HEAD
-        self.height = int(height)
-        # Optionals
-        self.file_size = file_size
-        self.set_bot(bot)
-
-        self._id_attrs = (self.file_unique_id,)
-
-    def get_file(
-        self, timeout: ODVInput[float] = DEFAULT_NONE, api_kwargs: JSONDict = None
-    ) -> 'File':
-        """Convenience wrapper over :attr:`telegram.Bot.get_file`
-
-        For the documentation of the arguments, please see :meth:`telegram.Bot.get_file`.
-
-        Returns:
-            :class:`telegram.File`
-
-        Raises:
-            :class:`telegram.error.TelegramError`
-
-        """
-        return self.get_bot().get_file(
-            file_id=self.file_id, timeout=timeout, api_kwargs=api_kwargs
-        )
-=======
-        self.height = int(height)
->>>>>>> b24d7d88
+        self.height = int(height)