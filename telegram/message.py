#!/usr/bin/env python
# pylint: disable=R0902,R0912,R0913
#
# A library that provides a Python interface to the Telegram Bot API
# Copyright (C) 2015-2018
# Leandro Toledo de Souza <devs@python-telegram-bot.org>
#
# This program is free software: you can redistribute it and/or modify
# it under the terms of the GNU Lesser Public License as published by
# the Free Software Foundation, either version 3 of the License, or
# (at your option) any later version.
#
# This program is distributed in the hope that it will be useful,
# but WITHOUT ANY WARRANTY; without even the implied warranty of
# MERCHANTABILITY or FITNESS FOR A PARTICULAR PURPOSE.  See the
# GNU Lesser Public License for more details.
#
# You should have received a copy of the GNU Lesser Public License
# along with this program.  If not, see [http://www.gnu.org/licenses/].
"""This module contains an object that represents a Telegram Message."""
import sys
from html import escape

from telegram import (Audio, Contact, Document, Chat, Location, PhotoSize, Sticker, TelegramObject,
                      User, Video, Voice, Venue, MessageEntity, Game, Invoice, SuccessfulPayment,
                      VideoNote)
from telegram import ParseMode
<<<<<<< HEAD
from telegram.utils.deprecate import warn_deprecate_obj
from telegram.utils.helpers import escape_markdown, to_timestamp, from_timestamp
=======
from telegram.utils.helpers import escape_html, escape_markdown, to_timestamp, from_timestamp
>>>>>>> a9a503b9

_UNDEFINED = object()


class Message(TelegramObject):
    """This object represents a message.

    Note:
        * In Python `from` is a reserved word, use `from_user` instead.

    Attributes:
        message_id (:obj:`int`): Unique message identifier inside this chat.
        from_user (:class:`telegram.User`): Optional. Sender.
        date (:class:`datetime.datetime`): Date the message was sent.
        chat (:class:`telegram.Chat`): Conversation the message belongs to.
        forward_from (:class:`telegram.User`): Optional. Sender of the original message.
        forward_from_chat (:class:`telegram.Chat`): Optional. Information about the original
            channel.
        forward_from_message_id (:obj:`int`): Optional. Identifier of the original message in the
            channel.
        forward_date (:class:`datetime.datetime`): Optional. Date the original message was sent.
        reply_to_message (:class:`telegram.Message`): Optional. The original message.
        edit_date (:class:`datetime.datetime`): Optional. Date the message was last edited.
        media_group_id (:obj:`str`): Optional. The unique identifier of a media message group this
            message belongs to.
        text (:obj:`str`): Optional. The actual UTF-8 text of the message.
        entities (List[:class:`telegram.MessageEntity`]): Optional. Special entities like
            usernames, URLs, bot commands, etc. that appear in the text. See
            :attr:`Message.parse_entity` and :attr:`parse_entities` methods for how to use
            properly.
        caption_entities (List[:class:`telegram.MessageEntity`]): Optional. Special entities like
            usernames, URLs, bot commands, etc. that appear in the caption. See
            :attr:`Message.parse_caption_entity` and :attr:`parse_caption_entities` methods for how
            to use properly.
        audio (:class:`telegram.Audio`): Optional. Information about the file.
        document (:class:`telegram.Document`): Optional. Information about the file.
        game (:class:`telegram.Game`): Optional. Information about the game.
        photo (List[:class:`telegram.PhotoSize`]): Optional. Available sizes of the photo.
        sticker (:class:`telegram.Sticker`): Optional. Information about the sticker.
        video (:class:`telegram.Video`): Optional. Information about the video.
        voice (:class:`telegram.Voice`): Optional. Information about the file.
        video_note (:class:`telegram.VideoNote`): Optional. Information about the video message.
        new_chat_members (List[:class:`telegram.User`]): Optional. Information about new members to
            the chat. (the bot itself may be one of these members).
        caption (:obj:`str`): Optional. Caption for the document, photo or video, 0-200 characters.
        contact (:class:`telegram.Contact`): Optional. Information about the contact.
        location (:class:`telegram.Location`): Optional. Information about the location.
        venue (:class:`telegram.Venue`): Optional. Information about the venue.
        left_chat_member (:class:`telegram.User`): Optional. Information about the user that left
            the group. (this member may be the bot itself).
        new_chat_title (:obj:`str`): Optional. A chat title was changed to this value.
        new_chat_photo (List[:class:`telegram.PhotoSize`]): Optional. A chat photo was changed to
            this value.
        delete_chat_photo (:obj:`bool`): Optional. The chat photo was deleted.
        group_chat_created (:obj:`bool`): Optional. The group has been created.
        supergroup_chat_created (:obj:`bool`): Optional. The supergroup has been created.
        channel_chat_created (:obj:`bool`): Optional. The channel has been created.
        migrate_to_chat_id (:obj:`int`): Optional. The group has been migrated to a supergroup with
            the specified identifier.
        migrate_from_chat_id (:obj:`int`): Optional. The supergroup has been migrated from a group
            with the specified identifier.
        pinned_message (:class:`telegram.message`): Optional. Specified message was pinned.
        invoice (:class:`telegram.Invoice`): Optional. Information about the invoice.
        successful_payment (:class:`telegram.SuccessfulPayment`): Optional. Information about the
            payment.
        connected_website (:obj:`str`): Optional. The domain name of the website on which the user
            has logged in.
        forward_signature (:obj:`str`): Optional. Signature of the post author for messages
            forwarded from channels.
        author_signature (:obj:`str`): Optional. Signature of the post author for messages
            in channels.
        bot (:class:`telegram.Bot`): Optional. The Bot to use for instance methods.

    Args:
        message_id (:obj:`int`): Unique message identifier inside this chat.
        from_user (:class:`telegram.User`, optional): Sender, can be empty for messages sent
            to channels.
        date (:class:`datetime.datetime`): Date the message was sent in Unix time. Converted to
            :class:`datetime.datetime`.
        chat (:class:`telegram.Chat`): Conversation the message belongs to.
        forward_from (:class:`telegram.User`, optional): For forwarded messages, sender of
            the original message.
        forward_from_chat (:class:`telegram.Chat`, optional): For messages forwarded from a
            channel, information about the original channel.
        forward_from_message_id (:obj:`int`, optional): For forwarded channel posts, identifier of
            the original message in the channel.
        forward_date (:class:`datetime.datetime`, optional): For forwarded messages, date the
            original message was sent in Unix time. Converted to :class:`datetime.datetime`.
        reply_to_message (:class:`telegram.Message`, optional): For replies, the original message.
            Note that the Message object in this field will not contain further
            ``reply_to_message`` fields even if it itself is a reply.
        edit_date (:class:`datetime.datetime`, optional): Date the message was last edited in Unix
            time. Converted to :class:`datetime.datetime`.
        media_group_id (:obj:`str`, optional): The unique identifier of a media message group this
            message belongs to.
        text (str, optional): For text messages, the actual UTF-8 text of the message, 0-4096
            characters. Also found as :attr:`telegram.constants.MAX_MESSAGE_LENGTH`.
        entities (List[:class:`telegram.MessageEntity`], optional): For text messages, special
            entities like usernames, URLs, bot commands, etc. that appear in the text. See
            attr:`parse_entity` and attr:`parse_entities` methods for how to use properly.
        caption_entities (List[:class:`telegram.MessageEntity`]): Optional. For Messages with a
            Caption. Special entities like usernames, URLs, bot commands, etc. that appear in the
            caption. See :attr:`Message.parse_caption_entity` and :attr:`parse_caption_entities`
            methods for how to use properly.
        audio (:class:`telegram.Audio`, optional): Message is an audio file, information
            about the file.
        document (:class:`telegram.Document`, optional): Message is a general file, information
            about the file.
        game (:class:`telegram.Game`, optional): Message is a game, information about the game.
        photo (List[:class:`telegram.PhotoSize`], optional): Message is a photo, available
            sizes of the photo.
        sticker (:class:`telegram.Sticker`, optional): Message is a sticker, information
            about the sticker.
        video (:class:`telegram.Video`, optional): Message is a video, information about the video.
        voice (:class:`telegram.Voice`, optional): Message is a voice message, information about
            the file.
        video_note (:class:`telegram.VideoNote`, optional): Message is a video note, information
            about the video message.
        new_chat_members (List[:class:`telegram.User`], optional): New members that were added to
            the group or supergroup and information about them (the bot itself may be one of these
            members).
        caption (:obj:`str`, optional): Caption for the document, photo or video, 0-200 characters.
        contact (:class:`telegram.Contact`, optional): Message is a shared contact, information
            about the contact.
        location (:class:`telegram.Location`, optional): Message is a shared location, information
            about the location.
        venue (:class:`telegram.Venue`, optional): Message is a venue, information about the venue.
        left_chat_member (:class:`telegram.User`, optional): A member was removed from the group,
            information about them (this member may be the bot itself).
        new_chat_title (:obj:`str`, optional): A chat title was changed to this value.
        new_chat_photo (List[:class:`telegram.PhotoSize`], optional): A chat photo was change to
            this value.
        delete_chat_photo (:obj:`bool`, optional): Service message: The chat photo was deleted.
        group_chat_created (:obj:`bool`, optional): Service message: The group has been created.
        supergroup_chat_created (:obj:`bool`, optional): Service message: The supergroup has been
            created. This field can't be received in a message coming through updates, because bot
            can't be a member of a supergroup when it is created. It can only be found in
            :attr:`reply_to_message` if someone replies to a very first message in a directly
            created supergroup.
        channel_chat_created (:obj:`bool`, optional): Service message: The channel has been
            created. This field can't be received in a message coming through updates, because bot
            can't be a member of a channel when it is created. It can only be found in
            attr:`reply_to_message` if someone replies to a very first message in a channel.
        migrate_to_chat_id (:obj:`int`, optional): The group has been migrated to a supergroup with
            the specified identifier. This number may be greater than 32 bits and some programming
            languages may have difficulty/silent defects in interpreting it. But it is smaller than
            52 bits, so a signed 64 bit integer or double-precision float type are safe for storing
            this identifier.
        migrate_from_chat_id (:obj:`int`, optional): The supergroup has been migrated from a group
            with the specified identifier. This number may be greater than 32 bits and some
            programming languages may have difficulty/silent defects in interpreting it. But it is
            smaller than 52 bits, so a signed 64 bit integer or double-precision float type are
            safe for storing this identifier.
        pinned_message (:class:`telegram.message`, optional): Specified message was pinned. Note
            that the Message object in this field will not contain further attr:`reply_to_message`
            fields even if it is itself a reply.
        invoice (:class:`telegram.Invoice`, optional): Message is an invoice for a payment,
            information about the invoice.
        successful_payment (:class:`telegram.SuccessfulPayment`, optional): Message is a service
            message about a successful payment, information about the payment.
        connected_website (:obj:`str`, optional): The domain name of the website on which the user
            has logged in.
        forward_signature (:obj:`str`, optional): Signature of the post author for messages
            forwarded from channels.
        author_signature (:obj:`str`, optional): Signature of the post author for messages
            in channels.
    """

    _effective_attachment = _UNDEFINED

    ATTACHMENT_TYPES = ['audio', 'game', 'document', 'photo', 'sticker', 'video', 'voice',
                        'video_note', 'contact', 'location', 'venue', 'invoice',
                        'successful_payment']
    MESSAGE_TYPES = ['text', 'new_chat_members', 'new_chat_title', 'new_chat_photo',
                     'delete_chat_photo', 'group_chat_created', 'supergroup_chat_created',
                     'channel_chat_created', 'migrate_to_chat_id', 'migrate_from_chat_id',
                     'pinned_message'] + ATTACHMENT_TYPES

    def __init__(self,
                 message_id,
                 from_user,
                 date,
                 chat,
                 forward_from=None,
                 forward_from_chat=None,
                 forward_from_message_id=None,
                 forward_date=None,
                 reply_to_message=None,
                 edit_date=None,
                 text=None,
                 entities=None,
                 caption_entities=None,
                 audio=None,
                 document=None,
                 game=None,
                 photo=None,
                 sticker=None,
                 video=None,
                 voice=None,
                 video_note=None,
                 new_chat_members=None,
                 caption=None,
                 contact=None,
                 location=None,
                 venue=None,
                 left_chat_member=None,
                 new_chat_title=None,
                 new_chat_photo=None,
                 delete_chat_photo=False,
                 group_chat_created=False,
                 supergroup_chat_created=False,
                 channel_chat_created=False,
                 migrate_to_chat_id=None,
                 migrate_from_chat_id=None,
                 pinned_message=None,
                 invoice=None,
                 successful_payment=None,
                 forward_signature=None,
                 author_signature=None,
                 media_group_id=None,
                 connected_website=None,
                 bot=None,
                 **kwargs):
        # Required
        self.message_id = int(message_id)
        self.from_user = from_user
        self.date = date
        self.chat = chat
        # Optionals
        self.forward_from = forward_from
        self.forward_from_chat = forward_from_chat
        self.forward_date = forward_date
        self.reply_to_message = reply_to_message
        self.edit_date = edit_date
        self.text = text
        self.entities = entities or list()
        self.caption_entities = caption_entities or list()
        self.audio = audio
        self.game = game
        self.document = document
        self.photo = photo or list()
        self.sticker = sticker
        self.video = video
        self.voice = voice
        self.video_note = video_note
        self.caption = caption
        self.contact = contact
        self.location = location
        self.venue = venue
        self.new_chat_members = new_chat_members or list()
        self.left_chat_member = left_chat_member
        self.new_chat_title = new_chat_title
        self.new_chat_photo = new_chat_photo or list()
        self.delete_chat_photo = bool(delete_chat_photo)
        self.group_chat_created = bool(group_chat_created)
        self.supergroup_chat_created = bool(supergroup_chat_created)
        self.migrate_to_chat_id = migrate_to_chat_id
        self.migrate_from_chat_id = migrate_from_chat_id
        self.channel_chat_created = bool(channel_chat_created)
        self.pinned_message = pinned_message
        self.forward_from_message_id = forward_from_message_id
        self.invoice = invoice
        self.successful_payment = successful_payment
        self.connected_website = connected_website
        self.forward_signature = forward_signature
        self.author_signature = author_signature
        self.media_group_id = media_group_id

        self.bot = bot

        self._id_attrs = (self.message_id,)

    @property
    def chat_id(self):
        """:obj:`int`: Shortcut for :attr:`telegram.Chat.id` for :attr:`chat`."""
        return self.chat.id

    @classmethod
    def de_json(cls, data, bot):
        if not data:
            return None

        data = super(Message, cls).de_json(data, bot)

        data['from_user'] = User.de_json(data.get('from'), bot)
        data['date'] = from_timestamp(data['date'])
        data['chat'] = Chat.de_json(data.get('chat'), bot)
        data['entities'] = MessageEntity.de_list(data.get('entities'), bot)
        data['caption_entities'] = MessageEntity.de_list(data.get('caption_entities'), bot)
        data['forward_from'] = User.de_json(data.get('forward_from'), bot)
        data['forward_from_chat'] = Chat.de_json(data.get('forward_from_chat'), bot)
        data['forward_date'] = from_timestamp(data.get('forward_date'))
        data['reply_to_message'] = Message.de_json(data.get('reply_to_message'), bot)
        data['edit_date'] = from_timestamp(data.get('edit_date'))
        data['audio'] = Audio.de_json(data.get('audio'), bot)
        data['document'] = Document.de_json(data.get('document'), bot)
        data['game'] = Game.de_json(data.get('game'), bot)
        data['photo'] = PhotoSize.de_list(data.get('photo'), bot)
        data['sticker'] = Sticker.de_json(data.get('sticker'), bot)
        data['video'] = Video.de_json(data.get('video'), bot)
        data['voice'] = Voice.de_json(data.get('voice'), bot)
        data['video_note'] = VideoNote.de_json(data.get('video_note'), bot)
        data['contact'] = Contact.de_json(data.get('contact'), bot)
        data['location'] = Location.de_json(data.get('location'), bot)
        data['venue'] = Venue.de_json(data.get('venue'), bot)
        data['new_chat_members'] = User.de_list(data.get('new_chat_members'), bot)
        data['left_chat_member'] = User.de_json(data.get('left_chat_member'), bot)
        data['new_chat_photo'] = PhotoSize.de_list(data.get('new_chat_photo'), bot)
        data['pinned_message'] = Message.de_json(data.get('pinned_message'), bot)
        data['invoice'] = Invoice.de_json(data.get('invoice'), bot)
        data['successful_payment'] = SuccessfulPayment.de_json(data.get('successful_payment'), bot)

        return cls(bot=bot, **data)

    @property
    def effective_attachment(self):
        """
        :class:`telegram.Audio`
            or :class:`telegram.Contact`
            or :class:`telegram.Document`
            or :class:`telegram.Game`
            or :class:`telegram.Invoice`
            or :class:`telegram.Location`
            or List[:class:`telegram.PhotoSize`]
            or :class:`telegram.Sticker`
            or :class:`telegram.SuccessfulPayment`
            or :class:`telegram.Venue`
            or :class:`telegram.Video`
            or :class:`telegram.VideoNote`
            or :class:`telegram.Voice`: The attachment that this message was sent with. May be
            ``None`` if no attachment was sent.

        """
        if self._effective_attachment is not _UNDEFINED:
            return self._effective_attachment

        for i in Message.ATTACHMENT_TYPES:
            if getattr(self, i, None):
                self._effective_attachment = getattr(self, i)
                break
        else:
            self._effective_attachment = None

        return self._effective_attachment

    def __getitem__(self, item):
        if item in self.__dict__.keys():
            return self.__dict__[item]
        elif item == 'chat_id':
            return self.chat.id

    def to_dict(self):
        data = super(Message, self).to_dict()

        # Required
        data['date'] = to_timestamp(self.date)
        # Optionals
        if self.forward_date:
            data['forward_date'] = to_timestamp(self.forward_date)
        if self.edit_date:
            data['edit_date'] = to_timestamp(self.edit_date)
        if self.photo:
            data['photo'] = [p.to_dict() for p in self.photo]
        if self.entities:
            data['entities'] = [e.to_dict() for e in self.entities]
        if self.caption_entities:
            data['caption_entities'] = [e.to_dict() for e in self.caption_entities]
        if self.new_chat_photo:
            data['new_chat_photo'] = [p.to_dict() for p in self.new_chat_photo]
        if self.new_chat_members:
            data['new_chat_members'] = [u.to_dict() for u in self.new_chat_members]

        return data

    def _quote(self, kwargs):
        """Modify kwargs for replying with or without quoting."""
        if 'reply_to_message_id' in kwargs:
            if 'quote' in kwargs:
                del kwargs['quote']

        elif 'quote' in kwargs:
            if kwargs['quote']:
                kwargs['reply_to_message_id'] = self.message_id

            del kwargs['quote']

        else:
            if self.chat.type != Chat.PRIVATE:
                kwargs['reply_to_message_id'] = self.message_id

    def reply_text(self, *args, **kwargs):
        """Shortcut for::

            bot.send_message(update.message.chat_id, *args, **kwargs)

        Keyword Args:
            quote (:obj:`bool`, optional): If set to ``True``, the message is sent as an actual
                reply to this message. If ``reply_to_message_id`` is passed in ``kwargs``, this
                parameter will be ignored. Default: ``True`` in group chats and ``False`` in
                private chats.

        """
        self._quote(kwargs)
        return self.bot.send_message(self.chat_id, *args, **kwargs)

    def reply_markdown(self, *args, **kwargs):
        """Shortcut for::

            bot.send_message(update.message.chat_id, parse_mode=ParseMode.MARKDOWN, *args,
            **kwargs)

        Sends a message with markdown formatting.

        Keyword Args:
            quote (:obj:`bool`, optional): If set to ``True``, the message is sent as an actual
                reply to this message. If ``reply_to_message_id`` is passed in ``kwargs``, this
                parameter will be ignored. Default: ``True`` in group chats and ``False`` in
                private chats.
        """

        kwargs['parse_mode'] = ParseMode.MARKDOWN

        self._quote(kwargs)

        return self.bot.send_message(self.chat_id, *args, **kwargs)

    def reply_html(self, *args, **kwargs):
        """Shortcut for::

            bot.send_message(update.message.chat_id, parse_mode=ParseMode.HTML, *args, **kwargs)

        Sends a message with HTML formatting.

        Keyword Args:
            quote (:obj:`bool`, optional): If set to ``True``, the message is sent as an actual
                reply to this message. If ``reply_to_message_id`` is passed in ``kwargs``, this
                parameter will be ignored. Default: ``True`` in group chats and ``False`` in
                private chats.
        """

        kwargs['parse_mode'] = ParseMode.HTML

        self._quote(kwargs)

        return self.bot.send_message(self.chat_id, *args, **kwargs)

    def reply_media_group(self, *args, **kwargs):
        """Shortcut for::

            bot.reply_media_group(update.message.chat_id, *args, **kwargs)

        Keyword Args:
            quote (:obj:`bool`, optional): If set to ``True``, the media group is sent as an
                actual reply to this message. If ``reply_to_message_id`` is passed in ``kwargs``,
                this parameter will be ignored. Default: ``True`` in group chats and ``False`` in
                private chats.

        Returns:
            List[:class:`telegram.Message`]: An array of the sent Messages.

        Raises:
            :class:`telegram.TelegramError`
        """
        self._quote(kwargs)
        return self.bot.send_media_group(self.chat_id, *args, **kwargs)

    def reply_photo(self, *args, **kwargs):
        """Shortcut for::

            bot.send_photo(update.message.chat_id, *args, **kwargs)

        Keyword Args:
            quote (:obj:`bool`, optional): If set to ``True``, the photo is sent as an actual reply
                to this message. If ``reply_to_message_id`` is passed in ``kwargs``, this parameter
                will be ignored. Default: ``True`` in group chats and ``False`` in private chats.

        Returns:
            :class:`telegram.Message`: On success, instance representing the message posted.

        """
        self._quote(kwargs)
        return self.bot.send_photo(self.chat_id, *args, **kwargs)

    def reply_audio(self, *args, **kwargs):
        """Shortcut for::

            bot.send_audio(update.message.chat_id, *args, **kwargs)

        Keyword Args:
            quote (:obj:`bool`, optional): If set to ``True``, the photo is sent as an actual reply
                to this message. If ``reply_to_message_id`` is passed in ``kwargs``, this parameter
                will be ignored. Default: ``True`` in group chats and ``False`` in private chats.

        Returns:
            :class:`telegram.Message`: On success, instance representing the message posted.

        """
        self._quote(kwargs)
        return self.bot.send_audio(self.chat_id, *args, **kwargs)

    def reply_document(self, *args, **kwargs):
        """Shortcut for::

            bot.send_document(update.message.chat_id, *args, **kwargs)

        Keyword Args:
            quote (:obj:`bool`, optional): If set to ``True``, the photo is sent as an actual reply
                to this message. If ``reply_to_message_id`` is passed in ``kwargs``, this parameter
                will be ignored. Default: ``True`` in group chats and ``False`` in private chats.

        Returns:
            :class:`telegram.Message`: On success, instance representing the message posted.

        """
        self._quote(kwargs)
        return self.bot.send_document(self.chat_id, *args, **kwargs)

    def reply_sticker(self, *args, **kwargs):
        """Shortcut for::

            bot.send_sticker(update.message.chat_id, *args, **kwargs)

        Keyword Args:
            quote (:obj:`bool`, optional): If set to ``True``, the photo is sent as an actual reply
                to this message. If ``reply_to_message_id`` is passed in ``kwargs``, this parameter
                will be ignored. Default: ``True`` in group chats and ``False`` in private chats.

        Returns:
            :class:`telegram.Message`: On success, instance representing the message posted.

        """
        self._quote(kwargs)
        return self.bot.send_sticker(self.chat_id, *args, **kwargs)

    def reply_video(self, *args, **kwargs):
        """Shortcut for::

            bot.send_video(update.message.chat_id, *args, **kwargs)

        Keyword Args:
            quote (:obj:`bool`, optional): If set to ``True``, the photo is sent as an actual reply
                to this message. If ``reply_to_message_id`` is passed in ``kwargs``, this parameter
                will be ignored. Default: ``True`` in group chats and ``False`` in private chats.

        Returns:
            :class:`telegram.Message`: On success, instance representing the message posted.

        """
        self._quote(kwargs)
        return self.bot.send_video(self.chat_id, *args, **kwargs)

    def reply_video_note(self, *args, **kwargs):
        """Shortcut for::

            bot.send_video_note(update.message.chat_id, *args, **kwargs)

        Keyword Args:
            quote (:obj:`bool`, optional): If set to ``True``, the photo is sent as an actual reply
                to this message. If ``reply_to_message_id`` is passed in ``kwargs``, this parameter
                will be ignored. Default: ``True`` in group chats and ``False`` in private chats.

        Returns:
            :class:`telegram.Message`: On success, instance representing the message posted.

        """
        self._quote(kwargs)
        return self.bot.send_video_note(self.chat_id, *args, **kwargs)

    def reply_voice(self, *args, **kwargs):
        """Shortcut for::

            bot.send_voice(update.message.chat_id, *args, **kwargs)

        Keyword Args:
            quote (:obj:`bool`, optional): If set to ``True``, the photo is sent as an actual reply
                to this message. If ``reply_to_message_id`` is passed in ``kwargs``, this parameter
                will be ignored. Default: ``True`` in group chats and ``False`` in private chats.

        Returns:
            :class:`telegram.Message`: On success, instance representing the message posted.

        """
        self._quote(kwargs)
        return self.bot.send_voice(self.chat_id, *args, **kwargs)

    def reply_location(self, *args, **kwargs):
        """Shortcut for::

            bot.send_location(update.message.chat_id, *args, **kwargs)

        Keyword Args:
            quote (:obj:`bool`, optional): If set to ``True``, the photo is sent as an actual reply
                to this message. If ``reply_to_message_id`` is passed in ``kwargs``, this parameter
                will be ignored. Default: ``True`` in group chats and ``False`` in private chats.

        Returns:
            :class:`telegram.Message`: On success, instance representing the message posted.

        """
        self._quote(kwargs)
        return self.bot.send_location(self.chat_id, *args, **kwargs)

    def reply_venue(self, *args, **kwargs):
        """Shortcut for::

            bot.send_venue(update.message.chat_id, *args, **kwargs)

        Keyword Args:
            quote (:obj:`bool`, optional): If set to ``True``, the photo is sent as an actual reply
                to this message. If ``reply_to_message_id`` is passed in ``kwargs``, this parameter
                will be ignored. Default: ``True`` in group chats and ``False`` in private chats.

        Returns:
            :class:`telegram.Message`: On success, instance representing the message posted.

        """
        self._quote(kwargs)
        return self.bot.send_venue(self.chat_id, *args, **kwargs)

    def reply_contact(self, *args, **kwargs):
        """Shortcut for::

            bot.send_contact(update.message.chat_id, *args, **kwargs)

        Keyword Args:
            quote (:obj:`bool`, optional): If set to ``True``, the photo is sent as an actual reply
                to this message. If ``reply_to_message_id`` is passed in ``kwargs``, this parameter
                will be ignored. Default: ``True`` in group chats and ``False`` in private chats.

        Returns:
            :class:`telegram.Message`: On success, instance representing the message posted.

        """
        self._quote(kwargs)
        return self.bot.send_contact(self.chat_id, *args, **kwargs)

    def forward(self, chat_id, disable_notification=False):
        """Shortcut for::

            bot.forward_message(chat_id=chat_id,
                                from_chat_id=update.message.chat_id,
                                disable_notification=disable_notification,
                                message_id=update.message.message_id)

        Returns:
            :class:`telegram.Message`: On success, instance representing the message forwarded.

        """
        return self.bot.forward_message(
            chat_id=chat_id,
            from_chat_id=self.chat_id,
            disable_notification=disable_notification,
            message_id=self.message_id)

    def edit_text(self, *args, **kwargs):
        """Shortcut for::

            bot.edit_message_text(chat_id=message.chat_id,
                                  message_id=message.message_id,
                                  *args,
                                  **kwargs)

        Note:
            You can only edit messages that the bot sent itself,
            therefore this method can only be used on the
            return value of the ``bot.send_*`` family of methods..

        Returns:
            :class:`telegram.Message`: On success, instance representing the edited message.

        """
        return self.bot.edit_message_text(
            chat_id=self.chat_id, message_id=self.message_id, *args, **kwargs)

    def edit_caption(self, *args, **kwargs):
        """Shortcut for::

            bot.edit_message_caption(chat_id=message.chat_id,
                                     message_id=message.message_id,
                                     *args,
                                     **kwargs)

        Note:
            You can only edit messages that the bot sent itself,
            therefore this method can only be used on the
            return value of the ``bot.send_*`` family of methods.

        Returns:
            :class:`telegram.Message`: On success, instance representing the edited message.

        """
        return self.bot.edit_message_caption(
            chat_id=self.chat_id, message_id=self.message_id, *args, **kwargs)

    def edit_reply_markup(self, *args, **kwargs):
        """Shortcut for::

            bot.edit_message_reply_markup(chat_id=message.chat_id,
                                          message_id=message.message_id,
                                          *args,
                                          **kwargs)

        Note:
            You can only edit messages that the bot sent itself,
            therefore this method can only be used on the
            return value of the ``bot.send_*`` family of methods.

        Returns:
            :class:`telegram.Message`: On success, instance representing the edited message.
        """
        return self.bot.edit_message_reply_markup(
            chat_id=self.chat_id, message_id=self.message_id, *args, **kwargs)

    def delete(self, *args, **kwargs):
        """Shortcut for::

             bot.delete_message(chat_id=message.chat_id,
                                message_id=message.message_id,
                                *args,
                                **kwargs)

        Returns:
            :obj:`bool`: On success, ``True`` is returned.

        """
        return self.bot.delete_message(
            chat_id=self.chat_id, message_id=self.message_id, *args, **kwargs)

    def parse_entity(self, entity):
        """Returns the text from a given :class:`telegram.MessageEntity`.

        Note:
            This method is present because Telegram calculates the offset and length in
            UTF-16 codepoint pairs, which some versions of Python don't handle automatically.
            (That is, you can't just slice ``Message.text`` with the offset and length.)

        Args:
            entity (:class:`telegram.MessageEntity`): The entity to extract the text from. It must
            be an entity that belongs to this message.

        Returns:
            :obj:`str`: The text of the given entity

        """
        # Is it a narrow build, if so we don't need to convert
        if sys.maxunicode == 0xffff:
            return self.text[entity.offset:entity.offset + entity.length]
        else:
            entity_text = self.text.encode('utf-16-le')
            entity_text = entity_text[entity.offset * 2:(entity.offset + entity.length) * 2]

        return entity_text.decode('utf-16-le')

    def parse_caption_entity(self, entity):
        """Returns the text from a given :class:`telegram.MessageEntity`.

        Note:
            This method is present because Telegram calculates the offset and length in
            UTF-16 codepoint pairs, which some versions of Python don't handle automatically.
            (That is, you can't just slice ``Message.caption`` with the offset and length.)

        Args:
            entity (:class:`telegram.MessageEntity`): The entity to extract the text from. It must
            be an entity that belongs to this message.

        Returns:
            :obj:`str`: The text of the given entity

        """
        # Is it a narrow build, if so we don't need to convert
        if sys.maxunicode == 0xffff:
            return self.caption[entity.offset:entity.offset + entity.length]
        else:
            entity_text = self.caption.encode('utf-16-le')
            entity_text = entity_text[entity.offset * 2:(entity.offset + entity.length) * 2]

        return entity_text.decode('utf-16-le')

    def parse_entities(self, types=None):
        """
        Returns a :obj:`dict` that maps :class:`telegram.MessageEntity` to :obj:`str`.
        It contains entities from this message filtered by their
        :attr:`telegram.MessageEntity.type` attribute as the key, and the text that each entity
        belongs to as the value of the :obj:`dict`.

        Note:
            This method should always be used instead of the :attr:`entities` attribute, since it
            calculates the correct substring from the message text based on UTF-16 codepoints.
            See :attr:`parse_entity` for more info.

        Args:
            types (List[:obj:`str`], optional): List of :class:`telegram.MessageEntity` types as
                strings. If the ``type`` attribute of an entity is contained in this list, it will
                be returned. Defaults to a list of all types. All types can be found as constants
                in :class:`telegram.MessageEntity`.

        Returns:
            Dict[:class:`telegram.MessageEntity`, :obj:`str`]: A dictionary of entities mapped to
            the text that belongs to them, calculated based on UTF-16 codepoints.

        """
        if types is None:
            types = MessageEntity.ALL_TYPES

        return {
            entity: self.parse_entity(entity)
            for entity in self.entities if entity.type in types
        }

    def parse_caption_entities(self, types=None):
        """
        Returns a :obj:`dict` that maps :class:`telegram.MessageEntity` to :obj:`str`.
        It contains entities from this message's caption filtered by their
        :attr:`telegram.MessageEntity.type` attribute as the key, and the text that each entity
        belongs to as the value of the :obj:`dict`.

        Note:
            This method should always be used instead of the :attr:`caption_entities` attribute,
            since it calculates the correct substring from the message text based on UTF-16
            codepoints. See :attr:`parse_entity` for more info.

        Args:
            types (List[:obj:`str`], optional): List of :class:`telegram.MessageEntity` types as
                strings. If the ``type`` attribute of an entity is contained in this list, it will
                be returned. Defaults to a list of all types. All types can be found as constants
                in :class:`telegram.MessageEntity`.

        Returns:
            Dict[:class:`telegram.MessageEntity`, :obj:`str`]: A dictionary of entities mapped to
            the text that belongs to them, calculated based on UTF-16 codepoints.

        """
        if types is None:
            types = MessageEntity.ALL_TYPES

        return {
            entity: self.parse_caption_entity(entity)
            for entity in self.caption_entities if entity.type in types
        }

    @staticmethod
    def _parse_html(message_text, entities, urled=False):
        if not sys.maxunicode == 0xffff:
            message_text = message_text.encode('utf-16-le')

        html_text = ''
        last_offset = 0

        for entity, text in sorted(entities.items(), key=(lambda item: item[0].offset)):
            text = escape(text)

            if entity.type == MessageEntity.TEXT_LINK:
                insert = '<a href="{}">{}</a>'.format(entity.url, text)
            elif (entity.type == MessageEntity.URL) and urled:
                insert = '<a href="{0}">{0}</a>'.format(text)
            elif entity.type == MessageEntity.BOLD:
                insert = '<b>' + text + '</b>'
            elif entity.type == MessageEntity.ITALIC:
                insert = '<i>' + text + '</i>'
            elif entity.type == MessageEntity.CODE:
                insert = '<code>' + text + '</code>'
            elif entity.type == MessageEntity.PRE:
                insert = '<pre>' + text + '</pre>'
            else:
                insert = text

            if sys.maxunicode == 0xffff:
                html_text += escape(message_text[last_offset:entity.offset]) + insert
            else:
                html_text += escape(message_text[last_offset * 2:entity.offset * 2]
                                    .decode('utf-16-le')) + insert

            last_offset = entity.offset + entity.length

        if sys.maxunicode == 0xffff:
            html_text += escape(message_text[last_offset:])
        else:
            html_text += escape(message_text[last_offset * 2:].decode('utf-16-le'))
        return html_text

    @property
    def text_html(self):
        """Creates an HTML-formatted string from the markup entities found in the message.

        Use this if you want to retrieve the message text with the entities formatted as HTML in
        the same way the original message was formatted.

        Returns:
            :obj:`str`: Message text with entities formatted as HTML.

        """
        return self._parse_html(self.text, self.parse_entities(), urled=False)

    @property
    def text_html_urled(self):
        """Creates an HTML-formatted string from the markup entities found in the message.

        Use this if you want to retrieve the message text with the entities formatted as HTML.
        This also formats :attr:`telegram.MessageEntity.URL` as a hyperlink.

        Returns:
            :obj:`str`: Message text with entities formatted as HTML.

        """
        return self._parse_html(self.text, self.parse_entities(), urled=True)

    @property
    def caption_html(self):
        """Creates an HTML-formatted string from the markup entities found in the message's
        caption.

        Use this if you want to retrieve the message caption with the caption entities formatted as
        HTML in the same way the original message was formatted.

        Returns:
            :obj:`str`: Message caption with captionentities formatted as HTML.

        """
        return self._parse_html(self.caption, self.parse_caption_entities(), urled=False)

    @property
    def caption_html_urled(self):
        """Creates an HTML-formatted string from the markup entities found in the message's
        caption.

        Use this if you want to retrieve the message caption with the caption entities formatted as
        HTML. This also formats :attr:`telegram.MessageEntity.URL` as a hyperlink.

        Returns:
            :obj:`str`: Message caption with caption entities formatted as HTML.

        """
        return self._parse_html(self.caption, self.parse_caption_entities(), urled=True)

    @staticmethod
    def _parse_markdown(message_text, entities, urled=False):
        if not sys.maxunicode == 0xffff:
            message_text = message_text.encode('utf-16-le')

        markdown_text = ''
        last_offset = 0

        for entity, text in sorted(entities.items(), key=(lambda item: item[0].offset)):
            text = escape_markdown(text)

            if entity.type == MessageEntity.TEXT_LINK:
                insert = '[{}]({})'.format(text, entity.url)
            elif (entity.type == MessageEntity.URL) and urled:
                insert = '[{0}]({0})'.format(text)
            elif entity.type == MessageEntity.BOLD:
                insert = '*' + text + '*'
            elif entity.type == MessageEntity.ITALIC:
                insert = '_' + text + '_'
            elif entity.type == MessageEntity.CODE:
                insert = '`' + text + '`'
            elif entity.type == MessageEntity.PRE:
                insert = '```' + text + '```'
            else:
                insert = text
            if sys.maxunicode == 0xffff:
                markdown_text += escape_markdown(message_text[last_offset:entity.offset]) + insert
            else:
                markdown_text += escape_markdown(message_text[last_offset * 2:entity.offset * 2]
                                                 .decode('utf-16-le')) + insert

            last_offset = entity.offset + entity.length

        if sys.maxunicode == 0xffff:
            markdown_text += escape_markdown(message_text[last_offset:])
        else:
            markdown_text += escape_markdown(message_text[last_offset * 2:].decode('utf-16-le'))
        return markdown_text

    @property
    def text_markdown(self):
        """Creates an Markdown-formatted string from the markup entities found in the message.

        Use this if you want to retrieve the message text with the entities formatted as Markdown
        in the same way the original message was formatted.

        Returns:
            :obj:`str`: Message text with entities formatted as Markdown.

        """
        return self._parse_markdown(self.text, self.parse_entities(), urled=False)

    @property
    def text_markdown_urled(self):
        """Creates an Markdown-formatted string from the markup entities found in the message.

        Use this if you want to retrieve the message text with the entities formatted as Markdown.
        This also formats :attr:`telegram.MessageEntity.URL` as a hyperlink.

        Returns:
            :obj:`str`: Message text with entities formatted as Markdown.

        """
<<<<<<< HEAD
        return self._parse_markdown(self.text, self.parse_entities(), urled=True)

    @property
    def caption_markdown(self):
        """Creates an Markdown-formatted string from the markup entities found in the message's
        caption.

        Use this if you want to retrieve the message caption with the caption entities formatted as
        Markdown in the same way the original message was formatted.

        Returns:
            :obj:`str`: Message caption with caption entities formatted as Markdown.

        """
        return self._parse_markdown(self.caption, self.parse_caption_entities(), urled=False)

    @property
    def caption_markdown_urled(self):
        """Creates an Markdown-formatted string from the markup entities found in the message's
        caption.

        Use this if you want to retrieve the message caption with the caption entities formatted as
        Markdown. This also formats :attr:`telegram.MessageEntity.URL` as a hyperlink.

        Returns:
            :obj:`str`: Message caption with caption entities formatted as Markdown.

        """
        return self._parse_markdown(self.caption, self.parse_caption_entities(), urled=True)

    @property
    def new_chat_member(self):
        """Deprecated"""
        warn_deprecate_obj('new_chat_member', 'new_chat_members')
        return self._new_chat_member
=======
        return self._text_markdown(urled=True)
>>>>>>> a9a503b9
<|MERGE_RESOLUTION|>--- conflicted
+++ resolved
@@ -25,12 +25,8 @@
                       User, Video, Voice, Venue, MessageEntity, Game, Invoice, SuccessfulPayment,
                       VideoNote)
 from telegram import ParseMode
-<<<<<<< HEAD
 from telegram.utils.deprecate import warn_deprecate_obj
 from telegram.utils.helpers import escape_markdown, to_timestamp, from_timestamp
-=======
-from telegram.utils.helpers import escape_html, escape_markdown, to_timestamp, from_timestamp
->>>>>>> a9a503b9
 
 _UNDEFINED = object()
 
@@ -1028,7 +1024,6 @@
             :obj:`str`: Message text with entities formatted as Markdown.
 
         """
-<<<<<<< HEAD
         return self._parse_markdown(self.text, self.parse_entities(), urled=True)
 
     @property
@@ -1057,13 +1052,4 @@
             :obj:`str`: Message caption with caption entities formatted as Markdown.
 
         """
-        return self._parse_markdown(self.caption, self.parse_caption_entities(), urled=True)
-
-    @property
-    def new_chat_member(self):
-        """Deprecated"""
-        warn_deprecate_obj('new_chat_member', 'new_chat_members')
-        return self._new_chat_member
-=======
-        return self._text_markdown(urled=True)
->>>>>>> a9a503b9
+        return self._parse_markdown(self.caption, self.parse_caption_entities(), urled=True)