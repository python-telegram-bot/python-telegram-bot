--- conflicted
+++ resolved
@@ -21,7 +21,7 @@
 import datetime
 import sys
 from html import escape
-from typing import TYPE_CHECKING, Any, Dict, List, Optional, Union
+from typing import TYPE_CHECKING, Any, Dict, List, Optional, Union, ClassVar
 
 from telegram import (
     Animation,
@@ -50,10 +50,6 @@
 )
 from telegram.utils.helpers import escape_markdown, from_timestamp, to_timestamp
 from telegram.utils.types import JSONDict
-<<<<<<< HEAD
-=======
-from typing import Any, List, Dict, Optional, Union, TYPE_CHECKING, ClassVar
->>>>>>> 88440079
 
 if TYPE_CHECKING:
     from telegram import Bot, GameHighScore, InputMedia
