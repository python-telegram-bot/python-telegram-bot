#!/usr/bin/env python
#
# A library that provides a Python interface to the Telegram Bot API
# Copyright (C) 2015-2022
# Leandro Toledo de Souza <devs@python-telegram-bot.org>
#
# This program is free software: you can redistribute it and/or modify
# it under the terms of the GNU Lesser Public License as published by
# the Free Software Foundation, either version 3 of the License, or
# (at your option) any later version.
#
# This program is distributed in the hope that it will be useful,
# but WITHOUT ANY WARRANTY; without even the implied warranty of
# MERCHANTABILITY or FITNESS FOR A PARTICULAR PURPOSE.  See the
# GNU Lesser Public License for more details.
#
# You should have received a copy of the GNU Lesser Public License
# along with this program.  If not, see [http://www.gnu.org/licenses/].
"""This module contains an object that represents a type of a Telegram Poll."""

from telegram._telegramobject import TelegramObject
from telegram._utils.types import JSONDict


class KeyboardButtonPollType(TelegramObject):
    """This object represents type of a poll, which is allowed to be created
    and sent when the corresponding button is pressed.

    Objects of this class are comparable in terms of equality. Two objects of this class are
    considered equal, if their :attr:`type` is equal.

<<<<<<< HEAD
    .. seealso:: :any:`Pollbot Example <examples.pollbot>`
=======
    Examples:
        :any:`Poll Bot <examples.pollbot>`
>>>>>>> 7c179aee

    Attributes:
        type (:obj:`str`): Optional. If :tg-const:`telegram.Poll.QUIZ` is passed, the user will be
            allowed to create only polls in the quiz mode. If :tg-const:`telegram.Poll.REGULAR` is
            passed, only regular polls will be allowed. Otherwise, the user will be allowed to
            create a poll of any type.
    """

    __slots__ = ("type",)

    def __init__(
        self, type: str = None, *, api_kwargs: JSONDict = None  # skipcq: PYL-W0622
    ):  # pylint: disable=redefined-builtin
        super().__init__(api_kwargs=api_kwargs)
        self.type = type

        self._id_attrs = (self.type,)<|MERGE_RESOLUTION|>--- conflicted
+++ resolved
@@ -29,12 +29,8 @@
     Objects of this class are comparable in terms of equality. Two objects of this class are
     considered equal, if their :attr:`type` is equal.
 
-<<<<<<< HEAD
-    .. seealso:: :any:`Pollbot Example <examples.pollbot>`
-=======
     Examples:
         :any:`Poll Bot <examples.pollbot>`
->>>>>>> 7c179aee
 
     Attributes:
         type (:obj:`str`): Optional. If :tg-const:`telegram.Poll.QUIZ` is passed, the user will be
