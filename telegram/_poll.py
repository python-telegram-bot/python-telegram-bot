--- conflicted
+++ resolved
@@ -97,16 +97,11 @@
     Attributes:
         poll_id (:obj:`str`): Unique poll identifier.
         user (:class:`telegram.User`): The user, who changed the answer to the poll.
-<<<<<<< HEAD
-        option_ids (List[:obj:`int`]): 0-based identifiers of answer options, chosen by the user.
-            May be empty if the user retracted their vote.
-=======
         option_ids (Tuple[:obj:`int`]): Identifiers of answer options, chosen by the user.  May be
             empty if the user retracted their vote.
 
             .. versionchanged:: 20.0
                 |tupleclassattrs|
->>>>>>> 33fd2506
 
     """
 
