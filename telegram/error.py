#!/usr/bin/env python
#
# A library that provides a Python interface to the Telegram Bot API
# Copyright (C) 2015-2021
# Leandro Toledo de Souza <devs@python-telegram-bot.org>
#
# This program is free software: you can redistribute it and/or modify
# it under the terms of the GNU Lesser Public License as published by
# the Free Software Foundation, either version 3 of the License, or
# (at your option) any later version.
#
# This program is distributed in the hope that it will be useful,
# but WITHOUT ANY WARRANTY; without even the implied warranty of
# MERCHANTABILITY or FITNESS FOR A PARTICULAR PURPOSE.  See the
# GNU Lesser Public License for more details.
#
# You should have received a copy of the GNU Lesser Public License
# along with this program.  If not, see [http://www.gnu.org/licenses/].
# pylint: disable=C0115
"""This module contains an object that represents Telegram errors."""
from typing import Tuple


def _lstrip_str(in_s: str, lstr: str) -> str:
    """
    Args:
        in_s (:obj:`str`): in string
        lstr (:obj:`str`): substr to strip from left side

    Returns:
        :obj:`str`: The stripped string.

    """
    if in_s.startswith(lstr):
        res = in_s[len(lstr) :]
    else:
        res = in_s
    return res


class TelegramError(Exception):
<<<<<<< HEAD
    # Apparently the base class Exception already has __dict__ in it, so its not included here
    __slots__ = ('message',)
=======
    """Base class for Telegram errors."""
>>>>>>> 8bf88c32

    def __init__(self, message: str):
        super().__init__()

        msg = _lstrip_str(message, 'Error: ')
        msg = _lstrip_str(msg, '[Error]: ')
        msg = _lstrip_str(msg, 'Bad Request: ')
        if msg != message:
            # api_error - capitalize the msg...
            msg = msg.capitalize()
        self.message = msg

    def __str__(self) -> str:
        return '%s' % self.message

    def __reduce__(self) -> Tuple[type, Tuple[str]]:
        return self.__class__, (self.message,)


class Unauthorized(TelegramError):
<<<<<<< HEAD
    __slots__ = ()


class InvalidToken(TelegramError):
    __slots__ = ()
=======
    """Raised when the bot has not enough rights to perform the requested action."""


class InvalidToken(TelegramError):
    """Raised when the token is invalid."""
>>>>>>> 8bf88c32

    def __init__(self) -> None:
        super().__init__('Invalid token')

    def __reduce__(self) -> Tuple[type, Tuple]:  # type: ignore[override]
        return self.__class__, ()


class NetworkError(TelegramError):
<<<<<<< HEAD
    __slots__ = ()


class BadRequest(NetworkError):
    __slots__ = ()


class TimedOut(NetworkError):
    __slots__ = ()
=======
    """Base class for exceptions due to networking errors."""


class BadRequest(NetworkError):
    """Raised when Telegram could not process the request correctly."""


class TimedOut(NetworkError):
    """Raised when a request took too long to finish."""
>>>>>>> 8bf88c32

    def __init__(self) -> None:
        super().__init__('Timed out')

    def __reduce__(self) -> Tuple[type, Tuple]:  # type: ignore[override]
        return self.__class__, ()


class ChatMigrated(TelegramError):
    """
    Raised when the requested group chat migrated to supergroup and has a new chat id.

    Args:
        new_chat_id (:obj:`int`): The new chat id of the group.

    """

    __slots__ = ('new_chat_id',)

    def __init__(self, new_chat_id: int):
        super().__init__(f'Group migrated to supergroup. New chat id: {new_chat_id}')
        self.new_chat_id = new_chat_id

    def __reduce__(self) -> Tuple[type, Tuple[int]]:  # type: ignore[override]
        return self.__class__, (self.new_chat_id,)


class RetryAfter(TelegramError):
    """
    Raised when flood limits where exceeded.

    Args:
        retry_after (:obj:`int`): Time in seconds, after which the bot can retry the request.

    """

    __slots__ = ('retry_after',)

    def __init__(self, retry_after: int):
        super().__init__(f'Flood control exceeded. Retry in {float(retry_after)} seconds')
        self.retry_after = float(retry_after)

    def __reduce__(self) -> Tuple[type, Tuple[float]]:  # type: ignore[override]
        return self.__class__, (self.retry_after,)


class Conflict(TelegramError):
    """Raised when a long poll or webhook conflicts with another one."""

    __slots__ = ()

    def __reduce__(self) -> Tuple[type, Tuple[str]]:
        return self.__class__, (self.message,)<|MERGE_RESOLUTION|>--- conflicted
+++ resolved
@@ -39,12 +39,10 @@
 
 
 class TelegramError(Exception):
-<<<<<<< HEAD
+    """Base class for Telegram errors."""
+
     # Apparently the base class Exception already has __dict__ in it, so its not included here
     __slots__ = ('message',)
-=======
-    """Base class for Telegram errors."""
->>>>>>> 8bf88c32
 
     def __init__(self, message: str):
         super().__init__()
@@ -65,19 +63,15 @@
 
 
 class Unauthorized(TelegramError):
-<<<<<<< HEAD
+    """Raised when the bot has not enough rights to perform the requested action."""
+
     __slots__ = ()
 
 
 class InvalidToken(TelegramError):
+    """Raised when the token is invalid."""
+
     __slots__ = ()
-=======
-    """Raised when the bot has not enough rights to perform the requested action."""
-
-
-class InvalidToken(TelegramError):
-    """Raised when the token is invalid."""
->>>>>>> 8bf88c32
 
     def __init__(self) -> None:
         super().__init__('Invalid token')
@@ -87,27 +81,21 @@
 
 
 class NetworkError(TelegramError):
-<<<<<<< HEAD
+    """Base class for exceptions due to networking errors."""
+
     __slots__ = ()
-
-
-class BadRequest(NetworkError):
-    __slots__ = ()
-
-
-class TimedOut(NetworkError):
-    __slots__ = ()
-=======
-    """Base class for exceptions due to networking errors."""
 
 
 class BadRequest(NetworkError):
     """Raised when Telegram could not process the request correctly."""
 
+    __slots__ = ()
+
 
 class TimedOut(NetworkError):
     """Raised when a request took too long to finish."""
->>>>>>> 8bf88c32
+
+    __slots__ = ()
 
     def __init__(self) -> None:
         super().__init__('Timed out')
