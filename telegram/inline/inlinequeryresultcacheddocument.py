#!/usr/bin/env python
#
# A library that provides a Python interface to the Telegram Bot API
# Copyright (C) 2015-2018
# Leandro Toledo de Souza <devs@python-telegram-bot.org>
#
# This program is free software: you can redistribute it and/or modify
# it under the terms of the GNU Lesser Public License as published by
# the Free Software Foundation, either version 3 of the License, or
# (at your option) any later version.
#
# This program is distributed in the hope that it will be useful,
# but WITHOUT ANY WARRANTY; without even the implied warranty of
# MERCHANTABILITY or FITNESS FOR A PARTICULAR PURPOSE.  See the
# GNU Lesser Public License for more details.
#
# You should have received a copy of the GNU Lesser Public License
# along with this program.  If not, see [http://www.gnu.org/licenses/].
"""This module contains the classes that represent Telegram InlineQueryResultCachedDocument."""

from telegram import InlineQueryResult
from telegram.utils.helpers import DEFAULT_NONE


class InlineQueryResultCachedDocument(InlineQueryResult):
    """
    Represents a link to a file stored on the Telegram servers. By default, this file will be sent
    by the user with an optional caption. Alternatively, you can use :attr:`input_message_content`
    to send a message with the specified content instead of the file.

    Attributes:
        type (:obj:`str`): 'document'.
        id (:obj:`str`): Unique identifier for this result, 1-64 bytes.
        title (:obj:`str`): Title for the result.
        document_file_id (:obj:`str`): A valid file identifier for the file.
        description (:obj:`str`): Optional. Short description of the result.
        caption (:obj:`str`): Optional. Caption, 0-1024 characters
        parse_mode (:obj:`str`): Optional. Send Markdown or HTML, if you want Telegram apps to show
            bold, italic, fixed-width text or inline URLs in the media caption.. See the constants
            in :class:`telegram.ParseMode` for the available modes.
        reply_markup (:class:`telegram.InlineKeyboardMarkup`): Optional. Inline keyboard attached
            to the message.
        input_message_content (:class:`telegram.InputMessageContent`): Optional. Content of the
            message to be sent instead of the file.

    Args:
        id (:obj:`str`): Unique identifier for this result, 1-64 bytes.
        title (:obj:`str`): Title for the result.
        document_file_id (:obj:`str`): A valid file identifier for the file.
        description (:obj:`str`, optional): Short description of the result.
        caption (:obj:`str`, optional): Caption, 0-1024 characters
        parse_mode (:obj:`str`, optional): Send Markdown or HTML, if you want Telegram apps to show
            bold, italic, fixed-width text or inline URLs in the media caption.. See the constants
            in :class:`telegram.ParseMode` for the available modes.
        reply_markup (:class:`telegram.InlineKeyboardMarkup`, optional): Inline keyboard attached
            to the message.
        input_message_content (:class:`telegram.InputMessageContent`, optional): Content of the
            message to be sent instead of the file.
        **kwargs (:obj:`dict`): Arbitrary keyword arguments.

    """

    def __init__(self,
                 id,
                 title,
                 document_file_id,
                 description=None,
                 caption=None,
                 reply_markup=None,
                 input_message_content=None,
                 parse_mode=DEFAULT_NONE,
                 **kwargs):
        # Required
        super(InlineQueryResultCachedDocument, self).__init__('document', id)
        self.title = title
        self.document_file_id = document_file_id

        # Optionals
<<<<<<< HEAD
        if description:
            self.description = description
        if caption:
            self.caption = caption
        self.parse_mode = parse_mode
        if reply_markup:
            self.reply_markup = reply_markup
        if input_message_content:
            self.input_message_content = input_message_content
=======
        self.description = description
        self.caption = caption
        self.parse_mode = parse_mode
        self.reply_markup = reply_markup
        self.input_message_content = input_message_content
>>>>>>> 1e7f4fae
<|MERGE_RESOLUTION|>--- conflicted
+++ resolved
@@ -76,20 +76,8 @@
         self.document_file_id = document_file_id
 
         # Optionals
-<<<<<<< HEAD
-        if description:
-            self.description = description
-        if caption:
-            self.caption = caption
-        self.parse_mode = parse_mode
-        if reply_markup:
-            self.reply_markup = reply_markup
-        if input_message_content:
-            self.input_message_content = input_message_content
-=======
         self.description = description
         self.caption = caption
         self.parse_mode = parse_mode
         self.reply_markup = reply_markup
-        self.input_message_content = input_message_content
->>>>>>> 1e7f4fae
+        self.input_message_content = input_message_content