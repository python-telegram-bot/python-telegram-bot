#!/usr/bin/env python
#
# A library that provides a Python interface to the Telegram Bot API
# Copyright (C) 2015-2021
# Leandro Toledo de Souza <devs@python-telegram-bot.org>
#
# This program is free software: you can redistribute it and/or modify
# it under the terms of the GNU Lesser Public License as published by
# the Free Software Foundation, either version 3 of the License, or
# (at your option) any later version.
#
# This program is distributed in the hope that it will be useful,
# but WITHOUT ANY WARRANTY; without even the implied warranty of
# MERCHANTABILITY or FITNESS FOR A PARTICULAR PURPOSE.  See the
# GNU Lesser Public License for more details.
#
# You should have received a copy of the GNU Lesser Public License
# along with this program.  If not, see [http://www.gnu.org/licenses/].
"""This module contains the classes that represent Telegram InputLocationMessageContent."""

from typing import Any

from telegram import InputMessageContent


class InputLocationMessageContent(InputMessageContent):
    # fmt: off
    """
    Represents the content of a location message to be sent as the result of an inline query.

    Objects of this class are comparable in terms of equality. Two objects of this class are
    considered equal, if their :attr:`latitude` and :attr:`longitude` are equal.

    Args:
        latitude (:obj:`float`): Latitude of the location in degrees.
        longitude (:obj:`float`): Longitude of the location in degrees.
        horizontal_accuracy (:obj:`float`, optional): The radius of uncertainty for the location,
            measured in meters; 0-1500.
        live_period	(:obj:`int`, optional): Period in seconds for which the location can be
            updated, should be between 60 and 86400.
        heading (:obj:`int`, optional): For live locations, a direction in which the user is
            moving, in degrees. Must be between 1 and 360 if specified.
        proximity_alert_radius (:obj:`int`, optional): For live locations, a maximum distance for
            proximity alerts about approaching another chat member, in meters. Must be between 1
            and 100000 if specified.
        **kwargs (:obj:`dict`): Arbitrary keyword arguments.

    Attributes:
        latitude (:obj:`float`): Latitude of the location in degrees.
        longitude (:obj:`float`): Longitude of the location in degrees.
        horizontal_accuracy (:obj:`float`): Optional. The radius of uncertainty for the location,
            measured in meters.
        live_period	(:obj:`int`): Optional. Period in seconds for which the location can be
            updated.
        heading (:obj:`int`): Optional. For live locations, a direction in which the user is
            moving, in degrees.
        proximity_alert_radius (:obj:`int`): Optional. For live locations, a maximum distance for
            proximity alerts about approaching another chat member, in meters.

    """
<<<<<<< HEAD
    __slots__ = ('longitude', 'horizontal_accuracy', 'proximity_alert_radius', 'live_period',
                 'latitude', 'heading', '_id_attrs')
=======

>>>>>>> 8bf88c32
    # fmt: on

    def __init__(
        self,
        latitude: float,
        longitude: float,
        live_period: int = None,
        horizontal_accuracy: float = None,
        heading: int = None,
        proximity_alert_radius: int = None,
        **_kwargs: Any,
    ):
        # Required
        self.latitude = latitude
        self.longitude = longitude

        # Optionals
        self.live_period = int(live_period) if live_period else None
        self.horizontal_accuracy = float(horizontal_accuracy) if horizontal_accuracy else None
        self.heading = int(heading) if heading else None
        self.proximity_alert_radius = (
            int(proximity_alert_radius) if proximity_alert_radius else None
        )

        self._id_attrs = (self.latitude, self.longitude)<|MERGE_RESOLUTION|>--- conflicted
+++ resolved
@@ -58,12 +58,9 @@
             proximity alerts about approaching another chat member, in meters.
 
     """
-<<<<<<< HEAD
+
     __slots__ = ('longitude', 'horizontal_accuracy', 'proximity_alert_radius', 'live_period',
                  'latitude', 'heading', '_id_attrs')
-=======
-
->>>>>>> 8bf88c32
     # fmt: on
 
     def __init__(
