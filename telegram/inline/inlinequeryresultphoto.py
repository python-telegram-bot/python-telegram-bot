#!/usr/bin/env python
#
# A library that provides a Python interface to the Telegram Bot API
# Copyright (C) 2015-2018
# Leandro Toledo de Souza <devs@python-telegram-bot.org>
#
# This program is free software: you can redistribute it and/or modify
# it under the terms of the GNU Lesser Public License as published by
# the Free Software Foundation, either version 3 of the License, or
# (at your option) any later version.
#
# This program is distributed in the hope that it will be useful,
# but WITHOUT ANY WARRANTY; without even the implied warranty of
# MERCHANTABILITY or FITNESS FOR A PARTICULAR PURPOSE.  See the
# GNU Lesser Public License for more details.
#
# You should have received a copy of the GNU Lesser Public License
# along with this program.  If not, see [http://www.gnu.org/licenses/].
"""This module contains the classes that represent Telegram InlineQueryResultPhoto."""

from telegram import InlineQueryResult
from telegram.utils.helpers import DEFAULT_NONE


class InlineQueryResultPhoto(InlineQueryResult):
    """
    Represents a link to a photo. By default, this photo will be sent by the user with optional
    caption. Alternatively, you can use :attr:`input_message_content` to send a message with the
    specified content instead of the photo.

    Attributes:
        type (:obj:`str`): 'photo'.
        id (:obj:`str`): Unique identifier for this result, 1-64 bytes.
        photo_url (:obj:`str`): A valid URL of the photo. Photo must be in jpeg format. Photo size
            must not exceed 5MB.
        thumb_url (:obj:`str`): URL of the thumbnail for the photo.
        photo_width (:obj:`int`): Optional. Width of the photo.
        photo_height (:obj:`int`): Optional. Height of the photo.
        title (:obj:`str`): Optional. Title for the result.
        description (:obj:`str`): Optional. Short description of the result.
        caption (:obj:`str`): Optional. Caption, 0-1024 characters
        parse_mode (:obj:`str`): Optional. Send Markdown or HTML, if you want Telegram apps to show
            bold, italic, fixed-width text or inline URLs in the media caption. See the constants
            in :class:`telegram.ParseMode` for the available modes.
        reply_markup (:class:`telegram.InlineKeyboardMarkup`): Optional. Inline keyboard attached
            to the message.
        input_message_content (:class:`telegram.InputMessageContent`): Optional. Content of the
            message to be sent instead of the photo.

    Args:
        id (:obj:`str`): Unique identifier for this result, 1-64 bytes.
        photo_url (:obj:`str`): A valid URL of the photo. Photo must be in jpeg format. Photo size
            must not exceed 5MB.
        thumb_url (:obj:`str`): URL of the thumbnail for the photo.
        photo_width (:obj:`int`, optional): Width of the photo.
        photo_height (:obj:`int`, optional): Height of the photo.
        title (:obj:`str`, optional): Title for the result.
        description (:obj:`str`, optional): Short description of the result.
        caption (:obj:`str`, optional): Caption, 0-1024 characters
        parse_mode (:obj:`str`, optional): Send Markdown or HTML, if you want Telegram apps to show
            bold, italic, fixed-width text or inline URLs in the media caption. See the constants
            in :class:`telegram.ParseMode` for the available modes.
        reply_markup (:class:`telegram.InlineKeyboardMarkup`, optional): Inline keyboard attached
            to the message.
        input_message_content (:class:`telegram.InputMessageContent`, optional): Content of the
            message to be sent instead of the photo.
        **kwargs (:obj:`dict`): Arbitrary keyword arguments.

    """

    def __init__(self,
                 id,
                 photo_url,
                 thumb_url,
                 photo_width=None,
                 photo_height=None,
                 title=None,
                 description=None,
                 caption=None,
                 reply_markup=None,
                 input_message_content=None,
                 parse_mode=DEFAULT_NONE,
                 **kwargs):
        # Required
        super(InlineQueryResultPhoto, self).__init__('photo', id)
        self.photo_url = photo_url
        self.thumb_url = thumb_url

        # Optionals
<<<<<<< HEAD
        if photo_width:
            self.photo_width = int(photo_width)
        if photo_height:
            self.photo_height = int(photo_height)
        if title:
            self.title = title
        if description:
            self.description = description
        if caption:
            self.caption = caption
        self.parse_mode = parse_mode
        if reply_markup:
            self.reply_markup = reply_markup
        if input_message_content:
            self.input_message_content = input_message_content
=======
        self.photo_width = int(photo_width)if photo_width is not None else None
        self.photo_height = int(photo_height) if photo_height is not None else None
        self.title = title
        self.description = description
        self.caption = caption
        self.parse_mode = parse_mode
        self.reply_markup = reply_markup
        self.input_message_content = input_message_content
>>>>>>> 1e7f4fae
<|MERGE_RESOLUTION|>--- conflicted
+++ resolved
@@ -87,23 +87,6 @@
         self.thumb_url = thumb_url
 
         # Optionals
-<<<<<<< HEAD
-        if photo_width:
-            self.photo_width = int(photo_width)
-        if photo_height:
-            self.photo_height = int(photo_height)
-        if title:
-            self.title = title
-        if description:
-            self.description = description
-        if caption:
-            self.caption = caption
-        self.parse_mode = parse_mode
-        if reply_markup:
-            self.reply_markup = reply_markup
-        if input_message_content:
-            self.input_message_content = input_message_content
-=======
         self.photo_width = int(photo_width)if photo_width is not None else None
         self.photo_height = int(photo_height) if photo_height is not None else None
         self.title = title
@@ -111,5 +94,4 @@
         self.caption = caption
         self.parse_mode = parse_mode
         self.reply_markup = reply_markup
-        self.input_message_content = input_message_content
->>>>>>> 1e7f4fae
+        self.input_message_content = input_message_content