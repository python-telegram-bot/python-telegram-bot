--- conflicted
+++ resolved
@@ -92,23 +92,6 @@
         self.mime_type = mime_type
 
         # Optionals
-<<<<<<< HEAD
-        if caption:
-            self.caption = caption
-        self.parse_mode = parse_mode
-        if description:
-            self.description = description
-        if reply_markup:
-            self.reply_markup = reply_markup
-        if input_message_content:
-            self.input_message_content = input_message_content
-        if thumb_url:
-            self.thumb_url = thumb_url
-        if thumb_width:
-            self.thumb_width = thumb_width
-        if thumb_height:
-            self.thumb_height = thumb_height
-=======
         self.caption = caption
         self.parse_mode = parse_mode
         self.description = description
@@ -116,5 +99,4 @@
         self.input_message_content = input_message_content
         self.thumb_url = thumb_url
         self.thumb_width = thumb_width
-        self.thumb_height = thumb_height
->>>>>>> 1e7f4fae
+        self.thumb_height = thumb_height