--- conflicted
+++ resolved
@@ -62,23 +62,9 @@
         self.bot = bot
         self._id_attrs = (self.id,)
 
-<<<<<<< HEAD
-    @staticmethod
-    def de_json(data, bot):
-        data = super(InlineQuery, InlineQuery).de_json(data, bot)
-=======
     @classmethod
     def de_json(cls, data, bot):
-        """
-        Args:
-            data (dict):
-            bot (telegram.Bot):
-
-        Returns:
-            telegram.InlineQuery:
-        """
         data = super(InlineQuery, cls).de_json(data, bot)
->>>>>>> 19ce9e45
 
         if not data:
             return None
