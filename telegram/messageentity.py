#!/usr/bin/env python
#
# A library that provides a Python interface to the Telegram Bot API
# Copyright (C) 2015-2020
# Leandro Toledo de Souza <devs@python-telegram-bot.org>
#
# This program is free software: you can redistribute it and/or modify
# it under the terms of the GNU Lesser Public License as published by
# the Free Software Foundation, either version 3 of the License, or
# (at your option) any later version.
#
# This program is distributed in the hope that it will be useful,
# but WITHOUT ANY WARRANTY; without even the implied warranty of
# MERCHANTABILITY or FITNESS FOR A PARTICULAR PURPOSE.  See the
# GNU Lesser Public License for more details.
#
# You should have received a copy of the GNU Lesser Public License
# along with this program.  If not, see [http://www.gnu.org/licenses/].
"""This module contains an object that represents a Telegram MessageEntity."""

from telegram import User, TelegramObject, constants
from telegram.utils.types import JSONDict
from typing import Any, Optional, List, TYPE_CHECKING, ClassVar

if TYPE_CHECKING:
    from telegram import Bot


class MessageEntity(TelegramObject):
    """
    This object represents one special entity in a text message. For example, hashtags,
    usernames, URLs, etc.

    Objects of this class are comparable in terms of equality. Two objects of this class are
    considered equal, if their :attr:`type`, :attr:`offset` and :attr`length` are equal.

    Attributes:
        type (:obj:`str`): Type of the entity.
        offset (:obj:`int`): Offset in UTF-16 code units to the start of the entity.
        length (:obj:`int`): Length of the entity in UTF-16 code units.
        url (:obj:`str`): Optional. Url that will be opened after user taps on the text.
        user (:class:`telegram.User`): Optional. The mentioned user.
        language (:obj:`str`): Optional. Programming language of the entity text.

    Args:
        type (:obj:`str`): Type of the entity. Can be mention (@username), hashtag, bot_command,
            url, email, phone_number, bold (bold text), italic (italic text), strikethrough,
            code (monowidth string), pre (monowidth block), text_link (for clickable text URLs),
            text_mention (for users without usernames).
        offset (:obj:`int`): Offset in UTF-16 code units to the start of the entity.
        length (:obj:`int`): Length of the entity in UTF-16 code units.
        url (:obj:`str`, optional): For :attr:`TEXT_LINK` only, url that will be opened after
            user taps on the text.
        user (:class:`telegram.User`, optional): For :attr:`TEXT_MENTION` only, the mentioned
             user.
        language (:obj:`str`, optional): For :attr:`PRE` only, the programming language of
            the entity text.

    """

    def __init__(
        self,
        type: str,
        offset: int,
        length: int,
        url: str = None,
        user: User = None,
        language: str = None,
        **kwargs: Any,
    ):
        # Required
        self.type = type
        self.offset = offset
        self.length = length
        # Optionals
        self.url = url
        self.user = user
        self.language = language

        self._id_attrs = (self.type, self.offset, self.length)

    @classmethod
    def de_json(cls, data: Optional[JSONDict], bot: 'Bot') -> Optional['MessageEntity']:
        data = cls.parse_data(data)

        if not data:
            return None

        data['user'] = User.de_json(data.get('user'), bot)

        return cls(**data)

<<<<<<< HEAD
    MENTION: ClassVar[str] = 'mention'
    """:obj:`str`: 'mention'"""
    HASHTAG: ClassVar[str] = 'hashtag'
    """:obj:`str`: 'hashtag'"""
    CASHTAG: ClassVar[str] = 'cashtag'
    """:obj:`str`: 'cashtag'"""
    PHONE_NUMBER: ClassVar[str] = 'phone_number'
    """:obj:`str`: 'phone_number'"""
    BOT_COMMAND: ClassVar[str] = 'bot_command'
    """:obj:`str`: 'bot_command'"""
    URL: ClassVar[str] = 'url'
    """:obj:`str`: 'url'"""
    EMAIL: ClassVar[str] = 'email'
    """:obj:`str`: 'email'"""
    BOLD: ClassVar[str] = 'bold'
    """:obj:`str`: 'bold'"""
    ITALIC: ClassVar[str] = 'italic'
    """:obj:`str`: 'italic'"""
    CODE: ClassVar[str] = 'code'
    """:obj:`str`: 'code'"""
    PRE: ClassVar[str] = 'pre'
    """:obj:`str`: 'pre'"""
    TEXT_LINK: ClassVar[str] = 'text_link'
    """:obj:`str`: 'text_link'"""
    TEXT_MENTION: ClassVar[str] = 'text_mention'
    """:obj:`str`: 'text_mention'"""
    UNDERLINE: ClassVar[str] = 'underline'
    """:obj:`str`: 'underline'"""
    STRIKETHROUGH: ClassVar[str] = 'strikethrough'
    """:obj:`str`: 'strikethrough'"""
    ALL_TYPES: ClassVar[List[str]] = [
        MENTION,
        HASHTAG,
        CASHTAG,
        PHONE_NUMBER,
        BOT_COMMAND,
        URL,
        EMAIL,
        BOLD,
        ITALIC,
        CODE,
        PRE,
        TEXT_LINK,
        TEXT_MENTION,
        UNDERLINE,
        STRIKETHROUGH,
    ]
    """List[:obj:`str`]: List of all the types."""
=======
    MENTION: str = constants.MESSAGEENTITY_MENTION
    """:const:`telegram.constants.MESSAGEENTITY_MENTION`"""
    HASHTAG: str = constants.MESSAGEENTITY_HASHTAG
    """:const:`telegram.constants.MESSAGEENTITY_HASHTAG`"""
    CASHTAG: str = constants.MESSAGEENTITY_CASHTAG
    """:const:`telegram.constants.MESSAGEENTITY_CASHTAG`"""
    PHONE_NUMBER: str = constants.MESSAGEENTITY_PHONE_NUMBER
    """:const:`telegram.constants.MESSAGEENTITY_PHONE_NUMBER`"""
    BOT_COMMAND: str = constants.MESSAGEENTITY_BOT_COMMAND
    """:const:`telegram.constants.MESSAGEENTITY_BOT_COMMAND`"""
    URL: str = constants.MESSAGEENTITY_URL
    """:const:`telegram.constants.MESSAGEENTITY_URL`"""
    EMAIL: str = constants.MESSAGEENTITY_EMAIL
    """:const:`telegram.constants.MESSAGEENTITY_EMAIL`"""
    BOLD: str = constants.MESSAGEENTITY_BOLD
    """:const:`telegram.constants.MESSAGEENTITY_BOLD`"""
    ITALIC: str = constants.MESSAGEENTITY_ITALIC
    """:const:`telegram.constants.MESSAGEENTITY_ITALIC`"""
    CODE: str = constants.MESSAGEENTITY_CODE
    """:const:`telegram.constants.MESSAGEENTITY_CODE`"""
    PRE: str = constants.MESSAGEENTITY_PRE
    """:const:`telegram.constants.MESSAGEENTITY_PRE`"""
    TEXT_LINK: str = constants.MESSAGEENTITY_TEXT_LINK
    """:const:`telegram.constants.MESSAGEENTITY_TEXT_LINK`"""
    TEXT_MENTION: str = constants.MESSAGEENTITY_TEXT_MENTION
    """:const:`telegram.constants.MESSAGEENTITY_TEXT_MENTION`"""
    UNDERLINE: str = constants.MESSAGEENTITY_UNDERLINE
    """:const:`telegram.constants.MESSAGEENTITY_UNDERLINE`"""
    STRIKETHROUGH: str = constants.MESSAGEENTITY_STRIKETHROUGH
    """:const:`telegram.constants.MESSAGEENTITY_STRIKETHROUGH`"""
    ALL_TYPES: List[str] = constants.MESSAGEENTITY_ALL_TYPES
    """:const:`telegram.constants.MESSAGEENTITY_ALL_TYPES`\n
    List of all the types"""
>>>>>>> 3b4559dd
<|MERGE_RESOLUTION|>--- conflicted
+++ resolved
@@ -90,87 +90,36 @@
 
         return cls(**data)
 
-<<<<<<< HEAD
-    MENTION: ClassVar[str] = 'mention'
-    """:obj:`str`: 'mention'"""
-    HASHTAG: ClassVar[str] = 'hashtag'
-    """:obj:`str`: 'hashtag'"""
-    CASHTAG: ClassVar[str] = 'cashtag'
-    """:obj:`str`: 'cashtag'"""
-    PHONE_NUMBER: ClassVar[str] = 'phone_number'
-    """:obj:`str`: 'phone_number'"""
-    BOT_COMMAND: ClassVar[str] = 'bot_command'
-    """:obj:`str`: 'bot_command'"""
-    URL: ClassVar[str] = 'url'
-    """:obj:`str`: 'url'"""
-    EMAIL: ClassVar[str] = 'email'
-    """:obj:`str`: 'email'"""
-    BOLD: ClassVar[str] = 'bold'
-    """:obj:`str`: 'bold'"""
-    ITALIC: ClassVar[str] = 'italic'
-    """:obj:`str`: 'italic'"""
-    CODE: ClassVar[str] = 'code'
-    """:obj:`str`: 'code'"""
-    PRE: ClassVar[str] = 'pre'
-    """:obj:`str`: 'pre'"""
-    TEXT_LINK: ClassVar[str] = 'text_link'
-    """:obj:`str`: 'text_link'"""
-    TEXT_MENTION: ClassVar[str] = 'text_mention'
-    """:obj:`str`: 'text_mention'"""
-    UNDERLINE: ClassVar[str] = 'underline'
-    """:obj:`str`: 'underline'"""
-    STRIKETHROUGH: ClassVar[str] = 'strikethrough'
-    """:obj:`str`: 'strikethrough'"""
-    ALL_TYPES: ClassVar[List[str]] = [
-        MENTION,
-        HASHTAG,
-        CASHTAG,
-        PHONE_NUMBER,
-        BOT_COMMAND,
-        URL,
-        EMAIL,
-        BOLD,
-        ITALIC,
-        CODE,
-        PRE,
-        TEXT_LINK,
-        TEXT_MENTION,
-        UNDERLINE,
-        STRIKETHROUGH,
-    ]
-    """List[:obj:`str`]: List of all the types."""
-=======
-    MENTION: str = constants.MESSAGEENTITY_MENTION
+    MENTION: ClassVar[str] = constants.MESSAGEENTITY_MENTION
     """:const:`telegram.constants.MESSAGEENTITY_MENTION`"""
-    HASHTAG: str = constants.MESSAGEENTITY_HASHTAG
+    HASHTAG: ClassVar[str] = constants.MESSAGEENTITY_HASHTAG
     """:const:`telegram.constants.MESSAGEENTITY_HASHTAG`"""
-    CASHTAG: str = constants.MESSAGEENTITY_CASHTAG
+    CASHTAG: ClassVar[str] = constants.MESSAGEENTITY_CASHTAG
     """:const:`telegram.constants.MESSAGEENTITY_CASHTAG`"""
-    PHONE_NUMBER: str = constants.MESSAGEENTITY_PHONE_NUMBER
+    PHONE_NUMBER: ClassVar[str] = constants.MESSAGEENTITY_PHONE_NUMBER
     """:const:`telegram.constants.MESSAGEENTITY_PHONE_NUMBER`"""
-    BOT_COMMAND: str = constants.MESSAGEENTITY_BOT_COMMAND
+    BOT_COMMAND: ClassVar[str] = constants.MESSAGEENTITY_BOT_COMMAND
     """:const:`telegram.constants.MESSAGEENTITY_BOT_COMMAND`"""
-    URL: str = constants.MESSAGEENTITY_URL
+    URL: ClassVar[str] = constants.MESSAGEENTITY_URL
     """:const:`telegram.constants.MESSAGEENTITY_URL`"""
-    EMAIL: str = constants.MESSAGEENTITY_EMAIL
+    EMAIL: ClassVar[str] = constants.MESSAGEENTITY_EMAIL
     """:const:`telegram.constants.MESSAGEENTITY_EMAIL`"""
-    BOLD: str = constants.MESSAGEENTITY_BOLD
+    BOLD: ClassVar[str] = constants.MESSAGEENTITY_BOLD
     """:const:`telegram.constants.MESSAGEENTITY_BOLD`"""
-    ITALIC: str = constants.MESSAGEENTITY_ITALIC
+    ITALIC: ClassVar[str] = constants.MESSAGEENTITY_ITALIC
     """:const:`telegram.constants.MESSAGEENTITY_ITALIC`"""
-    CODE: str = constants.MESSAGEENTITY_CODE
+    CODE: ClassVar[str] = constants.MESSAGEENTITY_CODE
     """:const:`telegram.constants.MESSAGEENTITY_CODE`"""
-    PRE: str = constants.MESSAGEENTITY_PRE
+    PRE: ClassVar[str] = constants.MESSAGEENTITY_PRE
     """:const:`telegram.constants.MESSAGEENTITY_PRE`"""
-    TEXT_LINK: str = constants.MESSAGEENTITY_TEXT_LINK
+    TEXT_LINK: ClassVar[str] = constants.MESSAGEENTITY_TEXT_LINK
     """:const:`telegram.constants.MESSAGEENTITY_TEXT_LINK`"""
-    TEXT_MENTION: str = constants.MESSAGEENTITY_TEXT_MENTION
+    TEXT_MENTION: ClassVar[str] = constants.MESSAGEENTITY_TEXT_MENTION
     """:const:`telegram.constants.MESSAGEENTITY_TEXT_MENTION`"""
-    UNDERLINE: str = constants.MESSAGEENTITY_UNDERLINE
+    UNDERLINE: ClassVar[str] = constants.MESSAGEENTITY_UNDERLINE
     """:const:`telegram.constants.MESSAGEENTITY_UNDERLINE`"""
-    STRIKETHROUGH: str = constants.MESSAGEENTITY_STRIKETHROUGH
+    STRIKETHROUGH: ClassVar[str] = constants.MESSAGEENTITY_STRIKETHROUGH
     """:const:`telegram.constants.MESSAGEENTITY_STRIKETHROUGH`"""
-    ALL_TYPES: List[str] = constants.MESSAGEENTITY_ALL_TYPES
+    ALL_TYPES: ClassVar[List[str]] = constants.MESSAGEENTITY_ALL_TYPES
     """:const:`telegram.constants.MESSAGEENTITY_ALL_TYPES`\n
-    List of all the types"""
->>>>>>> 3b4559dd
+    List of all the types"""