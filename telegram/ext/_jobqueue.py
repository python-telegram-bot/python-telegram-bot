#!/usr/bin/env python
#
# A library that provides a Python interface to the Telegram Bot API
# Copyright (C) 2015-2022
# Leandro Toledo de Souza <devs@python-telegram-bot.org>
#
# This program is free software: you can redistribute it and/or modify
# it under the terms of the GNU Lesser Public License as published by
# the Free Software Foundation, either version 3 of the License, or
# (at your option) any later version.
#
# This program is distributed in the hope that it will be useful,
# but WITHOUT ANY WARRANTY; without even the implied warranty of
# MERCHANTABILITY or FITNESS FOR A PARTICULAR PURPOSE.  See the
# GNU Lesser Public License for more details.
#
# You should have received a copy of the GNU Lesser Public License
# along with this program.  If not, see [http://www.gnu.org/licenses/].
"""This module contains the classes JobQueue and Job."""
import asyncio
import datetime
import weakref
from typing import TYPE_CHECKING, Optional, Tuple, Union, cast, overload

try:
    import pytz
    from apscheduler.executors.asyncio import AsyncIOExecutor
    from apscheduler.job import Job as APSJob
    from apscheduler.schedulers.asyncio import AsyncIOScheduler

    APS_AVAILABLE = True
except ImportError:
    APS_AVAILABLE = False

from telegram._utils.types import JSONDict
from telegram._utils.warnings import warn
from telegram.ext._extbot import ExtBot
from telegram.ext._utils.types import JobCallback

if TYPE_CHECKING:
    from telegram.ext import Application


class JobQueue:
    """This class allows you to periodically perform tasks with the bot. It is a convenience
    wrapper for the APScheduler library.

<<<<<<< HEAD
    Examples:
        :any:`Timer Bot <examples.timerbot>`
=======
    Important:
        If you want to use this class, you must install PTB with the optional requirement
        ``job-queue``, i.e.

        .. code-block:: bash

           pip install python-telegram-bot[job-queue]
>>>>>>> c7c60bb2

    .. seealso:: :attr:`telegram.ext.Application.job_queue`,
        :attr:`telegram.ext.CallbackContext.job_queue`,
        `Architecture Overview <https://github.com/\
        python-telegram-bot/python-telegram-bot/wiki/Architecture>`_,
        `Job Queue <https://github.com/python-telegram-bot/
        python-telegram-bot/wiki/Extensions-%E2%80%93-JobQueue>`_

        python-telegram-bot/wiki/Extensions-%E2%80%93-JobQueue>`_

    .. versionchanged:: 20.0
        To use this class, PTB must be installed via
        ``pip install python-telegram-bot[job-queue]``.

    Attributes:
        scheduler (:class:`apscheduler.schedulers.asyncio.AsyncIOScheduler`): The scheduler.

            .. versionchanged:: 20.0
                Uses :class:`~apscheduler.schedulers.asyncio.AsyncIOScheduler` instead of
                :class:`~apscheduler.schedulers.background.BackgroundScheduler`

    """

    __slots__ = ("_application", "scheduler", "_executor")
    _CRON_MAPPING = ("sun", "mon", "tue", "wed", "thu", "fri", "sat")

    def __init__(self) -> None:
        if not APS_AVAILABLE:
            raise RuntimeError(
                "To use `JobQueue`, PTB must be installed via `pip install "
                "python-telegram-bot[job-queue]`."
            )

        self._application: "Optional[weakref.ReferenceType[Application]]" = None
        self._executor = AsyncIOExecutor()
        self.scheduler = AsyncIOScheduler(timezone=pytz.utc, executors={"default": self._executor})

    def _tz_now(self) -> datetime.datetime:
        return datetime.datetime.now(self.scheduler.timezone)

    @overload
    def _parse_time_input(self, time: None, shift_day: bool = False) -> None:
        ...

    @overload
    def _parse_time_input(
        self,
        time: Union[float, int, datetime.timedelta, datetime.datetime, datetime.time],
        shift_day: bool = False,
    ) -> datetime.datetime:
        ...

    def _parse_time_input(
        self,
        time: Union[float, int, datetime.timedelta, datetime.datetime, datetime.time, None],
        shift_day: bool = False,
    ) -> Optional[datetime.datetime]:
        if time is None:
            return None
        if isinstance(time, (int, float)):
            return self._tz_now() + datetime.timedelta(seconds=time)
        if isinstance(time, datetime.timedelta):
            return self._tz_now() + time
        if isinstance(time, datetime.time):
            date_time = datetime.datetime.combine(
                datetime.datetime.now(tz=time.tzinfo or self.scheduler.timezone).date(), time
            )
            if date_time.tzinfo is None:
                date_time = self.scheduler.timezone.localize(date_time)
            if shift_day and date_time <= datetime.datetime.now(pytz.utc):
                date_time += datetime.timedelta(days=1)
            return date_time
        return time

    def set_application(self, application: "Application") -> None:
        """Set the application to be used by this JobQueue.

        Args:
            application (:class:`telegram.ext.Application`): The application.

        """
        self._application = weakref.ref(application)
        if isinstance(application.bot, ExtBot) and application.bot.defaults:
            self.scheduler.configure(
                timezone=application.bot.defaults.tzinfo or pytz.utc,
                executors={"default": self._executor},
            )

    @property
    def application(self) -> "Application":
        """The application this JobQueue is associated with."""
        if self._application is None:
            raise RuntimeError("No application was set for this JobQueue.")
        application = self._application()
        if application is not None:
            return application
        raise RuntimeError("The application instance is no longer alive.")

    def run_once(
        self,
        callback: JobCallback,
        when: Union[float, datetime.timedelta, datetime.datetime, datetime.time],
        data: object = None,
        name: str = None,
        chat_id: int = None,
        user_id: int = None,
        job_kwargs: JSONDict = None,
    ) -> "Job":
        """Creates a new :class:`Job` instance that runs once and adds it to the queue.

        Args:
            callback (:term:`coroutine function`): The callback function that should be executed by
                the new job. Callback signature::

                    async def callback(context: CallbackContext)

            when (:obj:`int` | :obj:`float` | :obj:`datetime.timedelta` |                         \
                  :obj:`datetime.datetime` | :obj:`datetime.time`):
                Time in or at which the job should run. This parameter will be interpreted
                depending on its type.

                * :obj:`int` or :obj:`float` will be interpreted as "seconds from now" in which the
                  job should run.
                * :obj:`datetime.timedelta` will be interpreted as "time from now" in which the
                  job should run.
                * :obj:`datetime.datetime` will be interpreted as a specific date and time at
                  which the job should run. If the timezone (:attr:`datetime.datetime.tzinfo`) is
                  :obj:`None`, the default timezone of the bot will be used, which is UTC unless
                  :attr:`telegram.ext.Defaults.tzinfo` is used.
                * :obj:`datetime.time` will be interpreted as a specific time of day at which the
                  job should run. This could be either today or, if the time has already passed,
                  tomorrow. If the timezone (:attr:`datetime.time.tzinfo`) is :obj:`None`, the
                  default timezone of the bot will be used, which is UTC unless
                  :attr:`telegram.ext.Defaults.tzinfo` is used.

            chat_id (:obj:`int`, optional): Chat id of the chat associated with this job. If
                passed, the corresponding :attr:`~telegram.ext.CallbackContext.chat_data` will
                be available in the callback.

                .. versionadded:: 20.0

            user_id (:obj:`int`, optional): User id of the user associated with this job. If
                passed, the corresponding :attr:`~telegram.ext.CallbackContext.user_data` will
                be available in the callback.

                .. versionadded:: 20.0
            data (:obj:`object`, optional): Additional data needed for the callback function.
                Can be accessed through :attr:`Job.data` in the callback. Defaults to
                :obj:`None`.

                .. versionchanged:: 20.0
                    Renamed the parameter ``context`` to :paramref:`data`.
            name (:obj:`str`, optional): The name of the new job. Defaults to
                :external:attr:`callback.__name__ <definition.__name__>`.
            job_kwargs (:obj:`dict`, optional): Arbitrary keyword arguments to pass to the
                :meth:`apscheduler.schedulers.base.BaseScheduler.add_job()`.

        Returns:
            :class:`telegram.ext.Job`: The new :class:`Job` instance that has been added to the job
            queue.

        """
        if not job_kwargs:
            job_kwargs = {}

        name = name or callback.__name__
        job = Job(callback=callback, data=data, name=name, chat_id=chat_id, user_id=user_id)
        date_time = self._parse_time_input(when, shift_day=True)

        j = self.scheduler.add_job(
            job.run,
            name=name,
            trigger="date",
            run_date=date_time,
            args=(self.application,),
            timezone=date_time.tzinfo or self.scheduler.timezone,
            **job_kwargs,
        )

        job._job = j  # pylint: disable=protected-access
        return job

    def run_repeating(
        self,
        callback: JobCallback,
        interval: Union[float, datetime.timedelta],
        first: Union[float, datetime.timedelta, datetime.datetime, datetime.time] = None,
        last: Union[float, datetime.timedelta, datetime.datetime, datetime.time] = None,
        data: object = None,
        name: str = None,
        chat_id: int = None,
        user_id: int = None,
        job_kwargs: JSONDict = None,
    ) -> "Job":
        """Creates a new :class:`Job` instance that runs at specified intervals and adds it to the
        queue.

        Note:
            For a note about DST, please see the documentation of `APScheduler`_.

        .. _`APScheduler`: https://apscheduler.readthedocs.io/en/stable/modules/triggers/cron.html
                           #daylight-saving-time-behavior

        Args:
            callback (:term:`coroutine function`): The callback function that should be executed by
                the new job. Callback signature::

                    async def callback(context: CallbackContext)

            interval (:obj:`int` | :obj:`float` | :obj:`datetime.timedelta`): The interval in which
                the job will run. If it is an :obj:`int` or a :obj:`float`, it will be interpreted
                as seconds.
            first (:obj:`int` | :obj:`float` | :obj:`datetime.timedelta` |                        \
                   :obj:`datetime.datetime` | :obj:`datetime.time`, optional):
                Time in or at which the job should run. This parameter will be interpreted
                depending on its type.

                * :obj:`int` or :obj:`float` will be interpreted as "seconds from now" in which the
                  job should run.
                * :obj:`datetime.timedelta` will be interpreted as "time from now" in which the
                  job should run.
                * :obj:`datetime.datetime` will be interpreted as a specific date and time at
                  which the job should run. If the timezone (:attr:`datetime.datetime.tzinfo`) is
                  :obj:`None`, the default timezone of the bot will be used.
                * :obj:`datetime.time` will be interpreted as a specific time of day at which the
                  job should run. This could be either today or, if the time has already passed,
                  tomorrow. If the timezone (:attr:`datetime.time.tzinfo`) is :obj:`None`, the
                  default timezone of the bot will be used, which is UTC unless
                  :attr:`telegram.ext.Defaults.tzinfo` is used.

                Defaults to :paramref:`interval`
            last (:obj:`int` | :obj:`float` | :obj:`datetime.timedelta` |                        \
                   :obj:`datetime.datetime` | :obj:`datetime.time`, optional):
                Latest possible time for the job to run. This parameter will be interpreted
                depending on its type. See :paramref:`first` for details.

                If :paramref:`last` is :obj:`datetime.datetime` or :obj:`datetime.time` type
                and ``last.tzinfo`` is :obj:`None`, the default timezone of the bot will be
                assumed, which is UTC unless :attr:`telegram.ext.Defaults.tzinfo` is used.

                Defaults to :obj:`None`.
            data (:obj:`object`, optional): Additional data needed for the callback function.
                Can be accessed through :attr:`Job.data` in the callback. Defaults to
                :obj:`None`.

                .. versionchanged:: 20.0
                    Renamed the parameter ``context`` to :paramref:`data`.
            name (:obj:`str`, optional): The name of the new job. Defaults to
                :external:attr:`callback.__name__ <definition.__name__>`.
            chat_id (:obj:`int`, optional): Chat id of the chat associated with this job. If
                passed, the corresponding :attr:`~telegram.ext.CallbackContext.chat_data` will
                be available in the callback.

                .. versionadded:: 20.0

            user_id (:obj:`int`, optional): User id of the user associated with this job. If
                passed, the corresponding :attr:`~telegram.ext.CallbackContext.user_data` will
                be available in the callback.

                .. versionadded:: 20.0
            job_kwargs (:obj:`dict`, optional): Arbitrary keyword arguments to pass to the
                :meth:`apscheduler.schedulers.base.BaseScheduler.add_job()`.

        Returns:
            :class:`telegram.ext.Job`: The new :class:`Job` instance that has been added to the job
            queue.

        """
        if not job_kwargs:
            job_kwargs = {}

        name = name or callback.__name__
        job = Job(callback=callback, data=data, name=name, chat_id=chat_id, user_id=user_id)

        dt_first = self._parse_time_input(first)
        dt_last = self._parse_time_input(last)

        if dt_last and dt_first and dt_last < dt_first:
            raise ValueError("'last' must not be before 'first'!")

        if isinstance(interval, datetime.timedelta):
            interval = interval.total_seconds()

        j = self.scheduler.add_job(
            job.run,
            trigger="interval",
            args=(self.application,),
            start_date=dt_first,
            end_date=dt_last,
            seconds=interval,
            name=name,
            **job_kwargs,
        )

        job._job = j  # pylint: disable=protected-access
        return job

    def run_monthly(
        self,
        callback: JobCallback,
        when: datetime.time,
        day: int,
        data: object = None,
        name: str = None,
        chat_id: int = None,
        user_id: int = None,
        job_kwargs: JSONDict = None,
    ) -> "Job":
        """Creates a new :class:`Job` that runs on a monthly basis and adds it to the queue.

        .. versionchanged:: 20.0
            The ``day_is_strict`` argument was removed. Instead one can now pass ``-1`` to the
            :paramref:`day` parameter to have the job run on the last day of the month.

        Args:
            callback (:term:`coroutine function`): The callback function that should be executed by
                the new job. Callback signature::

                    async def callback(context: CallbackContext)

            when (:obj:`datetime.time`): Time of day at which the job should run. If the timezone
                (``when.tzinfo``) is :obj:`None`, the default timezone of the bot will be used,
                which is UTC unless :attr:`telegram.ext.Defaults.tzinfo` is used.
            day (:obj:`int`): Defines the day of the month whereby the job would run. It should
                be within the range of ``1`` and ``31``, inclusive. If a month has fewer days than
                this number, the job will not run in this month. Passing ``-1`` leads to the job
                running on the last day of the month.
            data (:obj:`object`, optional): Additional data needed for the callback function.
                Can be accessed through :attr:`Job.data` in the callback. Defaults to
                :obj:`None`.

                .. versionchanged:: 20.0
                    Renamed the parameter ``context`` to :paramref:`data`.
            name (:obj:`str`, optional): The name of the new job. Defaults to
                :external:attr:`callback.__name__ <definition.__name__>`.
            chat_id (:obj:`int`, optional): Chat id of the chat associated with this job. If
                passed, the corresponding :attr:`~telegram.ext.CallbackContext.chat_data` will
                be available in the callback.

                .. versionadded:: 20.0

            user_id (:obj:`int`, optional): User id of the user associated with this job. If
                passed, the corresponding :attr:`~telegram.ext.CallbackContext.user_data` will
                be available in the callback.

                .. versionadded:: 20.0
            job_kwargs (:obj:`dict`, optional): Arbitrary keyword arguments to pass to the
                :meth:`apscheduler.schedulers.base.BaseScheduler.add_job()`.

        Returns:
            :class:`telegram.ext.Job`: The new :class:`Job` instance that has been added to the job
            queue.

        """
        if not job_kwargs:
            job_kwargs = {}

        name = name or callback.__name__
        job = Job(callback=callback, data=data, name=name, chat_id=chat_id, user_id=user_id)

        j = self.scheduler.add_job(
            job.run,
            trigger="cron",
            args=(self.application,),
            name=name,
            day="last" if day == -1 else day,
            hour=when.hour,
            minute=when.minute,
            second=when.second,
            timezone=when.tzinfo or self.scheduler.timezone,
            **job_kwargs,
        )
        job._job = j  # pylint: disable=protected-access
        return job

    def run_daily(
        self,
        callback: JobCallback,
        time: datetime.time,
        days: Tuple[int, ...] = tuple(range(7)),
        data: object = None,
        name: str = None,
        chat_id: int = None,
        user_id: int = None,
        job_kwargs: JSONDict = None,
    ) -> "Job":
        """Creates a new :class:`Job` that runs on a daily basis and adds it to the queue.

        Note:
            For a note about DST, please see the documentation of `APScheduler`_.

        .. _`APScheduler`: https://apscheduler.readthedocs.io/en/stable/modules/triggers/cron.html
                           #daylight-saving-time-behavior

        Args:
            callback (:term:`coroutine function`): The callback function that should be executed by
                the new job. Callback signature::

                    async def callback(context: CallbackContext)

            time (:obj:`datetime.time`): Time of day at which the job should run. If the timezone
                (:obj:`datetime.time.tzinfo`) is :obj:`None`, the default timezone of the bot will
                be used, which is UTC unless :attr:`telegram.ext.Defaults.tzinfo` is used.
            days (Tuple[:obj:`int`], optional): Defines on which days of the week the job should
                run (where ``0-6`` correspond to sunday - saturday). By default, the job will run
                every day.

                .. versionchanged:: 20.0
                    Changed day of the week mapping of 0-6 from monday-sunday to sunday-saturday.
            data (:obj:`object`, optional): Additional data needed for the callback function.
                Can be accessed through :attr:`Job.data` in the callback. Defaults to
                :obj:`None`.

                .. versionchanged:: 20.0
                    Renamed the parameter ``context`` to :paramref:`data`.
            name (:obj:`str`, optional): The name of the new job. Defaults to
                :external:attr:`callback.__name__ <definition.__name__>`.
            chat_id (:obj:`int`, optional): Chat id of the chat associated with this job. If
                passed, the corresponding :attr:`~telegram.ext.CallbackContext.chat_data` will
                be available in the callback.

                .. versionadded:: 20.0

            user_id (:obj:`int`, optional): User id of the user associated with this job. If
                passed, the corresponding :attr:`~telegram.ext.CallbackContext.user_data` will
                be available in the callback.

                .. versionadded:: 20.0
            job_kwargs (:obj:`dict`, optional): Arbitrary keyword arguments to pass to the
                :meth:`apscheduler.schedulers.base.BaseScheduler.add_job()`.

        Returns:
            :class:`telegram.ext.Job`: The new :class:`Job` instance that has been added to the job
            queue.

        """
        # TODO: After v20.0, we should remove the this warning.
        warn(
            "Prior to v20.0 the `days` parameter was not aligned to that of cron's weekday scheme."
            "We recommend double checking if the passed value is correct.",
            stacklevel=2,
        )
        if not job_kwargs:
            job_kwargs = {}

        name = name or callback.__name__
        job = Job(callback=callback, data=data, name=name, chat_id=chat_id, user_id=user_id)

        j = self.scheduler.add_job(
            job.run,
            name=name,
            args=(self.application,),
            trigger="cron",
            day_of_week=",".join([self._CRON_MAPPING[d] for d in days]),
            hour=time.hour,
            minute=time.minute,
            second=time.second,
            timezone=time.tzinfo or self.scheduler.timezone,
            **job_kwargs,
        )

        job._job = j  # pylint: disable=protected-access
        return job

    def run_custom(
        self,
        callback: JobCallback,
        job_kwargs: JSONDict,
        data: object = None,
        name: str = None,
        chat_id: int = None,
        user_id: int = None,
    ) -> "Job":
        """Creates a new custom defined :class:`Job`.

        Args:
            callback (:term:`coroutine function`): The callback function that should be executed by
                the new job. Callback signature::

                    async def callback(context: CallbackContext)

            job_kwargs (:obj:`dict`): Arbitrary keyword arguments. Used as arguments for
                :meth:`apscheduler.schedulers.base.BaseScheduler.add_job`.
            data (:obj:`object`, optional): Additional data needed for the callback function.
                Can be accessed through :attr:`Job.data` in the callback. Defaults to
                :obj:`None`.

                .. versionchanged:: 20.0
                    Renamed the parameter ``context`` to :paramref:`data`.
            name (:obj:`str`, optional): The name of the new job. Defaults to
                :external:attr:`callback.__name__ <definition.__name__>`.
            chat_id (:obj:`int`, optional): Chat id of the chat associated with this job. If
                passed, the corresponding :attr:`~telegram.ext.CallbackContext.chat_data` will
                be available in the callback.

                .. versionadded:: 20.0

            user_id (:obj:`int`, optional): User id of the user associated with this job. If
                passed, the corresponding :attr:`~telegram.ext.CallbackContext.user_data` will
                be available in the callback.

                .. versionadded:: 20.0

        Returns:
            :class:`telegram.ext.Job`: The new :class:`Job` instance that has been added to the job
            queue.

        """
        name = name or callback.__name__
        job = Job(callback=callback, data=data, name=name, chat_id=chat_id, user_id=user_id)

        j = self.scheduler.add_job(job.run, args=(self.application,), name=name, **job_kwargs)

        job._job = j  # pylint: disable=protected-access
        return job

    async def start(self) -> None:
        # this method async just in case future versions need that
        """Starts the :class:`~telegram.ext.JobQueue`."""
        if not self.scheduler.running:
            self.scheduler.start()

    async def stop(self, wait: bool = True) -> None:
        """Shuts down the :class:`~telegram.ext.JobQueue`.

        Args:
            wait (:obj:`bool`, optional): Whether to wait until all currently running jobs
                have finished. Defaults to :obj:`True`.

        """
        # the interface methods of AsyncIOExecutor are currently not really asyncio-compatible
        # so we apply some small tweaks here to try and smoothen the integration into PTB
        # TODO: When APS 4.0 hits, we should be able to remove the tweaks
        if wait:
            # Unfortunately AsyncIOExecutor just cancels them all ...
            await asyncio.gather(
                *self._executor._pending_futures,  # pylint: disable=protected-access
                return_exceptions=True,
            )
        if self.scheduler.running:
            self.scheduler.shutdown(wait=wait)
            # scheduler.shutdown schedules a task in the event loop but immediately returns
            # so give it a tiny bit of time to actually shut down.
            await asyncio.sleep(0.01)

    def jobs(self) -> Tuple["Job", ...]:
        """Returns a tuple of all *scheduled* jobs that are currently in the :class:`JobQueue`.

        Returns:
            Tuple[:class:`Job`]: Tuple of all *scheduled* jobs.
        """
        return tuple(
            Job._from_aps_job(job)  # pylint: disable=protected-access
            for job in self.scheduler.get_jobs()
        )

    def get_jobs_by_name(self, name: str) -> Tuple["Job", ...]:
        """Returns a tuple of all *pending/scheduled* jobs with the given name that are currently
        in the :class:`JobQueue`.

        Returns:
            Tuple[:class:`Job`]: Tuple of all *pending* or *scheduled* jobs matching the name.
        """
        return tuple(job for job in self.jobs() if job.name == name)


class Job:
    """This class is a convenience wrapper for the jobs held in a :class:`telegram.ext.JobQueue`.
    With the current backend APScheduler, :attr:`job` holds a :class:`apscheduler.job.Job`
    instance.

    Objects of this class are comparable in terms of equality. Two objects of this class are
    considered equal, if their :class:`id <apscheduler.job.Job>` is equal.

    Important:
        If you want to use this class, you must install PTB with the optional requirement
        ``job-queue``, i.e.

        .. code-block:: bash

           pip install python-telegram-bot[job-queue]

    Note:
        All attributes and instance methods of :attr:`job` are also directly available as
        attributes/methods of the corresponding :class:`telegram.ext.Job` object.

    Warning:
        This class should not be instantiated manually.
        Use the methods of :class:`telegram.ext.JobQueue` to schedule jobs.

    .. seealso:: `Job Queue <https://github.com/python-telegram-bot/
        python-telegram-bot/wiki/Extensions-%E2%80%93-JobQueue>`_

    .. versionchanged:: 20.0

       * Removed argument and attribute ``job_queue``.
       * Renamed ``Job.context`` to :attr:`Job.data`.
       * Removed argument ``job``
       * To use this class, PTB must be installed via
         ``pip install python-telegram-bot[job-queue]``.

    Args:
        callback (:term:`coroutine function`): The callback function that should be executed by the
            new job. Callback signature::

                async def callback(context: CallbackContext)

        data (:obj:`object`, optional): Additional data needed for the callback function. Can be
            accessed through :attr:`Job.data` in the callback. Defaults to :obj:`None`.
        name (:obj:`str`, optional): The name of the new job. Defaults to
            :external:obj:`callback.__name__ <definition.__name__>`.
        chat_id (:obj:`int`, optional): Chat id of the chat that this job is associated with.

            .. versionadded:: 20.0
        user_id (:obj:`int`, optional): User id of the user that this job is associated with.

            .. versionadded:: 20.0
    Attributes:
        callback (:term:`coroutine function`): The callback function that should be executed by the
            new job.
        data (:obj:`object`): Optional. Additional data needed for the callback function.
        name (:obj:`str`): Optional. The name of the new job.
        chat_id (:obj:`int`): Optional. Chat id of the chat that this job is associated with.

            .. versionadded:: 20.0
        user_id (:obj:`int`): Optional. User id of the user that this job is associated with.

            .. versionadded:: 20.0
    """

    __slots__ = (
        "callback",
        "data",
        "name",
        "_removed",
        "_enabled",
        "_job",
        "chat_id",
        "user_id",
    )

    def __init__(
        self,
        callback: JobCallback,
        data: object = None,
        name: str = None,
        chat_id: int = None,
        user_id: int = None,
    ):
        if not APS_AVAILABLE:
            raise RuntimeError(
                "To use `Job`, PTB must be installed via `pip install "
                "python-telegram-bot[job-queue]`."
            )

        self.callback = callback
        self.data = data
        self.name = name or callback.__name__
        self.chat_id = chat_id
        self.user_id = user_id

        self._removed = False
        self._enabled = False

        self._job = cast("APSJob", None)  # skipcq: PTC-W0052

    @property
    def job(self) -> "APSJob":
        """:class:`apscheduler.job.Job`: The APS Job this job is a wrapper for.

        .. versionchanged:: 20.0
            This property is now read-only.
        """
        return self._job

    async def run(self, application: "Application") -> None:
        """Executes the callback function independently of the jobs schedule. Also calls
        :meth:`telegram.ext.Application.update_persistence`.

        .. versionchanged:: 20.0
            Calls :meth:`telegram.ext.Application.update_persistence`.

        Args:
            application (:class:`telegram.ext.Application`): The application this job is associated
                with.
        """
        # We shield the task such that the job isn't cancelled mid-run
        await asyncio.shield(self._run(application))

    async def _run(self, application: "Application") -> None:
        try:
            context = application.context_types.context.from_job(self, application)
            await context.refresh_data()
            await self.callback(context)
        except Exception as exc:
            await application.create_task(application.process_error(None, exc, job=self))
        finally:
            # This is internal logic of application - let's keep it private for now
            application._mark_for_persistence_update(job=self)  # pylint: disable=protected-access

    def schedule_removal(self) -> None:
        """
        Schedules this job for removal from the :class:`JobQueue`. It will be removed without
        executing its callback function again.
        """
        self.job.remove()
        self._removed = True

    @property
    def removed(self) -> bool:
        """:obj:`bool`: Whether this job is due to be removed."""
        return self._removed

    @property
    def enabled(self) -> bool:
        """:obj:`bool`: Whether this job is enabled."""
        return self._enabled

    @enabled.setter
    def enabled(self, status: bool) -> None:
        if status:
            self.job.resume()
        else:
            self.job.pause()
        self._enabled = status

    @property
    def next_t(self) -> Optional[datetime.datetime]:
        """
        :class:`datetime.datetime`: Datetime for the next job execution.
        Datetime is localized according to :attr:`datetime.datetime.tzinfo`.
        If job is removed or already ran it equals to :obj:`None`.

        Warning:
            This attribute is only available, if the :class:`telegram.ext.JobQueue` this job
            belongs to is already started. Otherwise APScheduler raises an :exc:`AttributeError`.
        """
        return self.job.next_run_time

    @classmethod
    def _from_aps_job(cls, job: "APSJob") -> "Job":
        return job.func.__self__

    def __getattr__(self, item: str) -> object:
        try:
            return getattr(self.job, item)
        except AttributeError as exc:
            raise AttributeError(
                f"Neither 'telegram.ext.Job' nor 'apscheduler.job.Job' has attribute '{item}'"
            ) from exc

    def __lt__(self, other: object) -> bool:
        return False

    def __eq__(self, other: object) -> bool:
        if isinstance(other, self.__class__):
            return self.id == other.id
        return False

    def __hash__(self) -> int:
        return hash(self.id)<|MERGE_RESOLUTION|>--- conflicted
+++ resolved
@@ -45,10 +45,6 @@
     """This class allows you to periodically perform tasks with the bot. It is a convenience
     wrapper for the APScheduler library.
 
-<<<<<<< HEAD
-    Examples:
-        :any:`Timer Bot <examples.timerbot>`
-=======
     Important:
         If you want to use this class, you must install PTB with the optional requirement
         ``job-queue``, i.e.
@@ -56,15 +52,15 @@
         .. code-block:: bash
 
            pip install python-telegram-bot[job-queue]
->>>>>>> c7c60bb2
+
+    Examples:
+        :any:`Timer Bot <examples.timerbot>`
 
     .. seealso:: :attr:`telegram.ext.Application.job_queue`,
         :attr:`telegram.ext.CallbackContext.job_queue`,
         `Architecture Overview <https://github.com/\
         python-telegram-bot/python-telegram-bot/wiki/Architecture>`_,
         `Job Queue <https://github.com/python-telegram-bot/
-        python-telegram-bot/wiki/Extensions-%E2%80%93-JobQueue>`_
-
         python-telegram-bot/wiki/Extensions-%E2%80%93-JobQueue>`_
 
     .. versionchanged:: 20.0
