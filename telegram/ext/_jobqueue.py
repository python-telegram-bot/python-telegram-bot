--- conflicted
+++ resolved
@@ -155,7 +155,7 @@
             dict[:obj:`str`, :obj:`object`]: The configuration values as dictionary.
 
         """
-        timezone: datetime.tzinfo = UTC
+        timezone: dtm.tzinfo = UTC
         if (
             self._application
             and isinstance(self.application.bot, ExtBot)
@@ -197,15 +197,9 @@
                 dtm.datetime.now(tz=time.tzinfo or self.scheduler.timezone).date(), time
             )
             if date_time.tzinfo is None:
-<<<<<<< HEAD
                 date_time = localize(date_time, self.scheduler.timezone)
-            if shift_day and date_time <= datetime.datetime.now(UTC):
-                date_time += datetime.timedelta(days=1)
-=======
-                date_time = self.scheduler.timezone.localize(date_time)
-            if shift_day and date_time <= dtm.datetime.now(pytz.utc):
+            if shift_day and date_time <= dtm.datetime.now(UTC):
                 date_time += dtm.timedelta(days=1)
->>>>>>> a6cd9c52
             return date_time
         return time
 
