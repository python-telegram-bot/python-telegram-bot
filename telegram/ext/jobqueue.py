--- conflicted
+++ resolved
@@ -26,16 +26,10 @@
 from apscheduler.job import Job as APSJob
 
 from telegram.utils.types import JSONDict
-<<<<<<< HEAD
-
-if TYPE_CHECKING:
-    from telegram.ext import Dispatcher
-=======
 from .extbot import ExtBot
 
 if TYPE_CHECKING:
     from telegram.ext import Dispatcher, CallbackContext
->>>>>>> 2c44dc0d
     import apscheduler.job  # noqa: F401
 
 
@@ -48,44 +42,15 @@
 
     """
 
-<<<<<<< HEAD
-    __slots__ = ('_dispatcher', 'logger', 'scheduler')
-=======
     __slots__ = ('_dispatcher', 'scheduler')
->>>>>>> 2c44dc0d
 
     def __init__(self) -> None:
         self._dispatcher: 'Dispatcher' = None  # type: ignore[assignment]
         self.scheduler = BackgroundScheduler(timezone=pytz.utc)
-<<<<<<< HEAD
-        self.scheduler.add_listener(
-            self._update_persistence, mask=EVENT_JOB_EXECUTED | EVENT_JOB_ERROR
-        )
-
-        # Dispatch errors and don't log them in the APS logger
-        def aps_log_filter(record):  # type: ignore
-            return 'raised an exception' not in record.msg
-
-        logging.getLogger('apscheduler.executors.default').addFilter(aps_log_filter)
-        self.scheduler.add_listener(self._dispatch_error, EVENT_JOB_ERROR)
-
-    def _build_args(self, job: 'Job') -> List[CallbackContext]:
-        return [self._dispatcher.context_types.context.from_job(job, self._dispatcher)]
-=======
->>>>>>> 2c44dc0d
 
     def _tz_now(self) -> datetime.datetime:
         return datetime.datetime.now(self.scheduler.timezone)
 
-<<<<<<< HEAD
-    def _update_persistence(self, _: JobEvent) -> None:
-        self._dispatcher.update_persistence()
-
-    def _dispatch_error(self, event: JobEvent) -> None:
-        self._dispatcher.dispatch_error(None, event.exception)
-
-=======
->>>>>>> 2c44dc0d
     @overload
     def _parse_time_input(self, time: None, shift_day: bool = False) -> None:
         ...
@@ -330,15 +295,9 @@
         job = Job(callback, context, name, self)
 
         j = self.scheduler.add_job(
-<<<<<<< HEAD
-            callback,
-            trigger='cron',
-            args=self._build_args(job),
-=======
             job,
             trigger='cron',
             args=(self._dispatcher,),
->>>>>>> 2c44dc0d
             name=name,
             day='last' if day == -1 else day,
             hour=when.hour,
@@ -541,9 +500,6 @@
         try:
             self.callback(dispatcher.context_types.context.from_job(self, dispatcher))
         except Exception as exc:
-<<<<<<< HEAD
-            dispatcher.dispatch_error(None, exc)
-=======
             dispatcher.dispatch_error(None, exc, job=self)
         finally:
             dispatcher.update_persistence(None)
@@ -564,7 +520,6 @@
                 with.
         """
         self.run(dispatcher=dispatcher)
->>>>>>> 2c44dc0d
 
     def schedule_removal(self) -> None:
         """
