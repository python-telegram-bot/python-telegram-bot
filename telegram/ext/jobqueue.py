#!/usr/bin/env python
#
# A library that provides a Python interface to the Telegram Bot API
# Copyright (C) 2015-2020
# Leandro Toledo de Souza <devs@python-telegram-bot.org>
#
# This program is free software: you can redistribute it and/or modify
# it under the terms of the GNU Lesser Public License as published by
# the Free Software Foundation, either version 3 of the License, or
# (at your option) any later version.
#
# This program is distributed in the hope that it will be useful,
# but WITHOUT ANY WARRANTY; without even the implied warranty of
# MERCHANTABILITY or FITNESS FOR A PARTICULAR PURPOSE.  See the
# GNU Lesser Public License for more details.
#
# You should have received a copy of the GNU Lesser Public License
# along with this program.  If not, see [http://www.gnu.org/licenses/].
"""This module contains the classes JobQueue and Job."""

import datetime
import logging
import warnings
import pytz

from apscheduler.schedulers.background import BackgroundScheduler
from apscheduler.triggers.cron import CronTrigger
from apscheduler.triggers.combining import OrTrigger
from apscheduler.events import EVENT_JOB_EXECUTED, EVENT_JOB_ERROR

from telegram.ext.callbackcontext import CallbackContext
from telegram.utils.deprecate import TelegramDeprecationWarning


class Days:
    MON, TUE, WED, THU, FRI, SAT, SUN = range(7)
    EVERY_DAY = tuple(range(7))


class JobQueue:
    """This class allows you to periodically perform tasks with the bot.

    Attributes:
        scheduler (:class:`apscheduler.schedulers.background.BackgroundScheduler`): The APScheduler
        bot (:class:`telegram.Bot`): The bot instance that should be passed to the jobs.
            DEPRECATED: Use :attr:`set_dispatcher` instead.

    """

    def __init__(self, bot=None):
        if bot:
            warnings.warn("Passing bot to jobqueue is deprecated. Please use set_dispatcher "
                          "instead!", TelegramDeprecationWarning, stacklevel=2)

            class MockDispatcher:
                def __init__(self):
                    self.bot = bot
                    self.use_context = False

            self._dispatcher = MockDispatcher()
        else:
            self._dispatcher = None
        self.logger = logging.getLogger(self.__class__.__name__)
        self.scheduler = BackgroundScheduler(timezone=pytz.utc)
        self.scheduler.add_listener(self._update_persistence,
                                    mask=EVENT_JOB_EXECUTED | EVENT_JOB_ERROR)

    def _build_args(self, job):
        if self._dispatcher.use_context:
            return [CallbackContext.from_job(job, self._dispatcher)]
        return [self._dispatcher.bot, job]

    def _tz_now(self):
        return datetime.datetime.now(self.scheduler.timezone)

    def _update_persistence(self, event):
        self._dispatcher.update_persistence()

    def _parse_time_input(self, time, shift_day=False):
        if time is None:
            return None
        if isinstance(time, (int, float)):
            return self._tz_now() + datetime.timedelta(seconds=time)
        if isinstance(time, datetime.timedelta):
            return self._tz_now() + time
        if isinstance(time, datetime.time):
            dt = datetime.datetime.combine(
                datetime.datetime.now(time.tzinfo or self.scheduler.timezone).date(), time)
            if dt.tzinfo is None:
                dt = dt.replace(tzinfo=self.scheduler.timezone)
            if shift_day and dt <= datetime.datetime.now(pytz.utc):
                dt += datetime.timedelta(days=1)
            return dt
        # isinstance(time, datetime.datetime):
        return time

    def set_dispatcher(self, dispatcher):
        """Set the dispatcher to be used by this JobQueue. Use this instead of passing a
        :class:`telegram.Bot` to the JobQueue, which is deprecated.

        Args:
            dispatcher (:class:`telegram.ext.Dispatcher`): The dispatcher.

        """
        self._dispatcher = dispatcher

    def run_once(self, callback, when, context=None, name=None, job_kwargs=None):
        """Creates a new ``Job`` that runs once and adds it to the queue.

        Args:
            callback (:obj:`callable`): The callback function that should be executed by the new
                job. Callback signature for context based API:

                    ``def callback(CallbackContext)``

                ``context.job`` is the :class:`telegram.ext.Job` instance. It can be used to access
                its ``job.context`` or change it to a repeating job.
            when (:obj:`int` | :obj:`float` | :obj:`datetime.timedelta` |                         \
                  :obj:`datetime.datetime` | :obj:`datetime.time`):
                Time in or at which the job should run. This parameter will be interpreted
                depending on its type.

                * :obj:`int` or :obj:`float` will be interpreted as "seconds from now" in which the
                  job should run.
                * :obj:`datetime.timedelta` will be interpreted as "time from now" in which the
                  job should run.
                * :obj:`datetime.datetime` will be interpreted as a specific date and time at
                  which the job should run. If the timezone (``datetime.tzinfo``) is ``None``, UTC
                  will be assumed.
                * :obj:`datetime.time` will be interpreted as a specific time of day at which the
                  job should run. This could be either today or, if the time has already passed,
                  tomorrow. If the timezone (``time.tzinfo``) is ``None``, UTC will be assumed.

                If ``when`` is :obj:`datetime.datetime` or :obj:`datetime.time` type
                then ``when.tzinfo`` will define ``Job.tzinfo``. Otherwise UTC will be assumed.

            context (:obj:`object`, optional): Additional data needed for the callback function.
                Can be accessed through ``job.context`` in the callback. Defaults to ``None``.
            name (:obj:`str`, optional): The name of the new job. Defaults to
                ``callback.__name__``.
            job_kwargs (:obj:`dict`, optional): Arbitrary keyword arguments to pass to the
                ``scheduler.add_job()``.

        Returns:
            :class:`telegram.ext.Job`: The new ``Job`` instance that has been added to the job
            queue.

        """
        if not job_kwargs:
            job_kwargs = {}

        name = name or callback.__name__
        job = Job(callback, context, name, self)
        dt = self._parse_time_input(when, shift_day=True)

        j = self.scheduler.add_job(callback,
                                   name=name,
                                   trigger='date',
                                   run_date=dt,
                                   args=self._build_args(job),
                                   timezone=dt.tzinfo or self.scheduler.timezone,
                                   **job_kwargs)

        job.job = j
        return job

    def run_repeating(self, callback, interval, first=None, last=None, context=None, name=None,
                      **job_kwargs):
        """Creates a new ``Job`` that runs at specified intervals and adds it to the queue.

        Args:
            callback (:obj:`callable`): The callback function that should be executed by the new
                job. Callback signature for context based API:

                    ``def callback(CallbackContext)``

                ``context.job`` is the :class:`telegram.ext.Job` instance. It can be used to access
                its ``job.context`` or change it to a repeating job.
            interval (:obj:`int` | :obj:`float` | :obj:`datetime.timedelta`): The interval in which
                the job will run. If it is an :obj:`int` or a :obj:`float`, it will be interpreted
                as seconds.
            first (:obj:`int` | :obj:`float` | :obj:`datetime.timedelta` |                        \
                   :obj:`datetime.datetime` | :obj:`datetime.time`, optional):
                Time in or at which the job should run. This parameter will be interpreted
                depending on its type.

                * :obj:`int` or :obj:`float` will be interpreted as "seconds from now" in which the
                  job should run.
                * :obj:`datetime.timedelta` will be interpreted as "time from now" in which the
                  job should run.
                * :obj:`datetime.datetime` will be interpreted as a specific date and time at
                  which the job should run. If the timezone (``datetime.tzinfo``) is ``None``, UTC
                  will be assumed.
                * :obj:`datetime.time` will be interpreted as a specific time of day at which the
                  job should run. This could be either today or, if the time has already passed,
                  tomorrow. If the timezone (``time.tzinfo``) is ``None``, UTC will be assumed.

                If ``first`` is :obj:`datetime.datetime` or :obj:`datetime.time` type
                then ``first.tzinfo`` will define ``Job.tzinfo``. Otherwise UTC will be assumed.

                Defaults to ``interval``
            last (:obj:`int` | :obj:`float` | :obj:`datetime.timedelta` |                        \
                   :obj:`datetime.datetime` | :obj:`datetime.time`, optional):
                Latest possible time for the job to run. This parameter will be interpreted
                depending on its type. See ``first`` for details.

                If ``last`` is :obj:`datetime.datetime` or :obj:`datetime.time` type
                and ``last.tzinfo`` is :obj:`None` UTC will be assumed.

                Defaults to :obj:`None`.
            context (:obj:`object`, optional): Additional data needed for the callback function.
                Can be accessed through ``job.context`` in the callback. Defaults to ``None``.
            name (:obj:`str`, optional): The name of the new job. Defaults to
                ``callback.__name__``.
            job_kwargs (:obj:`dict`, optional): Arbitrary keyword arguments to pass to the
                ``scheduler.add_job()``.

        Returns:
            :class:`telegram.ext.Job`: The new ``Job`` instance that has been added to the job
            queue.

        Note:
             `interval` is always respected "as-is". That means that if DST changes during that
             interval, the job might not run at the time one would expect. It is always recommended
             to pin servers to UTC time, then time related behaviour can always be expected.

        """
        if not job_kwargs:
            job_kwargs = {}

        name = name or callback.__name__
        job = Job(callback, context, name, self)

        dt_first = self._parse_time_input(first)
        dt_last = self._parse_time_input(last)

        if dt_last and dt_first and dt_last < dt_first:
            raise ValueError("'last' must not be before 'first'!")

        if isinstance(interval, datetime.timedelta):
            interval = interval.total_seconds()

        j = self.scheduler.add_job(callback,
                                   trigger='interval',
                                   args=self._build_args(job),
                                   start_date=dt_first,
                                   end_date=dt_last,
                                   seconds=interval,
                                   name=name,
                                   **job_kwargs)

        job.job = j
        return job

    def run_monthly(self, callback, when, day, context=None, name=None, day_is_strict=True,
                    **job_kwargs):
        """Creates a new ``Job`` that runs on a monthly basis and adds it to the queue.

        Args:
            callback (:obj:`callable`):  The callback function that should be executed by the new
                job. Callback signature for context based API:

                    ``def callback(CallbackContext)``

                ``context.job`` is the :class:`telegram.ext.Job` instance. It can be used to access
                its ``job.context`` or change it to a repeating job.
            when (:obj:`datetime.time`): Time of day at which the job should run. If the timezone
                (``when.tzinfo``) is ``None``, UTC will be assumed. This will also implicitly
                define ``Job.tzinfo``.
            day (:obj:`int`): Defines the day of the month whereby the job would run. It should
                be within the range of 1 and 31, inclusive.
            context (:obj:`object`, optional): Additional data needed for the callback function.
                Can be accessed through ``job.context`` in the callback. Defaults to ``None``.
            name (:obj:`str`, optional): The name of the new job. Defaults to
                ``callback.__name__``.
            day_is_strict (:obj:`bool`, optional): If ``False`` and day > month.days, will pick
                the last day in the month. Defaults to ``True``.
            job_kwargs (:obj:`dict`, optional): Arbitrary keyword arguments to pass to the
                ``scheduler.add_job()``.

        Returns:
            :class:`telegram.ext.Job`: The new ``Job`` instance that has been added to the job
            queue.

        """
        if not job_kwargs:
            job_kwargs = {}

        name = name or callback.__name__
        job = Job(callback, context, name, self)

        if day_is_strict:
            j = self.scheduler.add_job(callback,
                                       trigger='cron',
                                       args=self._build_args(job),
                                       name=name,
                                       day=day,
                                       hour=when.hour,
                                       minute=when.minute,
                                       second=when.second,
                                       timezone=when.tzinfo or self.scheduler.timezone,
                                       **job_kwargs)
        else:
            trigger = OrTrigger([CronTrigger(day=day,
                                             hour=when.hour,
                                             minute=when.minute,
                                             second=when.second,
                                             timezone=when.tzinfo,
                                             **job_kwargs),
                                 CronTrigger(day='last',
                                             hour=when.hour,
                                             minute=when.minute,
                                             second=when.second,
                                             timezone=when.tzinfo or self.scheduler.timezone,
                                             **job_kwargs)])
            j = self.scheduler.add_job(callback,
                                       trigger=trigger,
                                       args=self._build_args(job),
                                       name=name,
                                       **job_kwargs)

        job.job = j
        return job

    def run_daily(self, callback, time, days=Days.EVERY_DAY, context=None, name=None,
                  **job_kwargs):
        """Creates a new ``Job`` that runs on a daily basis and adds it to the queue.

        Args:
            callback (:obj:`callable`): The callback function that should be executed by the new
                job. Callback signature for context based API:

                    ``def callback(CallbackContext)``

                ``context.job`` is the :class:`telegram.ext.Job` instance. It can be used to access
                its ``job.context`` or change it to a repeating job.
            time (:obj:`datetime.time`): Time of day at which the job should run. If the timezone
                (``time.tzinfo``) is ``None``, UTC will be assumed.
                ``time.tzinfo`` will implicitly define ``Job.tzinfo``.
            days (Tuple[:obj:`int`], optional): Defines on which days of the week the job should
                run. Defaults to ``EVERY_DAY``
            context (:obj:`object`, optional): Additional data needed for the callback function.
                Can be accessed through ``job.context`` in the callback. Defaults to ``None``.
            name (:obj:`str`, optional): The name of the new job. Defaults to
                ``callback.__name__``.
            job_kwargs (:obj:`dict`, optional): Arbitrary keyword arguments to pass to the
                ``scheduler.add_job()``.

        Returns:
            :class:`telegram.ext.Job`: The new ``Job`` instance that has been added to the job
            queue.

        Note:
             Daily is just an alias for "24 Hours". That means that if DST changes during that
             interval, the job might not run at the time one would expect. It is always recommended
             to pin servers to UTC time, then time related behaviour can always be expected.

        """
        if not job_kwargs:
            job_kwargs = {}

        name = name or callback.__name__
        job = Job(callback, context, name, self)

        j = self.scheduler.add_job(callback,
                                   name=name,
                                   args=self._build_args(job),
                                   trigger='cron',
                                   day_of_week=','.join([str(d) for d in days]),
                                   hour=time.hour,
                                   minute=time.minute,
                                   second=time.second,
                                   timezone=time.tzinfo or self.scheduler.timezone,
                                   **job_kwargs)

        job.job = j
        return job

    def run_custom(self, callback, job_kwargs, context=None, name=None):
        """Creates a new customly defined ``Job``.

        Args:
            callback (:obj:`callable`): The callback function that should be executed by the new
                job. Callback signature for context based API:

                    ``def callback(CallbackContext)``

                ``context.job`` is the :class:`telegram.ext.Job` instance. It can be used to access
                its ``job.context`` or change it to a repeating job.
            job_kwargs (:obj:`dict`): Arbitrary keyword arguments. Used as arguments for
                ``scheduler.add_job``.
            context (:obj:`object`, optional): Additional data needed for the callback function.
                Can be accessed through ``job.context`` in the callback. Defaults to ``None``.
            name (:obj:`str`, optional): The name of the new job. Defaults to
                ``callback.__name__``.

        Returns:
            :class:`telegram.ext.Job`: The new ``Job`` instance that has been added to the job
            queue.

        Note:
             Daily is just an alias for "24 Hours". That means that if DST changes during that
             interval, the job might not run at the time one would expect. It is always recommended
             to pin servers to UTC time, then time related behaviour can always be expected.

        """
        if not job_kwargs:
            job_kwargs = {}

        name = name or callback.__name__
        job = Job(callback, context, name, self)

        j = self.scheduler.add_job(callback,
                                   args=self._build_args(job),
                                   name=name,
                                   **job_kwargs)

        job.job = j
        return job

    def tick(self):
        """Run all jobs that are due and re-enqueue them with their interval. Also starts the
        JobQueue, if needed."""
        self.start()
        self.scheduler.wakeup()

    def start(self):
        """Starts the job_queue thread."""
        if not self.scheduler.running:
            self.scheduler.start()

    def stop(self):
        """Stops the thread."""
        if self.scheduler.running:
            self.scheduler.shutdown()

    def jobs(self):
        """Returns a tuple of all jobs that are currently in the ``JobQueue``."""
        return tuple(Job._from_aps_job(job, self) for job in self.scheduler.get_jobs())

    def get_jobs_by_name(self, name):
        """Returns a tuple of jobs with the given name that are currently in the ``JobQueue``"""
        return tuple(job for job in self.jobs() if job.name == name)


<<<<<<< HEAD
class Job(object):
    """This class is a convenience wrapper for the jobs held in a :class:`telegram.ext.JobQueue`.
    With the current backend APScheduler, :attr:`job` holds a :class:`apscheduler.job.Job`
    instance.

    Note:
        * All attributes and instance methods of :attr:`job` are also directly available as
          attributes/methods of the corresponding :class:`telegram.ext.Job` object.
        * Two instances of :class:`telegram.ext.Job` are considered equal, if their corresponding
          ``job`` attributes have the same ``id``.
=======
class Job:
    """This class encapsulates a Job.
>>>>>>> 8862a324

    Attributes:
        callback (:obj:`callable`): The callback function that should be executed by the new job.
        context (:obj:`object`): Optional. Additional data needed for the callback function.
        name (:obj:`str`): Optional. The name of the new job.
        job_queue (:class:`telegram.ext.JobQueue`): Optional. The ``JobQueue`` this job belongs to.
        job (:class:`apscheduler.job.Job`): Optional. The APS Job this job is a wrapper for.

    Args:
        callback (:obj:`callable`): The callback function that should be executed by the new job.
            Callback signature for context based API:
                ``def callback(CallbackContext)``
            a ``context.job`` is the :class:`telegram.ext.Job` instance. It can be used to access
            its ``job.context`` or change it to a repeating job.
        context (:obj:`object`, optional): Additional data needed for the callback function. Can be
            accessed through ``job.context`` in the callback. Defaults to ``None``.
        name (:obj:`str`, optional): The name of the new job. Defaults to ``callback.__name__``.
        job_queue (:class:`telegram.ext.JobQueue`, optional): The ``JobQueue`` this job belongs to.
            Only optional for backward compatibility with ``JobQueue.put()``.
        job (:class:`apscheduler.job.Job`, optional): The APS Job this job is a wrapper for.

        Note:
            If :attr:`job` isn't passed on initialization, it must be set manually afterwards for
            this job to be useful.
    """

    def __init__(self,
                 callback,
                 context=None,
                 name=None,
                 job_queue=None,
                 job=None):

        self.callback = callback
        self.context = context
        self.name = name or callback.__name__
        self.job_queue = job_queue

        self._removed = False
        self._enabled = False

        self.job = job

    def run(self, dispatcher):
        """Executes the callback function."""
        if dispatcher.use_context:
            self.callback(CallbackContext.from_job(self, dispatcher))
        else:
            self.callback(dispatcher.bot, self)

    def schedule_removal(self):
        """
        Schedules this job for removal from the ``JobQueue``. It will be removed without executing
        its callback function again.
        """
        self.job.remove()
        self._removed = True

    @property
    def removed(self):
        """:obj:`bool`: Whether this job is due to be removed."""
        return self._removed

    @property
    def enabled(self):
        """:obj:`bool`: Whether this job is enabled."""
        return self._enabled

    @enabled.setter
    def enabled(self, status):
        if status:
            self.job.resume()
        else:
            self.job.pause()
        self._enabled = status

    @property
    def next_t(self):
        """
        :obj:`datetime.datetime`: Datetime for the next job execution.
            Datetime is localized according to :attr:`tzinfo`.
            If job is removed or already ran it equals to ``None``.
        """
        return self.job.next_run_time

    @classmethod
    def _from_aps_job(cls, job, job_queue):
        # context based callbacks
        if len(job.args) == 1:
            context = job.args[0].job.context
        else:
            context = job.args[1].context
        return cls(job.func, context=context, name=job.name, job_queue=job_queue, job=job)

    def __getattr__(self, item):
        return getattr(self.job, item)

    def __lt__(self, other):
        return False

    def __eq__(self, other):
        if isinstance(other, self.__class__):
            return self.id == other.id
        return False<|MERGE_RESOLUTION|>--- conflicted
+++ resolved
@@ -443,8 +443,7 @@
         return tuple(job for job in self.jobs() if job.name == name)
 
 
-<<<<<<< HEAD
-class Job(object):
+class Job:
     """This class is a convenience wrapper for the jobs held in a :class:`telegram.ext.JobQueue`.
     With the current backend APScheduler, :attr:`job` holds a :class:`apscheduler.job.Job`
     instance.
@@ -454,10 +453,6 @@
           attributes/methods of the corresponding :class:`telegram.ext.Job` object.
         * Two instances of :class:`telegram.ext.Job` are considered equal, if their corresponding
           ``job`` attributes have the same ``id``.
-=======
-class Job:
-    """This class encapsulates a Job.
->>>>>>> 8862a324
 
     Attributes:
         callback (:obj:`callable`): The callback function that should be executed by the new job.
