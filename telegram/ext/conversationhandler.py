--- conflicted
+++ resolved
@@ -79,17 +79,13 @@
             ID.
         conversation_timeout (:obj:`float`|:obj:`datetime.timedelta`): Optional. When this handler
             is inactive more than this timeout (in seconds), it will be automatically ended. If
-<<<<<<< HEAD
             this value is 0 (default), there will be no timeout. when it's triggered. The last
             received update will be handled by ALL the handler's who's `check_update` method
             returns True that are in the state :attr:`ConversationHandler.TIMEOUT`.
-=======
-            this value is 0 (default), there will be no timeout.
         name (:obj:`str`): Optional. The name for this conversationhandler. Required for
             persistence
         persistent (:obj:`bool`): Optional. If the conversations dict for this handler should be
             saved. Name is required and persistence has to be set in :class:`telegram.ext.Updater`
->>>>>>> 87313659
 
     Args:
         entry_points (List[:class:`telegram.ext.Handler`]): A list of ``Handler`` objects that can
@@ -121,21 +117,15 @@
             Default is ``True``.
         per_message (:obj:`bool`, optional): If the conversationkey should contain the Message's
             ID. Default is ``False``.
-<<<<<<< HEAD
         conversation_timeout (:obj:`float` | :obj:`datetime.timedelta`, optional): When this
             handler is inactive more than this timeout (in seconds), it will be automatically
             ended. If this value is 0 or None (default), there will be no timeout. The last
             received update will be handled by ALL the handler's who's `check_update` method
             returns True that are in the state :attr:`ConversationHandler.TIMEOUT`.
-=======
-        conversation_timeout (:obj:`float`|:obj:`datetime.timedelta`, optional): When this handler
-            is inactive more than this timeout (in seconds), it will be automatically ended. If
-            this value is 0 or None (default), there will be no timeout.
         name (:obj:`str`, optional): The name for this conversationhandler. Required for
             persistence
         persistent (:obj:`bool`, optional): If the conversations dict for this handler should be
             saved. Name is required and persistence has to be set in :class:`telegram.ext.Updater`
->>>>>>> 87313659
 
     Raises:
         ValueError
@@ -341,14 +331,10 @@
         if self.conversation_timeout and new_state != self.END:
             self.timeout_jobs[conversation_key] = dispatcher.job_queue.run_once(
                 self._trigger_timeout, self.conversation_timeout,
-<<<<<<< HEAD
                 context={'current_conversation': self.current_conversation,
                          'update': update,
                          'dispatcher': dispatcher}
-=======
-                context=conversation_key
->>>>>>> 87313659
-            )
+              )
 
         self.update_state(new_state, conversation_key)
 
