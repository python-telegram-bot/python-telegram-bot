--- conflicted
+++ resolved
@@ -175,7 +175,7 @@
 
         if self.per_message and not self.per_chat:
             warnings.warn("If 'per_message=True' is used, 'per_chat=True' should also be used, "
-                                "since message IDs are not globally unique.")
+                          "since message IDs are not globally unique.")
 
         all_handlers = list()
         all_handlers.extend(entry_points)
@@ -187,39 +187,23 @@
         if self.per_message:
             for handler in all_handlers:
                 if not isinstance(handler, CallbackQueryHandler):
-<<<<<<< HEAD
                     warnings.warn("If 'per_message=True', all entry points and state handlers"
                                   " must be 'CallbackQueryHandler', since no other handlers "
                                   "have a message context.")
+                    break
         else:
             for handler in all_handlers:
                 if isinstance(handler, CallbackQueryHandler):
                     warnings.warn("If 'per_message=False', 'CallbackQueryHandler' will not be "
                                   "tracked for every message.")
-=======
-                    logging.warning("If 'per_message=True', all entry points and state handlers"
-                                    " must be 'CallbackQueryHandler', since no other handlers "
-                                    "have a message context.")
-                    break
-        else:
-            for handler in all_handlers:
-                if isinstance(handler, CallbackQueryHandler):
-                    logging.warning("If 'per_message=False', 'CallbackQueryHandler' will not be "
-                                    "tracked for every message.")
-                    break
->>>>>>> d0936f76
+                    break
 
         if self.per_chat:
             for handler in all_handlers:
                 if isinstance(handler, (InlineQueryHandler, ChosenInlineResultHandler)):
-<<<<<<< HEAD
                     warnings.warn("If 'per_chat=True', 'InlineQueryHandler' can not be used, "
                                   "since inline queries have no chat context.")
-=======
-                    logging.warning("If 'per_chat=True', 'InlineQueryHandler' can not be used, "
-                                    "since inline queries have no chat context.")
-                    break
->>>>>>> d0936f76
+                    break
 
     def _get_key(self, update):
         chat = update.effective_chat
