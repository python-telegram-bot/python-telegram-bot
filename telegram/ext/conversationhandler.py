#!/usr/bin/env python
#
# A library that provides a Python interface to the Telegram Bot API
# Copyright (C) 2015-2018
# Leandro Toledo de Souza <devs@python-telegram-bot.org>
#
# This program is free software: you can redistribute it and/or modify
# it under the terms of the GNU Lesser Public License as published by
# the Free Software Foundation, either version 3 of the License, or
# (at your option) any later version.
#
# This program is distributed in the hope that it will be useful,
# but WITHOUT ANY WARRANTY; without even the implied warranty of
# MERCHANTABILITY or FITNESS FOR A PARTICULAR PURPOSE.  See the
# GNU Lesser Public License for more details.
#
# You should have received a copy of the GNU Lesser Public License
# along with this program.  If not, see [http://www.gnu.org/licenses/].
"""This module contains the ConversationHandler."""

import logging

from telegram import Update
from telegram.ext import (Handler, CallbackQueryHandler, InlineQueryHandler,
                          ChosenInlineResultHandler)
from telegram.utils.promise import Promise


class _ConversationTimeoutContext(object):
    def __init__(self, conversation_key, update, dispatcher):
        self.conversation_key = conversation_key
        self.update = update
        self.dispatcher = dispatcher


class ConversationHandler(Handler):
    """
    A handler to hold a conversation with a single user by managing four collections of other
    handlers. Note that neither posts in Telegram Channels, nor group interactions with multiple
    users are managed by instances of this class.

    The first collection, a ``list`` named :attr:`entry_points`, is used to initiate the
    conversation, for example with a :class:`telegram.ext.CommandHandler` or
    :class:`telegram.ext.RegexHandler`.

    The second collection, a ``dict`` named :attr:`states`, contains the different conversation
    steps and one or more associated handlers that should be used if the user sends a message when
    the conversation with them is currently in that state. Here you can also define a state for
    :attr:`TIMEOUT` to define the behavior when :attr:`conversation_timeout` is exceeded.

    The third collection, a ``list`` named :attr:`fallbacks`, is used if the user is currently in a
    conversation but the state has either no associated handler or the handler that is associated
    to the state is inappropriate for the update, for example if the update contains a command, but
    a regular text message is expected. You could use this for a ``/cancel`` command or to let the
    user know their message was not recognized.

    The fourth, optional collection of handlers, a ``list`` named :attr:`timed_out_behavior` is
    used if the wait for ``run_async`` takes longer than defined in :attr:`run_async_timeout`.
    For example, you can let the user know that they should wait for a bit before they can
    continue.

    To change the state of conversation, the callback function of a handler must return the new
    state after responding to the user. If it does not return anything (returning ``None`` by
    default), the state will not change. To end the conversation, the callback function must
    return :attr:`END` or ``-1``. To handle the conversation timeout, use handler
    :attr:`TIMEOUT` or ``-2``.

    Attributes:
        entry_points (List[:class:`telegram.ext.Handler`]): A list of ``Handler`` objects that can
            trigger the start of the conversation.
        states (Dict[:obj:`object`, List[:class:`telegram.ext.Handler`]]): A :obj:`dict` that
            defines the different states of conversation a user can be in and one or more
            associated ``Handler`` objects that should be used in that state.
        fallbacks (List[:class:`telegram.ext.Handler`]): A list of handlers that might be used if
            the user is in a conversation, but every handler for their current state returned
            ``False`` on :attr:`check_update`.
        allow_reentry (:obj:`bool`): Determines if a user can restart a conversation with
            an entry point.
        run_async_timeout (:obj:`float`): Optional. The time-out for ``run_async`` decorated
            Handlers.
        timed_out_behavior (List[:class:`telegram.ext.Handler`]): Optional. A list of handlers that
            might be used if the wait for ``run_async`` timed out.
        per_chat (:obj:`bool`): If the conversationkey should contain the Chat's ID.
        per_user (:obj:`bool`): If the conversationkey should contain the User's ID.
        per_message (:obj:`bool`): If the conversationkey should contain the Message's
            ID.
        conversation_timeout (:obj:`float`|:obj:`datetime.timedelta`): Optional. When this handler
            is inactive more than this timeout (in seconds), it will be automatically ended. If
            this value is 0 (default), there will be no timeout. when it's triggered. The last
            received update will be handled by ALL the handler's who's `check_update` method
            returns True that are in the state :attr:`ConversationHandler.TIMEOUT`.
        name (:obj:`str`): Optional. The name for this conversationhandler. Required for
            persistence
        persistent (:obj:`bool`): Optional. If the conversations dict for this handler should be
            saved. Name is required and persistence has to be set in :class:`telegram.ext.Updater`

    Args:
        entry_points (List[:class:`telegram.ext.Handler`]): A list of ``Handler`` objects that can
            trigger the start of the conversation. The first handler which :attr:`check_update`
            method returns ``True`` will be used. If all return ``False``, the update is not
            handled.
        states (Dict[:obj:`object`, List[:class:`telegram.ext.Handler`]]): A :obj:`dict` that
            defines the different states of conversation a user can be in and one or more
            associated ``Handler`` objects that should be used in that state. The first handler
            which :attr:`check_update` method returns ``True`` will be used.
        fallbacks (List[:class:`telegram.ext.Handler`]): A list of handlers that might be used if
            the user is in a conversation, but every handler for their current state returned
            ``False`` on :attr:`check_update`. The first handler which :attr:`check_update` method
            returns ``True`` will be used. If all return ``False``, the update is not handled.
        allow_reentry (:obj:`bool`, optional): If set to ``True``, a user that is currently in a
            conversation can restart the conversation by triggering one of the entry points.
        run_async_timeout (:obj:`float`, optional): If the previous handler for this user was
            running asynchronously using the ``run_async`` decorator, it might not be finished when
            the next message arrives. This timeout defines how long the conversation handler should
            wait for the next state to be computed. The default is ``None`` which means it will
            wait indefinitely.
        timed_out_behavior (List[:class:`telegram.ext.Handler`], optional): A list of handlers that
            might be used if the wait for ``run_async`` timed out. The first handler which
            :attr:`check_update` method returns ``True`` will be used. If all return ``False``,
            the update is not handled.
        per_chat (:obj:`bool`, optional): If the conversationkey should contain the Chat's ID.
            Default is ``True``.
        per_user (:obj:`bool`, optional): If the conversationkey should contain the User's ID.
            Default is ``True``.
        per_message (:obj:`bool`, optional): If the conversationkey should contain the Message's
            ID. Default is ``False``.
        conversation_timeout (:obj:`float` | :obj:`datetime.timedelta`, optional): When this
            handler is inactive more than this timeout (in seconds), it will be automatically
            ended. If this value is 0 or None (default), there will be no timeout. The last
            received update will be handled by ALL the handler's who's `check_update` method
            returns True that are in the state :attr:`ConversationHandler.TIMEOUT`.
        name (:obj:`str`, optional): The name for this conversationhandler. Required for
            persistence
        persistent (:obj:`bool`, optional): If the conversations dict for this handler should be
            saved. Name is required and persistence has to be set in :class:`telegram.ext.Updater`

    Raises:
        ValueError

    """
    END = -1
    """:obj:`int`: Used as a constant to return when a conversation is ended."""
    TIMEOUT = -2
    """:obj:`int`: Used as a constant to handle state when a conversation is timed out."""

    def __init__(self,
                 entry_points,
                 states,
                 fallbacks,
                 allow_reentry=False,
                 run_async_timeout=None,
                 timed_out_behavior=None,
                 per_chat=True,
                 per_user=True,
                 per_message=False,
                 conversation_timeout=None,
                 name=None,
                 persistent=False):

        self.entry_points = entry_points
        self.states = states
        self.fallbacks = fallbacks

        self.allow_reentry = allow_reentry
        self.run_async_timeout = run_async_timeout
        self.timed_out_behavior = timed_out_behavior
        self.per_user = per_user
        self.per_chat = per_chat
        self.per_message = per_message
        self.conversation_timeout = conversation_timeout
        self.name = name
        if persistent and not self.name:
            raise ValueError("Conversations can't be persistent when handler is unnamed.")
        self.persistent = persistent
        self.persistence = None
        """:obj:`telegram.ext.BasePersistance`: The persistence used to store conversations.
        Set by dispatcher"""

        self.timeout_jobs = dict()
        self.conversations = dict()

        self.logger = logging.getLogger(__name__)

        if not any((self.per_user, self.per_chat, self.per_message)):
            raise ValueError("'per_user', 'per_chat' and 'per_message' can't all be 'False'")

        if self.per_message and not self.per_chat:
            logging.warning("If 'per_message=True' is used, 'per_chat=True' should also be used, "
                            "since message IDs are not globally unique.")

        all_handlers = list()
        all_handlers.extend(entry_points)
        all_handlers.extend(fallbacks)

        for state_handlers in states.values():
            all_handlers.extend(state_handlers)

        if self.per_message:
            for handler in all_handlers:
                if not isinstance(handler, CallbackQueryHandler):
                    logging.warning("If 'per_message=True', all entry points and state handlers"
                                    " must be 'CallbackQueryHandler', since no other handlers "
                                    "have a message context.")
        else:
            for handler in all_handlers:
                if isinstance(handler, CallbackQueryHandler):
                    logging.warning("If 'per_message=False', 'CallbackQueryHandler' will not be "
                                    "tracked for every message.")

        if self.per_chat:
            for handler in all_handlers:
                if isinstance(handler, (InlineQueryHandler, ChosenInlineResultHandler)):
                    logging.warning("If 'per_chat=True', 'InlineQueryHandler' can not be used, "
                                    "since inline queries have no chat context.")

    def _get_key(self, update):
        chat = update.effective_chat
        user = update.effective_user

        key = list()

        if self.per_chat:
            key.append(chat.id)

        if self.per_user and user is not None:
            key.append(user.id)

        if self.per_message:
            key.append(update.callback_query.inline_message_id
                       or update.callback_query.message.message_id)

        return tuple(key)

    def check_update(self, update):
        """
        Determines whether an update should be handled by this conversationhandler, and if so in
        which state the conversation currently is.

        Args:
            update (:class:`telegram.Update`): Incoming telegram update.

        Returns:
            :obj:`bool`

        """
        # Ignore messages in channels
<<<<<<< HEAD
        if (not isinstance(update, Update) or
                update.channel_post or
                self.per_chat and not update.effective_chat or
                self.per_message and not update.callback_query or
                update.callback_query and self.per_chat and not update.callback_query.message):
=======
        if (not isinstance(update, Update)
                or update.channel_post
                or self.per_chat and not update.effective_chat
                or self.per_message and not update.callback_query
                or update.callback_query and self.per_chat and not update.callback_query.message):
>>>>>>> 38417311
            return None

        key = self._get_key(update)
        state = self.conversations.get(key)

        # Resolve promises
        if isinstance(state, tuple) and len(state) is 2 and isinstance(state[1], Promise):
            self.logger.debug('waiting for promise...')

            old_state, new_state = state
            if new_state.done.wait(timeout=self.run_async_timeout):
                try:
                    res = new_state.result(timeout=0)
                    res = res if res is not None else old_state
                except Exception as exc:
                    self.logger.exception("Promise function raised exception")
                    self.logger.exception("{}".format(exc))
                    res = old_state
                finally:
                    self.update_state(res, key)
                    state = self.conversations.get(key)
            else:
                for candidate in (self.timed_out_behavior or []):
                    check = candidate.check_update(update)
                    if check is not None and check is not False:
                        # Save the current user and the selected handler for handle_update
                        return key, candidate, check

<<<<<<< HEAD
                return False
=======
                else:
                    return None
>>>>>>> 38417311

        self.logger.debug('selecting conversation %s with state %s' % (str(key), str(state)))

        handler = None

        # Search entry points for a match
        if state is None or self.allow_reentry:
            for entry_point in self.entry_points:
                check = entry_point.check_update(update)
                if check is not None and check is not False:
                    handler = entry_point
                    break

            else:
                if state is None:
                    return None

        # Get the handler list for current state, if we didn't find one yet and we're still here
        if state is not None and not handler:
            handlers = self.states.get(state)

            for candidate in (handlers or []):
                check = candidate.check_update(update)
                if check is not None and check is not False:
                    handler = candidate
                    break

            # Find a fallback handler if all other handlers fail
            else:
                for fallback in self.fallbacks:
                    check = fallback.check_update(update)
                    if check is not None and check is not False:
                        handler = fallback
                        break

                else:
                    return None

        return key, handler, check

    def handle_update(self, update, dispatcher, check_result):
        """Send the update to the callback for the current state and Handler

        Args:
            check_result: The result from check_update. For this handler it's a tuple of key,
                handler, and the handler's check result.
            update (:class:`telegram.Update`): Incoming telegram update.
            dispatcher (:class:`telegram.ext.Dispatcher`): Dispatcher that originated the Update.

        """
        conversation_key, handler, check_result = check_result
        new_state = handler.handle_update(update, dispatcher, check_result)
        timeout_job = self.timeout_jobs.pop(conversation_key, None)

        if timeout_job is not None:
            timeout_job.schedule_removal()
        if self.conversation_timeout and new_state != self.END:
            self.timeout_jobs[conversation_key] = dispatcher.job_queue.run_once(
                self._trigger_timeout, self.conversation_timeout,
                context=_ConversationTimeoutContext(conversation_key, update, dispatcher))

        self.update_state(new_state, conversation_key)

    def update_state(self, new_state, key):
        if new_state == self.END:
            if key in self.conversations:
                # If there is no key in conversations, nothing is done.
                del self.conversations[key]
                if self.persistent:
                    self.persistence.update_conversation(self.name, key, None)

        elif isinstance(new_state, Promise):
            self.conversations[key] = (self.conversations.get(key), new_state)
            if self.persistent:
                self.persistence.update_conversation(self.name, key,
                                                     (self.conversations.get(key), new_state))

        elif new_state is not None:
            self.conversations[key] = new_state
            if self.persistent:
                self.persistence.update_conversation(self.name, key, new_state)

    def _trigger_timeout(self, bot, job):
        self.logger.debug('conversation timeout was triggered!')
        del self.timeout_jobs[job.context.conversation_key]
        handlers = self.states.get(self.TIMEOUT, [])
        for handler in handlers:
            check = handler.check_update(job.context.update)
            if check is not None and check is not False:
                handler.handle_update(job.context.update, job.context.dispatcher, check)
        self.update_state(self.END, job.context.conversation_key)<|MERGE_RESOLUTION|>--- conflicted
+++ resolved
@@ -244,19 +244,11 @@
 
         """
         # Ignore messages in channels
-<<<<<<< HEAD
-        if (not isinstance(update, Update) or
-                update.channel_post or
-                self.per_chat and not update.effective_chat or
-                self.per_message and not update.callback_query or
-                update.callback_query and self.per_chat and not update.callback_query.message):
-=======
         if (not isinstance(update, Update)
                 or update.channel_post
                 or self.per_chat and not update.effective_chat
                 or self.per_message and not update.callback_query
                 or update.callback_query and self.per_chat and not update.callback_query.message):
->>>>>>> 38417311
             return None
 
         key = self._get_key(update)
@@ -284,13 +276,7 @@
                     if check is not None and check is not False:
                         # Save the current user and the selected handler for handle_update
                         return key, candidate, check
-
-<<<<<<< HEAD
                 return False
-=======
-                else:
-                    return None
->>>>>>> 38417311
 
         self.logger.debug('selecting conversation %s with state %s' % (str(key), str(state)))
 
