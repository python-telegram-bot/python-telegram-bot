#!/usr/bin/env python
#
# A library that provides a Python Interface to the Telegram Bot API
# Copyright (C) 2015-2021
# Leandro Toledo de Souza <devs@python-telegram-bot.org>
#
# This program is free software: you can redistribute it and/or modify
# it under the terms of the GNU Lesser Public License as published by
# the Free Software Foundation, either version 3 of the License, or
# (at your option) any later version.
#
# This program is distributed in the hope that it will be useful,
# but WITHOUT ANY WARRANTY; without even the implied warranty of
# MERCHANTABILITY or FITNESS FOR A PARTICULAR PURPOSE.  See the
# GNU Lesser Public License for more details.
#
# You should have received a copy of the GNU Lesser Public License
# along with this program.  If not, see [http://www.gnu.org/licenses/].
# pylint: disable=R0201
"""This module contains the ConversationHandler."""

import logging
import warnings
import functools
import datetime
from threading import Lock
from typing import TYPE_CHECKING, Dict, List, NoReturn, Optional, Union, Tuple, cast, ClassVar

from telegram import Update
from telegram.ext import (
    BasePersistence,
    CallbackContext,
    CallbackQueryHandler,
    ChosenInlineResultHandler,
    DispatcherHandlerStop,
    Handler,
    InlineQueryHandler,
)
from telegram.ext.utils.promise import Promise
from telegram.utils.types import ConversationDict

if TYPE_CHECKING:
    from telegram.ext import Dispatcher, Job
CheckUpdateType = Optional[Tuple[Tuple[int, ...], Handler, object]]


class _ConversationTimeoutContext:
    def __init__(
        self,
        conversation_key: Tuple[int, ...],
        update: Update,
        dispatcher: 'Dispatcher',
        callback_context: Optional[CallbackContext],
    ):
        self.conversation_key = conversation_key
        self.update = update
        self.dispatcher = dispatcher
        self.callback_context = callback_context


class ConversationHandler(Handler[Update]):
    """
    A handler to hold a conversation with a single or multiple users through Telegram updates by
    managing four collections of other handlers.

    Note:
        ``ConversationHandler`` will only accept updates that are (subclass-)instances of
        :class:`telegram.Update`. This is, because depending on the :attr:`per_user` and
        :attr:`per_chat` ``ConversationHandler`` relies on
        :attr:`telegram.Update.effective_user` and/or :attr:`telegram.Update.effective_chat` in
        order to determine which conversation an update should belong to. For ``per_message=True``,
        ``ConversationHandler`` uses ``update.callback_query.message.message_id`` when
        ``per_chat=True`` and ``update.callback_query.inline_message_id`` when ``per_chat=False``.
        For a more detailed explanation, please see our `FAQ`_.

        Finally, ``ConversationHandler``, does *not* handle (edited) channel posts.

    .. _`FAQ`: https://git.io/JtcyU

    The first collection, a ``list`` named :attr:`entry_points`, is used to initiate the
    conversation, for example with a :class:`telegram.ext.CommandHandler` or
    :class:`telegram.ext.MessageHandler`.

    The second collection, a ``dict`` named :attr:`states`, contains the different conversation
    steps and one or more associated handlers that should be used if the user sends a message when
    the conversation with them is currently in that state. Here you can also define a state for
    :attr:`TIMEOUT` to define the behavior when :attr:`conversation_timeout` is exceeded, and a
    state for :attr:`WAITING` to define behavior when a new update is received while the previous
    ``@run_async`` decorated handler is not finished.

    The third collection, a ``list`` named :attr:`fallbacks`, is used if the user is currently in a
    conversation but the state has either no associated handler or the handler that is associated
    to the state is inappropriate for the update, for example if the update contains a command, but
    a regular text message is expected. You could use this for a ``/cancel`` command or to let the
    user know their message was not recognized.

    To change the state of conversation, the callback function of a handler must return the new
    state after responding to the user. If it does not return anything (returning :obj:`None` by
    default), the state will not change. If an entry point callback function returns :obj:`None`,
    the conversation ends immediately after the execution of this callback function.
    To end the conversation, the callback function must return :attr:`END` or ``-1``. To
    handle the conversation timeout, use handler :attr:`TIMEOUT` or ``-2``.
    Finally, :class:`telegram.ext.DispatcherHandlerStop` can be used in conversations as described
    in the corresponding documentation.

    Note:
        In each of the described collections of handlers, a handler may in turn be a
        :class:`ConversationHandler`. In that case, the nested :class:`ConversationHandler` should
        have the attribute :attr:`map_to_parent` which allows to return to the parent conversation
        at specified states within the nested conversation.

        Note that the keys in :attr:`map_to_parent` must not appear as keys in :attr:`states`
        attribute or else the latter will be ignored. You may map :attr:`END` to one of the parents
        states to continue the parent conversation after this has ended or even map a state to
        :attr:`END` to end the *parent* conversation from within the nested one. For an example on
        nested :class:`ConversationHandler` s, see our `examples`_.

    .. _`examples`: https://github.com/python-telegram-bot/python-telegram-bot/blob/master/examples

    Args:
        entry_points (List[:class:`telegram.ext.Handler`]): A list of ``Handler`` objects that can
            trigger the start of the conversation. The first handler which :attr:`check_update`
            method returns :obj:`True` will be used. If all return :obj:`False`, the update is not
            handled.
        states (Dict[:obj:`object`, List[:class:`telegram.ext.Handler`]]): A :obj:`dict` that
            defines the different states of conversation a user can be in and one or more
            associated ``Handler`` objects that should be used in that state. The first handler
            which :attr:`check_update` method returns :obj:`True` will be used.
        fallbacks (List[:class:`telegram.ext.Handler`]): A list of handlers that might be used if
            the user is in a conversation, but every handler for their current state returned
            :obj:`False` on :attr:`check_update`. The first handler which :attr:`check_update`
            method returns :obj:`True` will be used. If all return :obj:`False`, the update is not
            handled.
        allow_reentry (:obj:`bool`, optional): If set to :obj:`True`, a user that is currently in a
            conversation can restart the conversation by triggering one of the entry points.
        per_chat (:obj:`bool`, optional): If the conversationkey should contain the Chat's ID.
            Default is :obj:`True`.
        per_user (:obj:`bool`, optional): If the conversationkey should contain the User's ID.
            Default is :obj:`True`.
        per_message (:obj:`bool`, optional): If the conversationkey should contain the Message's
            ID. Default is :obj:`False`.
        conversation_timeout (:obj:`float` | :obj:`datetime.timedelta`, optional): When this
            handler is inactive more than this timeout (in seconds), it will be automatically
            ended. If this value is 0 or :obj:`None` (default), there will be no timeout. The last
            received update and the corresponding ``context`` will be handled by ALL the handler's
            who's :attr:`check_update` method returns :obj:`True` that are in the state
            :attr:`ConversationHandler.TIMEOUT`.

            Note:
                 Using `conversation_timeout` with nested conversations is currently not
                 supported. You can still try to use it, but it will likely behave differently
                 from what you expect.


        name (:obj:`str`, optional): The name for this conversationhandler. Required for
            persistence.
        persistent (:obj:`bool`, optional): If the conversations dict for this handler should be
            saved. Name is required and persistence has to be set in :class:`telegram.ext.Updater`
        map_to_parent (Dict[:obj:`object`, :obj:`object`], optional): A :obj:`dict` that can be
            used to instruct a nested conversationhandler to transition into a mapped state on
            its parent conversationhandler in place of a specified nested state.
        run_async (:obj:`bool`, optional): Pass :obj:`True` to *override* the
            :attr:`Handler.run_async` setting of all handlers (in :attr:`entry_points`,
            :attr:`states` and :attr:`fallbacks`).

            Note:
                If set to :obj:`True`, you should not pass a handler instance, that needs to be
                run synchronously in another context.

            .. versionadded:: 13.2

    Raises:
        ValueError

    Attributes:
        persistent (:obj:`bool`): Optional. If the conversations dict for this handler should be
            saved. Name is required and persistence has to be set in :class:`telegram.ext.Updater`
        run_async (:obj:`bool`): If :obj:`True`, will override the
            :attr:`Handler.run_async` setting of all internal handlers on initialization.

            .. versionadded:: 13.2

    """

    END: ClassVar[int] = -1
    """:obj:`int`: Used as a constant to return when a conversation is ended."""
    TIMEOUT: ClassVar[int] = -2
    """:obj:`int`: Used as a constant to handle state when a conversation is timed out."""
    WAITING: ClassVar[int] = -3
    """:obj:`int`: Used as a constant to handle state when a conversation is still waiting on the
    previous ``@run_sync`` decorated running handler to finish."""
    # pylint: disable=W0231
    def __init__(
        self,
        entry_points: List[Handler],
        states: Dict[object, List[Handler]],
        fallbacks: List[Handler],
        allow_reentry: bool = False,
        per_chat: bool = True,
        per_user: bool = True,
        per_message: bool = False,
        conversation_timeout: Union[float, datetime.timedelta] = None,
        name: str = None,
        persistent: bool = False,
        map_to_parent: Dict[object, object] = None,
        run_async: bool = False,
    ):
        self.run_async = run_async

        self._entry_points = entry_points
        self._states = states
        self._fallbacks = fallbacks

        self._allow_reentry = allow_reentry
        self._per_user = per_user
        self._per_chat = per_chat
        self._per_message = per_message
        self._conversation_timeout = conversation_timeout
        self._name = name
        if persistent and not self.name:
            raise ValueError("Conversations can't be persistent when handler is unnamed.")
        self.persistent: bool = persistent
        self._persistence: Optional[BasePersistence] = None
        """:obj:`telegram.ext.BasePersistence`: The persistence used to store conversations.
        Set by dispatcher"""
        self._map_to_parent = map_to_parent

        self.timeout_jobs: Dict[Tuple[int, ...], 'Job'] = {}
        self._timeout_jobs_lock = Lock()
        self._conversations: ConversationDict = {}
        self._conversations_lock = Lock()

        self.logger = logging.getLogger(__name__)

        if not any((self.per_user, self.per_chat, self.per_message)):
            raise ValueError("'per_user', 'per_chat' and 'per_message' can't all be 'False'")

        if self.per_message and not self.per_chat:
            warnings.warn(
                "If 'per_message=True' is used, 'per_chat=True' should also be used, "
                "since message IDs are not globally unique."
            )

        all_handlers: List[Handler] = []
        all_handlers.extend(entry_points)
        all_handlers.extend(fallbacks)

        for state_handlers in states.values():
            all_handlers.extend(state_handlers)

        if self.per_message:
            for handler in all_handlers:
                if not isinstance(handler, CallbackQueryHandler):
                    warnings.warn(
                        "If 'per_message=True', all entry points and state handlers"
                        " must be 'CallbackQueryHandler', since no other handlers "
                        "have a message context."
                    )
                    break
        else:
            for handler in all_handlers:
                if isinstance(handler, CallbackQueryHandler):
                    warnings.warn(
                        "If 'per_message=False', 'CallbackQueryHandler' will not be "
                        "tracked for every message."
                    )
                    break

        if self.per_chat:
            for handler in all_handlers:
                if isinstance(handler, (InlineQueryHandler, ChosenInlineResultHandler)):
                    warnings.warn(
                        "If 'per_chat=True', 'InlineQueryHandler' can not be used, "
                        "since inline queries have no chat context."
                    )
                    break

        if self.conversation_timeout:
            for handler in all_handlers:
                if isinstance(handler, self.__class__):
                    warnings.warn(
                        "Using `conversation_timeout` with nested conversations is currently not "
                        "supported. You can still try to use it, but it will likely behave "
                        "differently from what you expect."
                    )
                    break

        if self.run_async:
            for handler in all_handlers:
                handler.run_async = True

    @property
    def entry_points(self) -> List[Handler]:
        """List[:class:`telegram.ext.Handler`]: A list of ``Handler`` objects that can trigger the
        start of the conversation.
        """
        return self._entry_points

    @entry_points.setter
    def entry_points(self, value: object) -> NoReturn:
        raise ValueError('You can not assign a new value to entry_points after initialization.')

    @property
    def states(self) -> Dict[object, List[Handler]]:
        """Dict[:obj:`object`, List[:class:`telegram.ext.Handler`]]: A :obj:`dict` that
        defines the different states of conversation a user can be in and one or more
        associated ``Handler`` objects that should be used in that state.
        """
        return self._states

    @states.setter
    def states(self, value: object) -> NoReturn:
        raise ValueError('You can not assign a new value to states after initialization.')

    @property
    def fallbacks(self) -> List[Handler]:
        """List[:class:`telegram.ext.Handler`]: A list of handlers that might be used if
        the user is in a conversation, but every handler for their current state returned
        :obj:`False` on :attr:`check_update`.
        """
        return self._fallbacks

    @fallbacks.setter
    def fallbacks(self, value: object) -> NoReturn:
        raise ValueError('You can not assign a new value to fallbacks after initialization.')

    @property
    def allow_reentry(self) -> bool:
        return self._allow_reentry

    @allow_reentry.setter
    def allow_reentry(self, value: object) -> NoReturn:
        """:obj:`bool`: Determines if a user can restart a conversation with an entry point."""
        raise ValueError('You can not assign a new value to allow_reentry after initialization.')

    @property
    def per_user(self) -> bool:
        """:obj:`bool`: If the conversation key should contain the User's ID."""
        return self._per_user

    @per_user.setter
    def per_user(self, value: object) -> NoReturn:
        raise ValueError('You can not assign a new value to per_user after initialization.')

    @property
    def per_chat(self) -> bool:
        """:obj:`bool`: If the conversation key should contain the Chat's ID."""
        return self._per_chat

    @per_chat.setter
    def per_chat(self, value: object) -> NoReturn:
        raise ValueError('You can not assign a new value to per_chat after initialization.')

    @property
    def per_message(self) -> bool:
        """:obj:`bool`: If the conversation key should contain the message's ID."""
        return self._per_message

    @per_message.setter
    def per_message(self, value: object) -> NoReturn:
        raise ValueError('You can not assign a new value to per_message after initialization.')

    @property
<<<<<<< HEAD
    def conversation_timeout(self) -> Optional[int]:
        """:obj:`float` | :obj:`datetime.timedelta`: Optional. When this
        handler is inactive more than this timeout (in seconds), it will be automatically
        ended.
        """
=======
    def conversation_timeout(
        self,
    ) -> Optional[Union[float, datetime.timedelta]]:
>>>>>>> 94a9b7f9
        return self._conversation_timeout

    @conversation_timeout.setter
    def conversation_timeout(self, value: object) -> NoReturn:
        raise ValueError(
            'You can not assign a new value to conversation_timeout after initialization.'
        )

    @property
    def name(self) -> Optional[str]:
        """:obj:`str`: Optional. The name for this :class:`ConversationHandler`."""
        return self._name

    @name.setter
    def name(self, value: object) -> NoReturn:
        raise ValueError('You can not assign a new value to name after initialization.')

    @property
    def map_to_parent(self) -> Optional[Dict[object, object]]:
        """Dict[:obj:`object`, :obj:`object`]: Optional. A :obj:`dict` that can be
        used to instruct a nested :class:`ConversationHandler` to transition into a mapped state on
        its parent :class:`ConversationHandler` in place of a specified nested state.
        """
        return self._map_to_parent

    @map_to_parent.setter
    def map_to_parent(self, value: object) -> NoReturn:
        raise ValueError('You can not assign a new value to map_to_parent after initialization.')

    @property
    def persistence(self) -> Optional[BasePersistence]:
        """The persistence class as provided by the :class:`Dispatcher`."""
        return self._persistence

    @persistence.setter
    def persistence(self, persistence: BasePersistence) -> None:
        self._persistence = persistence
        # Set persistence for nested conversations
        for handlers in self.states.values():
            for handler in handlers:
                if isinstance(handler, ConversationHandler):
                    handler.persistence = self.persistence

    @property
    def conversations(self) -> ConversationDict:  # skipcq: PY-D0003
        return self._conversations

    @conversations.setter
    def conversations(self, value: ConversationDict) -> None:
        self._conversations = value
        # Set conversations for nested conversations
        for handlers in self.states.values():
            for handler in handlers:
                if isinstance(handler, ConversationHandler) and self.persistence and handler.name:
                    handler.conversations = self.persistence.get_conversations(handler.name)

    def _get_key(self, update: Update) -> Tuple[int, ...]:
        chat = update.effective_chat
        user = update.effective_user

        key = []

        if self.per_chat:
            key.append(chat.id)  # type: ignore[union-attr]

        if self.per_user and user is not None:
            key.append(user.id)

        if self.per_message:
            key.append(
                update.callback_query.inline_message_id  # type: ignore[union-attr]
                or update.callback_query.message.message_id  # type: ignore[union-attr]
            )

        return tuple(key)

    def _resolve_promise(self, state: Tuple) -> object:
        old_state, new_state = state
        try:
            res = new_state.result(0)
            res = res if res is not None else old_state
        except Exception as exc:
            self.logger.exception("Promise function raised exception")
            self.logger.exception("%s", exc)
            res = old_state
        finally:
            if res is None and old_state is None:
                res = self.END
        return res

    def _schedule_job(
        self,
        new_state: object,
        dispatcher: 'Dispatcher',
        update: Update,
        context: Optional[CallbackContext],
        conversation_key: Tuple[int, ...],
    ) -> None:
        if new_state != self.END:
            try:
                # both job_queue & conversation_timeout are checked before calling _schedule_job
                j_queue = dispatcher.job_queue
                self.timeout_jobs[conversation_key] = j_queue.run_once(  # type: ignore[union-attr]
                    self._trigger_timeout,
                    self.conversation_timeout,  # type: ignore[arg-type]
                    context=_ConversationTimeoutContext(
                        conversation_key, update, dispatcher, context
                    ),
                )
            except Exception as exc:
                self.logger.exception(
                    "Failed to schedule timeout job due to the following exception:"
                )
                self.logger.exception("%s", exc)

    def check_update(self, update: object) -> CheckUpdateType:  # pylint: disable=R0911
        """
        Determines whether an update should be handled by this conversationhandler, and if so in
        which state the conversation currently is.

        Args:
            update (:class:`telegram.Update` | :obj:`object`): Incoming update.

        Returns:
            :obj:`bool`

        """
        if not isinstance(update, Update):
            return None
        # Ignore messages in channels
        if update.channel_post or update.edited_channel_post:
            return None
        if self.per_chat and not update.effective_chat:
            return None
        if self.per_message and not update.callback_query:
            return None
        if update.callback_query and self.per_chat and not update.callback_query.message:
            return None

        key = self._get_key(update)
        with self._conversations_lock:
            state = self.conversations.get(key)

        # Resolve promises
        if isinstance(state, tuple) and len(state) == 2 and isinstance(state[1], Promise):
            self.logger.debug('waiting for promise...')

<<<<<<< HEAD
            old_state, new_state = state
            if new_state.done.wait(0):
                try:
                    res = new_state.result(0)
                    res = res if res is not None else old_state
                except Exception as exc:
                    self.logger.exception("Promise function raised exception")
                    self.logger.exception("%s", exc)
                    res = old_state
                finally:
                    if res is None and old_state is None:
                        res = self.END
                    self._update_state(res, key)
                    with self._conversations_lock:
                        state = self.conversations.get(key)
=======
            # check if promise is finished or not
            if state[1].done.wait(0):
                res = self._resolve_promise(state)
                self.update_state(res, key)
                with self._conversations_lock:
                    state = self.conversations.get(key)

            # if not then handle WAITING state instead
>>>>>>> 94a9b7f9
            else:
                hdlrs = self.states.get(self.WAITING, [])
                for hdlr in hdlrs:
                    check = hdlr.check_update(update)
                    if check is not None and check is not False:
                        return key, hdlr, check
                return None

        self.logger.debug('selecting conversation %s with state %s', str(key), str(state))

        handler = None

        # Search entry points for a match
        if state is None or self.allow_reentry:
            for entry_point in self.entry_points:
                check = entry_point.check_update(update)
                if check is not None and check is not False:
                    handler = entry_point
                    break

            else:
                if state is None:
                    return None

        # Get the handler list for current state, if we didn't find one yet and we're still here
        if state is not None and not handler:
            handlers = self.states.get(state)

            for candidate in handlers or []:
                check = candidate.check_update(update)
                if check is not None and check is not False:
                    handler = candidate
                    break

            # Find a fallback handler if all other handlers fail
            else:
                for fallback in self.fallbacks:
                    check = fallback.check_update(update)
                    if check is not None and check is not False:
                        handler = fallback
                        break

                else:
                    return None

        return key, handler, check  # type: ignore[return-value]

    def handle_update(  # type: ignore[override]
        self,
        update: Update,
        dispatcher: 'Dispatcher',
        check_result: CheckUpdateType,
        context: CallbackContext = None,
    ) -> Optional[object]:
        """Send the update to the callback for the current state and Handler

        Args:
            check_result: The result from check_update. For this handler it's a tuple of key,
                handler, and the handler's check result.
            update (:class:`telegram.Update`): Incoming telegram update.
            dispatcher (:class:`telegram.ext.Dispatcher`): Dispatcher that originated the Update.
            context (:class:`telegram.ext.CallbackContext`, optional): The context as provided by
                the dispatcher.

        """
        update = cast(Update, update)  # for mypy
        conversation_key, handler, check_result = check_result  # type: ignore[assignment,misc]
        raise_dp_handler_stop = False

        with self._timeout_jobs_lock:
            # Remove the old timeout job (if present)
            timeout_job = self.timeout_jobs.pop(conversation_key, None)

            if timeout_job is not None:
                timeout_job.schedule_removal()
        try:
            new_state = handler.handle_update(update, dispatcher, check_result, context)
        except DispatcherHandlerStop as exception:
            new_state = exception.state
            raise_dp_handler_stop = True
        with self._timeout_jobs_lock:
            if self.conversation_timeout:
                if dispatcher.job_queue is not None:
                    # Add the new timeout job
                    if isinstance(new_state, Promise):
                        new_state.add_done_callback(
                            functools.partial(
                                self._schedule_job,
                                dispatcher=dispatcher,
                                update=update,
                                context=context,
                                conversation_key=conversation_key,
                            )
                        )
                    elif new_state != self.END:
                        self._schedule_job(
                            new_state, dispatcher, update, context, conversation_key
                        )
                else:
                    self.logger.warning(
                        "Ignoring `conversation_timeout` because the Dispatcher has no JobQueue."
                    )

        if isinstance(self.map_to_parent, dict) and new_state in self.map_to_parent:
            self._update_state(self.END, conversation_key)
            if raise_dp_handler_stop:
                raise DispatcherHandlerStop(self.map_to_parent.get(new_state))
            return self.map_to_parent.get(new_state)

        self._update_state(new_state, conversation_key)
        if raise_dp_handler_stop:
            # Don't pass the new state here. If we're in a nested conversation, the parent is
            # expecting None as return value.
            raise DispatcherHandlerStop()
        return None

    def _update_state(self, new_state: object, key: Tuple[int, ...]) -> None:
        if new_state == self.END:
            with self._conversations_lock:
                if key in self.conversations:
                    # If there is no key in conversations, nothing is done.
                    del self.conversations[key]
                    if self.persistent and self.persistence and self.name:
                        self.persistence.update_conversation(self.name, key, None)

        elif isinstance(new_state, Promise):
            with self._conversations_lock:
                self.conversations[key] = (self.conversations.get(key), new_state)
                if self.persistent and self.persistence and self.name:
                    self.persistence.update_conversation(
                        self.name, key, (self.conversations.get(key), new_state)
                    )

        elif new_state is not None:
            if new_state not in self.states:
                warnings.warn(
                    f"Handler returned state {new_state} which is unknown to the "
                    f"ConversationHandler{' ' + self.name if self.name is not None else ''}."
                )
            with self._conversations_lock:
                self.conversations[key] = new_state
                if self.persistent and self.persistence and self.name:
                    self.persistence.update_conversation(self.name, key, new_state)

    def _trigger_timeout(self, context: CallbackContext, job: 'Job' = None) -> None:
        self.logger.debug('conversation timeout was triggered!')

        # Backward compatibility with bots that do not use CallbackContext
        if isinstance(context, CallbackContext):
            job = context.job
            ctxt = cast(_ConversationTimeoutContext, job.context)  # type: ignore[union-attr]
        else:
            ctxt = cast(_ConversationTimeoutContext, job.context)

        callback_context = ctxt.callback_context

        with self._timeout_jobs_lock:
            found_job = self.timeout_jobs[ctxt.conversation_key]
            if found_job is not job:
                # The timeout has been cancelled in handle_update
                return
            del self.timeout_jobs[ctxt.conversation_key]

        handlers = self.states.get(self.TIMEOUT, [])
        for handler in handlers:
            check = handler.check_update(ctxt.update)
            if check is not None and check is not False:
                try:
                    handler.handle_update(ctxt.update, ctxt.dispatcher, check, callback_context)
                except DispatcherHandlerStop:
                    self.logger.warning(
                        'DispatcherHandlerStop in TIMEOUT state of '
                        'ConversationHandler has no effect. Ignoring.'
                    )
<<<<<<< HEAD
        self._update_state(self.END, context.conversation_key)
=======

        self.update_state(self.END, ctxt.conversation_key)
>>>>>>> 94a9b7f9
<|MERGE_RESOLUTION|>--- conflicted
+++ resolved
@@ -361,17 +361,13 @@
         raise ValueError('You can not assign a new value to per_message after initialization.')
 
     @property
-<<<<<<< HEAD
-    def conversation_timeout(self) -> Optional[int]:
+    def conversation_timeout(
+        self,
+    ) -> Optional[Union[float, datetime.timedelta]]:
         """:obj:`float` | :obj:`datetime.timedelta`: Optional. When this
         handler is inactive more than this timeout (in seconds), it will be automatically
         ended.
         """
-=======
-    def conversation_timeout(
-        self,
-    ) -> Optional[Union[float, datetime.timedelta]]:
->>>>>>> 94a9b7f9
         return self._conversation_timeout
 
     @conversation_timeout.setter
@@ -519,32 +515,14 @@
         if isinstance(state, tuple) and len(state) == 2 and isinstance(state[1], Promise):
             self.logger.debug('waiting for promise...')
 
-<<<<<<< HEAD
-            old_state, new_state = state
-            if new_state.done.wait(0):
-                try:
-                    res = new_state.result(0)
-                    res = res if res is not None else old_state
-                except Exception as exc:
-                    self.logger.exception("Promise function raised exception")
-                    self.logger.exception("%s", exc)
-                    res = old_state
-                finally:
-                    if res is None and old_state is None:
-                        res = self.END
-                    self._update_state(res, key)
-                    with self._conversations_lock:
-                        state = self.conversations.get(key)
-=======
             # check if promise is finished or not
             if state[1].done.wait(0):
                 res = self._resolve_promise(state)
-                self.update_state(res, key)
+                self._update_state(res, key)
                 with self._conversations_lock:
                     state = self.conversations.get(key)
 
             # if not then handle WAITING state instead
->>>>>>> 94a9b7f9
             else:
                 hdlrs = self.states.get(self.WAITING, [])
                 for hdlr in hdlrs:
@@ -719,9 +697,5 @@
                         'DispatcherHandlerStop in TIMEOUT state of '
                         'ConversationHandler has no effect. Ignoring.'
                     )
-<<<<<<< HEAD
-        self._update_state(self.END, context.conversation_key)
-=======
-
-        self.update_state(self.END, ctxt.conversation_key)
->>>>>>> 94a9b7f9
+
+        self._update_state(self.END, ctxt.conversation_key)