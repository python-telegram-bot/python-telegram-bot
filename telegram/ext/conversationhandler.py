--- conflicted
+++ resolved
@@ -61,15 +61,10 @@
 
     To change the state of conversation, the callback function of a handler must return the new
     state after responding to the user. If it does not return anything (returning ``None`` by
-<<<<<<< HEAD
     default), the state will not change. If an entry point callback function returns None,
     the conversation ends immediately after the execution of this callback function.
-    To end the conversation, the callback function must return :attr:`END` or ``-1``.
-=======
-    default), the state will not change. To end the conversation, the callback function must
-    return :attr:`END` or ``-1``. To handle the conversation timeout, use handler
-    :attr:`TIMEOUT` or ``-2``.
->>>>>>> 7e2dbdd4
+    To end the conversation, the callback function must return :attr:`END` or ``-1``. To
+    handle the conversation timeout, use handler :attr:`TIMEOUT` or ``-2``.
 
     Attributes:
         entry_points (List[:class:`telegram.ext.Handler`]): A list of ``Handler`` objects that can
