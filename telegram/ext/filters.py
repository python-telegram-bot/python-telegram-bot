#!/usr/bin/env python
#
# A library that provides a Python interface to the Telegram Bot API
# Copyright (C) 2015-2021
# Leandro Toledo de Souza <devs@python-telegram-bot.org>
#
# This program is free software: you can redistribute it and/or modify
# it under the terms of the GNU Lesser Public License as published by
# the Free Software Foundation, either version 3 of the License, or
# (at your option) any later version.
#
# This program is distributed in the hope that it will be useful,
# but WITHOUT ANY WARRANTY; without even the implied warranty of
# MERCHANTABILITY or FITNESS FOR A PARTICULAR PURPOSE.  See the
# GNU Lesser Public License for more details.
#
# You should have received a copy of the GNU Lesser Public License
# along with this program.  If not, see [http://www.gnu.org/licenses/].
# pylint: disable=C0112, C0103, W0221
"""This module contains the Filters for use with the MessageHandler class."""

import re
import warnings

from abc import ABC, abstractmethod
from threading import Lock
from typing import (
    Dict,
    FrozenSet,
    List,
    Match,
    Optional,
    Pattern,
    Set,
    Tuple,
    Union,
    cast,
    NoReturn,
)

from telegram import Chat, Message, MessageEntity, Update, User

__all__ = [
    'Filters',
    'BaseFilter',
    'MessageFilter',
    'UpdateFilter',
    'InvertedFilter',
    'MergedFilter',
    'XORFilter',
]

from telegram.utils.deprecate import TelegramDeprecationWarning
from telegram.utils.types import SLT

DataDict = Dict[str, list]


class BaseFilter(ABC):
    """Base class for all Filters.

    Filters subclassing from this class can combined using bitwise operators:

    And:

        >>> (Filters.text & Filters.entity(MENTION))

    Or:

        >>> (Filters.audio | Filters.video)

    Exclusive Or:

        >>> (Filters.regex('To Be') ^ Filters.regex('Not 2B'))

    Not:

        >>> ~ Filters.command

    Also works with more than two filters:

        >>> (Filters.text & (Filters.entity(URL) | Filters.entity(TEXT_LINK)))
        >>> Filters.text & (~ Filters.forwarded)

    Note:
        Filters use the same short circuiting logic as python's `and`, `or` and `not`.
        This means that for example:

            >>> Filters.regex(r'(a?x)') | Filters.regex(r'(b?x)')

        With ``message.text == x``, will only ever return the matches for the first filter,
        since the second one is never evaluated.


    If you want to create your own filters create a class inheriting from either
    :class:`MessageFilter` or :class:`UpdateFilter` and implement a :meth:`filter` method that
    returns a boolean: :obj:`True` if the message should be
    handled, :obj:`False` otherwise.
    Note that the filters work only as class instances, not
    actual class objects (so remember to
    initialize your filter classes).

    By default the filters name (what will get printed when converted to a string for display)
    will be the class name. If you want to overwrite this assign a better name to the :attr:`name`
    class variable.

    Attributes:
        name (:obj:`str`): Name for this filter. Defaults to the type of filter.
        data_filter (:obj:`bool`): Whether this filter is a data filter. A data filter should
            return a dict with lists. The dict will be merged with
            :class:`telegram.ext.CallbackContext`'s internal dict in most cases
            (depends on the handler).
    """

    _name = None
    data_filter = False

    @abstractmethod
    def __call__(self, update: Update) -> Optional[Union[bool, DataDict]]:
        ...

    def __and__(self, other: 'BaseFilter') -> 'BaseFilter':
        return MergedFilter(self, and_filter=other)

    def __or__(self, other: 'BaseFilter') -> 'BaseFilter':
        return MergedFilter(self, or_filter=other)

    def __xor__(self, other: 'BaseFilter') -> 'BaseFilter':
        return XORFilter(self, other)

    def __invert__(self) -> 'BaseFilter':
        return InvertedFilter(self)

    @property
    def name(self) -> Optional[str]:
        return self._name

    @name.setter
    def name(self, name: Optional[str]) -> None:
        self._name = name

    def __repr__(self) -> str:
        # We do this here instead of in a __init__ so filter don't have to call __init__ or super()
        if self.name is None:
            self.name = self.__class__.__name__
        return self.name


class MessageFilter(BaseFilter, ABC):
    """Base class for all Message Filters. In contrast to :class:`UpdateFilter`, the object passed
    to :meth:`filter` is ``update.effective_message``.

    Please see :class:`telegram.ext.filters.BaseFilter` for details on how to create custom
    filters.

    Attributes:
        name (:obj:`str`): Name for this filter. Defaults to the type of filter.
        data_filter (:obj:`bool`): Whether this filter is a data filter. A data filter should
            return a dict with lists. The dict will be merged with
            :class:`telegram.ext.CallbackContext`'s internal dict in most cases
            (depends on the handler).

    """

    def __call__(self, update: Update) -> Optional[Union[bool, DataDict]]:
        return self.filter(update.effective_message)

    @abstractmethod
    def filter(self, message: Message) -> Optional[Union[bool, DataDict]]:
        """This method must be overwritten.

        Args:
            message (:class:`telegram.Message`): The message that is tested.

        Returns:
            :obj:`dict` or :obj:`bool`

        """


class UpdateFilter(BaseFilter, ABC):
    """Base class for all Update Filters. In contrast to :class:`MessageFilter`, the object
    passed to :meth:`filter` is ``update``, which allows to create filters like
    :attr:`Filters.update.edited_message`.

    Please see :class:`telegram.ext.filters.BaseFilter` for details on how to create custom
    filters.

    Attributes:
        name (:obj:`str`): Name for this filter. Defaults to the type of filter.
        data_filter (:obj:`bool`): Whether this filter is a data filter. A data filter should
            return a dict with lists. The dict will be merged with
            :class:`telegram.ext.CallbackContext`'s internal dict in most cases
            (depends on the handler).

    """

    def __call__(self, update: Update) -> Optional[Union[bool, DataDict]]:
        return self.filter(update)

    @abstractmethod
    def filter(self, update: Update) -> Optional[Union[bool, DataDict]]:
        """This method must be overwritten.

        Args:
            update (:class:`telegram.Update`): The update that is tested.

        Returns:
            :obj:`dict` or :obj:`bool`.

        """


class InvertedFilter(UpdateFilter):
    """Represents a filter that has been inverted.

    Args:
        f: The filter to invert.

    """

    def __init__(self, f: BaseFilter):
        self.f = f

    def filter(self, update: Update) -> bool:
        return not bool(self.f(update))

    @property
    def name(self) -> str:
        return f"<inverted {self.f}>"

    @name.setter
    def name(self, name: str) -> NoReturn:
        raise RuntimeError('Cannot set name for InvertedFilter')


class MergedFilter(UpdateFilter):
    """Represents a filter consisting of two other filters.

    Args:
        base_filter: Filter 1 of the merged filter.
        and_filter: Optional filter to "and" with base_filter. Mutually exclusive with or_filter.
        or_filter: Optional filter to "or" with base_filter. Mutually exclusive with and_filter.

    """

    def __init__(
        self, base_filter: BaseFilter, and_filter: BaseFilter = None, or_filter: BaseFilter = None
    ):
        self.base_filter = base_filter
        if self.base_filter.data_filter:
            self.data_filter = True
        self.and_filter = and_filter
        if (
            self.and_filter
            and not isinstance(self.and_filter, bool)
            and self.and_filter.data_filter
        ):
            self.data_filter = True
        self.or_filter = or_filter
        if self.or_filter and not isinstance(self.and_filter, bool) and self.or_filter.data_filter:
            self.data_filter = True

    @staticmethod
    def _merge(base_output: Union[bool, Dict], comp_output: Union[bool, Dict]) -> DataDict:
        base = base_output if isinstance(base_output, dict) else {}
        comp = comp_output if isinstance(comp_output, dict) else {}
        for k in comp.keys():
            # Make sure comp values are lists
            comp_value = comp[k] if isinstance(comp[k], list) else []
            try:
                # If base is a list then merge
                if isinstance(base[k], list):
                    base[k] += comp_value
                else:
                    base[k] = [base[k]] + comp_value
            except KeyError:
                base[k] = comp_value
        return base

    def filter(self, update: Update) -> Union[bool, DataDict]:  # pylint: disable=R0911
        base_output = self.base_filter(update)
        # We need to check if the filters are data filters and if so return the merged data.
        # If it's not a data filter or an or_filter but no matches return bool
        if self.and_filter:
            # And filter needs to short circuit if base is falsey
            if base_output:
                comp_output = self.and_filter(update)
                if comp_output:
                    if self.data_filter:
                        merged = self._merge(base_output, comp_output)
                        if merged:
                            return merged
                    return True
        elif self.or_filter:
            # Or filter needs to short circuit if base is truthey
            if base_output:
                if self.data_filter:
                    return base_output
                return True

            comp_output = self.or_filter(update)
            if comp_output:
                if self.data_filter:
                    return comp_output
                return True
        return False

    @property
    def name(self) -> str:
        return (
            f"<{self.base_filter} {'and' if self.and_filter else 'or'} "
            f"{self.and_filter or self.or_filter}>"
        )

    @name.setter
    def name(self, name: str) -> NoReturn:
        raise RuntimeError('Cannot set name for MergedFilter')


class XORFilter(UpdateFilter):
    """Convenience filter acting as wrapper for :class:`MergedFilter` representing the an XOR gate
    for two filters.

    Args:
        base_filter: Filter 1 of the merged filter.
        xor_filter: Filter 2 of the merged filter.

    """

    def __init__(self, base_filter: BaseFilter, xor_filter: BaseFilter):
        self.base_filter = base_filter
        self.xor_filter = xor_filter
        self.merged_filter = (base_filter & ~xor_filter) | (~base_filter & xor_filter)

    def filter(self, update: Update) -> Optional[Union[bool, DataDict]]:
        return self.merged_filter(update)

    @property
    def name(self) -> str:
        return f'<{self.base_filter} xor {self.xor_filter}>'

    @name.setter
    def name(self, name: str) -> NoReturn:
        raise RuntimeError('Cannot set name for XORFilter')


class _DiceEmoji(MessageFilter):
    def __init__(self, emoji: str = None, name: str = None):
        self.name = f'Filters.dice.{name}' if name else 'Filters.dice'
        self.emoji = emoji

    class _DiceValues(MessageFilter):
        def __init__(
            self,
            values: SLT[int],
            name: str,
            emoji: str = None,
        ):
            self.values = [values] if isinstance(values, int) else values
            self.emoji = emoji
            self.name = f'{name}({values})'

        def filter(self, message: Message) -> bool:
            if message.dice and message.dice.value in self.values:
                if self.emoji:
                    return message.dice.emoji == self.emoji
                return True
            return False

    def __call__(  # type: ignore[override]
        self, update: Union[Update, List[int], Tuple[int]]
    ) -> Union[bool, '_DiceValues']:
        if isinstance(update, Update):
            return self.filter(update.effective_message)
        return self._DiceValues(update, self.name, emoji=self.emoji)

    def filter(self, message: Message) -> bool:
        if bool(message.dice):
            if self.emoji:
                return message.dice.emoji == self.emoji
            return True
        return False


class Filters:
    """Predefined filters for use as the ``filter`` argument of
    :class:`telegram.ext.MessageHandler`.

    Examples:
        Use ``MessageHandler(Filters.video, callback_method)`` to filter all video
        messages. Use ``MessageHandler(Filters.contact, callback_method)`` for all contacts. etc.

    """

    class _All(MessageFilter):
        name = 'Filters.all'

        def filter(self, message: Message) -> bool:
            return True

    all = _All()
    """All Messages."""

    class _Text(MessageFilter):
        name = 'Filters.text'

        class _TextStrings(MessageFilter):
            def __init__(self, strings: Union[List[str], Tuple[str]]):
                self.strings = strings
                self.name = f'Filters.text({strings})'

            def filter(self, message: Message) -> bool:
                if message.text:
                    return message.text in self.strings
                return False

        def __call__(  # type: ignore[override]
            self, update: Union[Update, List[str], Tuple[str]]
        ) -> Union[bool, '_TextStrings']:
            if isinstance(update, Update):
                return self.filter(update.effective_message)
            return self._TextStrings(update)

        def filter(self, message: Message) -> bool:
            return bool(message.text)

    text = _Text()
    """Text Messages. If a list of strings is passed, it filters messages to only allow those
    whose text is appearing in the given list.

    Examples:
        To allow any text message, simply use
        ``MessageHandler(Filters.text, callback_method)``.

        A simple use case for passing a list is to allow only messages that were sent by a
        custom :class:`telegram.ReplyKeyboardMarkup`::

            buttons = ['Start', 'Settings', 'Back']
            markup = ReplyKeyboardMarkup.from_column(buttons)
            ...
            MessageHandler(Filters.text(buttons), callback_method)

    Note:
        * Dice messages don't have text. If you want to filter either text or dice messages, use
          ``Filters.text | Filters.dice``.
        * Messages containing a command are accepted by this filter. Use
          ``Filters.text & (~Filters.command)``, if you want to filter only text messages without
          commands.

    Args:
        update (List[:obj:`str`] | Tuple[:obj:`str`], optional): Which messages to allow. Only
            exact matches are allowed. If not specified, will allow any text message.
    """

    class _Caption(MessageFilter):
        name = 'Filters.caption'

        class _CaptionStrings(MessageFilter):
            def __init__(self, strings: Union[List[str], Tuple[str]]):
                self.strings = strings
                self.name = f'Filters.caption({strings})'

            def filter(self, message: Message) -> bool:
                if message.caption:
                    return message.caption in self.strings
                return False

        def __call__(  # type: ignore[override]
            self, update: Union[Update, List[str], Tuple[str]]
        ) -> Union[bool, '_CaptionStrings']:
            if isinstance(update, Update):
                return self.filter(update.effective_message)
            return self._CaptionStrings(update)

        def filter(self, message: Message) -> bool:
            return bool(message.caption)

    caption = _Caption()
    """Messages with a caption. If a list of strings is passed, it filters messages to only
    allow those whose caption is appearing in the given list.

    Examples:
        ``MessageHandler(Filters.caption, callback_method)``

    Args:
        update (List[:obj:`str`] | Tuple[:obj:`str`], optional): Which captions to allow. Only
            exact matches are allowed. If not specified, will allow any message with a caption.
    """

    class _Command(MessageFilter):
        name = 'Filters.command'

        class _CommandOnlyStart(MessageFilter):
            def __init__(self, only_start: bool):
                self.only_start = only_start
                self.name = f'Filters.command({only_start})'

            def filter(self, message: Message) -> bool:
                return bool(
                    message.entities
                    and any(e.type == MessageEntity.BOT_COMMAND for e in message.entities)
                )

        def __call__(  # type: ignore[override]
            self, update: Union[bool, Update]
        ) -> Union[bool, '_CommandOnlyStart']:
            if isinstance(update, Update):
                return self.filter(update.effective_message)
            return self._CommandOnlyStart(update)

        def filter(self, message: Message) -> bool:
            return bool(
                message.entities
                and message.entities[0].type == MessageEntity.BOT_COMMAND
                and message.entities[0].offset == 0
            )

    command = _Command()
    """
    Messages with a :attr:`telegram.MessageEntity.BOT_COMMAND`. By default only allows
    messages `starting` with a bot command. Pass :obj:`False` to also allow messages that contain a
    bot command `anywhere` in the text.

    Examples::

        MessageHandler(Filters.command, command_at_start_callback)
        MessageHandler(Filters.command(False), command_anywhere_callback)

    Note:
        ``Filters.text`` also accepts messages containing a command.

    Args:
        update (:obj:`bool`, optional): Whether to only allow messages that `start` with a bot
            command. Defaults to :obj:`True`.
    """

    class regex(MessageFilter):
        """
        Filters updates by searching for an occurrence of ``pattern`` in the message text.
        The ``re.search()`` function is used to determine whether an update should be filtered.

        Refer to the documentation of the ``re`` module for more information.

        To get the groups and groupdict matched, see :attr:`telegram.ext.CallbackContext.matches`.

        Examples:
            Use ``MessageHandler(Filters.regex(r'help'), callback)`` to capture all messages that
            contain the word 'help'. You can also use
            ``MessageHandler(Filters.regex(re.compile(r'help', re.IGNORECASE)), callback)`` if
            you want your pattern to be case insensitive. This approach is recommended
            if you need to specify flags on your pattern.

        Note:
            Filters use the same short circuiting logic as python's `and`, `or` and `not`.
            This means that for example:

                >>> Filters.regex(r'(a?x)') | Filters.regex(r'(b?x)')

            With a message.text of `x`, will only ever return the matches for the first filter,
            since the second one is never evaluated.

        Args:
            pattern (:obj:`str` | :obj:`Pattern`): The regex pattern.
        """

        data_filter = True

        def __init__(self, pattern: Union[str, Pattern]):
            if isinstance(pattern, str):
                pattern = re.compile(pattern)
            pattern = cast(Pattern, pattern)
            self.pattern: Pattern = pattern
            self.name = f'Filters.regex({self.pattern})'

        def filter(self, message: Message) -> Optional[Dict[str, List[Match]]]:
            """"""  # remove method from docs
            if message.text:
                match = self.pattern.search(message.text)
                if match:
                    return {'matches': [match]}
            return {}

    class caption_regex(MessageFilter):
        """
        Filters updates by searching for an occurrence of ``pattern`` in the message caption.

        This filter works similarly to :class:`Filters.regex`, with the only exception being that
        it applies to the message caption instead of the text.

        Examples:
            Use ``MessageHandler(Filters.photo & Filters.caption_regex(r'help'), callback)``
            to capture all photos with caption containing the word 'help'.

        Note:
            This filter will not work on simple text messages, but only on media with caption.

        Args:
            pattern (:obj:`str` | :obj:`Pattern`): The regex pattern.
        """

        data_filter = True

        def __init__(self, pattern: Union[str, Pattern]):
            if isinstance(pattern, str):
                pattern = re.compile(pattern)
            pattern = cast(Pattern, pattern)
            self.pattern: Pattern = pattern
            self.name = f'Filters.caption_regex({self.pattern})'

        def filter(self, message: Message) -> Optional[Dict[str, List[Match]]]:
            """"""  # remove method from docs
            if message.caption:
                match = self.pattern.search(message.caption)
                if match:
                    return {'matches': [match]}
            return {}

    class _Reply(MessageFilter):
        name = 'Filters.reply'

        def filter(self, message: Message) -> bool:
            return bool(message.reply_to_message)

    reply = _Reply()
    """Messages that are a reply to another message."""

    class _Audio(MessageFilter):
        name = 'Filters.audio'

        def filter(self, message: Message) -> bool:
            return bool(message.audio)

    audio = _Audio()
    """Messages that contain :class:`telegram.Audio`."""

    class _Document(MessageFilter):
        name = 'Filters.document'

        class category(MessageFilter):
            """Filters documents by their category in the mime-type attribute.

            Note:
                This Filter only filters by the mime_type of the document,
                    it doesn't check the validity of the document.
                The user can manipulate the mime-type of a message and
                    send media with wrong types that don't fit to this handler.

            Example:
                Filters.document.category('audio/') returns :obj:`True` for all types
                of audio sent as file, for example 'audio/mpeg' or 'audio/x-wav'.
            """

            def __init__(self, category: Optional[str]):
                self._category = category
                self.name = f"Filters.document.category('{self._category}')"

            def filter(self, message: Message) -> bool:
                """"""  # remove method from docs
                if message.document:
                    return message.document.mime_type.startswith(self._category)
                return False

        application = category('application/')
        audio = category('audio/')
        image = category('image/')
        video = category('video/')
        text = category('text/')

        class mime_type(MessageFilter):
            """This Filter filters documents by their mime-type attribute

            Note:
                This Filter only filters by the mime_type of the document,
                    it doesn't check the validity of document.
                The user can manipulate the mime-type of a message and
                    send media with wrong types that don't fit to this handler.

            Example:
                ``Filters.document.mime_type('audio/mpeg')`` filters all audio in mp3 format.
            """

            def __init__(self, mimetype: Optional[str]):
                self.mimetype = mimetype
                self.name = f"Filters.document.mime_type('{self.mimetype}')"

            def filter(self, message: Message) -> bool:
                """"""  # remove method from docs
                if message.document:
                    return message.document.mime_type == self.mimetype
                return False

        apk = mime_type('application/vnd.android.package-archive')
        doc = mime_type('application/msword')
        docx = mime_type('application/vnd.openxmlformats-officedocument.wordprocessingml.document')
        exe = mime_type('application/x-ms-dos-executable')
        gif = mime_type('video/mp4')
        jpg = mime_type('image/jpeg')
        mp3 = mime_type('audio/mpeg')
        pdf = mime_type('application/pdf')
        py = mime_type('text/x-python')
        svg = mime_type('image/svg+xml')
        txt = mime_type('text/plain')
        targz = mime_type('application/x-compressed-tar')
        wav = mime_type('audio/x-wav')
        xml = mime_type('application/xml')
        zip = mime_type('application/zip')

        class file_extension(MessageFilter):
            """This filter filters documents by their file ending/extension.

            Note:
                * This Filter only filters by the file ending/extension of the document,
                  it doesn't check the validity of document.
                * The user can manipulate the file extension of a document and
                  send media with wrong types that don't fit to this handler.
                * Case insensitive by default,
                  you may change this with the flag ``case_sensitive=True``.
                * Extension should be passed without leading dot
                  unless it's a part of the extension.
                * Pass :obj:`None` to filter files with no extension,
                  i.e. without a dot in the filename.

            Example:
                * ``Filters.document.file_extension("jpg")``
                  filters files with extension ``".jpg"``.
                * ``Filters.document.file_extension(".jpg")``
                  filters files with extension ``"..jpg"``.
                * ``Filters.document.file_extension("Dockerfile", case_sensitive=True)``
                  filters files with extension ``".Dockerfile"`` minding the case.
                * ``Filters.document.file_extension(None)``
                  filters files without a dot in the filename.
            """

            def __init__(self, file_extension: Optional[str], case_sensitive: bool = False):
                """Initialize the extension you want to filter.

                Args:
                    file_extension (:obj:`str` | :obj:`None`):
                        media file extension you want to filter.
                    case_sensitive (:obj:bool, optional):
                        pass :obj:`True` to make the filter case sensitive.
                        Default: :obj:`False`.
                """
                self.is_case_sensitive = case_sensitive
                if file_extension is None:
                    self._file_extension = None
                    self.name = "Filters.document.file_extension(None)"
                elif self.is_case_sensitive:
                    self._file_extension = f".{file_extension}"
                    self.name = (
                        f"Filters.document.file_extension({file_extension!r},"
                        " case_sensitive=True)"
                    )
                else:
                    self._file_extension = f".{file_extension}".lower()
                    self.name = f"Filters.document.file_extension({file_extension.lower()!r})"

            def filter(self, message: Message) -> bool:
                """"""  # remove method from docs
                if message.document is None:
                    return False
                if self._file_extension is None:
                    return "." not in message.document.file_name
                if self.is_case_sensitive:
                    filename = message.document.file_name
                else:
                    filename = message.document.file_name.lower()
                return filename.endswith(self._file_extension)

        def filter(self, message: Message) -> bool:
            return bool(message.document)

    document = _Document()
    """
    Subset for messages containing a document/file.

    Examples:
        Use these filters like: ``Filters.document.mp3``,
        ``Filters.document.mime_type("text/plain")`` etc. Or use just
        ``Filters.document`` for all document messages.

    Attributes:
        category: Filters documents by their category in the mime-type attribute

            Note:
                This Filter only filters by the mime_type of the document,
                it doesn't check the validity of the document.
                The user can manipulate the mime-type of a message and
                send media with wrong types that don't fit to this handler.

            Example:
                ``Filters.document.category('audio/')`` filters all types
                of audio sent as file, for example 'audio/mpeg' or 'audio/x-wav'.
        application: Same as ``Filters.document.category("application")``.
        audio: Same as ``Filters.document.category("audio")``.
        image: Same as ``Filters.document.category("image")``.
        video: Same as ``Filters.document.category("video")``.
        text: Same as ``Filters.document.category("text")``.
        mime_type: Filters documents by their mime-type attribute

            Note:
                This Filter only filters by the mime_type of the document,
                it doesn't check the validity of document.

                The user can manipulate the mime-type of a message and
                send media with wrong types that don't fit to this handler.

            Example:
                ``Filters.document.mime_type('audio/mpeg')`` filters all audio in mp3 format.
        apk: Same as ``Filters.document.mime_type("application/vnd.android.package-archive")``.
        doc: Same as ``Filters.document.mime_type("application/msword")``.
        docx: Same as ``Filters.document.mime_type("application/vnd.openxmlformats-\
officedocument.wordprocessingml.document")``.
        exe: Same as ``Filters.document.mime_type("application/x-ms-dos-executable")``.
        gif: Same as ``Filters.document.mime_type("video/mp4")``.
        jpg: Same as ``Filters.document.mime_type("image/jpeg")``.
        mp3: Same as ``Filters.document.mime_type("audio/mpeg")``.
        pdf: Same as ``Filters.document.mime_type("application/pdf")``.
        py: Same as ``Filters.document.mime_type("text/x-python")``.
        svg: Same as ``Filters.document.mime_type("image/svg+xml")``.
        txt: Same as ``Filters.document.mime_type("text/plain")``.
        targz: Same as ``Filters.document.mime_type("application/x-compressed-tar")``.
        wav: Same as ``Filters.document.mime_type("audio/x-wav")``.
        xml: Same as ``Filters.document.mime_type("application/xml")``.
        zip: Same as ``Filters.document.mime_type("application/zip")``.
        file_extension: This filter filters documents by their file ending/extension.

            Note:
                * This Filter only filters by the file ending/extension of the document,
                  it doesn't check the validity of document.
                * The user can manipulate the file extension of a document and
                  send media with wrong types that don't fit to this handler.
                * Case insensitive by default,
                  you may change this with the flag ``case_sensitive=True``.
                * Extension should be passed without leading dot
                  unless it's a part of the extension.
                * Pass :obj:`None` to filter files with no extension,
                  i.e. without a dot in the filename.

            Example:
                * ``Filters.document.file_extension("jpg")``
                  filters files with extension ``".jpg"``.
                * ``Filters.document.file_extension(".jpg")``
                  filters files with extension ``"..jpg"``.
                * ``Filters.document.file_extension("Dockerfile", case_sensitive=True)``
                  filters files with extension ``".Dockerfile"`` minding the case.
                * ``Filters.document.file_extension(None)``
                  filters files without a dot in the filename.
    """

    class _Animation(MessageFilter):
        name = 'Filters.animation'

        def filter(self, message: Message) -> bool:
            return bool(message.animation)

    animation = _Animation()
    """Messages that contain :class:`telegram.Animation`."""

    class _Photo(MessageFilter):
        name = 'Filters.photo'

        def filter(self, message: Message) -> bool:
            return bool(message.photo)

    photo = _Photo()
    """Messages that contain :class:`telegram.PhotoSize`."""

    class _Sticker(MessageFilter):
        name = 'Filters.sticker'

        def filter(self, message: Message) -> bool:
            return bool(message.sticker)

    sticker = _Sticker()
    """Messages that contain :class:`telegram.Sticker`."""

    class _Video(MessageFilter):
        name = 'Filters.video'

        def filter(self, message: Message) -> bool:
            return bool(message.video)

    video = _Video()
    """Messages that contain :class:`telegram.Video`."""

    class _Voice(MessageFilter):
        name = 'Filters.voice'

        def filter(self, message: Message) -> bool:
            return bool(message.voice)

    voice = _Voice()
    """Messages that contain :class:`telegram.Voice`."""

    class _VideoNote(MessageFilter):
        name = 'Filters.video_note'

        def filter(self, message: Message) -> bool:
            return bool(message.video_note)

    video_note = _VideoNote()
    """Messages that contain :class:`telegram.VideoNote`."""

    class _Contact(MessageFilter):
        name = 'Filters.contact'

        def filter(self, message: Message) -> bool:
            return bool(message.contact)

    contact = _Contact()
    """Messages that contain :class:`telegram.Contact`."""

    class _Location(MessageFilter):
        name = 'Filters.location'

        def filter(self, message: Message) -> bool:
            return bool(message.location)

    location = _Location()
    """Messages that contain :class:`telegram.Location`."""

    class _Venue(MessageFilter):
        name = 'Filters.venue'

        def filter(self, message: Message) -> bool:
            return bool(message.venue)

    venue = _Venue()
    """Messages that contain :class:`telegram.Venue`."""

    class _StatusUpdate(UpdateFilter):
        """Subset for messages containing a status update.

        Examples:
            Use these filters like: ``Filters.status_update.new_chat_members`` etc. Or use just
            ``Filters.status_update`` for all status update messages.

        """

        class _NewChatMembers(MessageFilter):
            name = 'Filters.status_update.new_chat_members'

            def filter(self, message: Message) -> bool:
                return bool(message.new_chat_members)

        new_chat_members = _NewChatMembers()
        """Messages that contain :attr:`telegram.Message.new_chat_members`."""

        class _LeftChatMember(MessageFilter):
            name = 'Filters.status_update.left_chat_member'

            def filter(self, message: Message) -> bool:
                return bool(message.left_chat_member)

        left_chat_member = _LeftChatMember()
        """Messages that contain :attr:`telegram.Message.left_chat_member`."""

        class _NewChatTitle(MessageFilter):
            name = 'Filters.status_update.new_chat_title'

            def filter(self, message: Message) -> bool:
                return bool(message.new_chat_title)

        new_chat_title = _NewChatTitle()
        """Messages that contain :attr:`telegram.Message.new_chat_title`."""

        class _NewChatPhoto(MessageFilter):
            name = 'Filters.status_update.new_chat_photo'

            def filter(self, message: Message) -> bool:
                return bool(message.new_chat_photo)

        new_chat_photo = _NewChatPhoto()
        """Messages that contain :attr:`telegram.Message.new_chat_photo`."""

        class _DeleteChatPhoto(MessageFilter):
            name = 'Filters.status_update.delete_chat_photo'

            def filter(self, message: Message) -> bool:
                return bool(message.delete_chat_photo)

        delete_chat_photo = _DeleteChatPhoto()
        """Messages that contain :attr:`telegram.Message.delete_chat_photo`."""

        class _ChatCreated(MessageFilter):
            name = 'Filters.status_update.chat_created'

            def filter(self, message: Message) -> bool:
                return bool(
                    message.group_chat_created
                    or message.supergroup_chat_created
                    or message.channel_chat_created
                )

        chat_created = _ChatCreated()
        """Messages that contain :attr:`telegram.Message.group_chat_created`,
            :attr: `telegram.Message.supergroup_chat_created` or
            :attr: `telegram.Message.channel_chat_created`."""

        class _MessageAutoDeleteTimerChanged(MessageFilter):
            name = 'MessageAutoDeleteTimerChanged'

            def filter(self, message: Message) -> bool:
                return bool(message.message_auto_delete_timer_changed)

        message_auto_delete_timer_changed = _MessageAutoDeleteTimerChanged()
        """Messages that contain :attr:`message_auto_delete_timer_changed`"""

        class _Migrate(MessageFilter):
            name = 'Filters.status_update.migrate'

            def filter(self, message: Message) -> bool:
                return bool(message.migrate_from_chat_id or message.migrate_to_chat_id)

        migrate = _Migrate()
        """Messages that contain :attr:`telegram.Message.migrate_from_chat_id` or
            :attr:`telegram.Message.migrate_to_chat_id`."""

        class _PinnedMessage(MessageFilter):
            name = 'Filters.status_update.pinned_message'

            def filter(self, message: Message) -> bool:
                return bool(message.pinned_message)

        pinned_message = _PinnedMessage()
        """Messages that contain :attr:`telegram.Message.pinned_message`."""

        class _ConnectedWebsite(MessageFilter):
            name = 'Filters.status_update.connected_website'

            def filter(self, message: Message) -> bool:
                return bool(message.connected_website)

        connected_website = _ConnectedWebsite()
        """Messages that contain :attr:`telegram.Message.connected_website`."""

        class _ProximityAlertTriggered(MessageFilter):
            name = 'Filters.status_update.proximity_alert_triggered'

            def filter(self, message: Message) -> bool:
                return bool(message.proximity_alert_triggered)

        proximity_alert_triggered = _ProximityAlertTriggered()
        """Messages that contain :attr:`telegram.Message.proximity_alert_triggered`."""

        class _VoiceChatScheduled(MessageFilter):
            name = 'Filters.status_update.voice_chat_scheduled'

            def filter(self, message: Message) -> bool:
                return bool(message.voice_chat_scheduled)

        voice_chat_scheduled = _VoiceChatScheduled()
        """Messages that contain :attr:`telegram.Message.voice_chat_scheduled`."""

        class _VoiceChatStarted(MessageFilter):
            name = 'Filters.status_update.voice_chat_started'

            def filter(self, message: Message) -> bool:
                return bool(message.voice_chat_started)

        voice_chat_started = _VoiceChatStarted()
        """Messages that contain :attr:`telegram.Message.voice_chat_started`."""

        class _VoiceChatEnded(MessageFilter):
            name = 'Filters.status_update.voice_chat_ended'

            def filter(self, message: Message) -> bool:
                return bool(message.voice_chat_ended)

        voice_chat_ended = _VoiceChatEnded()
        """Messages that contain :attr:`telegram.Message.voice_chat_ended`."""

        class _VoiceChatParticipantsInvited(MessageFilter):
            name = 'Filters.status_update.voice_chat_participants_invited'

            def filter(self, message: Message) -> bool:
                return bool(message.voice_chat_participants_invited)

        voice_chat_participants_invited = _VoiceChatParticipantsInvited()
        """Messages that contain :attr:`telegram.Message.voice_chat_participants_invited`."""

        name = 'Filters.status_update'

        def filter(self, message: Update) -> bool:
            return bool(
                self.new_chat_members(message)
                or self.left_chat_member(message)
                or self.new_chat_title(message)
                or self.new_chat_photo(message)
                or self.delete_chat_photo(message)
                or self.chat_created(message)
                or self.message_auto_delete_timer_changed(message)
                or self.migrate(message)
                or self.pinned_message(message)
                or self.connected_website(message)
                or self.proximity_alert_triggered(message)
                or self.voice_chat_scheduled(message)
                or self.voice_chat_started(message)
                or self.voice_chat_ended(message)
                or self.voice_chat_participants_invited(message)
            )

    status_update = _StatusUpdate()
    """Subset for messages containing a status update.

    Examples:
        Use these filters like: ``Filters.status_update.new_chat_members`` etc. Or use just
        ``Filters.status_update`` for all status update messages.

    Attributes:
        chat_created: Messages that contain
            :attr:`telegram.Message.group_chat_created`,
            :attr:`telegram.Message.supergroup_chat_created` or
            :attr:`telegram.Message.channel_chat_created`.
        connected_website: Messages that contain
            :attr:`telegram.Message.connected_website`.
        delete_chat_photo: Messages that contain
            :attr:`telegram.Message.delete_chat_photo`.
        left_chat_member: Messages that contain
            :attr:`telegram.Message.left_chat_member`.
        migrate: Messages that contain
            :attr:`telegram.Message.migrate_to_chat_id` or
            :attr:`telegram.Message.migrate_from_chat_id`.
        new_chat_members: Messages that contain
            :attr:`telegram.Message.new_chat_members`.
        new_chat_photo: Messages that contain
            :attr:`telegram.Message.new_chat_photo`.
        new_chat_title: Messages that contain
            :attr:`telegram.Message.new_chat_title`.
        message_auto_delete_timer_changed: Messages that contain
            :attr:`message_auto_delete_timer_changed`.

            .. versionadded:: 13.4
        pinned_message: Messages that contain
            :attr:`telegram.Message.pinned_message`.
        proximity_alert_triggered: Messages that contain
            :attr:`telegram.Message.proximity_alert_triggered`.
        voice_chat_scheduled: Messages that contain
            :attr:`telegram.Message.voice_chat_scheduled`.

            .. versionadded:: 13.5
        voice_chat_started: Messages that contain
            :attr:`telegram.Message.voice_chat_started`.

            .. versionadded:: 13.4
        voice_chat_ended: Messages that contain
            :attr:`telegram.Message.voice_chat_ended`.

            .. versionadded:: 13.4
        voice_chat_participants_invited: Messages that contain
            :attr:`telegram.Message.voice_chat_participants_invited`.

            .. versionadded:: 13.4

    """

    class _Forwarded(MessageFilter):
        name = 'Filters.forwarded'

        def filter(self, message: Message) -> bool:
            return bool(message.forward_date)

    forwarded = _Forwarded()
    """Messages that are forwarded."""

    class _Game(MessageFilter):
        name = 'Filters.game'

        def filter(self, message: Message) -> bool:
            return bool(message.game)

    game = _Game()
    """Messages that contain :class:`telegram.Game`."""

    class entity(MessageFilter):
        """
        Filters messages to only allow those which have a :class:`telegram.MessageEntity`
        where their `type` matches `entity_type`.

        Examples:
            Example ``MessageHandler(Filters.entity("hashtag"), callback_method)``

        Args:
            entity_type: Entity type to check for. All types can be found as constants
                in :class:`telegram.MessageEntity`.

        """

        def __init__(self, entity_type: str):
            self.entity_type = entity_type
            self.name = f'Filters.entity({self.entity_type})'

        def filter(self, message: Message) -> bool:
            """"""  # remove method from docs
            return any(entity.type == self.entity_type for entity in message.entities)

    class caption_entity(MessageFilter):
        """
        Filters media messages to only allow those which have a :class:`telegram.MessageEntity`
        where their `type` matches `entity_type`.

        Examples:
            Example ``MessageHandler(Filters.caption_entity("hashtag"), callback_method)``

        Args:
            entity_type: Caption Entity type to check for. All types can be found as constants
                in :class:`telegram.MessageEntity`.

        """

        def __init__(self, entity_type: str):
            self.entity_type = entity_type
            self.name = f'Filters.caption_entity({self.entity_type})'

        def filter(self, message: Message) -> bool:
            """"""  # remove method from docs
            return any(entity.type == self.entity_type for entity in message.caption_entities)

    class _Private(MessageFilter):
        name = 'Filters.private'

        def filter(self, message: Message) -> bool:
            warnings.warn(
                'Filters.private is deprecated. Use Filters.chat_type.private instead.',
                TelegramDeprecationWarning,
                stacklevel=2,
            )
            return message.chat.type == Chat.PRIVATE

    private = _Private()
    """
    Messages sent in a private chat.

    Note:
        DEPRECATED. Use
        :attr:`telegram.ext.Filters.chat_type.private` instead.
    """

    class _Group(MessageFilter):
        name = 'Filters.group'

        def filter(self, message: Message) -> bool:
            warnings.warn(
                'Filters.group is deprecated. Use Filters.chat_type.groups instead.',
                TelegramDeprecationWarning,
                stacklevel=2,
            )
            return message.chat.type in [Chat.GROUP, Chat.SUPERGROUP]

    group = _Group()
    """
    Messages sent in a group or a supergroup chat.

    Note:
        DEPRECATED. Use
        :attr:`telegram.ext.Filters.chat_type.groups` instead.
    """

    class _ChatType(MessageFilter):
        name = 'Filters.chat_type'

        class _Channel(MessageFilter):
            name = 'Filters.chat_type.channel'

            def filter(self, message: Message) -> bool:
                return message.chat.type == Chat.CHANNEL

        channel = _Channel()

        class _Group(MessageFilter):
            name = 'Filters.chat_type.group'

            def filter(self, message: Message) -> bool:
                return message.chat.type == Chat.GROUP

        group = _Group()

        class _SuperGroup(MessageFilter):
            name = 'Filters.chat_type.supergroup'

            def filter(self, message: Message) -> bool:
                return message.chat.type == Chat.SUPERGROUP

        supergroup = _SuperGroup()

        class _Groups(MessageFilter):
            name = 'Filters.chat_type.groups'

            def filter(self, message: Message) -> bool:
                return message.chat.type in [Chat.GROUP, Chat.SUPERGROUP]

        groups = _Groups()

        class _Private(MessageFilter):
            name = 'Filters.chat_type.private'

            def filter(self, message: Message) -> bool:
                return message.chat.type == Chat.PRIVATE

        private = _Private()

        def filter(self, message: Message) -> bool:
            return bool(message.chat.type)

    chat_type = _ChatType()
    """Subset for filtering the type of chat.

    Examples:
        Use these filters like: ``Filters.chat_type.channel`` or
        ``Filters.chat_type.supergroup`` etc. Or use just ``Filters.chat_type`` for all
        chat types.

    Attributes:
        channel: Updates from channel
        group: Updates from group
        supergroup: Updates from supergroup
        groups: Updates from group *or* supergroup
        private: Updates sent in private chat
    """

    class _ChatUserBaseFilter(MessageFilter, ABC):
        def __init__(
            self,
            chat_id: SLT[int] = None,
            username: SLT[str] = None,
            allow_empty: bool = False,
        ):
            self.chat_id_name = 'chat_id'
            self.username_name = 'username'
            self.allow_empty = allow_empty
            self.__lock = Lock()

            self._chat_ids: Set[int] = set()
            self._usernames: Set[str] = set()

            self._set_chat_ids(chat_id)
            self._set_usernames(username)

        @abstractmethod
        def get_chat_or_user(self, message: Message) -> Union[Chat, User, None]:
            ...

        @staticmethod
        def _parse_chat_id(chat_id: SLT[int]) -> Set[int]:
            if chat_id is None:
                return set()
            if isinstance(chat_id, int):
                return {chat_id}
            return set(chat_id)

        @staticmethod
        def _parse_username(username: SLT[str]) -> Set[str]:
            if username is None:
                return set()
            if isinstance(username, str):
                return {username[1:] if username.startswith('@') else username}
            return {chat[1:] if chat.startswith('@') else chat for chat in username}

        def _set_chat_ids(self, chat_id: SLT[int]) -> None:
            with self.__lock:
                if chat_id and self._usernames:
                    raise RuntimeError(
                        f"Can't set {self.chat_id_name} in conjunction with (already set) "
                        f"{self.username_name}s."
                    )
                self._chat_ids = self._parse_chat_id(chat_id)

        def _set_usernames(self, username: SLT[str]) -> None:
            with self.__lock:
                if username and self._chat_ids:
                    raise RuntimeError(
                        f"Can't set {self.username_name} in conjunction with (already set) "
                        f"{self.chat_id_name}s."
                    )
                self._usernames = self._parse_username(username)

        @property
        def chat_ids(self) -> FrozenSet[int]:
            with self.__lock:
                return frozenset(self._chat_ids)

        @chat_ids.setter
        def chat_ids(self, chat_id: SLT[int]) -> None:
            self._set_chat_ids(chat_id)

        @property
        def usernames(self) -> FrozenSet[str]:
            with self.__lock:
                return frozenset(self._usernames)

        @usernames.setter
        def usernames(self, username: SLT[str]) -> None:
            self._set_usernames(username)

        def add_usernames(self, username: SLT[str]) -> None:
            with self.__lock:
                if self._chat_ids:
                    raise RuntimeError(
                        f"Can't set {self.username_name} in conjunction with (already set) "
                        f"{self.chat_id_name}s."
                    )

                parsed_username = self._parse_username(username)
                self._usernames |= parsed_username

        def add_chat_ids(self, chat_id: SLT[int]) -> None:
            with self.__lock:
                if self._usernames:
                    raise RuntimeError(
                        f"Can't set {self.chat_id_name} in conjunction with (already set) "
                        f"{self.username_name}s."
                    )

                parsed_chat_id = self._parse_chat_id(chat_id)

                self._chat_ids |= parsed_chat_id

        def remove_usernames(self, username: SLT[str]) -> None:
            with self.__lock:
                if self._chat_ids:
                    raise RuntimeError(
                        f"Can't set {self.username_name} in conjunction with (already set) "
                        f"{self.chat_id_name}s."
                    )

                parsed_username = self._parse_username(username)
                self._usernames -= parsed_username

        def remove_chat_ids(self, chat_id: SLT[int]) -> None:
            with self.__lock:
                if self._usernames:
                    raise RuntimeError(
                        f"Can't set {self.chat_id_name} in conjunction with (already set) "
                        f"{self.username_name}s."
                    )
                parsed_chat_id = self._parse_chat_id(chat_id)
                self._chat_ids -= parsed_chat_id

        def filter(self, message: Message) -> bool:
            """"""  # remove method from docs
            chat_or_user = self.get_chat_or_user(message)
            if chat_or_user:
                if self.chat_ids:
                    return chat_or_user.id in self.chat_ids
                if self.usernames:
                    return bool(chat_or_user.username and chat_or_user.username in self.usernames)
                return self.allow_empty
            return False

        @property
        def name(self) -> str:
            return (
                f'Filters.{self.__class__.__name__}('
                f'{", ".join(str(s) for s in (self.usernames or self.chat_ids))})'
            )

        @name.setter
        def name(self, name: str) -> NoReturn:
            raise RuntimeError(f'Cannot set name for Filters.{self.__class__.__name__}')

    class user(_ChatUserBaseFilter):
        # pylint: disable=W0235
        """Filters messages to allow only those which are from specified user ID(s) or
        username(s).

        Examples:
            ``MessageHandler(Filters.user(1234), callback_method)``

        Warning:
            :attr:`user_ids` will give a *copy* of the saved user ids as :class:`frozenset`. This
            is to ensure thread safety. To add/remove a user, you should use :meth:`add_usernames`,
            :meth:`add_user_ids`, :meth:`remove_usernames` and :meth:`remove_user_ids`. Only update
            the entire set by ``filter.user_ids/usernames = new_set``, if you are entirely sure
            that it is not causing race conditions, as this will complete replace the current set
            of allowed users.

        Args:
            user_id(:class:`telegram.utils.types.SLT[int]`, optional):
                Which user ID(s) to allow through.
            username(:class:`telegram.utils.types.SLT[str]`, optional):
                Which username(s) to allow through. Leading ``'@'`` s in usernames will be
                discarded.
            allow_empty(:obj:`bool`, optional): Whether updates should be processed, if no user
                is specified in :attr:`user_ids` and :attr:`usernames`. Defaults to :obj:`False`

        Raises:
            RuntimeError: If user_id and username are both present.

        Attributes:
            user_ids(set(:obj:`int`), optional): Which user ID(s) to allow through.
            usernames(set(:obj:`str`), optional): Which username(s) (without leading ``'@'``) to
                allow through.
            allow_empty(:obj:`bool`, optional): Whether updates should be processed, if no user
                is specified in :attr:`user_ids` and :attr:`usernames`.

        """

        def __init__(
            self,
            user_id: SLT[int] = None,
            username: SLT[str] = None,
            allow_empty: bool = False,
        ):
            super().__init__(chat_id=user_id, username=username, allow_empty=allow_empty)
            self.chat_id_name = 'user_id'

        def get_chat_or_user(self, message: Message) -> Optional[User]:
            return message.from_user

        @property
        def user_ids(self) -> FrozenSet[int]:
            return self.chat_ids

        @user_ids.setter
        def user_ids(self, user_id: SLT[int]) -> None:
            self.chat_ids = user_id  # type: ignore[assignment]

        def add_usernames(self, username: SLT[str]) -> None:
            """
            Add one or more users to the allowed usernames.

            Args:
                username(:class:`telegram.utils.types.SLT[str]`, optional):
                    Which username(s) to allow through.
                    Leading ``'@'`` s in usernames will be discarded.
            """
            return super().add_usernames(username)

        def add_user_ids(self, user_id: SLT[int]) -> None:
            """
            Add one or more users to the allowed user ids.

            Args:
                user_id(:class:`telegram.utils.types.SLT[int]`, optional):
                    Which user ID(s) to allow through.
            """
            return super().add_chat_ids(user_id)

        def remove_usernames(self, username: SLT[str]) -> None:
            """
            Remove one or more users from allowed usernames.

            Args:
                username(:class:`telegram.utils.types.SLT[str]`, optional):
                    Which username(s) to disallow through.
                    Leading ``'@'`` s in usernames will be discarded.
            """
            return super().remove_usernames(username)

        def remove_user_ids(self, user_id: SLT[int]) -> None:
            """
            Remove one or more users from allowed user ids.

            Args:
                user_id(:class:`telegram.utils.types.SLT[int]`, optional):
                    Which user ID(s) to disallow through.
            """
            return super().remove_chat_ids(user_id)

    class via_bot(_ChatUserBaseFilter):
        # pylint: disable=W0235
        """Filters messages to allow only those which are from specified via_bot ID(s) or
        username(s).

        Examples:
            ``MessageHandler(Filters.via_bot(1234), callback_method)``

        Warning:
            :attr:`bot_ids` will give a *copy* of the saved bot ids as :class:`frozenset`. This
            is to ensure thread safety. To add/remove a bot, you should use :meth:`add_usernames`,
            :meth:`add_bot_ids`, :meth:`remove_usernames` and :meth:`remove_bot_ids`. Only update
            the entire set by ``filter.bot_ids/usernames = new_set``, if you are entirely sure
            that it is not causing race conditions, as this will complete replace the current set
            of allowed bots.

        Args:
            bot_id(:class:`telegram.utils.types.SLT[int]`, optional):
                Which bot ID(s) to allow through.
            username(:class:`telegram.utils.types.SLT[str]`, optional):
                Which username(s) to allow through. Leading ``'@'`` s in usernames will be
                discarded.
            allow_empty(:obj:`bool`, optional): Whether updates should be processed, if no user
                is specified in :attr:`bot_ids` and :attr:`usernames`. Defaults to :obj:`False`

        Raises:
            RuntimeError: If bot_id and username are both present.

        Attributes:
            bot_ids(set(:obj:`int`), optional): Which bot ID(s) to allow through.
            usernames(set(:obj:`str`), optional): Which username(s) (without leading ``'@'``) to
                allow through.
            allow_empty(:obj:`bool`, optional): Whether updates should be processed, if no bot
                is specified in :attr:`bot_ids` and :attr:`usernames`.

        """

        def __init__(
            self,
            bot_id: SLT[int] = None,
            username: SLT[str] = None,
            allow_empty: bool = False,
        ):
            super().__init__(chat_id=bot_id, username=username, allow_empty=allow_empty)
            self.chat_id_name = 'bot_id'

        def get_chat_or_user(self, message: Message) -> Optional[User]:
            return message.via_bot

        @property
        def bot_ids(self) -> FrozenSet[int]:
            return self.chat_ids

        @bot_ids.setter
        def bot_ids(self, bot_id: SLT[int]) -> None:
            self.chat_ids = bot_id  # type: ignore[assignment]

        def add_usernames(self, username: SLT[str]) -> None:
            """
            Add one or more users to the allowed usernames.

            Args:
                username(:class:`telegram.utils.types.SLT[str]`, optional):
                    Which username(s) to allow through.
                    Leading ``'@'`` s in usernames will be discarded.
            """
            return super().add_usernames(username)

        def add_bot_ids(self, bot_id: SLT[int]) -> None:
            """

            Add one or more users to the allowed user ids.

            Args:
                bot_id(:class:`telegram.utils.types.SLT[int]`, optional):
                    Which bot ID(s) to allow through.
            """
            return super().add_chat_ids(bot_id)

        def remove_usernames(self, username: SLT[str]) -> None:
            """
            Remove one or more users from allowed usernames.

            Args:
                username(:class:`telegram.utils.types.SLT[str]`, optional):
                    Which username(s) to disallow through.
                    Leading ``'@'`` s in usernames will be discarded.
            """
            return super().remove_usernames(username)

        def remove_bot_ids(self, bot_id: SLT[int]) -> None:
            """
            Remove one or more users from allowed user ids.

            Args:
                bot_id(:class:`telegram.utils.types.SLT[int]`, optional):
                    Which bot ID(s) to disallow through.
            """
            return super().remove_chat_ids(bot_id)

    class chat(_ChatUserBaseFilter):
        # pylint: disable=W0235
        """Filters messages to allow only those which are from a specified chat ID or username.

        Examples:
            ``MessageHandler(Filters.chat(-1234), callback_method)``

        Warning:
            :attr:`chat_ids` will give a *copy* of the saved chat ids as :class:`frozenset`. This
            is to ensure thread safety. To add/remove a chat, you should use :meth:`add_usernames`,
            :meth:`add_chat_ids`, :meth:`remove_usernames` and :meth:`remove_chat_ids`. Only update
            the entire set by ``filter.chat_ids/usernames = new_set``, if you are entirely sure
            that it is not causing race conditions, as this will complete replace the current set
            of allowed chats.

        Args:
            chat_id(:class:`telegram.utils.types.SLT[int]`, optional):
                Which chat ID(s) to allow through.
            username(:class:`telegram.utils.types.SLT[str]`, optional):
                Which username(s) to allow through.
                Leading ``'@'`` s in usernames will be discarded.
            allow_empty(:obj:`bool`, optional): Whether updates should be processed, if no chat
                is specified in :attr:`chat_ids` and :attr:`usernames`. Defaults to :obj:`False`

        Raises:
            RuntimeError: If chat_id and username are both present.

        Attributes:
            chat_ids(set(:obj:`int`), optional): Which chat ID(s) to allow through.
            usernames(set(:obj:`str`), optional): Which username(s) (without leading ``'@'``) to
                allow through.
            allow_empty(:obj:`bool`, optional): Whether updates should be processed, if no chat
                is specified in :attr:`chat_ids` and :attr:`usernames`.

        """

        def get_chat_or_user(self, message: Message) -> Optional[Chat]:
            return message.chat

        def add_usernames(self, username: SLT[str]) -> None:
            """
            Add one or more chats to the allowed usernames.

            Args:
                username(:class:`telegram.utils.types.SLT[str]`, optional):
                    Which username(s) to allow through.
                    Leading ``'@'`` s in usernames will be discarded.
            """
            return super().add_usernames(username)

        def add_chat_ids(self, chat_id: SLT[int]) -> None:
            """
            Add one or more chats to the allowed chat ids.

            Args:
                chat_id(:class:`telegram.utils.types.SLT[int]`, optional):
                    Which chat ID(s) to allow through.
            """
            return super().add_chat_ids(chat_id)

        def remove_usernames(self, username: SLT[str]) -> None:
            """
            Remove one or more chats from allowed usernames.

            Args:
                username(:class:`telegram.utils.types.SLT[str]`, optional):
                    Which username(s) to disallow through.
                    Leading ``'@'`` s in usernames will be discarded.
            """
            return super().remove_usernames(username)

        def remove_chat_ids(self, chat_id: SLT[int]) -> None:
            """
            Remove one or more chats from allowed chat ids.

            Args:
                chat_id(:class:`telegram.utils.types.SLT[int]`, optional):
                    Which chat ID(s) to disallow through.
            """
            return super().remove_chat_ids(chat_id)

    class forwarded_from(_ChatUserBaseFilter):
        # pylint: disable=W0235
        """Filters messages to allow only those which are forwarded from the specified chat ID(s)
        or username(s) based on :attr:`telegram.Message.forward_from` and
        :attr:`telegram.Message.forward_from_chat`.

        .. versionadded:: 13.5

        Examples:
            ``MessageHandler(Filters.forwarded_from(chat_id=1234), callback_method)``

        Note:
            When a user has disallowed adding a link to their account while forwarding their
            messages, this filter will *not* work since both
            :attr:`telegram.Message.forwarded_from` and
            :attr:`telegram.Message.forwarded_from_chat` are :obj:`None`. However, this behaviour
            is undocumented and might be changed by Telegram.

        Warning:
            :attr:`chat_ids` will give a *copy* of the saved chat ids as :class:`frozenset`. This
            is to ensure thread safety. To add/remove a chat, you should use :meth:`add_usernames`,
            :meth:`add_chat_ids`, :meth:`remove_usernames` and :meth:`remove_chat_ids`. Only update
            the entire set by ``filter.chat_ids/usernames = new_set``, if you are entirely sure
            that it is not causing race conditions, as this will complete replace the current set
            of allowed chats.

        Args:
            chat_id(:class:`telegram.utils.types.SLT[int]`, optional):
                Which chat/user ID(s) to allow through.
            username(:class:`telegram.utils.types.SLT[str]`, optional):
                Which username(s) to allow through. Leading ``'@'`` s in usernames will be
                discarded.
            allow_empty(:obj:`bool`, optional): Whether updates should be processed, if no chat
                is specified in :attr:`chat_ids` and :attr:`usernames`. Defaults to :obj:`False`.

        Raises:
            RuntimeError: If both chat_id and username are present.

        Attributes:
            chat_ids(set(:obj:`int`), optional): Which chat/user ID(s) to allow through.
            usernames(set(:obj:`str`), optional): Which username(s) (without leading ``'@'``) to
                allow through.
            allow_empty(:obj:`bool`, optional): Whether updates should be processed, if no chat
                is specified in :attr:`chat_ids` and :attr:`usernames`.
        """

        def get_chat_or_user(self, message: Message) -> Union[User, Chat, None]:
            return message.forward_from or message.forward_from_chat

        def add_usernames(self, username: SLT[str]) -> None:
            """
            Add one or more chats to the allowed usernames.

            Args:
                username(:class:`telegram.utils.types.SLT[str]`, optional):
                    Which username(s) to allow through.
                    Leading ``'@'`` s in usernames will be discarded.
            """
            return super().add_usernames(username)

        def add_chat_ids(self, chat_id: SLT[int]) -> None:
            """
            Add one or more chats to the allowed chat ids.

            Args:
                chat_id(:class:`telegram.utils.types.SLT[int]`, optional):
                    Which chat/user ID(s) to allow through.
            """
            return super().add_chat_ids(chat_id)

        def remove_usernames(self, username: SLT[str]) -> None:
            """
            Remove one or more chats from allowed usernames.

            Args:
                username(:class:`telegram.utils.types.SLT[str]`, optional):
                    Which username(s) to disallow through.
                    Leading ``'@'`` s in usernames will be discarded.
            """
            return super().remove_usernames(username)

        def remove_chat_ids(self, chat_id: SLT[int]) -> None:
            """
            Remove one or more chats from allowed chat ids.

            Args:
                chat_id(:class:`telegram.utils.types.SLT[int]`, optional):
                    Which chat/user ID(s) to disallow through.
            """
            return super().remove_chat_ids(chat_id)

    class sender_chat(_ChatUserBaseFilter):
        # pylint: disable=W0235
        """Filters messages to allow only those which are from a specified sender chats chat ID or
        username.

        Examples:
            * To filter for messages forwarded to a discussion group from a channel with ID
              ``-1234``, use ``MessageHandler(Filters.sender_chat(-1234), callback_method)``.
            * To filter for messages of anonymous admins in a super group with username
              ``@anonymous``, use
              ``MessageHandler(Filters.sender_chat(username='anonymous'), callback_method)``.
            * To filter for messages forwarded to a discussion group from *any* channel, use
              ``MessageHandler(Filters.sender_chat.channel, callback_method)``.
            * To filter for messages of anonymous admins in *any* super group, use
              ``MessageHandler(Filters.sender_chat.super_group, callback_method)``.

        Note:
            Remember, ``sender_chat`` is also set for messages in a channel as the channel itself,
            so when your bot is an admin in a channel and the linked discussion group, you would
            receive the message twice (once from inside the channel, once inside the discussion
            group).

        Warning:
            :attr:`chat_ids` will return a *copy* of the saved chat ids as :class:`frozenset`. This
            is to ensure thread safety. To add/remove a chat, you should use :meth:`add_usernames`,
            :meth:`add_chat_ids`, :meth:`remove_usernames` and :meth:`remove_chat_ids`. Only update
            the entire set by ``filter.chat_ids/usernames = new_set``, if you are entirely sure
            that it is not causing race conditions, as this will complete replace the current set
            of allowed chats.

        Args:
            chat_id(:class:`telegram.utils.types.SLT[int]`, optional):
                Which sender chat chat ID(s) to allow through.
            username(:class:`telegram.utils.types.SLT[str]`, optional):
                Which sender chat username(s) to allow through.
                Leading ``'@'`` s in usernames will be discarded.
            allow_empty(:obj:`bool`, optional): Whether updates should be processed, if no sender
                chat is specified in :attr:`chat_ids` and :attr:`usernames`. Defaults to
                :obj:`False`

        Raises:
            RuntimeError: If both chat_id and username are present.

        Attributes:
            chat_ids(set(:obj:`int`), optional): Which sender chat chat ID(s) to allow through.
            usernames(set(:obj:`str`), optional): Which sender chat username(s) (without leading
                ``'@'``) to allow through.
            allow_empty(:obj:`bool`, optional): Whether updates should be processed, if no sender
                chat is specified in :attr:`chat_ids` and :attr:`usernames`.
            super_group: Messages whose sender chat is a super group.

                Examples:
                    ``Filters.sender_chat.supergroup``
            channel: Messages whose sender chat is a channel.

                Examples:
                    ``Filters.sender_chat.channel``

        """

        def get_chat_or_user(self, message: Message) -> Optional[Chat]:
            return message.sender_chat

        def add_usernames(self, username: SLT[str]) -> None:
            """
            Add one or more sender chats to the allowed usernames.

            Args:
                username(:class:`telegram.utils.types.SLT[str]`, optional):
                    Which sender chat username(s) to allow through.
                    Leading ``'@'`` s in usernames will be discarded.
            """
            return super().add_usernames(username)

        def add_chat_ids(self, chat_id: SLT[int]) -> None:
            """
            Add one or more sender chats to the allowed chat ids.

            Args:
                chat_id(:class:`telegram.utils.types.SLT[int]`, optional):
                    Which sender chat ID(s) to allow through.
            """
            return super().add_chat_ids(chat_id)

        def remove_usernames(self, username: SLT[str]) -> None:
            """
            Remove one or more sender chats from allowed usernames.

            Args:
                username(:class:`telegram.utils.types.SLT[str]`, optional):
                    Which sender chat username(s) to disallow through.
                    Leading ``'@'`` s in usernames will be discarded.
            """
            return super().remove_usernames(username)

        def remove_chat_ids(self, chat_id: SLT[int]) -> None:
            """
            Remove one or more sender chats from allowed chat ids.

            Args:
                chat_id(:class:`telegram.utils.types.SLT[int]`, optional):
                    Which sender chat ID(s) to disallow through.
            """
            return super().remove_chat_ids(chat_id)

        class _SuperGroup(MessageFilter):
            def filter(self, message: Message) -> bool:
                if message.sender_chat:
                    return message.sender_chat.type == Chat.SUPERGROUP
                return False

        class _Channel(MessageFilter):
            def filter(self, message: Message) -> bool:
                if message.sender_chat:
                    return message.sender_chat.type == Chat.CHANNEL
                return False

        super_group = _SuperGroup()
        channel = _Channel()

    class _Invoice(MessageFilter):
        name = 'Filters.invoice'

        def filter(self, message: Message) -> bool:
            return bool(message.invoice)

    invoice = _Invoice()
    """Messages that contain :class:`telegram.Invoice`."""

    class _SuccessfulPayment(MessageFilter):
        name = 'Filters.successful_payment'

        def filter(self, message: Message) -> bool:
            return bool(message.successful_payment)

    successful_payment = _SuccessfulPayment()
    """Messages that confirm a :class:`telegram.SuccessfulPayment`."""

    class _PassportData(MessageFilter):
        name = 'Filters.passport_data'

        def filter(self, message: Message) -> bool:
            return bool(message.passport_data)

    passport_data = _PassportData()
    """Messages that contain a :class:`telegram.PassportData`"""

    class _Poll(MessageFilter):
        name = 'Filters.poll'

        def filter(self, message: Message) -> bool:
            return bool(message.poll)

    poll = _Poll()
    """Messages that contain a :class:`telegram.Poll`."""

    class _Dice(_DiceEmoji):
        dice = _DiceEmoji('🎲', 'dice')
        darts = _DiceEmoji('🎯', 'darts')
        basketball = _DiceEmoji('🏀', 'basketball')
        football = _DiceEmoji('⚽')
        slot_machine = _DiceEmoji('🎰')
        bowling = _DiceEmoji('🎳', 'bowling')

    dice = _Dice()
    """Dice Messages. If an integer or a list of integers is passed, it filters messages to only
    allow those whose dice value is appearing in the given list.

    Examples:
        To allow any dice message, simply use
        ``MessageHandler(Filters.dice, callback_method)``.
<<<<<<< HEAD
        To allow only dice messages with the emoji 🎲, but any value, use
        ``MessageHandler(Filters.dice.dice, callback_method)``.
        To allow only dice messages with the emoji 🎯 and with value 6, use
        ``MessageHandler(Filters.dice.darts(6), callback_method)``.
        To allow only dice messages with the emoji ⚽ and with value 5 `or` 6, use
=======

        To allow dice messages only with the emoji 🎲, but any value, use
        ``MessageHandler(Filters.dice.dice, callback_method)``.

        To allow only dice with the emoji 🎯 and with value 6, use
        ``MessageHandler(Filters.dice.darts(6), callback_method)``.

        To allow only dice with the emoji ⚽ and value 5 `or` 6, use
>>>>>>> 822f67d1
        ``MessageHandler(Filters.dice.football([5, 6]), callback_method)``.

    Note:
        Dice messages don't have text. If you want to filter either text or dice messages, use
        ``Filters.text | Filters.dice``.

    Args:
        update (:class:`telegram.utils.types.SLT[int]`, optional):
            Which values to allow. If not specified, will allow any dice message.

    Attributes:
        dice: Dice messages with the emoji 🎲. Passing a list of integers is supported just as for
            :attr:`Filters.dice`.
        darts: Dice messages with the emoji 🎯. Passing a list of integers is supported just as for
            :attr:`Filters.dice`.
        basketball: Dice messages with the emoji 🏀. Passing a list of integers is supported just
            as for :attr:`Filters.dice`.
        football: Dice messages with the emoji ⚽. Passing a list of integers is supported just
            as for :attr:`Filters.dice`.
        slot_machine: Dice messages with the emoji 🎰. Passing a list of integers is supported just
            as for :attr:`Filters.dice`.
        bowling: Dice messages with the emoji 🎳. Passing a list of integers is supported just
            as for :attr:`Filters.dice`.

            .. versionadded:: 13.4

    """

    class language(MessageFilter):
        """Filters messages to only allow those which are from users with a certain language code.

        Note:
            According to official Telegram API documentation, not every single user has the
            `language_code` attribute. Do not count on this filter working on all users.

        Examples:
            ``MessageHandler(Filters.language("en"), callback_method)``

        Args:
            lang (:class:`telegram.utils.types.SLT[str]`):
                Which language code(s) to allow through.
                This will be matched using ``.startswith`` meaning that
                'en' will match both 'en_US' and 'en_GB'.

        """

        def __init__(self, lang: SLT[str]):
            if isinstance(lang, str):
                lang = cast(str, lang)
                self.lang = [lang]
            else:
                lang = cast(List[str], lang)
                self.lang = lang
            self.name = f'Filters.language({self.lang})'

        def filter(self, message: Message) -> bool:
            """"""  # remove method from docs
            return bool(
                message.from_user.language_code
                and any(message.from_user.language_code.startswith(x) for x in self.lang)
            )

    class _Attachment(MessageFilter):
        name = 'Filters.attachment'

        def filter(self, message: Message) -> bool:
            return bool(message.effective_attachment)

    attachment = _Attachment()
    """Messages that contain :meth:`telegram.Message.effective_attachment`.


        .. versionadded:: 13.6"""

    class _UpdateType(UpdateFilter):
        name = 'Filters.update'

        class _Message(UpdateFilter):
            name = 'Filters.update.message'

            def filter(self, update: Update) -> bool:
                return update.message is not None

        message = _Message()

        class _EditedMessage(UpdateFilter):
            name = 'Filters.update.edited_message'

            def filter(self, update: Update) -> bool:
                return update.edited_message is not None

        edited_message = _EditedMessage()

        class _Messages(UpdateFilter):
            name = 'Filters.update.messages'

            def filter(self, update: Update) -> bool:
                return update.message is not None or update.edited_message is not None

        messages = _Messages()

        class _ChannelPost(UpdateFilter):
            name = 'Filters.update.channel_post'

            def filter(self, update: Update) -> bool:
                return update.channel_post is not None

        channel_post = _ChannelPost()

        class _EditedChannelPost(UpdateFilter):
            name = 'Filters.update.edited_channel_post'

            def filter(self, update: Update) -> bool:
                return update.edited_channel_post is not None

        edited_channel_post = _EditedChannelPost()

        class _ChannelPosts(UpdateFilter):
            name = 'Filters.update.channel_posts'

            def filter(self, update: Update) -> bool:
                return update.channel_post is not None or update.edited_channel_post is not None

        channel_posts = _ChannelPosts()

        def filter(self, update: Update) -> bool:
            return bool(self.messages(update) or self.channel_posts(update))

    update = _UpdateType()
    """Subset for filtering the type of update.

    Examples:
        Use these filters like: ``Filters.update.message`` or
        ``Filters.update.channel_posts`` etc. Or use just ``Filters.update`` for all
        types.

    Attributes:
        message: Updates with :attr:`telegram.Update.message`
        edited_message: Updates with :attr:`telegram.Update.edited_message`
        messages: Updates with either :attr:`telegram.Update.message` or
            :attr:`telegram.Update.edited_message`
        channel_post: Updates with :attr:`telegram.Update.channel_post`
        edited_channel_post: Updates with
            :attr:`telegram.Update.edited_channel_post`
        channel_posts: Updates with either :attr:`telegram.Update.channel_post` or
            :attr:`telegram.Update.edited_channel_post`
    """<|MERGE_RESOLUTION|>--- conflicted
+++ resolved
@@ -2002,22 +2002,14 @@
     Examples:
         To allow any dice message, simply use
         ``MessageHandler(Filters.dice, callback_method)``.
-<<<<<<< HEAD
+
         To allow only dice messages with the emoji 🎲, but any value, use
         ``MessageHandler(Filters.dice.dice, callback_method)``.
+
         To allow only dice messages with the emoji 🎯 and with value 6, use
         ``MessageHandler(Filters.dice.darts(6), callback_method)``.
+
         To allow only dice messages with the emoji ⚽ and with value 5 `or` 6, use
-=======
-
-        To allow dice messages only with the emoji 🎲, but any value, use
-        ``MessageHandler(Filters.dice.dice, callback_method)``.
-
-        To allow only dice with the emoji 🎯 and with value 6, use
-        ``MessageHandler(Filters.dice.darts(6), callback_method)``.
-
-        To allow only dice with the emoji ⚽ and value 5 `or` 6, use
->>>>>>> 822f67d1
         ``MessageHandler(Filters.dice.football([5, 6]), callback_method)``.
 
     Note:
