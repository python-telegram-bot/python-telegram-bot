--- conflicted
+++ resolved
@@ -21,11 +21,6 @@
 import re
 
 from abc import ABC, abstractmethod
-<<<<<<< HEAD
-
-from future.utils import string_types
-=======
->>>>>>> 6005861f
 from threading import Lock
 
 from telegram import Chat, Update, MessageEntity, Message
@@ -442,13 +437,8 @@
 
         data_filter = True
 
-<<<<<<< HEAD
         def __init__(self, pattern: Union[str, Pattern]):
-            if isinstance(pattern, string_types):
-=======
-        def __init__(self, pattern):
             if isinstance(pattern, str):
->>>>>>> 6005861f
                 pattern = re.compile(pattern)
             pattern = cast(Pattern, pattern)
             self.pattern: Pattern = pattern
@@ -1337,14 +1327,9 @@
 
         """
 
-<<<<<<< HEAD
         def __init__(self, lang: Union[str, List[str]]):
-            if isinstance(lang, string_types):
+            if isinstance(lang, str):
                 lang = cast(str, lang)
-=======
-        def __init__(self, lang):
-            if isinstance(lang, str):
->>>>>>> 6005861f
                 self.lang = [lang]
             else:
                 lang = cast(List[str], lang)
