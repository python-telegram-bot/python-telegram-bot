#!/usr/bin/env python
#
# A library that provides a Python interface to the Telegram Bot API
# Copyright (C) 2015-2020
# Leandro Toledo de Souza <devs@python-telegram-bot.org>
#
# This program is free software: you can redistribute it and/or modify
# it under the terms of the GNU Lesser Public License as published by
# the Free Software Foundation, either version 3 of the License, or
# (at your option) any later version.
#
# This program is distributed in the hope that it will be useful,
# but WITHOUT ANY WARRANTY; without even the implied warranty of
# MERCHANTABILITY or FITNESS FOR A PARTICULAR PURPOSE.  See the
# GNU Lesser Public License for more details.
#
# You should have received a copy of the GNU Lesser Public License
# along with this program.  If not, see [http://www.gnu.org/licenses/].
# pylint: disable=C0112, C0103, W0221
"""This module contains the Filters for use with the MessageHandler class."""

import re
<<<<<<< HEAD
=======
import warnings

>>>>>>> 237e73bf
from abc import ABC, abstractmethod
from threading import Lock
from typing import Dict, FrozenSet, List, Match, Optional, Pattern, Set, Union, cast

from telegram import Chat, Message, MessageEntity, Update

__all__ = [
    'Filters',
    'BaseFilter',
    'MessageFilter',
    'UpdateFilter',
    'InvertedFilter',
    'MergedFilter',
]

from telegram.utils.deprecate import TelegramDeprecationWarning


class BaseFilter(ABC):
    """Base class for all Filters.

    Filters subclassing from this class can combined using bitwise operators:

    And:

        >>> (Filters.text & Filters.entity(MENTION))

    Or:

        >>> (Filters.audio | Filters.video)

    Not:

        >>> ~ Filters.command

    Also works with more than two filters:

        >>> (Filters.text & (Filters.entity(URL) | Filters.entity(TEXT_LINK)))
        >>> Filters.text & (~ Filters.forwarded)

    Note:
        Filters use the same short circuiting logic as python's `and`, `or` and `not`.
        This means that for example:

            >>> Filters.regex(r'(a?x)') | Filters.regex(r'(b?x)')

        With ``message.text == x``, will only ever return the matches for the first filter,
        since the second one is never evaluated.


    If you want to create your own filters create a class inheriting from either
    :class:`MessageFilter` or :class:`UpdateFilter` and implement a :meth:``filter`` method that
    returns a boolean: :obj:`True` if the message should be
    handled, :obj:`False` otherwise.
    Note that the filters work only as class instances, not
    actual class objects (so remember to
    initialize your filter classes).

    By default the filters name (what will get printed when converted to a string for display)
    will be the class name. If you want to overwrite this assign a better name to the :attr:`name`
    class variable.

    Attributes:
        name (:obj:`str`): Name for this filter. Defaults to the type of filter.
        data_filter (:obj:`bool`): Whether this filter is a data filter. A data filter should
            return a dict with lists. The dict will be merged with
            :class:`telegram.ext.CallbackContext`'s internal dict in most cases
            (depends on the handler).
    """

    name = None
    data_filter = False

    @abstractmethod
    def __call__(self, update: Update) -> Optional[Union[bool, Dict]]:
        pass

    def __and__(self, other: 'BaseFilter') -> 'BaseFilter':
        return MergedFilter(self, and_filter=other)

    def __or__(self, other: 'BaseFilter') -> 'BaseFilter':
        return MergedFilter(self, or_filter=other)

    def __invert__(self) -> 'BaseFilter':
        return InvertedFilter(self)

    def __repr__(self) -> str:
        # We do this here instead of in a __init__ so filter don't have to call __init__ or super()
        if self.name is None:
            self.name = self.__class__.__name__
        return self.name


class MessageFilter(BaseFilter, ABC):
    """Base class for all Message Filters. In contrast to :class:`UpdateFilter`, the object passed
    to :meth:`filter` is ``update.effective_message``.

    Please see :class:`telegram.ext.BaseFilter` for details on how to create custom filters.

    Attributes:
        name (:obj:`str`): Name for this filter. Defaults to the type of filter.
        data_filter (:obj:`bool`): Whether this filter is a data filter. A data filter should
            return a dict with lists. The dict will be merged with
            :class:`telegram.ext.CallbackContext`'s internal dict in most cases
            (depends on the handler).

    """

    def __call__(self, update: Update) -> Optional[Union[bool, Dict]]:
        return self.filter(update.effective_message)

    @abstractmethod
    def filter(self, message: Message) -> Optional[Union[bool, Dict]]:
        """This method must be overwritten.

        Args:
            message (:class:`telegram.Message`): The message that is tested.

        Returns:
            :obj:`dict` or :obj:`bool`

        """


class UpdateFilter(BaseFilter, ABC):
    """Base class for all Update Filters. In contrast to :class:`UpdateFilter`, the object
    passed to :meth:`filter` is ``update``, which allows to create filters like
    :attr:`Filters.update.edited_message`.

    Please see :class:`telegram.ext.BaseFilter` for details on how to create custom filters.

    Attributes:
        name (:obj:`str`): Name for this filter. Defaults to the type of filter.
        data_filter (:obj:`bool`): Whether this filter is a data filter. A data filter should
            return a dict with lists. The dict will be merged with
            :class:`telegram.ext.CallbackContext`'s internal dict in most cases
            (depends on the handler).

    """

    def __call__(self, update: Update) -> Optional[Union[bool, Dict]]:
        return self.filter(update)

    @abstractmethod
    def filter(self, update: Update) -> Optional[Union[bool, Dict]]:
        """This method must be overwritten.

        Args:
            update (:class:`telegram.Update`): The update that is tested.

        Returns:
            :obj:`dict` or :obj:`bool`.

        """


class InvertedFilter(UpdateFilter):
    """Represents a filter that has been inverted.

    Args:
        f: The filter to invert.

    """

    def __init__(self, f: BaseFilter):
        self.f = f

    def filter(self, update: Update) -> bool:
        return not bool(self.f(update))

    def __repr__(self) -> str:
        return "<inverted {}>".format(self.f)


class MergedFilter(UpdateFilter):
    """Represents a filter consisting of two other filters.

    Args:
        base_filter: Filter 1 of the merged filter.
        and_filter: Optional filter to "and" with base_filter. Mutually exclusive with or_filter.
        or_filter: Optional filter to "or" with base_filter. Mutually exclusive with and_filter.

    """

    def __init__(
        self, base_filter: BaseFilter, and_filter: BaseFilter = None, or_filter: BaseFilter = None
    ):
        self.base_filter = base_filter
        if self.base_filter.data_filter:
            self.data_filter = True
        self.and_filter = and_filter
        if (
            self.and_filter
            and not isinstance(self.and_filter, bool)
            and self.and_filter.data_filter
        ):
            self.data_filter = True
        self.or_filter = or_filter
        if self.or_filter and not isinstance(self.and_filter, bool) and self.or_filter.data_filter:
            self.data_filter = True

    @staticmethod
    def _merge(base_output: Union[bool, Dict], comp_output: Union[bool, Dict]) -> Dict:
        base = base_output if isinstance(base_output, dict) else {}
        comp = comp_output if isinstance(comp_output, dict) else {}
        for k in comp.keys():
            # Make sure comp values are lists
            comp_value = comp[k] if isinstance(comp[k], list) else []
            try:
                # If base is a list then merge
                if isinstance(base[k], list):
                    base[k] += comp_value
                else:
                    base[k] = [base[k]] + comp_value
            except KeyError:
                base[k] = comp_value
        return base

    def filter(self, update: Update) -> Union[bool, Dict]:  # pylint: disable=R0911
        base_output = self.base_filter(update)
        # We need to check if the filters are data filters and if so return the merged data.
        # If it's not a data filter or an or_filter but no matches return bool
        if self.and_filter:
            # And filter needs to short circuit if base is falsey
            if base_output:
                comp_output = self.and_filter(update)
                if comp_output:
                    if self.data_filter:
                        merged = self._merge(base_output, comp_output)
                        if merged:
                            return merged
                    return True
        elif self.or_filter:
            # Or filter needs to short circuit if base is truthey
            if base_output:
                if self.data_filter:
                    return base_output
                return True

            comp_output = self.or_filter(update)
            if comp_output:
                if self.data_filter:
                    return comp_output
                return True
        return False

    def __repr__(self) -> str:
        return "<{} {} {}>".format(
            self.base_filter, "and" if self.and_filter else "or", self.and_filter or self.or_filter
        )


class _DiceEmoji(MessageFilter):
    def __init__(self, emoji: str = None, name: str = None):
        self.name = 'Filters.dice.{}'.format(name) if name else 'Filters.dice'
        self.emoji = emoji

    class _DiceValues(MessageFilter):
        def __init__(self, values: Union[int, List[int]], name: str, emoji: str = None):
            self.values = [values] if isinstance(values, int) else values
            self.emoji = emoji
            self.name = '{}({})'.format(name, values)

        def filter(self, message: Message) -> bool:
            if message.dice and message.dice.value in self.values:
                if self.emoji:
                    return message.dice.emoji == self.emoji
                return True
            return False

    def __call__(  # type: ignore[override]
        self, update: Union[Update, List[int]]
    ) -> Union[bool, '_DiceValues']:
        if isinstance(update, Update):
            return self.filter(update.effective_message)
        return self._DiceValues(update, self.name, emoji=self.emoji)

    def filter(self, message: Message) -> bool:
        if bool(message.dice):
            if self.emoji:
                return message.dice.emoji == self.emoji
            return True
        return False


class Filters:
    """Predefined filters for use as the ``filter`` argument of
    :class:`telegram.ext.MessageHandler`.

    Examples:
        Use ``MessageHandler(Filters.video, callback_method)`` to filter all video
        messages. Use ``MessageHandler(Filters.contact, callback_method)`` for all contacts. etc.

    """

    class _All(MessageFilter):
        name = 'Filters.all'

        def filter(self, message: Message) -> bool:
            return True

    all = _All()
    """All Messages."""

    class _Text(MessageFilter):
        name = 'Filters.text'

        class _TextStrings(MessageFilter):
            def __init__(self, strings: List[str]):
                self.strings = strings
                self.name = 'Filters.text({})'.format(strings)

            def filter(self, message: Message) -> bool:
                if message.text:
                    return message.text in self.strings
                return False

        def __call__(  # type: ignore[override]
            self, update: Union[Update, List[str]]
        ) -> Union[bool, '_TextStrings']:
            if isinstance(update, Update):
                return self.filter(update.effective_message)
            return self._TextStrings(update)

        def filter(self, message: Message) -> bool:
            return bool(message.text)

    text = _Text()
    """Text Messages. If a list of strings is passed, it filters messages to only allow those
    whose text is appearing in the given list.

    Examples:
        To allow any text message, simply use
        ``MessageHandler(Filters.text, callback_method)``.

        A simple use case for passing a list is to allow only messages that were sent by a
        custom :class:`telegram.ReplyKeyboardMarkup`::

            buttons = ['Start', 'Settings', 'Back']
            markup = ReplyKeyboardMarkup.from_column(buttons)
            ...
            MessageHandler(Filters.text(buttons), callback_method)

    Note:
        * Dice messages don't have text. If you want to filter either text or dice messages, use
          ``Filters.text | Filters.dice``.
        * Messages containing a command are accepted by this filter. Use
          ``Filters.text & (~Filters.command)``, if you want to filter only text messages without
          commands.

    Args:
        update (List[:obj:`str`] | Tuple[:obj:`str`], optional): Which messages to allow. Only
            exact matches are allowed. If not specified, will allow any text message.
    """

    class _Caption(MessageFilter):
        name = 'Filters.caption'

        class _CaptionStrings(MessageFilter):
            def __init__(self, strings: List[str]):
                self.strings = strings
                self.name = 'Filters.caption({})'.format(strings)

            def filter(self, message: Message) -> bool:
                if message.caption:
                    return message.caption in self.strings
                return False

        def __call__(  # type: ignore[override]
            self, update: Union[Update, List[str]]
        ) -> Union[bool, '_CaptionStrings']:
            if isinstance(update, Update):
                return self.filter(update.effective_message)
            return self._CaptionStrings(update)

        def filter(self, message: Message) -> bool:
            return bool(message.caption)

    caption = _Caption()
    """Messages with a caption. If a list of strings is passed, it filters messages to only
    allow those whose caption is appearing in the given list.

    Examples:
        ``MessageHandler(Filters.caption, callback_method)``

    Args:
        update (List[:obj:`str`] | Tuple[:obj:`str`], optional): Which captions to allow. Only
            exact matches are allowed. If not specified, will allow any message with a caption.
    """

    class _Command(MessageFilter):
        name = 'Filters.command'

        class _CommandOnlyStart(MessageFilter):
            def __init__(self, only_start: bool):
                self.only_start = only_start
                self.name = 'Filters.command({})'.format(only_start)

            def filter(self, message: Message) -> bool:
                return bool(
                    message.entities
                    and any([e.type == MessageEntity.BOT_COMMAND for e in message.entities])
                )

        def __call__(  # type: ignore[override]
            self, update: Union[bool, Update]
        ) -> Union[bool, '_CommandOnlyStart']:
            if isinstance(update, Update):
                return self.filter(update.effective_message)
            return self._CommandOnlyStart(update)

        def filter(self, message: Message) -> bool:
            return bool(
                message.entities
                and message.entities[0].type == MessageEntity.BOT_COMMAND
                and message.entities[0].offset == 0
            )

    command = _Command()
    """
    Messages with a :attr:`telegram.MessageEntity.BOT_COMMAND`. By default only allows
    messages `starting` with a bot command. Pass :obj:`False` to also allow messages that contain a
    bot command `anywhere` in the text.

    Examples::

        MessageHandler(Filters.command, command_at_start_callback)
        MessageHandler(Filters.command(False), command_anywhere_callback)

    Note:
        ``Filters.text`` also accepts messages containing a command.

    Args:
        update (:obj:`bool`, optional): Whether to only allow messages that `start` with a bot
            command. Defaults to :obj:`True`.
    """

    class regex(MessageFilter):
        """
        Filters updates by searching for an occurrence of ``pattern`` in the message text.
        The ``re.search()`` function is used to determine whether an update should be filtered.

        Refer to the documentation of the ``re`` module for more information.

        To get the groups and groupdict matched, see :attr:`telegram.ext.CallbackContext.matches`.

        Examples:
            Use ``MessageHandler(Filters.regex(r'help'), callback)`` to capture all messages that
            contain the word 'help'. You can also use
            ``MessageHandler(Filters.regex(re.compile(r'help', re.IGNORECASE)), callback)`` if
            you want your pattern to be case insensitive. This approach is recommended
            if you need to specify flags on your pattern.

        Note:
            Filters use the same short circuiting logic as python's `and`, `or` and `not`.
            This means that for example:

                >>> Filters.regex(r'(a?x)') | Filters.regex(r'(b?x)')

            With a message.text of `x`, will only ever return the matches for the first filter,
            since the second one is never evaluated.

        Args:
            pattern (:obj:`str` | :obj:`Pattern`): The regex pattern.
        """

        data_filter = True

        def __init__(self, pattern: Union[str, Pattern]):
            if isinstance(pattern, str):
                pattern = re.compile(pattern)
            pattern = cast(Pattern, pattern)
            self.pattern: Pattern = pattern
            self.name = 'Filters.regex({})'.format(self.pattern)

        def filter(self, message: Message) -> Optional[Dict[str, List[Match]]]:
            """"""  # remove method from docs
            if message.text:
                match = self.pattern.search(message.text)
                if match:
                    return {'matches': [match]}
            return {}

    class _Reply(MessageFilter):
        name = 'Filters.reply'

        def filter(self, message: Message) -> bool:
            return bool(message.reply_to_message)

    reply = _Reply()
    """Messages that are a reply to another message."""

    class _Audio(MessageFilter):
        name = 'Filters.audio'

        def filter(self, message: Message) -> bool:
            return bool(message.audio)

    audio = _Audio()
    """Messages that contain :class:`telegram.Audio`."""

    class _Document(MessageFilter):
        name = 'Filters.document'

        class category(MessageFilter):
            """Filters documents by their category in the mime-type attribute.

            Note:
                This Filter only filters by the mime_type of the document,
                    it doesn't check the validity of the document.
                The user can manipulate the mime-type of a message and
                    send media with wrong types that don't fit to this handler.

            Example:
                Filters.documents.category('audio/') returns :obj:`True` for all types
                of audio sent as file, for example 'audio/mpeg' or 'audio/x-wav'.
            """

            def __init__(self, category: Optional[str]):
                """Initialize the category you want to filter

                Args:
                    category (str, optional): category of the media you want to filter"""
                self.category = category
                self.name = "Filters.document.category('{}')".format(self.category)

            def filter(self, message: Message) -> bool:
                """"""  # remove method from docs
                if message.document:
                    return message.document.mime_type.startswith(self.category)
                return False

        application = category('application/')
        audio = category('audio/')
        image = category('image/')
        video = category('video/')
        text = category('text/')

        class mime_type(MessageFilter):
            """This Filter filters documents by their mime-type attribute

            Note:
                This Filter only filters by the mime_type of the document,
                    it doesn't check the validity of document.
                The user can manipulate the mime-type of a message and
                    send media with wrong types that don't fit to this handler.

            Example:
                ``Filters.documents.mime_type('audio/mpeg')`` filters all audio in mp3 format.
            """

            def __init__(self, mimetype: Optional[str]):
                """Initialize the category you want to filter

                Args:
                    mimetype (str, optional): mime_type of the media you want to filter"""
                self.mimetype = mimetype
                self.name = "Filters.document.mime_type('{}')".format(self.mimetype)

            def filter(self, message: Message) -> bool:
                """"""  # remove method from docs
                if message.document:
                    return message.document.mime_type == self.mimetype
                return False

        apk = mime_type('application/vnd.android.package-archive')
        doc = mime_type('application/msword')
        docx = mime_type('application/vnd.openxmlformats-officedocument.wordprocessingml.document')
        exe = mime_type('application/x-ms-dos-executable')
        gif = mime_type('video/mp4')
        jpg = mime_type('image/jpeg')
        mp3 = mime_type('audio/mpeg')
        pdf = mime_type('application/pdf')
        py = mime_type('text/x-python')
        svg = mime_type('image/svg+xml')
        txt = mime_type('text/plain')
        targz = mime_type('application/x-compressed-tar')
        wav = mime_type('audio/x-wav')
        xml = mime_type('application/xml')
        zip = mime_type('application/zip')

        def filter(self, message: Message) -> bool:
            return bool(message.document)

    document = _Document()
    """
    Subset for messages containing a document/file.

    Examples:
        Use these filters like: ``Filters.document.mp3``,
        ``Filters.document.mime_type("text/plain")`` etc. Or use just
        ``Filters.document`` for all document messages.

    Attributes:
        category: Filters documents by their category in the mime-type attribute

            Note:
                This Filter only filters by the mime_type of the document,
                it doesn't check the validity of the document.
                The user can manipulate the mime-type of a message and
                send media with wrong types that don't fit to this handler.

            Example:
                ``Filters.documents.category('audio/')`` filters all types
                of audio sent as file, for example 'audio/mpeg' or 'audio/x-wav'.
        application: Same as ``Filters.document.category("application")``.
        audio: Same as ``Filters.document.category("audio")``.
        image: Same as ``Filters.document.category("image")``.
        video: Same as ``Filters.document.category("video")``.
        text: Same as ``Filters.document.category("text")``.
        mime_type: Filters documents by their mime-type attribute

            Note:
                This Filter only filters by the mime_type of the document,
                it doesn't check the validity of document.

                The user can manipulate the mime-type of a message and
                send media with wrong types that don't fit to this handler.

            Example:
                ``Filters.documents.mime_type('audio/mpeg')`` filters all audio in mp3 format.
        apk: Same as ``Filters.document.mime_type("application/vnd.android.package-archive")``-
        doc: Same as ``Filters.document.mime_type("application/msword")``-
        docx: Same as ``Filters.document.mime_type("application/vnd.openxmlformats-\
officedocument.wordprocessingml.document")``-
        exe: Same as ``Filters.document.mime_type("application/x-ms-dos-executable")``-
        gif: Same as ``Filters.document.mime_type("video/mp4")``-
        jpg: Same as ``Filters.document.mime_type("image/jpeg")``-
        mp3: Same as ``Filters.document.mime_type("audio/mpeg")``-
        pdf: Same as ``Filters.document.mime_type("application/pdf")``-
        py: Same as ``Filters.document.mime_type("text/x-python")``-
        svg: Same as ``Filters.document.mime_type("image/svg+xml")``-
        txt: Same as ``Filters.document.mime_type("text/plain")``-
        targz: Same as ``Filters.document.mime_type("application/x-compressed-tar")``-
        wav: Same as ``Filters.document.mime_type("audio/x-wav")``-
        xml: Same as ``Filters.document.mime_type("application/xml")``-
        zip: Same as ``Filters.document.mime_type("application/zip")``-
    """

    class _Animation(MessageFilter):
        name = 'Filters.animation'

        def filter(self, message: Message) -> bool:
            return bool(message.animation)

    animation = _Animation()
    """Messages that contain :class:`telegram.Animation`."""

    class _Photo(MessageFilter):
        name = 'Filters.photo'

        def filter(self, message: Message) -> bool:
            return bool(message.photo)

    photo = _Photo()
    """Messages that contain :class:`telegram.PhotoSize`."""

    class _Sticker(MessageFilter):
        name = 'Filters.sticker'

        def filter(self, message: Message) -> bool:
            return bool(message.sticker)

    sticker = _Sticker()
    """Messages that contain :class:`telegram.Sticker`."""

    class _Video(MessageFilter):
        name = 'Filters.video'

        def filter(self, message: Message) -> bool:
            return bool(message.video)

    video = _Video()
    """Messages that contain :class:`telegram.Video`."""

    class _Voice(MessageFilter):
        name = 'Filters.voice'

        def filter(self, message: Message) -> bool:
            return bool(message.voice)

    voice = _Voice()
    """Messages that contain :class:`telegram.Voice`."""

    class _VideoNote(MessageFilter):
        name = 'Filters.video_note'

        def filter(self, message: Message) -> bool:
            return bool(message.video_note)

    video_note = _VideoNote()
    """Messages that contain :class:`telegram.VideoNote`."""

    class _Contact(MessageFilter):
        name = 'Filters.contact'

        def filter(self, message: Message) -> bool:
            return bool(message.contact)

    contact = _Contact()
    """Messages that contain :class:`telegram.Contact`."""

    class _Location(MessageFilter):
        name = 'Filters.location'

        def filter(self, message: Message) -> bool:
            return bool(message.location)

    location = _Location()
    """Messages that contain :class:`telegram.Location`."""

    class _Venue(MessageFilter):
        name = 'Filters.venue'

        def filter(self, message: Message) -> bool:
            return bool(message.venue)

    venue = _Venue()
    """Messages that contain :class:`telegram.Venue`."""

    class _StatusUpdate(UpdateFilter):
        """Subset for messages containing a status update.

        Examples:
            Use these filters like: ``Filters.status_update.new_chat_members`` etc. Or use just
            ``Filters.status_update`` for all status update messages.

        """

        class _NewChatMembers(MessageFilter):
            name = 'Filters.status_update.new_chat_members'

            def filter(self, message: Message) -> bool:
                return bool(message.new_chat_members)

        new_chat_members = _NewChatMembers()
        """Messages that contain :attr:`telegram.Message.new_chat_members`."""

        class _LeftChatMember(MessageFilter):
            name = 'Filters.status_update.left_chat_member'

            def filter(self, message: Message) -> bool:
                return bool(message.left_chat_member)

        left_chat_member = _LeftChatMember()
        """Messages that contain :attr:`telegram.Message.left_chat_member`."""

        class _NewChatTitle(MessageFilter):
            name = 'Filters.status_update.new_chat_title'

            def filter(self, message: Message) -> bool:
                return bool(message.new_chat_title)

        new_chat_title = _NewChatTitle()
        """Messages that contain :attr:`telegram.Message.new_chat_title`."""

        class _NewChatPhoto(MessageFilter):
            name = 'Filters.status_update.new_chat_photo'

            def filter(self, message: Message) -> bool:
                return bool(message.new_chat_photo)

        new_chat_photo = _NewChatPhoto()
        """Messages that contain :attr:`telegram.Message.new_chat_photo`."""

        class _DeleteChatPhoto(MessageFilter):
            name = 'Filters.status_update.delete_chat_photo'

            def filter(self, message: Message) -> bool:
                return bool(message.delete_chat_photo)

        delete_chat_photo = _DeleteChatPhoto()
        """Messages that contain :attr:`telegram.Message.delete_chat_photo`."""

        class _ChatCreated(MessageFilter):
            name = 'Filters.status_update.chat_created'

            def filter(self, message: Message) -> bool:
                return bool(
                    message.group_chat_created
                    or message.supergroup_chat_created
                    or message.channel_chat_created
                )

        chat_created = _ChatCreated()
        """Messages that contain :attr:`telegram.Message.group_chat_created`,
            :attr: `telegram.Message.supergroup_chat_created` or
            :attr: `telegram.Message.channel_chat_created`."""

        class _Migrate(MessageFilter):
            name = 'Filters.status_update.migrate'

            def filter(self, message: Message) -> bool:
                return bool(message.migrate_from_chat_id or message.migrate_to_chat_id)

        migrate = _Migrate()
        """Messages that contain :attr:`telegram.Message.migrate_from_chat_id` or
            :attr:`telegram.Message.migrate_to_chat_id`."""

        class _PinnedMessage(MessageFilter):
            name = 'Filters.status_update.pinned_message'

            def filter(self, message: Message) -> bool:
                return bool(message.pinned_message)

        pinned_message = _PinnedMessage()
        """Messages that contain :attr:`telegram.Message.pinned_message`."""

        class _ConnectedWebsite(MessageFilter):
            name = 'Filters.status_update.connected_website'

            def filter(self, message: Message) -> bool:
                return bool(message.connected_website)

        connected_website = _ConnectedWebsite()
        """Messages that contain :attr:`telegram.Message.connected_website`."""

        name = 'Filters.status_update'

        def filter(self, message: Update) -> bool:
            return bool(
                self.new_chat_members(message)
                or self.left_chat_member(message)
                or self.new_chat_title(message)
                or self.new_chat_photo(message)
                or self.delete_chat_photo(message)
                or self.chat_created(message)
                or self.migrate(message)
                or self.pinned_message(message)
                or self.connected_website(message)
            )

    status_update = _StatusUpdate()
    """Subset for messages containing a status update.

    Examples:
        Use these filters like: ``Filters.status_update.new_chat_members`` etc. Or use just
        ``Filters.status_update`` for all status update messages.

    Attributes:
        chat_created: Messages that contain
            :attr:`telegram.Message.group_chat_created`,
            :attr:`telegram.Message.supergroup_chat_created` or
            :attr:`telegram.Message.channel_chat_created`.
        delete_chat_photo: Messages that contain
            :attr:`telegram.Message.delete_chat_photo`.
        left_chat_member: Messages that contain
            :attr:`telegram.Message.left_chat_member`.
        migrate: Messages that contain
            :attr:`telegram.Message.migrate_from_chat_id` or
            :attr: `telegram.Message.migrate_from_chat_id`.
        new_chat_members: Messages that contain
            :attr:`telegram.Message.new_chat_members`.
        new_chat_photo: Messages that contain
            :attr:`telegram.Message.new_chat_photo`.
        new_chat_title: Messages that contain
            :attr:`telegram.Message.new_chat_title`.
        pinned_message: Messages that contain
            :attr:`telegram.Message.pinned_message`.
    """

    class _Forwarded(MessageFilter):
        name = 'Filters.forwarded'

        def filter(self, message: Message) -> bool:
            return bool(message.forward_date)

    forwarded = _Forwarded()
    """Messages that are forwarded."""

    class _Game(MessageFilter):
        name = 'Filters.game'

        def filter(self, message: Message) -> bool:
            return bool(message.game)

    game = _Game()
    """Messages that contain :class:`telegram.Game`."""

    class entity(MessageFilter):
        """
        Filters messages to only allow those which have a :class:`telegram.MessageEntity`
        where their `type` matches `entity_type`.

        Examples:
            Example ``MessageHandler(Filters.entity("hashtag"), callback_method)``

        Args:
            entity_type: Entity type to check for. All types can be found as constants
                in :class:`telegram.MessageEntity`.

        """

        def __init__(self, entity_type: str):
            self.entity_type = entity_type
            self.name = 'Filters.entity({})'.format(self.entity_type)

        def filter(self, message: Message) -> bool:
            """"""  # remove method from docs
            return any(entity.type == self.entity_type for entity in message.entities)

    class caption_entity(MessageFilter):
        """
        Filters media messages to only allow those which have a :class:`telegram.MessageEntity`
        where their `type` matches `entity_type`.

        Examples:
            Example ``MessageHandler(Filters.caption_entity("hashtag"), callback_method)``

        Args:
            entity_type: Caption Entity type to check for. All types can be found as constants
                in :class:`telegram.MessageEntity`.

        """

        def __init__(self, entity_type: str):
            self.entity_type = entity_type
            self.name = 'Filters.caption_entity({})'.format(self.entity_type)

        def filter(self, message: Message) -> bool:
            """"""  # remove method from docs
            return any(entity.type == self.entity_type for entity in message.caption_entities)

    class _Private(MessageFilter):
        name = 'Filters.private'

        def filter(self, message: Message) -> bool:
            warnings.warn(
                'Filters.private is deprecated. Use Filters.chat_type.private instead.',
                TelegramDeprecationWarning,
                stacklevel=2,
            )
            return message.chat.type == Chat.PRIVATE

    private = _Private()
    """
    Messages sent in a private chat.

    Note:
        DEPRECATED. Use
        :attr:`telegram.ext.Filters.chat_type.private` instead.
    """

    class _Group(MessageFilter):
        name = 'Filters.group'

        def filter(self, message: Message) -> bool:
            warnings.warn(
                'Filters.group is deprecated. Use Filters.chat_type.groups instead.',
                TelegramDeprecationWarning,
                stacklevel=2,
            )
            return message.chat.type in [Chat.GROUP, Chat.SUPERGROUP]

    group = _Group()
    """
    Messages sent in a group or a supergroup chat.

    Note:
        DEPRECATED. Use
        :attr:`telegram.ext.Filters.chat_type.groups` instead.
    """

    class _ChatType(MessageFilter):
        name = 'Filters.chat_type'

        class _Channel(MessageFilter):
            name = 'Filters.chat_type.channel'

            def filter(self, message: Message) -> bool:
                return message.chat.type == Chat.CHANNEL

        channel = _Channel()

        class _Group(MessageFilter):
            name = 'Filters.chat_type.group'

            def filter(self, message: Message) -> bool:
                return message.chat.type == Chat.GROUP

        group = _Group()

        class _SuperGroup(MessageFilter):
            name = 'Filters.chat_type.supergroup'

            def filter(self, message: Message) -> bool:
                return message.chat.type == Chat.SUPERGROUP

        supergroup = _SuperGroup()

        class _Groups(MessageFilter):
            name = 'Filters.chat_type.groups'

            def filter(self, message: Message) -> bool:
                return message.chat.type in [Chat.GROUP, Chat.SUPERGROUP]

        groups = _Groups()

        class _Private(MessageFilter):
            name = 'Filters.chat_type.private'

            def filter(self, message: Message) -> bool:
                return message.chat.type == Chat.PRIVATE

        private = _Private()

        def filter(self, message: Message) -> bool:
            return bool(message.chat.type)

    chat_type = _ChatType()
    """Subset for filtering the type of chat.

    Examples:
        Use these filters like: ``Filters.chat_type.channel`` or
        ``Filters.chat_type.supergroup`` etc. Or use just ``Filters.chat_type`` for all
        chat types.

    Attributes:
        channel: Updates from channel
        group: Updates from group
        supergroup: Updates from supergroup
        groups: Updates from group *or* supergroup
        private: Updates sent in private chat
    """

    class user(MessageFilter):
        """Filters messages to allow only those which are from specified user ID(s) or
        username(s).

        Examples:
            ``MessageHandler(Filters.user(1234), callback_method)``

        Warning:
            :attr:`user_ids` will give a *copy* of the saved user ids as :class:`frozenset`. This
            is to ensure thread safety. To add/remove a user, you should use :meth:`add_usernames`,
            :meth:`add_user_ids`, :meth:`remove_usernames` and :meth:`remove_user_ids`. Only update
            the entire set by ``filter.user_ids/usernames = new_set``, if you are entirely sure
            that it is not causing race conditions, as this will complete replace the current set
            of allowed users.

        Attributes:
            user_ids(set(:obj:`int`), optional): Which user ID(s) to allow through.
            usernames(set(:obj:`str`), optional): Which username(s) (without leading '@') to allow
                through.
            allow_empty(:obj:`bool`, optional): Whether updates should be processed, if no user
                is specified in :attr:`user_ids` and :attr:`usernames`.

        Args:
            user_id(:obj:`int` | List[:obj:`int`], optional): Which user ID(s) to allow
                through.
            username(:obj:`str` | List[:obj:`str`], optional): Which username(s) to allow
                through. Leading '@'s in usernames will be discarded.
            allow_empty(:obj:`bool`, optional): Whether updates should be processed, if no user
                is specified in :attr:`user_ids` and :attr:`usernames`. Defaults to :obj:`False`

        Raises:
            RuntimeError: If user_id and username are both present.

        """

        def __init__(
            self,
            user_id: Union[int, List[int]] = None,
            username: Union[str, List[str]] = None,
            allow_empty: bool = False,
        ):
            self.allow_empty = allow_empty
            self.__lock = Lock()

            self._user_ids: Set[int] = set()
            self._usernames: Set[str] = set()

            self._set_user_ids(user_id)
            self._set_usernames(username)

        @staticmethod
        def _parse_user_id(user_id: Union[int, List[int]]) -> Set[int]:
            if user_id is None:
                return set()
            if isinstance(user_id, int):
                return {user_id}
            return set(user_id)

        @staticmethod
        def _parse_username(username: Union[str, List[str]]) -> Set[str]:
            if username is None:
                return set()
            if isinstance(username, str):
                return {username[1:] if username.startswith('@') else username}
            return {user[1:] if user.startswith('@') else user for user in username}

        def _set_user_ids(self, user_id: Union[int, List[int]]) -> None:
            with self.__lock:
                if user_id and self._usernames:
                    raise RuntimeError(
                        "Can't set user_id in conjunction with (already set) " "usernames."
                    )
                self._user_ids = self._parse_user_id(user_id)

        def _set_usernames(self, username: Union[str, List[str]]) -> None:
            with self.__lock:
                if username and self._user_ids:
                    raise RuntimeError(
                        "Can't set username in conjunction with (already set) " "user_ids."
                    )
                self._usernames = self._parse_username(username)

        @property
        def user_ids(self) -> FrozenSet[int]:
            with self.__lock:
                return frozenset(self._user_ids)

        @user_ids.setter
        def user_ids(self, user_id: Union[int, List[int]]) -> None:
            self._set_user_ids(user_id)

        @property
        def usernames(self) -> FrozenSet[str]:
            with self.__lock:
                return frozenset(self._usernames)

        @usernames.setter
        def usernames(self, username: Union[str, List[str]]) -> None:
            self._set_usernames(username)

        def add_usernames(self, username: Union[str, List[str]]) -> None:
            """
            Add one or more users to the allowed usernames.

            Args:
                username(:obj:`str` | List[:obj:`str`], optional): Which username(s) to allow
                    through. Leading '@'s in usernames will be discarded.
            """
            with self.__lock:
                if self._user_ids:
                    raise RuntimeError(
                        "Can't set username in conjunction with (already set) " "user_ids."
                    )

                parsed_username = self._parse_username(username)
                self._usernames |= parsed_username

        def add_user_ids(self, user_id: Union[int, List[int]]) -> None:
            """
            Add one or more users to the allowed user ids.

            Args:
                user_id(:obj:`int` | List[:obj:`int`], optional): Which user ID(s) to allow
                    through.
            """
            with self.__lock:
                if self._usernames:
                    raise RuntimeError(
                        "Can't set user_id in conjunction with (already set) " "usernames."
                    )

                parsed_user_id = self._parse_user_id(user_id)

                self._user_ids |= parsed_user_id

        def remove_usernames(self, username: Union[str, List[str]]) -> None:
            """
            Remove one or more users from allowed usernames.

            Args:
                username(:obj:`str` | List[:obj:`str`], optional): Which username(s) to disallow
                    through. Leading '@'s in usernames will be discarded.
            """
            with self.__lock:
                if self._user_ids:
                    raise RuntimeError(
                        "Can't set username in conjunction with (already set) " "user_ids."
                    )

                parsed_username = self._parse_username(username)
                self._usernames -= parsed_username

        def remove_user_ids(self, user_id: Union[int, List[int]]) -> None:
            """
            Remove one or more users from allowed user ids.

            Args:
                user_id(:obj:`int` | List[:obj:`int`], optional): Which user ID(s) to disallow
                    through.
            """
            with self.__lock:
                if self._usernames:
                    raise RuntimeError(
                        "Can't set user_id in conjunction with (already set) " "usernames."
                    )
                parsed_user_id = self._parse_user_id(user_id)
                self._user_ids -= parsed_user_id

        def filter(self, message: Message) -> bool:
            """"""  # remove method from docs
            if message.from_user:
                if self.user_ids:
                    return message.from_user.id in self.user_ids
                if self.usernames:
                    return bool(
                        message.from_user.username and message.from_user.username in self.usernames
                    )
                return self.allow_empty
            return False

    class via_bot(MessageFilter):
        """Filters messages to allow only those which are from specified via_bot ID(s) or
        username(s).

        Examples:
            ``MessageHandler(Filters.via_bot(1234), callback_method)``

        Warning:
            :attr:`bot_ids` will give a *copy* of the saved bot ids as :class:`frozenset`. This
            is to ensure thread safety. To add/remove a bot, you should use :meth:`add_usernames`,
            :meth:`add_bot_ids`, :meth:`remove_usernames` and :meth:`remove_bot_ids`. Only update
            the entire set by ``filter.bot_ids/usernames = new_set``, if you are entirely sure
            that it is not causing race conditions, as this will complete replace the current set
            of allowed bots.

        Attributes:
            bot_ids(set(:obj:`int`), optional): Which bot ID(s) to allow through.
            usernames(set(:obj:`str`), optional): Which username(s) (without leading '@') to allow
                through.
            allow_empty(:obj:`bool`, optional): Whether updates should be processed, if no bot
                is specified in :attr:`bot_ids` and :attr:`usernames`.

        Args:
            bot_id(:obj:`int` | List[:obj:`int`], optional): Which bot ID(s) to allow
                through.
            username(:obj:`str` | List[:obj:`str`], optional): Which username(s) to allow
                through. Leading '@'s in usernames will be discarded.
            allow_empty(:obj:`bool`, optional): Whether updates should be processed, if no user
                is specified in :attr:`bot_ids` and :attr:`usernames`. Defaults to :obj:`False`

        Raises:
            RuntimeError: If bot_id and username are both present.
        """

        def __init__(
            self,
            bot_id: Union[int, List[int]] = None,
            username: Union[str, List[str]] = None,
            allow_empty: bool = False,
        ):
            self.allow_empty = allow_empty
            self.__lock = Lock()

            self._bot_ids: Set[int] = set()
            self._usernames: Set[str] = set()

            self._set_bot_ids(bot_id)
            self._set_usernames(username)

        @staticmethod
        def _parse_bot_id(bot_id: Union[int, List[int]]) -> Set[int]:
            if bot_id is None:
                return set()
            if isinstance(bot_id, int):
                return {bot_id}
            return set(bot_id)

        @staticmethod
        def _parse_username(username: Union[str, List[str]]) -> Set[str]:
            if username is None:
                return set()
            if isinstance(username, str):
                return {username[1:] if username.startswith('@') else username}
            return {bot[1:] if bot.startswith('@') else bot for bot in username}

        def _set_bot_ids(self, bot_id: Union[int, List[int]]) -> None:
            with self.__lock:
                if bot_id and self._usernames:
                    raise RuntimeError(
                        "Can't set bot_id in conjunction with (already set) " "usernames."
                    )
                self._bot_ids = self._parse_bot_id(bot_id)

        def _set_usernames(self, username: Union[str, List[str]]) -> None:
            with self.__lock:
                if username and self._bot_ids:
                    raise RuntimeError(
                        "Can't set username in conjunction with (already set) " "bot_ids."
                    )
                self._usernames = self._parse_username(username)

        @property
        def bot_ids(self) -> FrozenSet[int]:
            with self.__lock:
                return frozenset(self._bot_ids)

        @bot_ids.setter
        def bot_ids(self, bot_id: Union[int, List[int]]) -> None:
            self._set_bot_ids(bot_id)

        @property
        def usernames(self) -> FrozenSet[str]:
            with self.__lock:
                return frozenset(self._usernames)

        @usernames.setter
        def usernames(self, username: Union[str, List[str]]) -> None:
            self._set_usernames(username)

        def add_usernames(self, username: Union[str, List[str]]) -> None:
            """
            Add one or more users to the allowed usernames.

            Args:
                username(:obj:`str` | List[:obj:`str`], optional): Which username(s) to allow
                    through. Leading '@'s in usernames will be discarded.
            """
            with self.__lock:
                if self._bot_ids:
                    raise RuntimeError(
                        "Can't set username in conjunction with (already set) " "bot_ids."
                    )

                parsed_username = self._parse_username(username)
                self._usernames |= parsed_username

        def add_bot_ids(self, bot_id: Union[int, List[int]]) -> None:
            """

            Add one or more users to the allowed user ids.

            Args:
                bot_id(:obj:`int` | List[:obj:`int`], optional): Which bot ID(s) to allow
                    through.
            """
            with self.__lock:
                if self._usernames:
                    raise RuntimeError(
                        "Can't set bot_id in conjunction with (already set) " "usernames."
                    )

                parsed_bot_id = self._parse_bot_id(bot_id)

                self._bot_ids |= parsed_bot_id

        def remove_usernames(self, username: Union[str, List[str]]) -> None:
            """
            Remove one or more users from allowed usernames.

            Args:
                username(:obj:`str` | List[:obj:`str`], optional): Which username(s) to disallow
                    through. Leading '@'s in usernames will be discarded.
            """
            with self.__lock:
                if self._bot_ids:
                    raise RuntimeError(
                        "Can't set username in conjunction with (already set) " "bot_ids."
                    )

                parsed_username = self._parse_username(username)
                self._usernames -= parsed_username

        def remove_bot_ids(self, bot_id: Union[int, List[int]]) -> None:
            """
            Remove one or more users from allowed user ids.

            Args:
                bot_id(:obj:`int` | List[:obj:`int`], optional): Which bot ID(s) to disallow
                    through.
            """
            with self.__lock:
                if self._usernames:
                    raise RuntimeError(
                        "Can't set bot_id in conjunction with (already set) " "usernames."
                    )
                parsed_bot_id = self._parse_bot_id(bot_id)
                self._bot_ids -= parsed_bot_id

        def filter(self, message: Message) -> bool:
            """"""  # remove method from docs
            if message.via_bot:
                if self.bot_ids:
                    return message.via_bot.id in self.bot_ids
                if self.usernames:
                    return bool(
                        message.via_bot.username and message.via_bot.username in self.usernames
                    )
                return self.allow_empty
            return False

    class chat(MessageFilter):
        """Filters messages to allow only those which are from a specified chat ID or username.

        Examples:
            ``MessageHandler(Filters.chat(-1234), callback_method)``

        Warning:
            :attr:`chat_ids` will give a *copy* of the saved chat ids as :class:`frozenset`. This
            is to ensure thread safety. To add/remove a chat, you should use :meth:`add_usernames`,
            :meth:`add_chat_ids`, :meth:`remove_usernames` and :meth:`remove_chat_ids`. Only update
            the entire set by ``filter.chat_ids/usernames = new_set``, if you are entirely sure
            that it is not causing race conditions, as this will complete replace the current set
            of allowed chats.

        Attributes:
            chat_ids(set(:obj:`int`), optional): Which chat ID(s) to allow through.
            usernames(set(:obj:`str`), optional): Which username(s) (without leading '@') to allow
                through.
            allow_empty(:obj:`bool`, optional): Whether updates should be processed, if no chat
                is specified in :attr:`chat_ids` and :attr:`usernames`.

        Args:
            chat_id(:obj:`int` | List[:obj:`int`], optional): Which chat ID(s) to allow
                through.
            username(:obj:`str` | List[:obj:`str`], optional): Which username(s) to allow
                through. Leading `'@'` s in usernames will be discarded.
            allow_empty(:obj:`bool`, optional): Whether updates should be processed, if no chat
                is specified in :attr:`chat_ids` and :attr:`usernames`. Defaults to :obj:`False`

        Raises:
            RuntimeError: If chat_id and username are both present.

        """

        def __init__(
            self,
            chat_id: Union[int, List[int]] = None,
            username: Union[str, List[str]] = None,
            allow_empty: bool = False,
        ):
            self.allow_empty = allow_empty
            self.__lock = Lock()

            self._chat_ids: Set[int] = set()
            self._usernames: Set[str] = set()

            self._set_chat_ids(chat_id)
            self._set_usernames(username)

        @staticmethod
        def _parse_chat_id(chat_id: Union[int, List[int]]) -> Set[int]:
            if chat_id is None:
                return set()
            if isinstance(chat_id, int):
                return {chat_id}
            return set(chat_id)

        @staticmethod
        def _parse_username(username: Union[str, List[str]]) -> Set[str]:
            if username is None:
                return set()
            if isinstance(username, str):
                return {username[1:] if username.startswith('@') else username}
            return {chat[1:] if chat.startswith('@') else chat for chat in username}

        def _set_chat_ids(self, chat_id: Union[int, List[int]]) -> None:
            with self.__lock:
                if chat_id and self._usernames:
                    raise RuntimeError(
                        "Can't set chat_id in conjunction with (already set) " "usernames."
                    )
                self._chat_ids = self._parse_chat_id(chat_id)

        def _set_usernames(self, username: Union[str, List[str]]) -> None:
            with self.__lock:
                if username and self._chat_ids:
                    raise RuntimeError(
                        "Can't set username in conjunction with (already set) " "chat_ids."
                    )
                self._usernames = self._parse_username(username)

        @property
        def chat_ids(self) -> FrozenSet[int]:
            with self.__lock:
                return frozenset(self._chat_ids)

        @chat_ids.setter
        def chat_ids(self, chat_id: Union[int, List[int]]) -> None:
            self._set_chat_ids(chat_id)

        @property
        def usernames(self) -> FrozenSet[str]:
            with self.__lock:
                return frozenset(self._usernames)

        @usernames.setter
        def usernames(self, username: Union[str, List[str]]) -> None:
            self._set_usernames(username)

        def add_usernames(self, username: Union[str, List[str]]) -> None:
            """
            Add one or more chats to the allowed usernames.

            Args:
                username(:obj:`str` | List[:obj:`str`], optional): Which username(s) to allow
                    through. Leading `'@'` s in usernames will be discarded.
            """
            with self.__lock:
                if self._chat_ids:
                    raise RuntimeError(
                        "Can't set username in conjunction with (already set) " "chat_ids."
                    )

                parsed_username = self._parse_username(username)
                self._usernames |= parsed_username

        def add_chat_ids(self, chat_id: Union[int, List[int]]) -> None:
            """
            Add one or more chats to the allowed chat ids.

            Args:
                chat_id(:obj:`int` | List[:obj:`int`], optional): Which chat ID(s) to allow
                    through.
            """
            with self.__lock:
                if self._usernames:
                    raise RuntimeError(
                        "Can't set chat_id in conjunction with (already set) " "usernames."
                    )

                parsed_chat_id = self._parse_chat_id(chat_id)

                self._chat_ids |= parsed_chat_id

        def remove_usernames(self, username: Union[str, List[str]]) -> None:
            """
            Remove one or more chats from allowed usernames.

            Args:
                username(:obj:`str` | List[:obj:`str`], optional): Which username(s) to disallow
                    through. Leading '@'s in usernames will be discarded.
            """
            with self.__lock:
                if self._chat_ids:
                    raise RuntimeError(
                        "Can't set username in conjunction with (already set) " "chat_ids."
                    )

                parsed_username = self._parse_username(username)
                self._usernames -= parsed_username

        def remove_chat_ids(self, chat_id: Union[int, List[int]]) -> None:
            """
            Remove one or more chats from allowed chat ids.

            Args:
                chat_id(:obj:`int` | List[:obj:`int`], optional): Which chat ID(s) to disallow
                    through.
            """
            with self.__lock:
                if self._usernames:
                    raise RuntimeError(
                        "Can't set chat_id in conjunction with (already set) " "usernames."
                    )
                parsed_chat_id = self._parse_chat_id(chat_id)
                self._chat_ids -= parsed_chat_id

        def filter(self, message: Message) -> bool:
            """"""  # remove method from docs
            if message.chat:
                if self.chat_ids:
                    return message.chat.id in self.chat_ids
                if self.usernames:
                    return bool(message.chat.username and message.chat.username in self.usernames)
                return self.allow_empty
            return False

    class _Invoice(MessageFilter):
        name = 'Filters.invoice'

        def filter(self, message: Message) -> bool:
            return bool(message.invoice)

    invoice = _Invoice()
    """Messages that contain :class:`telegram.Invoice`."""

    class _SuccessfulPayment(MessageFilter):
        name = 'Filters.successful_payment'

        def filter(self, message: Message) -> bool:
            return bool(message.successful_payment)

    successful_payment = _SuccessfulPayment()
    """Messages that confirm a :class:`telegram.SuccessfulPayment`."""

    class _PassportData(MessageFilter):
        name = 'Filters.passport_data'

        def filter(self, message: Message) -> bool:
            return bool(message.passport_data)

    passport_data = _PassportData()
    """Messages that contain a :class:`telegram.PassportData`"""

    class _Poll(MessageFilter):
        name = 'Filters.poll'

        def filter(self, message: Message) -> bool:
            return bool(message.poll)

    poll = _Poll()
    """Messages that contain a :class:`telegram.Poll`."""

    class _Dice(_DiceEmoji):
        dice = _DiceEmoji('🎲', 'dice')
        darts = _DiceEmoji('🎯', 'darts')
        basketball = _DiceEmoji('🏀', 'basketball')

    dice = _Dice()
    """Dice Messages. If an integer or a list of integers is passed, it filters messages to only
    allow those whose dice value is appearing in the given list.

    Examples:
        To allow any dice message, simply use
        ``MessageHandler(Filters.dice, callback_method)``.
        To allow only dice with value 6, use
        ``MessageHandler(Filters.dice(6), callback_method)``.
        To allow only dice with value 5 `or` 6, use
        ``MessageHandler(Filters.dice([5, 6]), callback_method)``.

    Args:
        update (:obj:`int` | List[:obj:`int`], optional): Which values to allow. If not
            specified, will allow any dice message.

    Note:
        Dice messages don't have text. If you want to filter either text or dice messages, use
        ``Filters.text | Filters.dice``.

    Attributes:
        dice: Dice messages with the emoji 🎲. Passing a list of integers is supported just as for
            :attr:`Filters.dice`.
        darts: Dice messages with the emoji 🎯. Passing a list of integers is supported just as for
            :attr:`Filters.dice`.
        basketball: Dice messages with the emoji 🏀. Passing a list of integers is supported just
            as for :attr:`Filters.dice`.
    """

    class language(MessageFilter):
        """Filters messages to only allow those which are from users with a certain language code.

        Note:
            According to official Telegram API documentation, not every single user has the
            `language_code` attribute. Do not count on this filter working on all users.

        Examples:
            ``MessageHandler(Filters.language("en"), callback_method)``

        Args:
            lang (:obj:`str` | List[:obj:`str`]): Which language code(s) to allow through. This
                will be matched using ``.startswith`` meaning that 'en' will match both 'en_US'
                and 'en_GB'.

        """

        def __init__(self, lang: Union[str, List[str]]):
            if isinstance(lang, str):
                lang = cast(str, lang)
                self.lang = [lang]
            else:
                lang = cast(List[str], lang)
                self.lang = lang
            self.name = 'Filters.language({})'.format(self.lang)

        def filter(self, message: Message) -> bool:
            """"""  # remove method from docs
            return bool(
                message.from_user.language_code
                and any([message.from_user.language_code.startswith(x) for x in self.lang])
            )

    class _UpdateType(UpdateFilter):
        name = 'Filters.update'

        class _Message(UpdateFilter):
            name = 'Filters.update.message'

            def filter(self, update: Update) -> bool:
                return update.message is not None

        message = _Message()

        class _EditedMessage(UpdateFilter):
            name = 'Filters.update.edited_message'

            def filter(self, update: Update) -> bool:
                return update.edited_message is not None

        edited_message = _EditedMessage()

        class _Messages(UpdateFilter):
            name = 'Filters.update.messages'

            def filter(self, update: Update) -> bool:
                return update.message is not None or update.edited_message is not None

        messages = _Messages()

        class _ChannelPost(UpdateFilter):
            name = 'Filters.update.channel_post'

            def filter(self, update: Update) -> bool:
                return update.channel_post is not None

        channel_post = _ChannelPost()

        class _EditedChannelPost(UpdateFilter):
            name = 'Filters.update.edited_channel_post'

            def filter(self, update: Update) -> bool:
                return update.edited_channel_post is not None

        edited_channel_post = _EditedChannelPost()

        class _ChannelPosts(UpdateFilter):
            name = 'Filters.update.channel_posts'

            def filter(self, update: Update) -> bool:
                return update.channel_post is not None or update.edited_channel_post is not None

        channel_posts = _ChannelPosts()

        def filter(self, update: Update) -> bool:
            return bool(self.messages(update) or self.channel_posts(update))

    update = _UpdateType()
    """Subset for filtering the type of update.

    Examples:
        Use these filters like: ``Filters.update.message`` or
        ``Filters.update.channel_posts`` etc. Or use just ``Filters.update`` for all
        types.

    Attributes:
        message: Updates with :attr:`telegram.Update.message`
        edited_message: Updates with :attr:`telegram.Update.edited_message`
        messages: Updates with either :attr:`telegram.Update.message` or
            :attr:`telegram.Update.edited_message`
        channel_post: Updates with :attr:`telegram.Update.channel_post`
        edited_channel_post: Updates with
            :attr:`telegram.Update.edited_channel_post`
        channel_posts: Updates with either :attr:`telegram.Update.channel_post` or
            :attr:`telegram.Update.edited_channel_post`
    """<|MERGE_RESOLUTION|>--- conflicted
+++ resolved
@@ -20,11 +20,8 @@
 """This module contains the Filters for use with the MessageHandler class."""
 
 import re
-<<<<<<< HEAD
-=======
 import warnings
 
->>>>>>> 237e73bf
 from abc import ABC, abstractmethod
 from threading import Lock
 from typing import Dict, FrozenSet, List, Match, Optional, Pattern, Set, Union, cast
