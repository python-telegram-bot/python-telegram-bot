--- conflicted
+++ resolved
@@ -20,23 +20,15 @@
 
 import re
 
-<<<<<<< HEAD
-=======
 from abc import ABC, abstractmethod
-from future.utils import string_types
 from threading import Lock
 
->>>>>>> a4e78f61
 from telegram import Chat, Update, MessageEntity
 
 __all__ = ['Filters', 'BaseFilter', 'InvertedFilter', 'MergedFilter']
 
 
-<<<<<<< HEAD
-class BaseFilter:
-=======
 class BaseFilter(ABC):
->>>>>>> a4e78f61
     """Base class for all Message Filters.
 
     Subclassing from this class filters to be combined using bitwise operators:
@@ -223,9 +215,6 @@
                                    self.and_filter or self.or_filter)
 
 
-<<<<<<< HEAD
-class Filters:
-=======
 class _DiceEmoji(BaseFilter):
 
     def __init__(self, emoji=None, name=None):
@@ -258,8 +247,7 @@
             return True
 
 
-class Filters(object):
->>>>>>> a4e78f61
+class Filters:
     """Predefined filters for use as the `filter` argument of :class:`telegram.ext.MessageHandler`.
 
     Examples:
@@ -953,13 +941,6 @@
         @staticmethod
         def _parse_username(username):
             if username is None:
-<<<<<<< HEAD
-                self.usernames = username
-            elif isinstance(username, str):
-                self.usernames = [username.replace('@', '')]
-            else:
-                self.usernames = [user.replace('@', '') for user in username]
-=======
                 return set()
             if isinstance(username, str):
                 return {username[1:] if username.startswith('@') else username}
@@ -1060,7 +1041,6 @@
                                        "usernames.")
                 user_id = self._parse_user_id(user_id)
                 self._user_ids -= user_id
->>>>>>> a4e78f61
 
         def filter(self, message):
             """"""  # remove method from docs
@@ -1128,13 +1108,6 @@
         @staticmethod
         def _parse_username(username):
             if username is None:
-<<<<<<< HEAD
-                self.usernames = username
-            elif isinstance(username, str):
-                self.usernames = [username.replace('@', '')]
-            else:
-                self.usernames = [chat.replace('@', '') for chat in username]
-=======
                 return set()
             if isinstance(username, str):
                 return {username[1:] if username.startswith('@') else username}
@@ -1235,7 +1208,6 @@
                                        "usernames.")
                 chat_id = self._parse_chat_id(chat_id)
                 self._chat_ids -= chat_id
->>>>>>> a4e78f61
 
         def filter(self, message):
             """"""  # remove method from docs
