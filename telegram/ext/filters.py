--- conflicted
+++ resolved
@@ -20,13 +20,7 @@
 
 import re
 
-<<<<<<< HEAD
-from telegram import Chat, Update
-=======
-from future.utils import string_types
-
 from telegram import Chat, Update, MessageEntity
->>>>>>> 72ecc696
 
 __all__ = ['Filters', 'BaseFilter', 'InvertedFilter', 'MergedFilter']
 
