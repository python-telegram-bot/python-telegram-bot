#!/usr/bin/env python
#
# A library that provides a Python interface to the Telegram Bot API
# Copyright (C) 2015-2020
# Leandro Toledo de Souza <devs@python-telegram-bot.org>
#
# This program is free software: you can redistribute it and/or modify
# it under the terms of the GNU Lesser Public License as published by
# the Free Software Foundation, either version 3 of the License, or
# (at your option) any later version.
#
# This program is distributed in the hope that it will be useful,
# but WITHOUT ANY WARRANTY; without even the implied warranty of
# MERCHANTABILITY or FITNESS FOR A PARTICULAR PURPOSE.  See the
# GNU Lesser Public License for more details.
#
# You should have received a copy of the GNU Lesser Public License
# along with this program.  If not, see [http://www.gnu.org/licenses/].
"""This module contains the TypeHandler class."""

from .handler import Handler


from typing import Callable, TYPE_CHECKING, TypeVar, Type, Any

if TYPE_CHECKING:
    from telegram.ext import CallbackContext

RT = TypeVar('RT')


class TypeHandler(Handler):
    """Handler class to handle updates of custom types.

    Attributes:
        type (:obj:`type`): The ``type`` of updates this handler should process.
        callback (:obj:`callable`): The callback function for this handler.
        strict (:obj:`bool`): Use ``type`` instead of ``isinstance``. Default is ``False``.
        pass_update_queue (:obj:`bool`): Determines whether ``update_queue`` will be
            passed to the callback function.
        pass_job_queue (:obj:`bool`): Determines whether ``job_queue`` will be passed to
            the callback function.

    Args:
        type (:obj:`type`): The ``type`` of updates this handler should process, as
            determined by ``isinstance``
        callback (:obj:`callable`): The callback function for this handler. Will be called when
            :attr:`check_update` has determined that an update should be processed by this handler.
            Callback signature for context based API:

            ``def callback(update: Update, context: CallbackContext)``

            The return value of the callback is usually ignored except for the special case of
            :class:`telegram.ext.ConversationHandler`.
        strict (:obj:`bool`, optional): Use ``type`` instead of ``isinstance``.
            Default is ``False``
        pass_update_queue (:obj:`bool`, optional): If set to ``True``, a keyword argument called
            ``update_queue`` will be passed to the callback function. It will be the ``Queue``
            instance used by the :class:`telegram.ext.Updater` and :class:`telegram.ext.Dispatcher`
            that contains new updates which can be used to insert updates. Default is ``False``.
            DEPRECATED: Please switch to context based callbacks.
        pass_job_queue (:obj:`bool`, optional): If set to ``True``, a keyword argument called
            ``job_queue`` will be passed to the callback function. It will be a
            :class:`telegram.ext.JobQueue` instance created by the :class:`telegram.ext.Updater`
            which can be used to schedule new jobs. Default is ``False``.
            DEPRECATED: Please switch to context based callbacks.

    """

    def __init__(self,
<<<<<<< HEAD
                 type: Type,
                 callback: Callable[[Any, 'CallbackContext'], RT],
                 strict: bool = False,
                 pass_update_queue: bool = False,
                 pass_job_queue: bool = False):
        super(TypeHandler, self).__init__(
=======
                 type,
                 callback,
                 strict=False,
                 pass_update_queue=False,
                 pass_job_queue=False):
        super().__init__(
>>>>>>> 6005861f
            callback,
            pass_update_queue=pass_update_queue,
            pass_job_queue=pass_job_queue)
        self.type = type
        self.strict = strict

    def check_update(self, update: Any) -> bool:
        """Determines whether an update should be passed to this handlers :attr:`callback`.

        Args:
            update (:class:`telegram.Update`): Incoming telegram update.

        Returns:
            :obj:`bool`

        """
        if not self.strict:
            return isinstance(update, self.type)
        else:
            return type(update) is self.type<|MERGE_RESOLUTION|>--- conflicted
+++ resolved
@@ -68,21 +68,12 @@
     """
 
     def __init__(self,
-<<<<<<< HEAD
                  type: Type,
                  callback: Callable[[Any, 'CallbackContext'], RT],
                  strict: bool = False,
                  pass_update_queue: bool = False,
                  pass_job_queue: bool = False):
-        super(TypeHandler, self).__init__(
-=======
-                 type,
-                 callback,
-                 strict=False,
-                 pass_update_queue=False,
-                 pass_job_queue=False):
         super().__init__(
->>>>>>> 6005861f
             callback,
             pass_update_queue=pass_update_queue,
             pass_job_queue=pass_job_queue)
