--- conflicted
+++ resolved
@@ -279,9 +279,7 @@
                 self.dump_file("{}_user_data".format(self.filename), self.user_data)
             if self.chat_data:
                 self.dump_file("{}_chat_data".format(self.filename), self.chat_data)
-<<<<<<< HEAD
+            if self.bot_data:
                 self.dump_file("{}_bot_data".format(self.filename), self.bot_data)
-=======
             if self.conversations:
->>>>>>> 39d686b1
                 self.dump_file("{}_conversations".format(self.filename), self.conversations)