#!/usr/bin/env python
#
# A library that provides a Python interface to the Telegram Bot API
# Copyright (C) 2015-2021
# Leandro Toledo de Souza <devs@python-telegram-bot.org>
#
# This program is free software: you can redistribute it and/or modify
# it under the terms of the GNU Lesser Public License as published by
# the Free Software Foundation, either version 3 of the License, or
# (at your option) any later version.
#
# This program is distributed in the hope that it will be useful,
# but WITHOUT ANY WARRANTY; without even the implied warranty of
# MERCHANTABILITY or FITNESS FOR A PARTICULAR PURPOSE.  See the
# GNU Lesser Public License for more details.
#
# You should have received a copy of the GNU Lesser Public License
# along with this program.  If not, see [http://www.gnu.org/licenses/].
"""This module contains the ChosenInlineResultHandler class."""

from typing import Optional, TypeVar, Union

from telegram import Update

from .handler import Handler

RT = TypeVar('RT')


class ChosenInlineResultHandler(Handler[Update]):
    """Handler class to handle Telegram updates that contain a chosen inline result.

    Note:
        :attr:`pass_user_data` and :attr:`pass_chat_data` determine whether a ``dict`` you
        can use to keep any data in will be sent to the :attr:`callback` function. Related to
        either the user or the chat that the update was sent in. For each update from the same user
        or in the same chat, it will be the same ``dict``.

        Note that this is DEPRECATED, and you should use context based callbacks. See
        https://git.io/fxJuV for more info.

    Warning:
        When setting ``run_async`` to :obj:`True`, you cannot rely on adding custom
        attributes to :class:`telegram.ext.CallbackContext`. See its docs for more info.

    Args:
        callback (:obj:`callable`): The callback function for this handler. Will be called when
            :attr:`check_update` has determined that an update should be processed by this handler.
            Callback signature for context based API:

            ``def callback(update: Update, context: CallbackContext)``

            The return value of the callback is usually ignored except for the special case of
            :class:`telegram.ext.ConversationHandler`.
        pass_update_queue (:obj:`bool`, optional): If set to :obj:`True`, a keyword argument called
            ``update_queue`` will be passed to the callback function. It will be the ``Queue``
            instance used by the :class:`telegram.ext.Updater` and :class:`telegram.ext.Dispatcher`
            that contains new updates which can be used to insert updates. Default is :obj:`False`.
            DEPRECATED: Please switch to context based callbacks.
        pass_job_queue (:obj:`bool`, optional): If set to :obj:`True`, a keyword argument called
            ``job_queue`` will be passed to the callback function. It will be a
            :class:`telegram.ext.JobQueue` instance created by the :class:`telegram.ext.Updater`
            which can be used to schedule new jobs. Default is :obj:`False`.
            DEPRECATED: Please switch to context based callbacks.
        pass_user_data (:obj:`bool`, optional): If set to :obj:`True`, a keyword argument called
            ``user_data`` will be passed to the callback function. Default is :obj:`False`.
            DEPRECATED: Please switch to context based callbacks.
        pass_chat_data (:obj:`bool`, optional): If set to :obj:`True`, a keyword argument called
            ``chat_data`` will be passed to the callback function. Default is :obj:`False`.
            DEPRECATED: Please switch to context based callbacks.
        run_async (:obj:`bool`): Determines whether the callback will run asynchronously.
            Defaults to :obj:`False`.

    Attributes:
        callback (:obj:`callable`): The callback function for this handler.
        pass_update_queue (:obj:`bool`): Determines whether ``update_queue`` will be
            passed to the callback function.
        pass_job_queue (:obj:`bool`): Determines whether ``job_queue`` will be passed to
            the callback function.
        pass_user_data (:obj:`bool`): Determines whether ``user_data`` will be passed to
            the callback function.
        pass_chat_data (:obj:`bool`): Determines whether ``chat_data`` will be passed to
            the callback function.
        run_async (:obj:`bool`): Determines whether the callback will run asynchronously.

    """

<<<<<<< HEAD
    __slots__ = ()

    def check_update(self, update: Any) -> Optional[Union[bool, object]]:
=======
    def check_update(self, update: object) -> Optional[Union[bool, object]]:
>>>>>>> 25506f13
        """Determines whether an update should be passed to this handlers :attr:`callback`.

        Args:
            update (:class:`telegram.Update` | :obj:`object`): Incoming update.

        Returns:
            :obj:`bool`

        """
        return isinstance(update, Update) and update.chosen_inline_result<|MERGE_RESOLUTION|>--- conflicted
+++ resolved
@@ -85,13 +85,9 @@
 
     """
 
-<<<<<<< HEAD
     __slots__ = ()
 
-    def check_update(self, update: Any) -> Optional[Union[bool, object]]:
-=======
     def check_update(self, update: object) -> Optional[Union[bool, object]]:
->>>>>>> 25506f13
         """Determines whether an update should be passed to this handlers :attr:`callback`.
 
         Args:
