#!/usr/bin/env python
#
# A library that provides a Python interface to the Telegram Bot API
# Copyright (C) 2015-2020
# Leandro Toledo de Souza <devs@python-telegram-bot.org>
#
# This program is free software: you can redistribute it and/or modify
# it under the terms of the GNU Lesser Public License as published by
# the Free Software Foundation, either version 3 of the License, or
# (at your option) any later version.
#
# This program is distributed in the hope that it will be useful,
# but WITHOUT ANY WARRANTY; without even the implied warranty of
# MERCHANTABILITY or FITNESS FOR A PARTICULAR PURPOSE.  See the
# GNU Lesser Public License for more details.
#
# You should have received a copy of the GNU Lesser Public License
# along with this program.  If not, see [http://www.gnu.org/licenses/].
"""This module contains the Dispatcher class."""

import logging
import warnings
import weakref
from functools import wraps
from threading import Thread, Lock, Event, current_thread, BoundedSemaphore
from time import sleep
from uuid import uuid4
from collections import defaultdict

from queue import Queue, Empty

from telegram import TelegramError, Update
from telegram.ext.handler import Handler
from telegram.ext.callbackcontext import CallbackContext
from telegram.utils.deprecate import TelegramDeprecationWarning
from telegram.utils.promise import Promise
from telegram.ext import BasePersistence

DEFAULT_GROUP = 0


def run_async(func):
    """
    Function decorator that will run the function in a new thread.

    Will run :attr:`telegram.ext.Dispatcher.run_async`.

    Using this decorator is only possible when only a single Dispatcher exist in the system.

    Warning:
        If you're using @run_async you cannot rely on adding custom attributes to
        :class:`telegram.ext.CallbackContext`. See its docs for more info.
    """

    @wraps(func)
    def async_func(*args, **kwargs):
        return Dispatcher.get_instance().run_async(func, *args, **kwargs)

    return async_func


class DispatcherHandlerStop(Exception):
    """
    Raise this in handler to prevent execution any other handler (even in different group).

    In order to use this exception in a :class:`telegram.ext.ConversationHandler`, pass the
    optional ``state`` parameter instead of returning the next state:

    .. code-block:: python

        def callback(update, context):
            ...
            raise DispatcherHandlerStop(next_state)

    Attributes:
        state (:obj:`object`): Optional. The next state of the conversation.

    Args:
        state (:obj:`object`, optional): The next state of the conversation.
    """
    def __init__(self, state=None):
        super().__init__()
        self.state = state


class Dispatcher:
    """This class dispatches all kinds of updates to its registered handlers.

    Attributes:
        bot (:class:`telegram.Bot`): The bot object that should be passed to the handlers.
        update_queue (:obj:`Queue`): The synchronized queue that will contain the updates.
        job_queue (:class:`telegram.ext.JobQueue`): Optional. The :class:`telegram.ext.JobQueue`
            instance to pass onto handler callbacks.
        workers (:obj:`int`): Number of maximum concurrent worker threads for the ``@run_async``
            decorator.
        user_data (:obj:`defaultdict`): A dictionary handlers can use to store data for the user.
        chat_data (:obj:`defaultdict`): A dictionary handlers can use to store data for the chat.
        bot_data (:obj:`dict`): A dictionary handlers can use to store data for the bot.
        persistence (:class:`telegram.ext.BasePersistence`): Optional. The persistence class to
            store data that should be persistent over restarts.

    Args:
        bot (:class:`telegram.Bot`): The bot object that should be passed to the handlers.
        update_queue (:obj:`Queue`): The synchronized queue that will contain the updates.
        job_queue (:class:`telegram.ext.JobQueue`, optional): The :class:`telegram.ext.JobQueue`
                instance to pass onto handler callbacks.
        workers (:obj:`int`, optional): Number of maximum concurrent worker threads for the
            ``@run_async`` decorator. Defaults to 4.
        persistence (:class:`telegram.ext.BasePersistence`, optional): The persistence class to
<<<<<<< HEAD
            store data that should be persistent over restarts
=======
            store data that should be persistent over restarts.
>>>>>>> 39932504
        use_context (:obj:`bool`, optional): If set to :obj:`True` uses the context based callback
            API (ignored if `dispatcher` argument is used). Defaults to :obj:`True`.
            **New users**: set this to :obj:`True`.

    """

    __singleton_lock = Lock()
    __singleton_semaphore = BoundedSemaphore()
    __singleton = None
    logger = logging.getLogger(__name__)

    def __init__(self,
                 bot,
                 update_queue,
                 workers=4,
                 exception_event=None,
                 job_queue=None,
                 persistence=None,
                 use_context=True):
        self.bot = bot
        self.update_queue = update_queue
        self.job_queue = job_queue
        self.workers = workers
        self.use_context = use_context

        if not use_context:
            warnings.warn('Old Handler API is deprecated - see https://git.io/fxJuV for details',
                          TelegramDeprecationWarning, stacklevel=3)

        self.user_data = defaultdict(dict)
        self.chat_data = defaultdict(dict)
        self.bot_data = {}
        if persistence:
            if not isinstance(persistence, BasePersistence):
                raise TypeError("persistence should be based on telegram.ext.BasePersistence")
            self.persistence = persistence
            self.persistence.set_bot(self.bot)
            if self.persistence.store_user_data:
                self.user_data = self.persistence.get_user_data()
                if not isinstance(self.user_data, defaultdict):
                    raise ValueError("user_data must be of type defaultdict")
            if self.persistence.store_chat_data:
                self.chat_data = self.persistence.get_chat_data()
                if not isinstance(self.chat_data, defaultdict):
                    raise ValueError("chat_data must be of type defaultdict")
            if self.persistence.store_bot_data:
                self.bot_data = self.persistence.get_bot_data()
                if not isinstance(self.bot_data, dict):
                    raise ValueError("bot_data must be of type dict")
        else:
            self.persistence = None

        self.handlers = {}
        """Dict[:obj:`int`, List[:class:`telegram.ext.Handler`]]: Holds the handlers per group."""
        self.groups = []
        """List[:obj:`int`]: A list with all groups."""
        self.error_handlers = []
        """List[:obj:`callable`]: A list of errorHandlers."""

        self.running = False
        """:obj:`bool`: Indicates if this dispatcher is running."""
        self.__stop_event = Event()
        self.__exception_event = exception_event or Event()
        self.__async_queue = Queue()
        self.__async_threads = set()

        # For backward compatibility, we allow a "singleton" mode for the dispatcher. When there's
        # only one instance of Dispatcher, it will be possible to use the `run_async` decorator.
        with self.__singleton_lock:
            if self.__singleton_semaphore.acquire(blocking=0):
                self._set_singleton(self)
            else:
                self._set_singleton(None)

    @property
    def exception_event(self):
        return self.__exception_event

    def _init_async_threads(self, base_name, workers):
        base_name = '{}_'.format(base_name) if base_name else ''

        for i in range(workers):
            thread = Thread(target=self._pooled, name='Bot:{}:worker:{}{}'.format(self.bot.id,
                                                                                  base_name, i))
            self.__async_threads.add(thread)
            thread.start()

    @classmethod
    def _set_singleton(cls, val):
        cls.logger.debug('Setting singleton dispatcher as %s', val)
        cls.__singleton = weakref.ref(val) if val else None

    @classmethod
    def get_instance(cls):
        """Get the singleton instance of this class.

        Returns:
            :class:`telegram.ext.Dispatcher`

        Raises:
            RuntimeError

        """
        if cls.__singleton is not None:
            return cls.__singleton()  # pylint: disable=not-callable
        else:
            raise RuntimeError('{} not initialized or multiple instances exist'.format(
                cls.__name__))

    def _pooled(self):
        thr_name = current_thread().getName()
        while 1:
            promise = self.__async_queue.get()

            # If unpacking fails, the thread pool is being closed from Updater._join_async_threads
            if not isinstance(promise, Promise):
                self.logger.debug("Closing run_async thread %s/%d", thr_name,
                                  len(self.__async_threads))
                break

            promise.run()
            if isinstance(promise.exception, DispatcherHandlerStop):
                self.logger.warning(
                    'DispatcherHandlerStop is not supported with async functions; func: %s',
                    promise.pooled_function.__name__)

    def run_async(self, func, *args, **kwargs):
        """Queue a function (with given args/kwargs) to be run asynchronously.

        Warning:
            If you're using @run_async you cannot rely on adding custom attributes to
            :class:`telegram.ext.CallbackContext`. See its docs for more info.

        Args:
            func (:obj:`callable`): The function to run in the thread.
            *args (:obj:`tuple`, optional): Arguments to `func`.
            **kwargs (:obj:`dict`, optional): Keyword arguments to `func`.

        Returns:
            Promise

        """
        # TODO: handle exception in async threads
        #       set a threading.Event to notify caller thread
        promise = Promise(func, args, kwargs)
        self.__async_queue.put(promise)
        return promise

    def start(self, ready=None):
        """Thread target of thread 'dispatcher'.

        Runs in background and processes the update queue.

        Args:
            ready (:obj:`threading.Event`, optional): If specified, the event will be set once the
                dispatcher is ready.

        """
        if self.running:
            self.logger.warning('already running')
            if ready is not None:
                ready.set()
            return

        if self.__exception_event.is_set():
            msg = 'reusing dispatcher after exception event is forbidden'
            self.logger.error(msg)
            raise TelegramError(msg)

        self._init_async_threads(uuid4(), self.workers)
        self.running = True
        self.logger.debug('Dispatcher started')

        if ready is not None:
            ready.set()

        while 1:
            try:
                # Pop update from update queue.
                update = self.update_queue.get(True, 1)
            except Empty:
                if self.__stop_event.is_set():
                    self.logger.debug('orderly stopping')
                    break
                elif self.__exception_event.is_set():
                    self.logger.critical('stopping due to exception in another thread')
                    break
                continue

            self.logger.debug('Processing Update: %s' % update)
            self.process_update(update)
            self.update_queue.task_done()

        self.running = False
        self.logger.debug('Dispatcher thread stopped')

    def stop(self):
        """Stops the thread."""
        if self.running:
            self.__stop_event.set()
            while self.running:
                sleep(0.1)
            self.__stop_event.clear()

        # async threads must be join()ed only after the dispatcher thread was joined,
        # otherwise we can still have new async threads dispatched
        threads = list(self.__async_threads)
        total = len(threads)

        # Stop all threads in the thread pool by put()ting one non-tuple per thread
        for i in range(total):
            self.__async_queue.put(None)

        for i, thr in enumerate(threads):
            self.logger.debug('Waiting for async thread {}/{} to end'.format(i + 1, total))
            thr.join()
            self.__async_threads.remove(thr)
            self.logger.debug('async thread {}/{} has ended'.format(i + 1, total))

    @property
    def has_running_threads(self):
        return self.running or bool(self.__async_threads)

    def process_update(self, update):
        """Processes a single update.

        Args:
            update (:obj:`str` | :class:`telegram.Update` | :class:`telegram.TelegramError`):
                The update to process.

        """

        # An error happened while polling
        if isinstance(update, TelegramError):
            try:
                self.dispatch_error(None, update)
            except Exception:
                self.logger.exception('An uncaught error was raised while handling the error')
            return

        context = None

        for group in self.groups:
            try:
                for handler in self.handlers[group]:
                    check = handler.check_update(update)
                    if check is not None and check is not False:
                        if not context and self.use_context:
                            context = CallbackContext.from_update(update, self)
                        handler.handle_update(update, self, check, context)
                        self.update_persistence(update=update)
                        break

            # Stop processing with any other handler.
            except DispatcherHandlerStop:
                self.logger.debug('Stopping further handlers due to DispatcherHandlerStop')
                self.update_persistence(update=update)
                break

            # Dispatch any error.
            except Exception as e:
                try:
                    self.dispatch_error(update, e)
                except DispatcherHandlerStop:
                    self.logger.debug('Error handler stopped further handlers')
                    break
                # Errors should not stop the thread.
                except Exception:
                    self.logger.exception('An error was raised while processing the update and an '
                                          'uncaught error was raised while handling the error '
                                          'with an error_handler')

    def add_handler(self, handler, group=DEFAULT_GROUP):
        """Register a handler.

        TL;DR: Order and priority counts. 0 or 1 handlers per group will be used. End handling of
        update with :class:`telegram.ext.DispatcherHandlerStop`.

        A handler must be an instance of a subclass of :class:`telegram.ext.Handler`. All handlers
        are organized in groups with a numeric value. The default group is 0. All groups will be
        evaluated for handling an update, but only 0 or 1 handler per group will be used. If
        :class:`telegram.ext.DispatcherHandlerStop` is raised from one of the handlers, no further
        handlers (regardless of the group) will be called.

        The priority/order of handlers is determined as follows:

          * Priority of the group (lower group number == higher priority)
          * The first handler in a group which should handle an update (see
            :attr:`telegram.ext.Handler.check_update`) will be used. Other handlers from the
            group will not be used. The order in which handlers were added to the group defines the
            priority.

        Args:
            handler (:class:`telegram.ext.Handler`): A Handler instance.
            group (:obj:`int`, optional): The group identifier. Default is 0.

        """
        # Unfortunately due to circular imports this has to be here
        from .conversationhandler import ConversationHandler

        if not isinstance(handler, Handler):
            raise TypeError('handler is not an instance of {}'.format(Handler.__name__))
        if not isinstance(group, int):
            raise TypeError('group is not int')
        if isinstance(handler, ConversationHandler) and handler.persistent:
            if not self.persistence:
                raise ValueError(
                    "Conversationhandler {} can not be persistent if dispatcher has no "
                    "persistence".format(handler.name))
            handler.persistence = self.persistence
            handler.conversations = self.persistence.get_conversations(handler.name)

        if group not in self.handlers:
            self.handlers[group] = list()
            self.groups.append(group)
            self.groups = sorted(self.groups)

        self.handlers[group].append(handler)

    def remove_handler(self, handler, group=DEFAULT_GROUP):
        """Remove a handler from the specified group.

        Args:
            handler (:class:`telegram.ext.Handler`): A Handler instance.
            group (:obj:`object`, optional): The group identifier. Default is 0.

        """
        if handler in self.handlers[group]:
            self.handlers[group].remove(handler)
            if not self.handlers[group]:
                del self.handlers[group]
                self.groups.remove(group)

    def update_persistence(self, update=None):
        """Update :attr:`user_data`, :attr:`chat_data` and :attr:`bot_data` in :attr:`persistence`.

        Args:
            update (:class:`telegram.Update`, optional): The update to process. If passed, only the
            corresponding ``user_data`` and ``chat_data`` will be updated.
        """
        if self.persistence:
            chat_ids = self.chat_data.keys()
            user_ids = self.user_data.keys()

            if isinstance(update, Update):
                if update.effective_chat:
                    chat_ids = [update.effective_chat.id]
                else:
                    chat_ids = []
                if update.effective_user:
                    user_ids = [update.effective_user.id]
                else:
                    user_ids = []

            if self.persistence.store_bot_data:
                try:
                    self.persistence.update_bot_data(self.bot_data)
                except Exception as e:
                    try:
                        self.dispatch_error(update, e)
                    except Exception:
                        message = 'Saving bot data raised an error and an ' \
                                  'uncaught error was raised while handling ' \
                                  'the error with an error_handler'
                        self.logger.exception(message)
            if self.persistence.store_chat_data:
                for chat_id in chat_ids:
                    try:
                        self.persistence.update_chat_data(chat_id, self.chat_data[chat_id])
                    except Exception as e:
                        try:
                            self.dispatch_error(update, e)
                        except Exception:
                            message = 'Saving chat data raised an error and an ' \
                                      'uncaught error was raised while handling ' \
                                      'the error with an error_handler'
                            self.logger.exception(message)
            if self.persistence.store_user_data:
                for user_id in user_ids:
                    try:
                        self.persistence.update_user_data(user_id, self.user_data[user_id])
                    except Exception as e:
                        try:
                            self.dispatch_error(update, e)
                        except Exception:
                            message = 'Saving user data raised an error and an ' \
                                      'uncaught error was raised while handling ' \
                                      'the error with an error_handler'
                            self.logger.exception(message)

    def add_error_handler(self, callback):
        """Registers an error handler in the Dispatcher. This handler will receive every error
        which happens in your bot.

        Warning: The errors handled within these handlers won't show up in the logger, so you
        need to make sure that you reraise the error.

        Args:
            callback (:obj:`callable`): The callback function for this error handler. Will be
                called when an error is raised. Callback signature for context based API:

                ``def callback(update: Update, context: CallbackContext)``

                The error that happened will be present in context.error.

        Note:
            See https://git.io/fxJuV for more info about switching to context based API.
        """
        self.error_handlers.append(callback)

    def remove_error_handler(self, callback):
        """Removes an error handler.

        Args:
            callback (:obj:`callable`): The error handler to remove.

        """
        if callback in self.error_handlers:
            self.error_handlers.remove(callback)

    def dispatch_error(self, update, error):
        """Dispatches an error.

        Args:
            update (:obj:`str` | :class:`telegram.Update` | None): The update that caused the error
            error (:obj:`Exception`): The error that was raised.

        """
        if self.error_handlers:
            for callback in self.error_handlers:
                if self.use_context:
                    callback(update, CallbackContext.from_error(update, error, self))
                else:
                    callback(self.bot, update, error)

        else:
            self.logger.exception(
                'No error handlers are registered, logging exception.', exc_info=error)<|MERGE_RESOLUTION|>--- conflicted
+++ resolved
@@ -107,11 +107,7 @@
         workers (:obj:`int`, optional): Number of maximum concurrent worker threads for the
             ``@run_async`` decorator. Defaults to 4.
         persistence (:class:`telegram.ext.BasePersistence`, optional): The persistence class to
-<<<<<<< HEAD
-            store data that should be persistent over restarts
-=======
             store data that should be persistent over restarts.
->>>>>>> 39932504
         use_context (:obj:`bool`, optional): If set to :obj:`True` uses the context based callback
             API (ignored if `dispatcher` argument is used). Defaults to :obj:`True`.
             **New users**: set this to :obj:`True`.
