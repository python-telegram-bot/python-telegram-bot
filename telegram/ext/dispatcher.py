--- conflicted
+++ resolved
@@ -26,7 +26,6 @@
 from queue import Empty, Queue
 from threading import BoundedSemaphore, Event, Lock, Thread, current_thread
 from time import sleep
-<<<<<<< HEAD
 from typing import (
     TYPE_CHECKING,
     Callable,
@@ -41,9 +40,6 @@
     cast,
     DefaultDict,
 )
-=======
-from typing import TYPE_CHECKING, Callable, DefaultDict, Dict, List, Optional, Union, Set
->>>>>>> 92ff6a8e
 from uuid import uuid4
 
 from telegram import TelegramError, Update
@@ -188,6 +184,7 @@
         'bot',
         '__dict__',
         '__weakref__',
+        'context_types',
     )
 
     __singleton_lock = Lock()
