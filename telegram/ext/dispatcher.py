--- conflicted
+++ resolved
@@ -369,16 +369,11 @@
             update (:obj:`str` | :class:`telegram.Update` | None): The update that caused the error
             error (:class:`telegram.TelegramError`): The Telegram error that was raised.
 
-<<<<<<< HEAD
+        """
         if self.error_handlers:
             for callback in self.error_handlers:
                 callback(self.bot, update, error)
 
         else:
             self.logger.exception(
-                'No error handlers are registered, logging exception...', exc_info=error)
-=======
-        """
-        for callback in self.error_handlers:
-            callback(self.bot, update, error)
->>>>>>> 38637ecf
+                'No error handlers are registered, logging exception...', exc_info=error)