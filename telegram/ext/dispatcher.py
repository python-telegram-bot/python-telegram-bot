#!/usr/bin/env python
#
# A library that provides a Python interface to the Telegram Bot API
# Copyright (C) 2015-2021
# Leandro Toledo de Souza <devs@python-telegram-bot.org>
#
# This program is free software: you can redistribute it and/or modify
# it under the terms of the GNU Lesser Public License as published by
# the Free Software Foundation, either version 3 of the License, or
# (at your option) any later version.
#
# This program is distributed in the hope that it will be useful,
# but WITHOUT ANY WARRANTY; without even the implied warranty of
# MERCHANTABILITY or FITNESS FOR A PARTICULAR PURPOSE.  See the
# GNU Lesser Public License for more details.
#
# You should have received a copy of the GNU Lesser Public License
# along with this program.  If not, see [http://www.gnu.org/licenses/].
"""This module contains the Dispatcher class."""

import logging
import warnings
import weakref
from collections import defaultdict
from functools import wraps
from queue import Empty, Queue
from threading import BoundedSemaphore, Event, Lock, Thread, current_thread
from time import sleep
from typing import (
    TYPE_CHECKING,
    Callable,
<<<<<<< HEAD
    DefaultDict,
=======
>>>>>>> fce7cc90
    Dict,
    List,
    Optional,
    Set,
    Union,
<<<<<<< HEAD
    cast,
=======
    Generic,
    TypeVar,
    overload,
    cast,
    DefaultDict,
>>>>>>> fce7cc90
)
from uuid import uuid4

from telegram import TelegramError, Update
from telegram.ext import BasePersistence, ContextTypes
from telegram.ext.callbackcontext import CallbackContext
from telegram.ext.handler import Handler
import telegram.ext.extbot
from telegram.ext.callbackdatacache import CallbackDataCache
from telegram.utils.deprecate import TelegramDeprecationWarning, set_new_attribute_deprecated
from telegram.ext.utils.promise import Promise
from telegram.utils.helpers import DefaultValue, DEFAULT_FALSE
from telegram.ext.utils.types import CCT, UD, CD, BD

if TYPE_CHECKING:
    from telegram import Bot
    from telegram.ext import JobQueue

DEFAULT_GROUP: int = 0

UT = TypeVar('UT')


def run_async(
    func: Callable[[Update, CallbackContext], object]
) -> Callable[[Update, CallbackContext], object]:
    """
    Function decorator that will run the function in a new thread.

    Will run :attr:`telegram.ext.Dispatcher.run_async`.

    Using this decorator is only possible when only a single Dispatcher exist in the system.

    Note:
        DEPRECATED. Use :attr:`telegram.ext.Dispatcher.run_async` directly instead or the
        :attr:`Handler.run_async` parameter.

    Warning:
        If you're using ``@run_async`` you cannot rely on adding custom attributes to
        :class:`telegram.ext.CallbackContext`. See its docs for more info.
    """

    @wraps(func)
    def async_func(*args: object, **kwargs: object) -> object:
        warnings.warn(
            'The @run_async decorator is deprecated. Use the `run_async` parameter of '
            'your Handler or `Dispatcher.run_async` instead.',
            TelegramDeprecationWarning,
            stacklevel=2,
        )
        return Dispatcher.get_instance()._run_async(  # pylint: disable=W0212
            func, *args, update=None, error_handling=False, **kwargs
        )

    return async_func


class DispatcherHandlerStop(Exception):
    """
    Raise this in handler to prevent execution of any other handler (even in different group).

    In order to use this exception in a :class:`telegram.ext.ConversationHandler`, pass the
    optional ``state`` parameter instead of returning the next state:

    .. code-block:: python

        def callback(update, context):
            ...
            raise DispatcherHandlerStop(next_state)

    Attributes:
        state (:obj:`object`): Optional. The next state of the conversation.

    Args:
        state (:obj:`object`, optional): The next state of the conversation.
    """

    __slots__ = ('state',)

    def __init__(self, state: object = None) -> None:
        super().__init__()
        self.state = state


class Dispatcher(Generic[CCT, UD, CD, BD]):
    """This class dispatches all kinds of updates to its registered handlers.

    Args:
        bot (:class:`telegram.Bot`): The bot object that should be passed to the handlers.
        update_queue (:obj:`Queue`): The synchronized queue that will contain the updates.
        job_queue (:class:`telegram.ext.JobQueue`, optional): The :class:`telegram.ext.JobQueue`
                instance to pass onto handler callbacks.
        workers (:obj:`int`, optional): Number of maximum concurrent worker threads for the
            ``@run_async`` decorator and :meth:`run_async`. Defaults to 4.
        persistence (:class:`telegram.ext.BasePersistence`, optional): The persistence class to
            store data that should be persistent over restarts.
        use_context (:obj:`bool`, optional): If set to :obj:`True` uses the context based callback
            API (ignored if `dispatcher` argument is used). Defaults to :obj:`True`.
            **New users**: set this to :obj:`True`.
        context_types (:class:`telegram.ext.ContextTypes`, optional): Pass an instance
            of :class:`telegram.ext.ContextTypes` to customize the types used in the
            ``context`` interface. If not passed, the defaults documented in
            :class:`telegram.ext.ContextTypes` will be used.

            .. versionadded:: 13.6

    Attributes:
        bot (:class:`telegram.Bot`): The bot object that should be passed to the handlers.
        update_queue (:obj:`Queue`): The synchronized queue that will contain the updates.
        job_queue (:class:`telegram.ext.JobQueue`): Optional. The :class:`telegram.ext.JobQueue`
            instance to pass onto handler callbacks.
        workers (:obj:`int`, optional): Number of maximum concurrent worker threads for the
            ``@run_async`` decorator and :meth:`run_async`.
        user_data (:obj:`defaultdict`): A dictionary handlers can use to store data for the user.
        chat_data (:obj:`defaultdict`): A dictionary handlers can use to store data for the chat.
        bot_data (:obj:`dict`): A dictionary handlers can use to store data for the bot.
        persistence (:class:`telegram.ext.BasePersistence`): Optional. The persistence class to
            store data that should be persistent over restarts.
        context_types (:class:`telegram.ext.ContextTypes`): Container for the types used
            in the ``context`` interface.

            .. versionadded:: 13.6

    """

    # Allowing '__weakref__' creation here since we need it for the singleton
    __slots__ = (
        'workers',
        'persistence',
        'use_context',
        'update_queue',
        'job_queue',
        'user_data',
        'chat_data',
        'bot_data',
        '_update_persistence_lock',
        'handlers',
        'groups',
        'error_handlers',
        'running',
        '__stop_event',
        '__exception_event',
        '__async_queue',
        '__async_threads',
        'bot',
        '__dict__',
        '__weakref__',
        'context_types',
    )

    __singleton_lock = Lock()
    __singleton_semaphore = BoundedSemaphore()
    __singleton = None
    logger = logging.getLogger(__name__)

    @overload
    def __init__(
        self: 'Dispatcher[CallbackContext[Dict, Dict, Dict], Dict, Dict, Dict]',
        bot: 'Bot',
        update_queue: Queue,
        workers: int = 4,
        exception_event: Event = None,
        job_queue: 'JobQueue' = None,
        persistence: BasePersistence = None,
        use_context: bool = True,
    ):
        ...

    @overload
    def __init__(
        self: 'Dispatcher[CCT, UD, CD, BD]',
        bot: 'Bot',
        update_queue: Queue,
        workers: int = 4,
        exception_event: Event = None,
        job_queue: 'JobQueue' = None,
        persistence: BasePersistence = None,
        use_context: bool = True,
        context_types: ContextTypes[CCT, UD, CD, BD] = None,
    ):
        ...

    def __init__(
        self,
        bot: 'Bot',
        update_queue: Queue,
        workers: int = 4,
        exception_event: Event = None,
        job_queue: 'JobQueue' = None,
        persistence: BasePersistence = None,
        use_context: bool = True,
        context_types: ContextTypes[CCT, UD, CD, BD] = None,
    ):
        self.bot = bot
        self.update_queue = update_queue
        self.job_queue = job_queue
        self.workers = workers
        self.use_context = use_context
        self.context_types = cast(ContextTypes[CCT, UD, CD, BD], context_types or ContextTypes())

        if not use_context:
            warnings.warn(
                'Old Handler API is deprecated - see https://git.io/fxJuV for details',
                TelegramDeprecationWarning,
                stacklevel=3,
            )

        if self.workers < 1:
            warnings.warn(
                'Asynchronous callbacks can not be processed without at least one worker thread.'
            )

        self.user_data: DefaultDict[int, UD] = defaultdict(self.context_types.user_data)
        self.chat_data: DefaultDict[int, CD] = defaultdict(self.context_types.chat_data)
        self.bot_data = self.context_types.bot_data()
        self.persistence: Optional[BasePersistence] = None
        self._update_persistence_lock = Lock()
        if persistence:
            if not isinstance(persistence, BasePersistence):
                raise TypeError("persistence must be based on telegram.ext.BasePersistence")
            self.persistence = persistence
            self.persistence.set_bot(self.bot)
            if self.persistence.store_user_data:
                self.user_data = self.persistence.get_user_data()
                if not isinstance(self.user_data, defaultdict):
                    raise ValueError("user_data must be of type defaultdict")
            if self.persistence.store_chat_data:
                self.chat_data = self.persistence.get_chat_data()
                if not isinstance(self.chat_data, defaultdict):
                    raise ValueError("chat_data must be of type defaultdict")
            if self.persistence.store_bot_data:
                self.bot_data = self.persistence.get_bot_data()
<<<<<<< HEAD
                if not isinstance(self.bot_data, dict):
                    raise ValueError("bot_data must be of type dict")
            if self.persistence.store_callback_data:
                self.bot = cast(telegram.ext.extbot.ExtBot, self.bot)
                persistent_data = self.persistence.get_callback_data()
                if persistent_data is not None:
                    if not isinstance(persistent_data, tuple) and len(persistent_data) != 2:
                        raise ValueError('callback_data must be a 2-tuple')
                    self.bot.callback_data_cache = CallbackDataCache(
                        self.bot,
                        self.bot.callback_data_cache.maxsize,
                        persistent_data=persistent_data,
                    )
=======
                if not isinstance(self.bot_data, self.context_types.bot_data):
                    raise ValueError(
                        f"bot_data must be of type {self.context_types.bot_data.__name__}"
                    )

>>>>>>> fce7cc90
        else:
            self.persistence = None

        self.handlers: Dict[int, List[Handler]] = {}
        """Dict[:obj:`int`, List[:class:`telegram.ext.Handler`]]: Holds the handlers per group."""
        self.groups: List[int] = []
        """List[:obj:`int`]: A list with all groups."""
        self.error_handlers: Dict[Callable, Union[bool, DefaultValue]] = {}
        """Dict[:obj:`callable`, :obj:`bool`]: A dict, where the keys are error handlers and the
        values indicate whether they are to be run asynchronously."""

        self.running = False
        """:obj:`bool`: Indicates if this dispatcher is running."""
        self.__stop_event = Event()
        self.__exception_event = exception_event or Event()
        self.__async_queue: Queue = Queue()
        self.__async_threads: Set[Thread] = set()

        # For backward compatibility, we allow a "singleton" mode for the dispatcher. When there's
        # only one instance of Dispatcher, it will be possible to use the `run_async` decorator.
        with self.__singleton_lock:
            if self.__singleton_semaphore.acquire(blocking=False):  # pylint: disable=R1732
                self._set_singleton(self)
            else:
                self._set_singleton(None)

    def __setattr__(self, key: str, value: object) -> None:
        # Mangled names don't automatically apply in __setattr__ (see
        # https://docs.python.org/3/tutorial/classes.html#private-variables), so we have to make
        # it mangled so they don't raise TelegramDeprecationWarning unnecessarily
        if key.startswith('__'):
            key = f"_{self.__class__.__name__}{key}"
        if issubclass(self.__class__, Dispatcher) and self.__class__ is not Dispatcher:
            object.__setattr__(self, key, value)
            return
        set_new_attribute_deprecated(self, key, value)

    @property
    def exception_event(self) -> Event:  # skipcq: PY-D0003
        return self.__exception_event

    def _init_async_threads(self, base_name: str, workers: int) -> None:
        base_name = f'{base_name}_' if base_name else ''

        for i in range(workers):
            thread = Thread(target=self._pooled, name=f'Bot:{self.bot.id}:worker:{base_name}{i}')
            self.__async_threads.add(thread)
            thread.start()

    @classmethod
    def _set_singleton(cls, val: Optional['Dispatcher']) -> None:
        cls.logger.debug('Setting singleton dispatcher as %s', val)
        cls.__singleton = weakref.ref(val) if val else None

    @classmethod
    def get_instance(cls) -> 'Dispatcher':
        """Get the singleton instance of this class.

        Returns:
            :class:`telegram.ext.Dispatcher`

        Raises:
            RuntimeError

        """
        if cls.__singleton is not None:
            return cls.__singleton()  # type: ignore[return-value] # pylint: disable=not-callable
        raise RuntimeError(f'{cls.__name__} not initialized or multiple instances exist')

    def _pooled(self) -> None:
        thr_name = current_thread().getName()
        while 1:
            promise = self.__async_queue.get()

            # If unpacking fails, the thread pool is being closed from Updater._join_async_threads
            if not isinstance(promise, Promise):
                self.logger.debug(
                    "Closing run_async thread %s/%d", thr_name, len(self.__async_threads)
                )
                break

            promise.run()

            if not promise.exception:
                self.update_persistence(update=promise.update)
                continue

            if isinstance(promise.exception, DispatcherHandlerStop):
                self.logger.warning(
                    'DispatcherHandlerStop is not supported with async functions; func: %s',
                    promise.pooled_function.__name__,
                )
                continue

            # Avoid infinite recursion of error handlers.
            if promise.pooled_function in self.error_handlers:
                self.logger.error('An uncaught error was raised while handling the error.')
                continue

            # Don't perform error handling for a `Promise` with deactivated error handling. This
            # should happen only via the deprecated `@run_async` decorator or `Promises` created
            # within error handlers
            if not promise.error_handling:
                self.logger.error('A promise with deactivated error handling raised an error.')
                continue

            # If we arrive here, an exception happened in the promise and was neither
            # DispatcherHandlerStop nor raised by an error handler. So we can and must handle it
            try:
                self.dispatch_error(promise.update, promise.exception, promise=promise)
            except Exception:
                self.logger.exception('An uncaught error was raised while handling the error.')

    def run_async(
        self, func: Callable[..., object], *args: object, update: object = None, **kwargs: object
    ) -> Promise:
        """
        Queue a function (with given args/kwargs) to be run asynchronously. Exceptions raised
        by the function will be handled by the error handlers registered with
        :meth:`add_error_handler`.

        Warning:
            * If you're using ``@run_async``/:meth:`run_async` you cannot rely on adding custom
              attributes to :class:`telegram.ext.CallbackContext`. See its docs for more info.
            * Calling a function through :meth:`run_async` from within an error handler can lead to
              an infinite error handling loop.

        Args:
            func (:obj:`callable`): The function to run in the thread.
            *args (:obj:`tuple`, optional): Arguments to ``func``.
            update (:class:`telegram.Update` | :obj:`object`, optional): The update associated with
                the functions call. If passed, it will be available in the error handlers, in case
                an exception is raised by :attr:`func`.
            **kwargs (:obj:`dict`, optional): Keyword arguments to ``func``.

        Returns:
            Promise

        """
        return self._run_async(func, *args, update=update, error_handling=True, **kwargs)

    def _run_async(
        self,
        func: Callable[..., object],
        *args: object,
        update: object = None,
        error_handling: bool = True,
        **kwargs: object,
    ) -> Promise:
        # TODO: Remove error_handling parameter once we drop the @run_async decorator
        promise = Promise(func, args, kwargs, update=update, error_handling=error_handling)
        self.__async_queue.put(promise)
        return promise

    def start(self, ready: Event = None) -> None:
        """Thread target of thread 'dispatcher'.

        Runs in background and processes the update queue.

        Args:
            ready (:obj:`threading.Event`, optional): If specified, the event will be set once the
                dispatcher is ready.

        """
        if self.running:
            self.logger.warning('already running')
            if ready is not None:
                ready.set()
            return

        if self.__exception_event.is_set():
            msg = 'reusing dispatcher after exception event is forbidden'
            self.logger.error(msg)
            raise TelegramError(msg)

        self._init_async_threads(str(uuid4()), self.workers)
        self.running = True
        self.logger.debug('Dispatcher started')

        if ready is not None:
            ready.set()

        while 1:
            try:
                # Pop update from update queue.
                update = self.update_queue.get(True, 1)
            except Empty:
                if self.__stop_event.is_set():
                    self.logger.debug('orderly stopping')
                    break
                if self.__exception_event.is_set():
                    self.logger.critical('stopping due to exception in another thread')
                    break
                continue

            self.logger.debug('Processing Update: %s', update)
            self.process_update(update)
            self.update_queue.task_done()

        self.running = False
        self.logger.debug('Dispatcher thread stopped')

    def stop(self) -> None:
        """Stops the thread."""
        if self.running:
            self.__stop_event.set()
            while self.running:
                sleep(0.1)
            self.__stop_event.clear()

        # async threads must be join()ed only after the dispatcher thread was joined,
        # otherwise we can still have new async threads dispatched
        threads = list(self.__async_threads)
        total = len(threads)

        # Stop all threads in the thread pool by put()ting one non-tuple per thread
        for i in range(total):
            self.__async_queue.put(None)

        for i, thr in enumerate(threads):
            self.logger.debug('Waiting for async thread %s/%s to end', i + 1, total)
            thr.join()
            self.__async_threads.remove(thr)
            self.logger.debug('async thread %s/%s has ended', i + 1, total)

    @property
    def has_running_threads(self) -> bool:  # skipcq: PY-D0003
        return self.running or bool(self.__async_threads)

    def process_update(self, update: object) -> None:
        """Processes a single update and updates the persistence.

        Note:
            If the update is handled by least one synchronously running handlers (i.e.
            ``run_async=False``), :meth:`update_persistence` is called *once* after all handlers
            synchronous handlers are done. Each asynchronously running handler will trigger
            :meth:`update_persistence` on its own.

        Args:
            update (:class:`telegram.Update` | :obj:`object` | \
                :class:`telegram.error.TelegramError`):
                The update to process.

        """
        # An error happened while polling
        if isinstance(update, TelegramError):
            try:
                self.dispatch_error(None, update)
            except Exception:
                self.logger.exception('An uncaught error was raised while handling the error.')
            return

        context = None
        handled = False
        sync_modes = []

        for group in self.groups:
            try:
                for handler in self.handlers[group]:
                    check = handler.check_update(update)
                    if check is not None and check is not False:
                        if not context and self.use_context:
                            context = self.context_types.context.from_update(update, self)
                            context.refresh_data()
                        handled = True
                        sync_modes.append(handler.run_async)
                        handler.handle_update(update, self, check, context)
                        break

            # Stop processing with any other handler.
            except DispatcherHandlerStop:
                self.logger.debug('Stopping further handlers due to DispatcherHandlerStop')
                self.update_persistence(update=update)
                break

            # Dispatch any error.
            except Exception as exc:
                try:
                    self.dispatch_error(update, exc)
                except DispatcherHandlerStop:
                    self.logger.debug('Error handler stopped further handlers')
                    break
                # Errors should not stop the thread.
                except Exception:
                    self.logger.exception('An uncaught error was raised while handling the error.')

        # Update persistence, if handled
        handled_only_async = all(sync_modes)
        if handled:
            # Respect default settings
            if all(mode is DEFAULT_FALSE for mode in sync_modes) and self.bot.defaults:
                handled_only_async = self.bot.defaults.run_async
            # If update was only handled by async handlers, we don't need to update here
            if not handled_only_async:
                self.update_persistence(update=update)

    def add_handler(self, handler: Handler[UT, CCT], group: int = DEFAULT_GROUP) -> None:
        """Register a handler.

        TL;DR: Order and priority counts. 0 or 1 handlers per group will be used. End handling of
        update with :class:`telegram.ext.DispatcherHandlerStop`.

        A handler must be an instance of a subclass of :class:`telegram.ext.Handler`. All handlers
        are organized in groups with a numeric value. The default group is 0. All groups will be
        evaluated for handling an update, but only 0 or 1 handler per group will be used. If
        :class:`telegram.ext.DispatcherHandlerStop` is raised from one of the handlers, no further
        handlers (regardless of the group) will be called.

        The priority/order of handlers is determined as follows:

          * Priority of the group (lower group number == higher priority)
          * The first handler in a group which should handle an update (see
            :attr:`telegram.ext.Handler.check_update`) will be used. Other handlers from the
            group will not be used. The order in which handlers were added to the group defines the
            priority.

        Args:
            handler (:class:`telegram.ext.Handler`): A Handler instance.
            group (:obj:`int`, optional): The group identifier. Default is 0.

        """
        # Unfortunately due to circular imports this has to be here
        from .conversationhandler import ConversationHandler  # pylint: disable=C0415

        if not isinstance(handler, Handler):
            raise TypeError(f'handler is not an instance of {Handler.__name__}')
        if not isinstance(group, int):
            raise TypeError('group is not int')
        # For some reason MyPy infers the type of handler is <nothing> here,
        # so for now we just ignore all the errors
        if (
            isinstance(handler, ConversationHandler)
            and handler.persistent  # type: ignore[attr-defined]
            and handler.name  # type: ignore[attr-defined]
        ):
            if not self.persistence:
                raise ValueError(
                    f"ConversationHandler {handler.name} "  # type: ignore[attr-defined]
                    f"can not be persistent if dispatcher has no persistence"
                )
            handler.persistence = self.persistence  # type: ignore[attr-defined]
            handler.conversations = (  # type: ignore[attr-defined]
                self.persistence.get_conversations(handler.name)  # type: ignore[attr-defined]
            )

        if group not in self.handlers:
            self.handlers[group] = []
            self.groups.append(group)
            self.groups = sorted(self.groups)

        self.handlers[group].append(handler)

    def remove_handler(self, handler: Handler, group: int = DEFAULT_GROUP) -> None:
        """Remove a handler from the specified group.

        Args:
            handler (:class:`telegram.ext.Handler`): A Handler instance.
            group (:obj:`object`, optional): The group identifier. Default is 0.

        """
        if handler in self.handlers[group]:
            self.handlers[group].remove(handler)
            if not self.handlers[group]:
                del self.handlers[group]
                self.groups.remove(group)

    def update_persistence(self, update: object = None) -> None:
        """Update :attr:`user_data`, :attr:`chat_data` and :attr:`bot_data` in :attr:`persistence`.

        Args:
            update (:class:`telegram.Update`, optional): The update to process. If passed, only the
            corresponding ``user_data`` and ``chat_data`` will be updated.
        """
        with self._update_persistence_lock:
            self.__update_persistence(update)

    def __update_persistence(self, update: object = None) -> None:
        if self.persistence:
            # We use list() here in order to decouple chat_ids from self.chat_data, as dict view
            # objects will change, when the dict does and we want to loop over chat_ids
            chat_ids = list(self.chat_data.keys())
            user_ids = list(self.user_data.keys())

            if isinstance(update, Update):
                if update.effective_chat:
                    chat_ids = [update.effective_chat.id]
                else:
                    chat_ids = []
                if update.effective_user:
                    user_ids = [update.effective_user.id]
                else:
                    user_ids = []

            if self.persistence.store_callback_data:
                self.bot = cast(telegram.ext.extbot.ExtBot, self.bot)
                try:
                    self.persistence.update_callback_data(
                        self.bot.callback_data_cache.persistence_data
                    )
                except Exception as exc:
                    try:
                        self.dispatch_error(update, exc)
                    except Exception:
                        message = (
                            'Saving callback data raised an error and an '
                            'uncaught error was raised while handling '
                            'the error with an error_handler'
                        )
                        self.logger.exception(message)
            if self.persistence.store_bot_data:
                try:
                    self.persistence.update_bot_data(self.bot_data)
                except Exception as exc:
                    try:
                        self.dispatch_error(update, exc)
                    except Exception:
                        message = (
                            'Saving bot data raised an error and an '
                            'uncaught error was raised while handling '
                            'the error with an error_handler'
                        )
                        self.logger.exception(message)
            if self.persistence.store_chat_data:
                for chat_id in chat_ids:
                    try:
                        self.persistence.update_chat_data(chat_id, self.chat_data[chat_id])
                    except Exception as exc:
                        try:
                            self.dispatch_error(update, exc)
                        except Exception:
                            message = (
                                'Saving chat data raised an error and an '
                                'uncaught error was raised while handling '
                                'the error with an error_handler'
                            )
                            self.logger.exception(message)
            if self.persistence.store_user_data:
                for user_id in user_ids:
                    try:
                        self.persistence.update_user_data(user_id, self.user_data[user_id])
                    except Exception as exc:
                        try:
                            self.dispatch_error(update, exc)
                        except Exception:
                            message = (
                                'Saving user data raised an error and an '
                                'uncaught error was raised while handling '
                                'the error with an error_handler'
                            )
                            self.logger.exception(message)

    def add_error_handler(
        self,
        callback: Callable[[object, CCT], None],
        run_async: Union[bool, DefaultValue] = DEFAULT_FALSE,  # pylint: disable=W0621
    ) -> None:
        """Registers an error handler in the Dispatcher. This handler will receive every error
        which happens in your bot.

        Note:
            Attempts to add the same callback multiple times will be ignored.

        Warning:
            The errors handled within these handlers won't show up in the logger, so you
            need to make sure that you reraise the error.

        Args:
            callback (:obj:`callable`): The callback function for this error handler. Will be
                called when an error is raised. Callback signature for context based API:

                ``def callback(update: object, context: CallbackContext)``

                The error that happened will be present in context.error.
            run_async (:obj:`bool`, optional): Whether this handlers callback should be run
                asynchronously using :meth:`run_async`. Defaults to :obj:`False`.

        Note:
            See https://git.io/fxJuV for more info about switching to context based API.
        """
        if callback in self.error_handlers:
            self.logger.debug('The callback is already registered as an error handler. Ignoring.')
            return

        if run_async is DEFAULT_FALSE and self.bot.defaults and self.bot.defaults.run_async:
            run_async = True

        self.error_handlers[callback] = run_async

    def remove_error_handler(self, callback: Callable[[object, CCT], None]) -> None:
        """Removes an error handler.

        Args:
            callback (:obj:`callable`): The error handler to remove.

        """
        self.error_handlers.pop(callback, None)

    def dispatch_error(
        self, update: Optional[object], error: Exception, promise: Promise = None
    ) -> None:
        """Dispatches an error.

        Args:
            update (:obj:`object` | :class:`telegram.Update`): The update that caused the error.
            error (:obj:`Exception`): The error that was raised.
            promise (:class:`telegram.utils.Promise`, optional): The promise whose pooled function
                raised the error.

        """
        async_args = None if not promise else promise.args
        async_kwargs = None if not promise else promise.kwargs

        if self.error_handlers:
            for callback, run_async in self.error_handlers.items():  # pylint: disable=W0621
                if self.use_context:
                    context = self.context_types.context.from_error(
                        update, error, self, async_args=async_args, async_kwargs=async_kwargs
                    )
                    if run_async:
                        self.run_async(callback, update, context, update=update)
                    else:
                        callback(update, context)
                else:
                    if run_async:
                        self.run_async(callback, self.bot, update, error, update=update)
                    else:
                        callback(self.bot, update, error)

        else:
            self.logger.exception(
                'No error handlers are registered, logging exception.', exc_info=error
            )<|MERGE_RESOLUTION|>--- conflicted
+++ resolved
@@ -29,24 +29,16 @@
 from typing import (
     TYPE_CHECKING,
     Callable,
-<<<<<<< HEAD
     DefaultDict,
-=======
->>>>>>> fce7cc90
     Dict,
     List,
     Optional,
     Set,
     Union,
-<<<<<<< HEAD
-    cast,
-=======
     Generic,
     TypeVar,
     overload,
     cast,
-    DefaultDict,
->>>>>>> fce7cc90
 )
 from uuid import uuid4
 
@@ -279,9 +271,10 @@
                     raise ValueError("chat_data must be of type defaultdict")
             if self.persistence.store_bot_data:
                 self.bot_data = self.persistence.get_bot_data()
-<<<<<<< HEAD
-                if not isinstance(self.bot_data, dict):
-                    raise ValueError("bot_data must be of type dict")
+                if not isinstance(self.bot_data, self.context_types.bot_data):
+                    raise ValueError(
+                        f"bot_data must be of type {self.context_types.bot_data.__name__}"
+                    )
             if self.persistence.store_callback_data:
                 self.bot = cast(telegram.ext.extbot.ExtBot, self.bot)
                 persistent_data = self.persistence.get_callback_data()
@@ -293,13 +286,6 @@
                         self.bot.callback_data_cache.maxsize,
                         persistent_data=persistent_data,
                     )
-=======
-                if not isinstance(self.bot_data, self.context_types.bot_data):
-                    raise ValueError(
-                        f"bot_data must be of type {self.context_types.bot_data.__name__}"
-                    )
-
->>>>>>> fce7cc90
         else:
             self.persistence = None
 
