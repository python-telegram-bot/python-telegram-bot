#!/usr/bin/env python
#
# A library that provides a Python interface to the Telegram Bot API
# Copyright (C) 2015-2021
# Leandro Toledo de Souza <devs@python-telegram-bot.org>
#
# This program is free software: you can redistribute it and/or modify
# it under the terms of the GNU Lesser Public License as published by
# the Free Software Foundation, either version 3 of the License, or
# (at your option) any later version.
#
# This program is distributed in the hope that it will be useful,
# but WITHOUT ANY WARRANTY; without even the implied warranty of
# MERCHANTABILITY or FITNESS FOR A PARTICULAR PURPOSE.  See the
# GNU Lesser Public License for more details.
#
# You should have received a copy of the GNU Lesser Public License
# along with this program.  If not, see [http://www.gnu.org/licenses/].
"""This module contains the Dispatcher class."""

import logging
import warnings
import weakref
from collections import defaultdict
from queue import Empty, Queue
from threading import BoundedSemaphore, Event, Lock, Thread, current_thread
from time import sleep
from typing import (
    Callable,
    DefaultDict,
    Dict,
    List,
    Optional,
    Set,
    Union,
    Generic,
    TypeVar,
    cast,
)
from uuid import uuid4

from telegram import TelegramError, Update
from telegram.ext import BasePersistence, ContextTypes
from telegram.ext.handler import Handler
from telegram.ext.extbot import ExtBot
from telegram.ext.callbackdatacache import CallbackDataCache
from telegram.ext.utils.promise import Promise
from telegram.utils.helpers import DefaultValue, DEFAULT_FALSE
from telegram.ext.utils.types import CCT, UD, CD, BD, BT, JQ, PT

<<<<<<< HEAD
=======
if TYPE_CHECKING:
    from telegram import Bot
    from telegram.ext import JobQueue
    from telegram.ext.callbackcontext import CallbackContext
>>>>>>> a5340e3c

DEFAULT_GROUP: int = 0

UT = TypeVar('UT')


class DispatcherHandlerStop(Exception):
    """
    Raise this in handler to prevent execution of any other handler (even in different group).

    In order to use this exception in a :class:`telegram.ext.ConversationHandler`, pass the
    optional ``state`` parameter instead of returning the next state:

    .. code-block:: python

        def callback(update, context):
            ...
            raise DispatcherHandlerStop(next_state)

    Attributes:
        state (:obj:`object`): Optional. The next state of the conversation.

    Args:
        state (:obj:`object`, optional): The next state of the conversation.
    """

    __slots__ = ('state',)

    def __init__(self, state: object = None) -> None:
        super().__init__()
        self.state = state


class Dispatcher(Generic[BT, CCT, UD, CD, BD, JQ, PT]):
    """This class dispatches all kinds of updates to its registered handlers.

    Note:
        Must be initialized via :class:`telegram.ext.DispatcherBuilder`.

    Attributes:
        bot (:class:`telegram.Bot`): The bot object that should be passed to the handlers.
        update_queue (:obj:`Queue`): The synchronized queue that will contain the updates.
        job_queue (:class:`telegram.ext.JobQueue`): Optional. The :class:`telegram.ext.JobQueue`
            instance to pass onto handler callbacks.
        workers (:obj:`int`, optional): Number of maximum concurrent worker threads for the
            ``@run_async`` decorator and :meth:`run_async`.
        user_data (:obj:`defaultdict`): A dictionary handlers can use to store data for the user.
        chat_data (:obj:`defaultdict`): A dictionary handlers can use to store data for the chat.
        bot_data (:obj:`dict`): A dictionary handlers can use to store data for the bot.
        persistence (:class:`telegram.ext.BasePersistence`): Optional. The persistence class to
            store data that should be persistent over restarts.

    """

    # Allowing '__weakref__' creation here since we need it for the singleton
    __slots__ = (
        'workers',
        'persistence',
        'update_queue',
        'job_queue',
        'user_data',
        'chat_data',
        'bot_data',
        '_update_persistence_lock',
        'handlers',
        'groups',
        'error_handlers',
        'running',
        '__stop_event',
        '__exception_event',
        '__async_queue',
        '__async_threads',
        'bot',
        '__dict__',
        '__weakref__',
        'context_types',
    )

    __singleton_lock = Lock()
    __singleton_semaphore = BoundedSemaphore()
    __singleton = None
    logger = logging.getLogger(__name__)

    def __init__(self, **kwargs: object):
        if not kwargs.pop('builder_flag', False):
            warnings.warn(
                '`Dispatcher` instances should be built via the `DispatcherBuilder`.',
                UserWarning,
                stacklevel=2,
            )

        self.bot = cast(BT, kwargs.pop('bot'))
        self.update_queue = cast(Queue, kwargs.pop('update_queue'))
        self.job_queue = cast(JQ, kwargs.pop('job_queue'))
        self.workers = cast(int, kwargs.pop('workers'))
        persistence = cast(PT, kwargs.pop('persistence'))
        self.context_types = cast(ContextTypes[CCT, UD, CD, BD], kwargs.pop('context_types'))
        self.__exception_event = cast(Event, kwargs.pop('exception_event'))

        if self.workers < 1:
            warnings.warn(
                'Asynchronous callbacks can not be processed without at least one worker thread.'
            )

        self.user_data: DefaultDict[int, UD] = defaultdict(self.context_types.user_data)
        self.chat_data: DefaultDict[int, CD] = defaultdict(self.context_types.chat_data)
        self.bot_data = self.context_types.bot_data()
        self.persistence: Optional[BasePersistence] = None
        self._update_persistence_lock = Lock()
        if persistence:
            if not isinstance(persistence, BasePersistence):
                raise TypeError("persistence must be based on telegram.ext.BasePersistence")
            self.persistence = persistence
            self.persistence.set_bot(self.bot)
            if self.persistence.store_data.user_data:
                self.user_data = self.persistence.get_user_data()
                if not isinstance(self.user_data, defaultdict):
                    raise ValueError("user_data must be of type defaultdict")
            if self.persistence.store_data.chat_data:
                self.chat_data = self.persistence.get_chat_data()
                if not isinstance(self.chat_data, defaultdict):
                    raise ValueError("chat_data must be of type defaultdict")
            if self.persistence.store_data.bot_data:
                self.bot_data = self.persistence.get_bot_data()
                if not isinstance(self.bot_data, self.context_types.bot_data):
                    raise ValueError(
                        f"bot_data must be of type {self.context_types.bot_data.__name__}"
                    )
            if self.persistence.store_data.callback_data:
                if isinstance(self.bot, ExtBot):
                    self.bot = cast(ExtBot, self.bot)  # type: ignore[assignment]
                    persistent_data = self.persistence.get_callback_data()
                    if persistent_data is not None:
                        if not isinstance(persistent_data, tuple) and len(persistent_data) != 2:
                            raise ValueError('callback_data must be a 2-tuple')
                        self.bot.callback_data_cache = CallbackDataCache(
                            self.bot,
                            self.bot.callback_data_cache.maxsize,
                            persistent_data=persistent_data,
                        )
                else:
                    warnings.warn(
                        'The persistence has callback_data stored, but the bot instance is not '
                        'of type telegram.ext.ExtBot. Not applying the data.',
                        UserWarning,
                        stacklevel=2,
                    )
        else:
            self.persistence = None

        self.handlers: Dict[int, List[Handler]] = {}
        """Dict[:obj:`int`, List[:class:`telegram.ext.Handler`]]: Holds the handlers per group."""
        self.groups: List[int] = []
        """List[:obj:`int`]: A list with all groups."""
        self.error_handlers: Dict[Callable, Union[bool, DefaultValue]] = {}
        """Dict[:obj:`callable`, :obj:`bool`]: A dict, where the keys are error handlers and the
        values indicate whether they are to be run asynchronously."""

        self.running = False
        """:obj:`bool`: Indicates if this dispatcher is running."""
        self.__stop_event = Event()
        self.__async_queue: Queue = Queue()
        self.__async_threads: Set[Thread] = set()

        # For backward compatibility, we allow a "singleton" mode for the dispatcher. When there's
        # only one instance of Dispatcher, it will be possible to use the `run_async` decorator.
        with self.__singleton_lock:
            if self.__singleton_semaphore.acquire(blocking=False):  # pylint: disable=R1732
                self._set_singleton(self)
            else:
                self._set_singleton(None)

    @property
    def exception_event(self) -> Event:  # skipcq: PY-D0003
        return self.__exception_event

    def _init_async_threads(self, base_name: str, workers: int) -> None:
        base_name = f'{base_name}_' if base_name else ''

        for i in range(workers):
            thread = Thread(target=self._pooled, name=f'Bot:{self.bot.id}:worker:{base_name}{i}')
            self.__async_threads.add(thread)
            thread.start()

    @classmethod
    def _set_singleton(cls, val: Optional['Dispatcher']) -> None:
        cls.logger.debug('Setting singleton dispatcher as %s', val)
        cls.__singleton = weakref.ref(val) if val else None

    @classmethod
    def get_instance(cls) -> 'Dispatcher':
        """Get the singleton instance of this class.

        Returns:
            :class:`telegram.ext.Dispatcher`

        Raises:
            RuntimeError

        """
        if cls.__singleton is not None:
            return cls.__singleton()  # type: ignore[return-value] # pylint: disable=not-callable
        raise RuntimeError(f'{cls.__name__} not initialized or multiple instances exist')

    def _pooled(self) -> None:
        thr_name = current_thread().getName()
        while 1:
            promise = self.__async_queue.get()

            # If unpacking fails, the thread pool is being closed from Updater._join_async_threads
            if not isinstance(promise, Promise):
                self.logger.debug(
                    "Closing run_async thread %s/%d", thr_name, len(self.__async_threads)
                )
                break

            promise.run()

            if not promise.exception:
                self.update_persistence(update=promise.update)
                continue

            if isinstance(promise.exception, DispatcherHandlerStop):
                self.logger.warning(
                    'DispatcherHandlerStop is not supported with async functions; func: %s',
                    promise.pooled_function.__name__,
                )
                continue

            # Avoid infinite recursion of error handlers.
            if promise.pooled_function in self.error_handlers:
                self.logger.error('An uncaught error was raised while handling the error.')
                continue

            # If we arrive here, an exception happened in the promise and was neither
            # DispatcherHandlerStop nor raised by an error handler. So we can and must handle it
            try:
                self.dispatch_error(promise.update, promise.exception, promise=promise)
            except Exception:
                self.logger.exception('An uncaught error was raised while handling the error.')

    def run_async(
        self, func: Callable[..., object], *args: object, update: object = None, **kwargs: object
    ) -> Promise:
        """
        Queue a function (with given args/kwargs) to be run asynchronously. Exceptions raised
        by the function will be handled by the error handlers registered with
        :meth:`add_error_handler`.

        Warning:
            * If you're using ``@run_async``/:meth:`run_async` you cannot rely on adding custom
              attributes to :class:`telegram.ext.CallbackContext`. See its docs for more info.
            * Calling a function through :meth:`run_async` from within an error handler can lead to
              an infinite error handling loop.

        Args:
            func (:obj:`callable`): The function to run in the thread.
            *args (:obj:`tuple`, optional): Arguments to ``func``.
            update (:class:`telegram.Update` | :obj:`object`, optional): The update associated with
                the functions call. If passed, it will be available in the error handlers, in case
                an exception is raised by :attr:`func`.
            **kwargs (:obj:`dict`, optional): Keyword arguments to ``func``.

        Returns:
            Promise

        """
        promise = Promise(func, args, kwargs, update=update)
        self.__async_queue.put(promise)
        return promise

    def start(self, ready: Event = None) -> None:
        """Thread target of thread 'dispatcher'.

        Runs in background and processes the update queue. Also starts :attr:`job_queue`, if set.

        Args:
            ready (:obj:`threading.Event`, optional): If specified, the event will be set once the
                dispatcher is ready.

        """
        if self.running:
            self.logger.warning('already running')
            if ready is not None:
                ready.set()
            return

        if self.__exception_event.is_set():
            msg = 'reusing dispatcher after exception event is forbidden'
            self.logger.error(msg)
            raise TelegramError(msg)

        if self.job_queue:
            self.job_queue.start()
        self._init_async_threads(str(uuid4()), self.workers)
        self.running = True
        self.logger.debug('Dispatcher started')

        if ready is not None:
            ready.set()

        while 1:
            try:
                # Pop update from update queue.
                update = self.update_queue.get(True, 1)
            except Empty:
                if self.__stop_event.is_set():
                    self.logger.debug('orderly stopping')
                    break
                if self.__exception_event.is_set():
                    self.logger.critical('stopping due to exception in another thread')
                    break
                continue

            self.logger.debug('Processing Update: %s', update)
            self.process_update(update)
            self.update_queue.task_done()

        self.running = False
        self.logger.debug('Dispatcher thread stopped')

    def stop(self) -> None:
        """Stops the thread and :attr:`job_queue`, if set.
        Also calls :meth:`update_persistence` and :meth:`BasePersistence.flush` on
        :attr:`persistence`, if set.
        """
        if self.running:
            self.__stop_event.set()
            while self.running:
                sleep(0.1)
            self.__stop_event.clear()

        # async threads must be join()ed only after the dispatcher thread was joined,
        # otherwise we can still have new async threads dispatched
        threads = list(self.__async_threads)
        total = len(threads)

        # Stop all threads in the thread pool by put()ting one non-tuple per thread
        for i in range(total):
            self.__async_queue.put(None)

        for i, thr in enumerate(threads):
            self.logger.debug('Waiting for async thread %s/%s to end', i + 1, total)
            thr.join()
            self.__async_threads.remove(thr)
            self.logger.debug('async thread %s/%s has ended', i + 1, total)

        if self.job_queue:
            self.job_queue.stop()
            self.logger.debug('JobQueue was shut down.')

        self.update_persistence()
        if self.persistence:
            self.persistence.flush()

    @property
    def has_running_threads(self) -> bool:  # skipcq: PY-D0003
        return self.running or bool(self.__async_threads)

    def process_update(self, update: object) -> None:
        """Processes a single update and updates the persistence.

        Note:
            If the update is handled by least one synchronously running handlers (i.e.
            ``run_async=False``), :meth:`update_persistence` is called *once* after all handlers
            synchronous handlers are done. Each asynchronously running handler will trigger
            :meth:`update_persistence` on its own.

        Args:
            update (:class:`telegram.Update` | :obj:`object` | \
                :class:`telegram.error.TelegramError`):
                The update to process.

        """
        # An error happened while polling
        if isinstance(update, TelegramError):
            try:
                self.dispatch_error(None, update)
            except Exception:
                self.logger.exception('An uncaught error was raised while handling the error.')
            return

        context = None
        handled = False
        sync_modes = []

        for group in self.groups:
            try:
                for handler in self.handlers[group]:
                    check = handler.check_update(update)
                    if check is not None and check is not False:
                        if not context:
                            context = self.context_types.context.from_update(update, self)
                            print('constructed context')
                            context.refresh_data()
                        handled = True
                        sync_modes.append(handler.run_async)
                        handler.handle_update(update, self, check, context)
                        break

            # Stop processing with any other handler.
            except DispatcherHandlerStop:
                self.logger.debug('Stopping further handlers due to DispatcherHandlerStop')
                self.update_persistence(update=update)
                break

            # Dispatch any error.
            except Exception as exc:
                print('failed to handle update')
                print(exc)
                try:
                    self.dispatch_error(update, exc)
                except DispatcherHandlerStop:
                    self.logger.debug('Error handler stopped further handlers')
                    break
                # Errors should not stop the thread.
                except Exception:
                    self.logger.exception('An uncaught error was raised while handling the error.')

        # Update persistence, if handled
        handled_only_async = all(sync_modes)
        if handled:
            # Respect default settings
            if all(mode is DEFAULT_FALSE for mode in sync_modes) and self.bot.defaults:
                handled_only_async = self.bot.defaults.run_async
            # If update was only handled by async handlers, we don't need to update here
            if not handled_only_async:
                self.update_persistence(update=update)

    def add_handler(self, handler: Handler[UT, CCT], group: int = DEFAULT_GROUP) -> None:
        """Register a handler.

        TL;DR: Order and priority counts. 0 or 1 handlers per group will be used. End handling of
        update with :class:`telegram.ext.DispatcherHandlerStop`.

        A handler must be an instance of a subclass of :class:`telegram.ext.Handler`. All handlers
        are organized in groups with a numeric value. The default group is 0. All groups will be
        evaluated for handling an update, but only 0 or 1 handler per group will be used. If
        :class:`telegram.ext.DispatcherHandlerStop` is raised from one of the handlers, no further
        handlers (regardless of the group) will be called.

        The priority/order of handlers is determined as follows:

          * Priority of the group (lower group number == higher priority)
          * The first handler in a group which should handle an update (see
            :attr:`telegram.ext.Handler.check_update`) will be used. Other handlers from the
            group will not be used. The order in which handlers were added to the group defines the
            priority.

        Args:
            handler (:class:`telegram.ext.Handler`): A Handler instance.
            group (:obj:`int`, optional): The group identifier. Default is 0.

        """
        # Unfortunately due to circular imports this has to be here
        from .conversationhandler import ConversationHandler  # pylint: disable=C0415

        if not isinstance(handler, Handler):
            raise TypeError(f'handler is not an instance of {Handler.__name__}')
        if not isinstance(group, int):
            raise TypeError('group is not int')
        # For some reason MyPy infers the type of handler is <nothing> here,
        # so for now we just ignore all the errors
        if (
            isinstance(handler, ConversationHandler)
            and handler.persistent  # type: ignore[attr-defined]
            and handler.name  # type: ignore[attr-defined]
        ):
            if not self.persistence:
                raise ValueError(
                    f"ConversationHandler {handler.name} "  # type: ignore[attr-defined]
                    f"can not be persistent if dispatcher has no persistence"
                )
            handler.persistence = self.persistence  # type: ignore[attr-defined]
            handler.conversations = (  # type: ignore[attr-defined]
                self.persistence.get_conversations(handler.name)  # type: ignore[attr-defined]
            )

        if group not in self.handlers:
            self.handlers[group] = []
            self.groups.append(group)
            self.groups = sorted(self.groups)

        self.handlers[group].append(handler)

    def remove_handler(self, handler: Handler, group: int = DEFAULT_GROUP) -> None:
        """Remove a handler from the specified group.

        Args:
            handler (:class:`telegram.ext.Handler`): A Handler instance.
            group (:obj:`object`, optional): The group identifier. Default is 0.

        """
        if handler in self.handlers[group]:
            self.handlers[group].remove(handler)
            if not self.handlers[group]:
                del self.handlers[group]
                self.groups.remove(group)

    def update_persistence(self, update: object = None) -> None:
        """Update :attr:`user_data`, :attr:`chat_data` and :attr:`bot_data` in :attr:`persistence`.

        Args:
            update (:class:`telegram.Update`, optional): The update to process. If passed, only the
                corresponding ``user_data`` and ``chat_data`` will be updated.
        """
        with self._update_persistence_lock:
            self.__update_persistence(update)

    def __update_persistence(self, update: object = None) -> None:
        if self.persistence:
            # We use list() here in order to decouple chat_ids from self.chat_data, as dict view
            # objects will change, when the dict does and we want to loop over chat_ids
            chat_ids = list(self.chat_data.keys())
            user_ids = list(self.user_data.keys())

            if isinstance(update, Update):
                if update.effective_chat:
                    chat_ids = [update.effective_chat.id]
                else:
                    chat_ids = []
                if update.effective_user:
                    user_ids = [update.effective_user.id]
                else:
                    user_ids = []

            if self.persistence.store_data.callback_data:
                if isinstance(self.bot, ExtBot):
                    try:
                        self.persistence.update_callback_data(
                            self.bot.callback_data_cache.persistence_data
                        )
                    except Exception as exc:
                        try:
                            self.dispatch_error(update, exc)
                        except Exception:
                            message = (
                                'Saving callback data raised an error and an '
                                'uncaught error was raised while handling '
                                'the error with an error_handler'
                            )
                            self.logger.exception(message)
                else:

                    warnings.warn(
                        'The persistence wants to store callback_data, but the bot instance is not'
                        ' of type telegram.ext.ExtBot. Not storing the data.',
                        UserWarning,
                        stacklevel=2,
                    )
            if self.persistence.store_data.bot_data:
                try:
                    self.persistence.update_bot_data(self.bot_data)
                except Exception as exc:
                    try:
                        self.dispatch_error(update, exc)
                    except Exception:
                        message = (
                            'Saving bot data raised an error and an '
                            'uncaught error was raised while handling '
                            'the error with an error_handler'
                        )
                        self.logger.exception(message)
            if self.persistence.store_data.chat_data:
                for chat_id in chat_ids:
                    try:
                        self.persistence.update_chat_data(chat_id, self.chat_data[chat_id])
                    except Exception as exc:
                        try:
                            self.dispatch_error(update, exc)
                        except Exception:
                            message = (
                                'Saving chat data raised an error and an '
                                'uncaught error was raised while handling '
                                'the error with an error_handler'
                            )
                            self.logger.exception(message)
            if self.persistence.store_data.user_data:
                for user_id in user_ids:
                    try:
                        self.persistence.update_user_data(user_id, self.user_data[user_id])
                    except Exception as exc:
                        try:
                            self.dispatch_error(update, exc)
                        except Exception:
                            message = (
                                'Saving user data raised an error and an '
                                'uncaught error was raised while handling '
                                'the error with an error_handler'
                            )
                            self.logger.exception(message)

    def add_error_handler(
        self,
        callback: Callable[[object, CCT], None],
        run_async: Union[bool, DefaultValue] = DEFAULT_FALSE,  # pylint: disable=W0621
    ) -> None:
        """Registers an error handler in the Dispatcher. This handler will receive every error
        which happens in your bot.

        Note:
            Attempts to add the same callback multiple times will be ignored.

        Warning:
            The errors handled within these handlers won't show up in the logger, so you
            need to make sure that you reraise the error.

        Args:
            callback (:obj:`callable`): The callback function for this error handler. Will be
                called when an error is raised.
            Callback signature:


            ``def callback(update: Update, context: CallbackContext)``

                The error that happened will be present in context.error.
            run_async (:obj:`bool`, optional): Whether this handlers callback should be run
                asynchronously using :meth:`run_async`. Defaults to :obj:`False`.
        """
        if callback in self.error_handlers:
            self.logger.debug('The callback is already registered as an error handler. Ignoring.')
            return

        if run_async is DEFAULT_FALSE and self.bot.defaults and self.bot.defaults.run_async:
            run_async = True

        self.error_handlers[callback] = run_async

    def remove_error_handler(self, callback: Callable[[object, CCT], None]) -> None:
        """Removes an error handler.

        Args:
            callback (:obj:`callable`): The error handler to remove.

        """
        self.error_handlers.pop(callback, None)

    def dispatch_error(
        self, update: Optional[object], error: Exception, promise: Promise = None
    ) -> None:
        """Dispatches an error.

        Args:
            update (:obj:`object` | :class:`telegram.Update`): The update that caused the error.
            error (:obj:`Exception`): The error that was raised.
            promise (:class:`telegram.utils.Promise`, optional): The promise whose pooled function
                raised the error.

        """
        async_args = None if not promise else promise.args
        async_kwargs = None if not promise else promise.kwargs

        if self.error_handlers:
            for callback, run_async in self.error_handlers.items():  # pylint: disable=W0621
                context = self.context_types.context.from_error(
                    update, error, self, async_args=async_args, async_kwargs=async_kwargs
                )
                if run_async:
                    self.run_async(callback, update, context, update=update)
                else:
                    callback(update, context)

        else:
            self.logger.exception(
                'No error handlers are registered, logging exception.', exc_info=error
            )<|MERGE_RESOLUTION|>--- conflicted
+++ resolved
@@ -47,14 +47,6 @@
 from telegram.ext.utils.promise import Promise
 from telegram.utils.helpers import DefaultValue, DEFAULT_FALSE
 from telegram.ext.utils.types import CCT, UD, CD, BD, BT, JQ, PT
-
-<<<<<<< HEAD
-=======
-if TYPE_CHECKING:
-    from telegram import Bot
-    from telegram.ext import JobQueue
-    from telegram.ext.callbackcontext import CallbackContext
->>>>>>> a5340e3c
 
 DEFAULT_GROUP: int = 0
 
