--- conflicted
+++ resolved
@@ -147,14 +147,5 @@
         if isinstance(update, Update) and self._is_allowed_update(update):
             if not self.filters:
                 return True
-<<<<<<< HEAD
-
             else:
-                message = update.effective_message
-                if self.filters is None:
-                    return True
-                return self.filters(message)
-=======
-            else:
-                return self.filters(update.effective_message)
->>>>>>> 247577b2
+                return self.filters(update.effective_message)