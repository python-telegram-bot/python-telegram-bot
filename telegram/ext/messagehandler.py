--- conflicted
+++ resolved
@@ -47,13 +47,9 @@
         channel_post_updates (:obj:`bool`): Should channel posts updates be handled?
             Default is :obj:`None`.
         edited_updates (:obj:`bool`): Should "edited" message updates be handled?
-<<<<<<< HEAD
-            Default is ``None``.
+            Default is :obj:`None`.
         run_async (:obj:`bool`): Determines whether this handlers callback function will be run
             asynchronously.
-=======
-            Default is :obj:`None`.
->>>>>>> bb34c799
 
     Note:
         :attr:`pass_user_data` and :attr:`pass_chat_data` determine whether a ``dict`` you
