#!/usr/bin/env python
#
# A library that provides a Python interface to the Telegram Bot API
# Copyright (C) 2015-2022
# Leandro Toledo de Souza <devs@python-telegram-bot.org>
#
# This program is free software: you can redistribute it and/or modify
# it under the terms of the GNU Lesser Public License as published by
# the Free Software Foundation, either version 3 of the License, or
# (at your option) any later version.
#
# This program is distributed in the hope that it will be useful,
# but WITHOUT ANY WARRANTY; without even the implied warranty of
# MERCHANTABILITY or FITNESS FOR A PARTICULAR PURPOSE.  See the
# GNU Lesser Public License for more details.
#
# You should have received a copy of the GNU Lesser Public License
# along with this program.  If not, see [http://www.gnu.org/licenses/].
# pylint: disable=no-self-use
"""This module contains the ConversationHandler."""
import asyncio
import logging
import datetime
from dataclasses import dataclass
from typing import (  # pylint: disable=unused-import  # for the "Any" import
    TYPE_CHECKING,
    Dict,
    List,
    NoReturn,
    Optional,
    Union,
    Tuple,
    cast,
    ClassVar,
    Any,
    Set,
    Generic,
)

from telegram import Update
from telegram._utils.defaultvalue import DEFAULT_TRUE, DefaultValue
from telegram._utils.types import DVInput
from telegram.ext import (
    CallbackContext,
    CallbackQueryHandler,
    ChosenInlineResultHandler,
    ApplicationHandlerStop,
    Handler,
    InlineQueryHandler,
    StringCommandHandler,
    StringRegexHandler,
    TypeHandler,
    ExtBot,
)
from telegram._utils.warnings import warn
from telegram.ext._utils.trackingdict import TrackingDict
from telegram.ext._utils.types import ConversationDict, ConversationKey
from telegram.ext._utils.types import CCT

if TYPE_CHECKING:
    from telegram.ext import Application, Job, JobQueue
_CheckUpdateType = Tuple[object, ConversationKey, Handler, object]

_logger = logging.getLogger(__name__)


@dataclass
class _ConversationTimeoutContext(Generic[CCT]):
    """Used as a datastore for conversation timeouts. Passed in the
    :paramref:`JobQueue.run_once.context` parameter. See :meth:`_trigger_timeout`.
    """

    __slots__ = ('conversation_key', 'update', 'application', 'callback_context')

    conversation_key: ConversationKey
    update: Update
    application: 'Application[Any, CCT, Any, Any, Any, JobQueue]'
    callback_context: CallbackContext


@dataclass
class PendingState:
    """Thin wrapper around :class:`asyncio.Task` to handle block=False handlers. Note that this is
    a public class of this module, since :meth:`Application.update_persistence` needs to access it.
    It's still hidden from users, since this module itself is private.
    """

    __slots__ = ('task', 'old_state')

    task: asyncio.Task
    old_state: object

    def done(self) -> bool:
        return self.task.done()

    def resolve(self) -> object:
        """Returns the new state of the :class:`ConversationHandler` if available. If there was an
        exception during the task execution, then return the old state. If the returned state was
        :obj:`None`, then end the conversation.

        Raises:
            :exc:`RuntimeError`: If the current task has not yet finished.
        """
        if not self.task.done():
            raise RuntimeError('New state is not yet available')

        exc = self.task.exception()
        if exc:
            _logger.exception(
                "Task function raised exception. Falling back to old state %s",
                self.old_state,
                exc_info=exc,
            )
            return self.old_state

        res = self.task.result()
        if res is None and self.old_state is None:
            res = ConversationHandler.END

        return res


class ConversationHandler(Handler[Update, CCT]):
    """
    A handler to hold a conversation with a single or multiple users through Telegram updates by
    managing three collections of other handlers.

    Warning:
        :class:`ConversationHandler` heavily relies on incoming updates being processed one by one.
        When using this handler, :attr:`telegram.ext.Application.concurrent_updates` should be
        :obj:`False`.

    Note:
        :class:`ConversationHandler` will only accept updates that are (subclass-)instances of
        :class:`telegram.Update`. This is, because depending on the :attr:`per_user` and
        :attr:`per_chat`, :class:`ConversationHandler` relies on
        :attr:`telegram.Update.effective_user` and/or :attr:`telegram.Update.effective_chat` in
        order to determine which conversation an update should belong to. For
        :attr:`per_message=True <per_message>`, :class:`ConversationHandler` uses
        :attr:`update.callback_query.message.message_id <telegram.Message.message_id>` when
        :attr:`per_chat=True <per_chat>` and
        :attr:`update.callback_query.inline_message_id <.CallbackQuery.inline_message_id>` when
        :attr:`per_chat=False <per_chat>`. For a more detailed explanation, please see our `FAQ`_.

        Finally, :class:`ConversationHandler`, does *not* handle (edited) channel posts.

    .. _`FAQ`: https://github.com/python-telegram-bot/python-telegram-bot/wiki\
        /Frequently-Asked-Questions#what-do-the-per_-settings-in-conversation handler-do

    The first collection, a :obj:`list` named :attr:`entry_points`, is used to initiate the
    conversation, for example with a :class:`telegram.ext.CommandHandler` or
    :class:`telegram.ext.MessageHandler`.

    The second collection, a :obj:`dict` named :attr:`states`, contains the different conversation
    steps and one or more associated handlers that should be used if the user sends a message when
    the conversation with them is currently in that state. Here you can also define a state for
    :attr:`TIMEOUT` to define the behavior when :attr:`conversation_timeout` is exceeded, and a
    state for :attr:`WAITING` to define behavior when a new update is received while the previous
    :attr:`block=False <block>` handler is not finished.

    The third collection, a :obj:`list` named :attr:`fallbacks`, is used if the user is currently
    in a conversation but the state has either no associated handler or the handler that is
    associated to the state is inappropriate for the update, for example if the update contains a
    command, but a regular text message is expected. You could use this for a ``/cancel`` command
    or to let the user know their message was not recognized.

    To change the state of conversation, the callback function of a handler must return the new
    state after responding to the user. If it does not return anything (returning :obj:`None` by
    default), the state will not change. If an entry point callback function returns :obj:`None`,
    the conversation ends immediately after the execution of this callback function.
    To end the conversation, the callback function must return :attr:`END` or ``-1``. To
    handle the conversation timeout, use handler :attr:`TIMEOUT` or ``-2``.
    Finally, :class:`telegram.ext.ApplicationHandlerStop` can be used in conversations as described
    in its documentation.

    Note:
        In each of the described collections of handlers, a handler may in turn be a
        :class:`ConversationHandler`. In that case, the child :class:`ConversationHandler` should
        have the attribute :attr:`map_to_parent` which allows returning to the parent conversation
        at specified states within the child conversation.

        Note that the keys in :attr:`map_to_parent` must not appear as keys in :attr:`states`
        attribute or else the latter will be ignored. You may map :attr:`END` to one of the parents
        states to continue the parent conversation after the child conversation has ended or even
        map a state to :attr:`END` to end the *parent* conversation from within the child
        conversation. For an example on nested :class:`ConversationHandler` s, see our `examples`_.

    .. _`examples`: https://github.com/python-telegram-bot/python-telegram-bot/blob/master/examples

    Args:
        entry_points (List[:class:`telegram.ext.Handler`]): A list of :obj:`Handler` objects that
            can trigger the start of the conversation. The first handler whose :meth:`check_update`
            method returns :obj:`True` will be used. If all return :obj:`False`, the update is not
            handled.
        states (Dict[:obj:`object`, List[:class:`telegram.ext.Handler`]]): A :obj:`dict` that
            defines the different states of conversation a user can be in and one or more
            associated :obj:`Handler` objects that should be used in that state. The first handler
            whose :meth:`check_update` method returns :obj:`True` will be used.
        fallbacks (List[:class:`telegram.ext.Handler`]): A list of handlers that might be used if
            the user is in a conversation, but every handler for their current state returned
            :obj:`False` on :meth:`check_update`. The first handler which :meth:`check_update`
            method returns :obj:`True` will be used. If all return :obj:`False`, the update is not
            handled.
        allow_reentry (:obj:`bool`, optional): If set to :obj:`True`, a user that is currently in a
            conversation can restart the conversation by triggering one of the entry points.
        per_chat (:obj:`bool`, optional): If the conversation key should contain the Chat's ID.
            Default is :obj:`True`.
        per_user (:obj:`bool`, optional): If the conversation key should contain the User's ID.
            Default is :obj:`True`.
        per_message (:obj:`bool`, optional): If the conversation key should contain the Message's
            ID. Default is :obj:`False`.
        conversation_timeout (:obj:`float` | :obj:`datetime.timedelta`, optional): When this
            handler is inactive more than this timeout (in seconds), it will be automatically
            ended. If this value is ``0`` or :obj:`None` (default), there will be no timeout. The
            last received update and the corresponding :class:`context <.CallbackContext>` will be
            handled by *ALL* the handler's whose :meth:`check_update` method returns :obj:`True`
            that are in the state :attr:`ConversationHandler.TIMEOUT`.

            Note:
                 Using :paramref:`conversation_timeout` with nested conversations is currently not
                 supported. You can still try to use it, but it will likely behave differently
                 from what you expect.

        name (:obj:`str`, optional): The name for this conversation handler. Required for
            persistence.
        persistent (:obj:`bool`, optional): If the conversation's dict for this handler should be
            saved. :paramref:`name` is required and persistence has to be set in
            :attr:`Application <.Application.persistence>`.

            .. versionchanged:: 14.0
                Was previously named as ``persistence``.
        map_to_parent (Dict[:obj:`object`, :obj:`object`], optional): A :obj:`dict` that can be
            used to instruct a child conversation handler to transition into a mapped state on
            its parent conversation handler in place of a specified nested state.
<<<<<<< HEAD
        block (:obj:`bool`, optional): Pass :obj:`False` or :obj:`True` to *overrule* the
=======
        block (:obj:`bool`, optional): Pass :obj:`False` to set a default value for the
>>>>>>> ef4bc43b
            :attr:`Handler.block` setting of all handlers (in :attr:`entry_points`,
            :attr:`states` and :attr:`fallbacks`). The resolution order for checking if a handler
            should be run non-blocking is:

                1. :attr:`telegram.ext.Handler.block` (if set)
                2. the value passed to this parameter (if any)
                3. :attr:`telegram.ext.Defaults.block` (if defaults are used)

<<<<<<< HEAD
            .. versionadded:: 13.2
=======
            .. versionchanged:: 14.0
                No longer overrides the handlers settings. Resolution order was changed.
>>>>>>> ef4bc43b

    Raises:
        :exc:`ValueError`: If :paramref:`persistent` is used but :paramref:`name` was not set, or
            when :attr:`per_message`, :attr:`per_chat`, :attr:`per_user` are all :obj:`False`.

    Attributes:
        block (:obj:`bool`): Determines whether the callback will run asynchronously. Always
            :obj:`True` since conversation handlers handle any non-blocking callbacks internally.

    """

    __slots__ = (
        '_allow_reentry',
        '_block',
        '_child_conversations',
        '_conversation_timeout',
        '_conversations',
        '_entry_points',
        '_fallbacks',
        '_map_to_parent',
        '_name',
        '_per_chat',
        '_per_message',
        '_per_user',
        '_persistent',
        '_states',
        '_timeout_jobs_lock',
        'timeout_jobs',
    )

    END: ClassVar[int] = -1
    """:obj:`int`: Used as a constant to return when a conversation is ended."""
    TIMEOUT: ClassVar[int] = -2
    """:obj:`int`: Used as a constant to handle state when a conversation is timed out
    (exceeded :attr:`conversation_timeout`).
    """
    WAITING: ClassVar[int] = -3
    """:obj:`int`: Used as a constant to handle state when a conversation is still waiting on the
    previous :attr:`block=False <block>` handler to finish."""
    # pylint: disable=super-init-not-called
    def __init__(
        self,
        entry_points: List[Handler[Update, CCT]],
        states: Dict[object, List[Handler[Update, CCT]]],
        fallbacks: List[Handler[Update, CCT]],
        allow_reentry: bool = False,
        per_chat: bool = True,
        per_user: bool = True,
        per_message: bool = False,
        conversation_timeout: Union[float, datetime.timedelta] = None,
        name: str = None,
        persistent: bool = False,
        map_to_parent: Dict[object, object] = None,
        block: DVInput[bool] = DEFAULT_TRUE,
    ):
        # these imports need to be here because of circular import error otherwise
        from telegram.ext import (  # pylint: disable=import-outside-toplevel
            ShippingQueryHandler,
            PreCheckoutQueryHandler,
            PollHandler,
            PollAnswerHandler,
        )

        # self.block is what the Application checks and we want it to always run CH in a blocking
        # way so that CH can take care of any non-blocking logic internally
        self.block = True
        # Store the actual setting in a protected variable instead
        self._block = block

        self._entry_points = entry_points
        self._states = states
        self._fallbacks = fallbacks

        self._allow_reentry = allow_reentry
        self._per_user = per_user
        self._per_chat = per_chat
        self._per_message = per_message
        self._conversation_timeout = conversation_timeout
        self._name = name
        self._map_to_parent = map_to_parent

        # if conversation_timeout is used, this dict is used to schedule a job which runs when the
        # conv has timed out.
        self.timeout_jobs: Dict[ConversationKey, 'Job'] = {}
        self._timeout_jobs_lock = asyncio.Lock()
        self._conversations: ConversationDict = {}
        self._child_conversations: Set['ConversationHandler'] = set()

        if persistent and not self.name:
            raise ValueError("Conversations can't be persistent when handler is unnamed.")
        self._persistent: bool = persistent

        if not any((self.per_user, self.per_chat, self.per_message)):
            raise ValueError("'per_user', 'per_chat' and 'per_message' can't all be 'False'")

        if self.per_message and not self.per_chat:
            warn(
                "If 'per_message=True' is used, 'per_chat=True' should also be used, "
                "since message IDs are not globally unique.",
                stacklevel=2,
            )

        all_handlers: List[Handler] = []
        all_handlers.extend(entry_points)
        all_handlers.extend(fallbacks)

        for state_handlers in states.values():
            all_handlers.extend(state_handlers)

        self._child_conversations.update(
            handler for handler in all_handlers if isinstance(handler, ConversationHandler)
        )

        # this link will be added to all warnings tied to per_* setting
        per_faq_link = (
            " Read this FAQ entry to learn more about the per_* settings: "
            "https://github.com/python-telegram-bot/python-telegram-bot/wiki"
            "/Frequently-Asked-Questions#what-do-the-per_-settings-in-conversationhandler-do."
        )

        # this loop is going to warn the user about handlers which can work unexpectedly
        # in conversations
        for handler in all_handlers:
            if isinstance(handler, (StringCommandHandler, StringRegexHandler)):
                warn(
                    "The `ConversationHandler` only handles updates of type `telegram.Update`. "
                    f"{handler.__class__.__name__} handles updates of type `str`.",
                    stacklevel=2,
                )
            elif isinstance(handler, TypeHandler) and not issubclass(handler.type, Update):
                warn(
                    "The `ConversationHandler` only handles updates of type `telegram.Update`."
                    f" The TypeHandler is set to handle {handler.type.__name__}.",
                    stacklevel=2,
                )
            elif isinstance(handler, PollHandler):
                warn(
                    "PollHandler will never trigger in a conversation since it has no information "
                    "about the chat or the user who voted in it. Do you mean the "
                    "`PollAnswerHandler`?",
                    stacklevel=2,
                )

            elif self.per_chat and (
                isinstance(
                    handler,
                    (
                        ShippingQueryHandler,
                        InlineQueryHandler,
                        ChosenInlineResultHandler,
                        PreCheckoutQueryHandler,
                        PollAnswerHandler,
                    ),
                )
            ):
                warn(
                    f"Updates handled by {handler.__class__.__name__} only have information about "
                    f"the user, so this handler won't ever be triggered if `per_chat=True`."
                    f"{per_faq_link}",
                    stacklevel=2,
                )

            elif self.per_message and not isinstance(handler, CallbackQueryHandler):
                warn(
                    "If 'per_message=True', all entry points, state handlers, and fallbacks"
                    " must be 'CallbackQueryHandler', since no other handlers "
                    f"have a message context.{per_faq_link}",
                    stacklevel=2,
                )
            elif not self.per_message and isinstance(handler, CallbackQueryHandler):
                warn(
                    "If 'per_message=False', 'CallbackQueryHandler' will not be "
                    f"tracked for every message.{per_faq_link}",
                    stacklevel=2,
                )

            if self.conversation_timeout and isinstance(handler, self.__class__):
                warn(
                    "Using `conversation_timeout` with nested conversations is currently not "
                    "supported. You can still try to use it, but it will likely behave "
                    "differently from what you expect.",
                    stacklevel=2,
                )

    @property
    def entry_points(self) -> List[Handler]:
        """List[:class:`telegram.ext.Handler`]: A list of :obj:`Handler` objects that can trigger
        the start of the conversation.
        """
        return self._entry_points

    @entry_points.setter
    def entry_points(self, value: object) -> NoReturn:
        raise AttributeError(
            "You can not assign a new value to entry_points after initialization."
        )

    @property
    def states(self) -> Dict[object, List[Handler]]:
        """Dict[:obj:`object`, List[:class:`telegram.ext.Handler`]]: A :obj:`dict` that
        defines the different states of conversation a user can be in and one or more
        associated :obj:`Handler` objects that should be used in that state.
        """
        return self._states

    @states.setter
    def states(self, value: object) -> NoReturn:
        raise AttributeError("You can not assign a new value to states after initialization.")

    @property
    def fallbacks(self) -> List[Handler]:
        """List[:class:`telegram.ext.Handler`]: A list of handlers that might be used if
        the user is in a conversation, but every handler for their current state returned
        :obj:`False` on :meth:`check_update`.
        """
        return self._fallbacks

    @fallbacks.setter
    def fallbacks(self, value: object) -> NoReturn:
        raise AttributeError("You can not assign a new value to fallbacks after initialization.")

    @property
    def allow_reentry(self) -> bool:
        """:obj:`bool`: Determines if a user can restart a conversation with an entry point."""
        return self._allow_reentry

    @allow_reentry.setter
    def allow_reentry(self, value: object) -> NoReturn:
        raise AttributeError(
            "You can not assign a new value to allow_reentry after initialization."
        )

    @property
    def per_user(self) -> bool:
        """:obj:`bool`: If the conversation key should contain the User's ID."""
        return self._per_user

    @per_user.setter
    def per_user(self, value: object) -> NoReturn:
        raise AttributeError("You can not assign a new value to per_user after initialization.")

    @property
    def per_chat(self) -> bool:
        """:obj:`bool`: If the conversation key should contain the Chat's ID."""
        return self._per_chat

    @per_chat.setter
    def per_chat(self, value: object) -> NoReturn:
        raise AttributeError("You can not assign a new value to per_chat after initialization.")

    @property
    def per_message(self) -> bool:
        """:obj:`bool`: If the conversation key should contain the message's ID."""
        return self._per_message

    @per_message.setter
    def per_message(self, value: object) -> NoReturn:
        raise AttributeError("You can not assign a new value to per_message after initialization.")

    @property
    def conversation_timeout(
        self,
    ) -> Optional[Union[float, datetime.timedelta]]:
        """:obj:`float` | :obj:`datetime.timedelta`: Optional. When this
        handler is inactive more than this timeout (in seconds), it will be automatically
        ended.
        """
        return self._conversation_timeout

    @conversation_timeout.setter
    def conversation_timeout(self, value: object) -> NoReturn:
        raise AttributeError(
            "You can not assign a new value to conversation_timeout after initialization."
        )

    @property
    def name(self) -> Optional[str]:
        """:obj:`str`: Optional. The name for this :class:`ConversationHandler`."""
        return self._name

    @name.setter
    def name(self, value: object) -> NoReturn:
        raise AttributeError("You can not assign a new value to name after initialization.")

    @property
    def persistent(self) -> bool:
        """:obj:`bool`: Optional. If the conversations dict for this handler should be
        saved. :attr:`name` is required and persistence has to be set in 
        :attr:`Application <.Application.persistence>`.
        """
        return self._persistent

    @persistent.setter
    def persistent(self, value: object) -> NoReturn:
        raise AttributeError("You can not assign a new value to persistent after initialization.")

    @property
    def map_to_parent(self) -> Optional[Dict[object, object]]:
        """Dict[:obj:`object`, :obj:`object`]: Optional. A :obj:`dict` that can be
        used to instruct a nested :class:`ConversationHandler` to transition into a mapped state on
        its parent :class:`ConversationHandler` in place of a specified nested state.
        """
        return self._map_to_parent

    @map_to_parent.setter
    def map_to_parent(self, value: object) -> NoReturn:
        raise AttributeError(
            "You can not assign a new value to map_to_parent after initialization."
        )

    async def _initialize_persistence(
        self, application: 'Application'
    ) -> Dict[str, TrackingDict[ConversationKey, object]]:
        """Initializes the persistence for this handler and its child conversations.
        While this method is marked as protected, we expect it to be called by the
        Application/parent conversations. It's just protected to hide it from users.

        Args:
            application (:class:`telegram.ext.Application`): The application.

        Returns:
            A dict {conversation.name -> TrackingDict}, which contains all dict of this
            conversation and possible child conversations.

        """
        if not (self.persistent and self.name and application.persistence):
            raise RuntimeError(
                'This handler is not persistent, has no name or the application has no '
                'persistence!'
            )

        current_conversations = self._conversations
        self._conversations = cast(
            TrackingDict[ConversationKey, object],
            TrackingDict(),
        )
        # In the conversation already processed updates
        self._conversations.update(current_conversations)
        # above might be partly overridden but that's okay since we warn about that in
        # add_handler
        self._conversations.update_no_track(
            await application.persistence.get_conversations(self.name)
        )

        out = {self.name: self._conversations}

        for handler in self._child_conversations:
            out.update(
                await handler._initialize_persistence(  # pylint: disable=protected-access
                    application=application
                )
            )

        return out

    def _get_key(self, update: Update) -> ConversationKey:
        """Builds the conversation key associated with the update."""
        chat = update.effective_chat
        user = update.effective_user

        key: List[Union[int, str]] = []

        if self.per_chat:
            if chat is None:
                raise RuntimeError("Can't build key for update without effective chat!")
            key.append(chat.id)

        if self.per_user:
            if user is None:
                raise RuntimeError("Can't build key for update without effective user!")
            key.append(user.id)

        if self.per_message:
            if update.callback_query is None:
                raise RuntimeError("Can't build key for update without CallbackQuery!")
            if update.callback_query.inline_message_id:
                key.append(update.callback_query.inline_message_id)
            else:
                key.append(update.callback_query.message.message_id)  # type: ignore[union-attr]

        return tuple(key)

    async def _schedule_job_delayed(
        self,
        new_state: asyncio.Task,
        application: 'Application[Any, CCT, Any, Any, Any, JobQueue]',
        update: Update,
        context: CallbackContext,
        conversation_key: ConversationKey,
    ) -> None:
        try:
            effective_new_state = await new_state
        except Exception as exc:
            _logger.debug(
                'Non-blocking handler callback raised exception. Not scheduling conversation '
                'timeout.',
                exc_info=exc,
            )
            return
        return self._schedule_job(
            new_state=effective_new_state,
            application=application,
            update=update,
            context=context,
            conversation_key=conversation_key,
        )

    def _schedule_job(
        self,
        new_state: object,
        application: 'Application[Any, CCT, Any, Any, Any, JobQueue]',
        update: Update,
        context: CallbackContext,
        conversation_key: ConversationKey,
    ) -> None:
        """Schedules a job which executes :meth:`_trigger_timeout` upon conversation timeout."""
        if new_state == self.END:
            return

        try:
            # both job_queue & conversation_timeout are checked before calling _schedule_job
            j_queue = application.job_queue
            self.timeout_jobs[conversation_key] = j_queue.run_once(
                self._trigger_timeout,
                self.conversation_timeout,  # type: ignore[arg-type]
                context=_ConversationTimeoutContext(
                    conversation_key, update, application, context
                ),
            )
        except Exception as exc:
            _logger.exception("Failed to schedule timeout.", exc_info=exc)

    # pylint: disable=too-many-return-statements
    def check_update(self, update: object) -> Optional[_CheckUpdateType]:
        """
        Determines whether an update should be handled by this conversation handler, and if so in
        which state the conversation currently is.

        Args:
            update (:class:`telegram.Update` | :obj:`object`): Incoming update.

        Returns:
            :obj:`bool`

        """
        if not isinstance(update, Update):
            return None
        # Ignore messages in channels
        if update.channel_post or update.edited_channel_post:
            return None
        if self.per_chat and not update.effective_chat:
            return None
        if self.per_message and not update.callback_query:
            return None
        if update.callback_query and self.per_chat and not update.callback_query.message:
            return None

        key = self._get_key(update)
        state = self._conversations.get(key)
        check: Optional[object] = None

        # Resolve futures
        if isinstance(state, PendingState):
            _logger.debug('Waiting for asyncio Task to finish ...')

            # check if future is finished or not
            if state.done():
                res = state.resolve()
                self._update_state(res, key)
                state = self._conversations.get(key)

            # if not then handle WAITING state instead
            else:
                handlers = self.states.get(self.WAITING, [])
                for handler_ in handlers:
                    check = handler_.check_update(update)
                    if check is not None and check is not False:
                        return self.WAITING, key, handler_, check
                return None

        _logger.debug('Selecting conversation %s with state %s', str(key), str(state))

        handler: Optional[Handler] = None

        # Search entry points for a match
        if state is None or self.allow_reentry:
            for entry_point in self.entry_points:
                check = entry_point.check_update(update)
                if check is not None and check is not False:
                    handler = entry_point
                    break

            else:
                if state is None:
                    return None

        # Get the handler list for current state, if we didn't find one yet and we're still here
        if state is not None and handler is None:
            for candidate in self.states.get(state, []):
                check = candidate.check_update(update)
                if check is not None and check is not False:
                    handler = candidate
                    break

            # Find a fallback handler if all other handlers fail
            else:
                for fallback in self.fallbacks:
                    check = fallback.check_update(update)
                    if check is not None and check is not False:
                        handler = fallback
                        break

                else:
                    return None

        return state, key, handler, check  # type: ignore[return-value]

    async def handle_update(  # type: ignore[override]
        self,
        update: Update,
        application: 'Application',
        check_result: _CheckUpdateType,
        context: CallbackContext,
    ) -> Optional[object]:
        """Send the update to the callback for the current state and Handler

        Args:
            check_result: The result from :meth:`check_update`. For this handler it's a tuple of
                the conversation state, key, handler, and the handler's check result.
            update (:class:`telegram.Update`): Incoming telegram update.
            application (:class:`telegram.ext.Application`): Application that originated the
                update.
            context (:class:`telegram.ext.CallbackContext`): The context as provided by
                the application.

        """
        current_state, conversation_key, handler, handler_check_result = check_result
        raise_dp_handler_stop = False

        async with self._timeout_jobs_lock:
            # Remove the old timeout job (if present)
            timeout_job = self.timeout_jobs.pop(conversation_key, None)

            if timeout_job is not None:
                timeout_job.schedule_removal()

        # Resolution order of "block":
        # 1. Setting of the selected handler
        # 2. Setting of the ConversationHandler
        # 3. Default values of the bot
<<<<<<< HEAD
        if self._block is not DEFAULT_TRUE:
            # CHs block-setting has the highest priority
            block = self._block
=======
        if handler.block is not DEFAULT_TRUE:
            block = handler.block
>>>>>>> ef4bc43b
        else:
            if self._block is not DEFAULT_TRUE:
                block = self._block
            elif isinstance(application.bot, ExtBot) and application.bot.defaults is not None:
                block = application.bot.defaults.block
            else:
                block = DefaultValue.get_value(handler.block)

        try:  # Now create task or await the callback
            if block:
                new_state: object = await handler.handle_update(
                    update, application, handler_check_result, context
                )
            else:
                new_state = application.create_task(
                    coroutine=handler.handle_update(
                        update, application, handler_check_result, context
                    ),
                    update=update,
                )
        except ApplicationHandlerStop as exception:
            new_state = exception.state
            raise_dp_handler_stop = True
        async with self._timeout_jobs_lock:
            if self.conversation_timeout:
                if application.job_queue is None:
                    warn(
                        "Ignoring `conversation_timeout` because the Application has no JobQueue.",
                    )
                elif not application.job_queue.scheduler.running:
                    warn(
                        "Ignoring `conversation_timeout` because the Applications JobQueue is "
                        "not running.",
                    )
                else:
                    # Add the new timeout job
                    # checking if the new state is self.END is done in _schedule_job
                    if isinstance(new_state, asyncio.Task):
                        application.create_task(
                            self._schedule_job_delayed(
                                new_state, application, update, context, conversation_key
                            ),
                            update=update,
                        )
                    else:
                        self._schedule_job(
                            new_state, application, update, context, conversation_key
                        )

        if isinstance(self.map_to_parent, dict) and new_state in self.map_to_parent:
            self._update_state(self.END, conversation_key)
            if raise_dp_handler_stop:
                raise ApplicationHandlerStop(self.map_to_parent.get(new_state))
            return self.map_to_parent.get(new_state)

        if current_state != self.WAITING:
            self._update_state(new_state, conversation_key)

        if raise_dp_handler_stop:
            # Don't pass the new state here. If we're in a nested conversation, the parent is
            # expecting None as return value.
            raise ApplicationHandlerStop()
        # Signals a possible parent conversation to stay in the current state
        return None

    def _update_state(self, new_state: object, key: ConversationKey) -> None:
        if new_state == self.END:
            if key in self._conversations:
                # If there is no key in conversations, nothing is done.
                del self._conversations[key]

        elif isinstance(new_state, asyncio.Task):
            self._conversations[key] = PendingState(
                old_state=self._conversations.get(key), task=new_state
            )

        elif new_state is not None:
            if new_state not in self.states:
                warn(
                    f"Handler returned state {new_state} which is unknown to the "
                    f"ConversationHandler{' ' + self.name if self.name is not None else ''}.",
                    stacklevel=2,
                )
            self._conversations[key] = new_state

    async def _trigger_timeout(self, context: CallbackContext) -> None:
        """This is run whenever a conversation has timed out. Also makes sure that all handlers
        which are in the :attr:`TIMEOUT` state and whose :meth:`Handler.check_update` returns
        :obj:`True` is handled.
        """
        job = cast('Job', context.job)
        ctxt = cast(_ConversationTimeoutContext, job.context)

        _logger.debug(
            'Conversation timeout was triggered for conversation %s!', ctxt.conversation_key
        )

        callback_context = ctxt.callback_context

        async with self._timeout_jobs_lock:
            found_job = self.timeout_jobs.get(ctxt.conversation_key)
            if found_job is not job:
                # The timeout has been cancelled in handle_update
                return
            del self.timeout_jobs[ctxt.conversation_key]

        # Now run all handlers which are in TIMEOUT state
        handlers = self.states.get(self.TIMEOUT, [])
        for handler in handlers:
            check = handler.check_update(ctxt.update)
            if check is not None and check is not False:
                try:
                    await handler.handle_update(
                        ctxt.update, ctxt.application, check, callback_context
                    )
                except ApplicationHandlerStop:
                    warn(
                        'ApplicationHandlerStop in TIMEOUT state of '
                        'ConversationHandler has no effect. Ignoring.',
                    )

        self._update_state(self.END, ctxt.conversation_key)<|MERGE_RESOLUTION|>--- conflicted
+++ resolved
@@ -232,25 +232,17 @@
         map_to_parent (Dict[:obj:`object`, :obj:`object`], optional): A :obj:`dict` that can be
             used to instruct a child conversation handler to transition into a mapped state on
             its parent conversation handler in place of a specified nested state.
-<<<<<<< HEAD
-        block (:obj:`bool`, optional): Pass :obj:`False` or :obj:`True` to *overrule* the
-=======
-        block (:obj:`bool`, optional): Pass :obj:`False` to set a default value for the
->>>>>>> ef4bc43b
-            :attr:`Handler.block` setting of all handlers (in :attr:`entry_points`,
+        block (:obj:`bool`, optional): Pass :obj:`False` or :obj:`True` to set a default value for
+            the :attr:`Handler.block` setting of all handlers (in :attr:`entry_points`,
             :attr:`states` and :attr:`fallbacks`). The resolution order for checking if a handler
             should be run non-blocking is:
 
-                1. :attr:`telegram.ext.Handler.block` (if set)
-                2. the value passed to this parameter (if any)
-                3. :attr:`telegram.ext.Defaults.block` (if defaults are used)
-
-<<<<<<< HEAD
-            .. versionadded:: 13.2
-=======
+            1. :attr:`telegram.ext.Handler.block` (if set)
+            2. the value passed to this parameter (if any)
+            3. :attr:`telegram.ext.Defaults.block` (if defaults are used)
+
             .. versionchanged:: 14.0
                 No longer overrides the handlers settings. Resolution order was changed.
->>>>>>> ef4bc43b
 
     Raises:
         :exc:`ValueError`: If :paramref:`persistent` is used but :paramref:`name` was not set, or
@@ -538,7 +530,7 @@
     @property
     def persistent(self) -> bool:
         """:obj:`bool`: Optional. If the conversations dict for this handler should be
-        saved. :attr:`name` is required and persistence has to be set in 
+        saved. :attr:`name` is required and persistence has to be set in
         :attr:`Application <.Application.persistence>`.
         """
         return self._persistent
@@ -801,14 +793,8 @@
         # 1. Setting of the selected handler
         # 2. Setting of the ConversationHandler
         # 3. Default values of the bot
-<<<<<<< HEAD
-        if self._block is not DEFAULT_TRUE:
-            # CHs block-setting has the highest priority
-            block = self._block
-=======
         if handler.block is not DEFAULT_TRUE:
             block = handler.block
->>>>>>> ef4bc43b
         else:
             if self._block is not DEFAULT_TRUE:
                 block = self._block
