--- conflicted
+++ resolved
@@ -653,7 +653,34 @@
             if not self.handlers[group]:
                 del self.handlers[group]
 
-<<<<<<< HEAD
+    def drop_chat_data(self, chat_id: int) -> None:
+        """Used for deleting a key from the :attr:`chat_data`.
+
+        .. versionadded:: 14.0
+
+        Args:
+            chat_id (:obj:`int`): The chat id to delete from the persistence. The entry
+                will be deleted even if it is not empty.
+        """
+        self._chat_data.pop(chat_id, None)  # type: ignore[arg-type]
+
+        if self.persistence:
+            self.persistence.drop_chat_data(chat_id)
+
+    def drop_user_data(self, user_id: int) -> None:
+        """Used for deleting a key from the :attr:`user_data`.
+
+        .. versionadded:: 14.0
+
+        Args:
+            user_id (:obj:`int`): The user id to delete from the persistence. The entry
+                will be deleted even if it is not empty.
+        """
+        self._user_data.pop(user_id, None)  # type: ignore[arg-type]
+
+        if self.persistence:
+            self.persistence.drop_user_data(user_id)
+
     def migrate_chat_data(
         self, message: 'Message' = None, old_chat_id: int = None, new_chat_id: int = None
     ) -> None:
@@ -685,7 +712,10 @@
 
         if message:
             if message.migrate_from_chat_id is None and message.migrate_to_chat_id is None:
-                raise ValueError("Invalid message instance, can't detect old/new chat_id")
+                raise ValueError(
+                    "Invalid message instance. The message must have either "
+                    "`Message.migrate_from_chat_id` or `Message.migrate_to_chat_id`."
+                )
 
             old_chat_id = message.migrate_from_chat_id or message.chat.id
             new_chat_id = message.migrate_to_chat_id or message.chat.id
@@ -693,38 +723,9 @@
         elif not (isinstance(old_chat_id, int) and isinstance(new_chat_id, int)):
             raise ValueError("old_chat_id and new_chat_id must be integers")
 
-        self.chat_data[new_chat_id] = self.chat_data[old_chat_id]
-        del self.chat_data[old_chat_id]
+        self._chat_data[new_chat_id] = self._chat_data[old_chat_id]
+        self.drop_chat_data(old_chat_id)
         self.update_persistence()
-=======
-    def drop_chat_data(self, chat_id: int) -> None:
-        """Used for deleting a key from the :attr:`chat_data`.
-
-        .. versionadded:: 14.0
-
-        Args:
-            chat_id (:obj:`int`): The chat id to delete from the persistence. The entry
-                will be deleted even if it is not empty.
-        """
-        self._chat_data.pop(chat_id, None)  # type: ignore[arg-type]
-
-        if self.persistence:
-            self.persistence.drop_chat_data(chat_id)
-
-    def drop_user_data(self, user_id: int) -> None:
-        """Used for deleting a key from the :attr:`user_data`.
-
-        .. versionadded:: 14.0
-
-        Args:
-            user_id (:obj:`int`): The user id to delete from the persistence. The entry
-                will be deleted even if it is not empty.
-        """
-        self._user_data.pop(user_id, None)  # type: ignore[arg-type]
-
-        if self.persistence:
-            self.persistence.drop_user_data(user_id)
->>>>>>> b1dcc93d
 
     def update_persistence(self, update: object = None) -> None:
         """Update :attr:`user_data`, :attr:`chat_data` and :attr:`bot_data` in :attr:`persistence`.
