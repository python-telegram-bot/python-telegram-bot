#!/usr/bin/env python
#
# A library that provides a Python interface to the Telegram Bot API
# Copyright (C) 2015-2020
# Leandro Toledo de Souza <devs@python-telegram-bot.org>
#
# This program is free software: you can redistribute it and/or modify
# it under the terms of the GNU Lesser Public License as published by
# the Free Software Foundation, either version 3 of the License, or
# (at your option) any later version.
#
# This program is distributed in the hope that it will be useful,
# but WITHOUT ANY WARRANTY; without even the implied warranty of
# MERCHANTABILITY or FITNESS FOR A PARTICULAR PURPOSE.  See the
# GNU Lesser Public License for more details.
#
# You should have received a copy of the GNU Lesser Public License
# along with this program.  If not, see [http://www.gnu.org/licenses/].
"""This module contains the base class for handlers as used by the Dispatcher."""

from abc import ABC, abstractmethod

<<<<<<< HEAD
class Handler:
=======

class Handler(ABC):
>>>>>>> a4e78f61
    """The base class for all update handlers. Create custom handlers by inheriting from it.

    Attributes:
        callback (:obj:`callable`): The callback function for this handler.
        pass_update_queue (:obj:`bool`): Determines whether ``update_queue`` will be
            passed to the callback function.
        pass_job_queue (:obj:`bool`): Determines whether ``job_queue`` will be passed to
            the callback function.
        pass_user_data (:obj:`bool`): Determines whether ``user_data`` will be passed to
            the callback function.
        pass_chat_data (:obj:`bool`): Determines whether ``chat_data`` will be passed to
            the callback function.

    Note:
        :attr:`pass_user_data` and :attr:`pass_chat_data` determine whether a ``dict`` you
        can use to keep any data in will be sent to the :attr:`callback` function. Related to
        either the user or the chat that the update was sent in. For each update from the same user
        or in the same chat, it will be the same ``dict``.

        Note that this is DEPRECATED, and you should use context based callbacks. See
        https://git.io/fxJuV for more info.

    Args:
        callback (:obj:`callable`): The callback function for this handler. Will be called when
            :attr:`check_update` has determined that an update should be processed by this handler.
            Callback signature for context based API:

            ``def callback(update: Update, context: CallbackContext)``

            The return value of the callback is usually ignored except for the special case of
            :class:`telegram.ext.ConversationHandler`.
        pass_update_queue (:obj:`bool`, optional): If set to ``True``, a keyword argument called
            ``update_queue`` will be passed to the callback function. It will be the ``Queue``
            instance used by the :class:`telegram.ext.Updater` and :class:`telegram.ext.Dispatcher`
            that contains new updates which can be used to insert updates. Default is ``False``.
            DEPRECATED: Please switch to context based callbacks.
        pass_job_queue (:obj:`bool`, optional): If set to ``True``, a keyword argument called
            ``job_queue`` will be passed to the callback function. It will be a
            :class:`telegram.ext.JobQueue` instance created by the :class:`telegram.ext.Updater`
            which can be used to schedule new jobs. Default is ``False``.
            DEPRECATED: Please switch to context based callbacks.
        pass_user_data (:obj:`bool`, optional): If set to ``True``, a keyword argument called
            ``user_data`` will be passed to the callback function. Default is ``False``.
            DEPRECATED: Please switch to context based callbacks.
        pass_chat_data (:obj:`bool`, optional): If set to ``True``, a keyword argument called
            ``chat_data`` will be passed to the callback function. Default is ``False``.
            DEPRECATED: Please switch to context based callbacks.

    """

    def __init__(self,
                 callback,
                 pass_update_queue=False,
                 pass_job_queue=False,
                 pass_user_data=False,
                 pass_chat_data=False):
        self.callback = callback
        self.pass_update_queue = pass_update_queue
        self.pass_job_queue = pass_job_queue
        self.pass_user_data = pass_user_data
        self.pass_chat_data = pass_chat_data

    @abstractmethod
    def check_update(self, update):
        """
        This method is called to determine if an update should be handled by
        this handler instance. It should always be overridden.

        Args:
            update (:obj:`str` | :class:`telegram.Update`): The update to be tested.

        Returns:
            Either ``None`` or ``False`` if the update should not be handled. Otherwise an object
            that will be passed to :attr:`handle_update` and :attr:`collect_additional_context`
            when the update gets handled.

        """

    def handle_update(self, update, dispatcher, check_result, context=None):
        """
        This method is called if it was determined that an update should indeed
        be handled by this instance. Calls :attr:`self.callback` along with its respectful
        arguments. To work with the :class:`telegram.ext.ConversationHandler`, this method
        returns the value returned from ``self.callback``.
        Note that it can be overridden if needed by the subclassing handler.

        Args:
            update (:obj:`str` | :class:`telegram.Update`): The update to be handled.
            dispatcher (:class:`telegram.ext.Dispatcher`): The calling dispatcher.
            check_result: The result from :attr:`check_update`.

        """
        if context:
            self.collect_additional_context(context, update, dispatcher, check_result)
            return self.callback(update, context)
        else:
            optional_args = self.collect_optional_args(dispatcher, update, check_result)
            return self.callback(dispatcher.bot, update, **optional_args)

    def collect_additional_context(self, context, update, dispatcher, check_result):
        """Prepares additional arguments for the context. Override if needed.

        Args:
            context (:class:`telegram.ext.CallbackContext`): The context object.
            update (:class:`telegram.Update`): The update to gather chat/user id from.
            dispatcher (:class:`telegram.ext.Dispatcher`): The calling dispatcher.
            check_result: The result (return value) from :attr:`check_update`.

        """
        pass

    def collect_optional_args(self, dispatcher, update=None, check_result=None):
        """
        Prepares the optional arguments. If the handler has additional optional args,
        it should subclass this method, but remember to call this super method.

        DEPRECATED: This method is being replaced by new context based callbacks. Please see
        https://git.io/fxJuV for more info.

        Args:
            dispatcher (:class:`telegram.ext.Dispatcher`): The dispatcher.
            update (:class:`telegram.Update`): The update to gather chat/user id from.
            check_result: The result from check_update

        """
        optional_args = dict()

        if self.pass_update_queue:
            optional_args['update_queue'] = dispatcher.update_queue
        if self.pass_job_queue:
            optional_args['job_queue'] = dispatcher.job_queue
        if self.pass_user_data:
            user = update.effective_user
            optional_args['user_data'] = dispatcher.user_data[user.id if user else None]
        if self.pass_chat_data:
            chat = update.effective_chat
            optional_args['chat_data'] = dispatcher.chat_data[chat.id if chat else None]

        return optional_args<|MERGE_RESOLUTION|>--- conflicted
+++ resolved
@@ -20,12 +20,8 @@
 
 from abc import ABC, abstractmethod
 
-<<<<<<< HEAD
-class Handler:
-=======
 
 class Handler(ABC):
->>>>>>> a4e78f61
     """The base class for all update handlers. Create custom handlers by inheriting from it.
 
     Attributes:
