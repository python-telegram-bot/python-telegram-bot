--- conflicted
+++ resolved
@@ -65,34 +65,24 @@
 __all__ = (
     'BaseFilter',
     'BasePersistence',
-<<<<<<< HEAD
-    'ExtBot',
     'CallbackContext',
     'CallbackDataCache',
-=======
-    'CallbackContext',
->>>>>>> fce7cc90
     'CallbackQueryHandler',
     'ChatMemberHandler',
     'ChosenInlineResultHandler',
     'CommandHandler',
-<<<<<<< HEAD
-=======
     'ContextTypes',
->>>>>>> fce7cc90
     'ConversationHandler',
     'Defaults',
     'DelayQueue',
     'DictPersistence',
     'Dispatcher',
     'DispatcherHandlerStop',
+    'ExtBot',
     'Filters',
     'Handler',
     'InlineQueryHandler',
-<<<<<<< HEAD
     'InvalidCallbackData',
-=======
->>>>>>> fce7cc90
     'Job',
     'JobQueue',
     'MessageFilter',
