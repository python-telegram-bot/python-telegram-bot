#!/usr/bin/env python
#
#  A library that provides a Python interface to the Telegram Bot API
#  Copyright (C) 2015-2022
#  Leandro Toledo de Souza <devs@python-telegram-bot.org>
#
#  This program is free software: you can redistribute it and/or modify
#  it under the terms of the GNU Lesser Public License as published by
#  the Free Software Foundation, either version 3 of the License, or
#  (at your option) any later version.
#
#  This program is distributed in the hope that it will be useful,
#  but WITHOUT ANY WARRANTY; without even the implied warranty of
#  MERCHANTABILITY or FITNESS FOR A PARTICULAR PURPOSE.  See the
#  GNU Lesser Public License for more details.
#
#  You should have received a copy of the GNU Lesser Public License
#  along with this program.  If not, see [http://www.gnu.org/licenses/].
"""This module contains the CallbackDataCache class."""
import logging
import time
from datetime import datetime
from typing import TYPE_CHECKING, Dict, MutableMapping, Optional, Tuple, Union, cast
from uuid import uuid4

try:
    from cachetools import LRUCache

    CACHE_TOOLS_AVAILABLE = True
except ImportError:
    CACHE_TOOLS_AVAILABLE = False


from telegram import CallbackQuery, InlineKeyboardButton, InlineKeyboardMarkup, Message, User
from telegram._utils.datetime import to_float_timestamp
from telegram.error import TelegramError
from telegram.ext._utils.types import CDCData

if TYPE_CHECKING:
    from telegram.ext import ExtBot


class InvalidCallbackData(TelegramError):
    """
    Raised when the received callback data has been tempered with or deleted from cache.

    Examples:
        :any:`Arbitrary Callback Data Bot <examples.arbitrarycallbackdatabot>`

    .. seealso:: `Arbitrary callback_data <https://github.com/\
            python-telegram-bot/python-telegram-bot/wiki/Arbitrary-callback_data>`_

    .. versionadded:: 13.6

    Args:
        callback_data (:obj:`int`, optional): The button data of which the callback data could not
            be found.

    Attributes:
        callback_data (:obj:`int`): Optional. The button data of which the callback data could not
            be found.
    """

    __slots__ = ("callback_data",)

    def __init__(self, callback_data: str = None) -> None:
        super().__init__(
            "The object belonging to this callback_data was deleted or the callback_data was "
            "manipulated."
        )
        self.callback_data = callback_data

    def __reduce__(self) -> Tuple[type, Tuple[Optional[str]]]:  # type: ignore[override]
        return self.__class__, (self.callback_data,)


class _KeyboardData:
    __slots__ = ("keyboard_uuid", "button_data", "access_time")

    def __init__(
        self, keyboard_uuid: str, access_time: float = None, button_data: Dict[str, object] = None
    ):
        self.keyboard_uuid = keyboard_uuid
        self.button_data = button_data or {}
        self.access_time = access_time or time.time()

    def update_access_time(self) -> None:
        """Updates the access time with the current time."""
        self.access_time = time.time()

    def to_tuple(self) -> Tuple[str, float, Dict[str, object]]:
        """Gives a tuple representation consisting of the keyboard uuid, the access time and the
        button data.
        """
        return self.keyboard_uuid, self.access_time, self.button_data


class CallbackDataCache:
    """A custom cache for storing the callback data of a :class:`telegram.ext.ExtBot`. Internally,
    it keeps two mappings with fixed maximum size:

    * One for mapping the data received in callback queries to the cached objects
    * One for mapping the IDs of received callback queries to the cached objects

    The second mapping allows to manually drop data that has been cached for keyboards of messages
    sent via inline mode.
    If necessary, will drop the least recently used items.

<<<<<<< HEAD
    Examples:
        :any:`Arbitrary Callback Data Bot <examples.arbitrarycallbackdatabot>`
=======
    Important:
        If you want to use this class, you must install PTB with the optional requirement
        ``callback-data``, i.e.

        .. code-block:: bash

           pip install python-telegram-bot[callback-data]
>>>>>>> c7c60bb2

    .. seealso:: :attr:`telegram.ext.ExtBot.callback_data_cache`,
        `Architecture Overview <https://github.com/\
        python-telegram-bot/python-telegram-bot/wiki/Architecture>`_,
        `Arbitrary callback_data <https://github.com/\
        python-telegram-bot/python-telegram-bot/wiki/Arbitrary-callback_data>`_

    .. versionadded:: 13.6

    .. versionchanged:: 20.0
        To use this class, PTB must be installed via
        ``pip install python-telegram-bot[callback-data]``.

    Args:
        bot (:class:`telegram.ext.ExtBot`): The bot this cache is for.
        maxsize (:obj:`int`, optional): Maximum number of items in each of the internal mappings.
            Defaults to ``1024``.

        persistent_data (Tuple[List[Tuple[:obj:`str`, :obj:`float`, \
        Dict[:obj:`str`, :class:`object`]]], Dict[:obj:`str`, :obj:`str`]], optional): \
        Data to initialize the cache with, as returned by \
        :meth:`telegram.ext.BasePersistence.get_callback_data`.

    Attributes:
        bot (:class:`telegram.ext.ExtBot`): The bot this cache is for.

    """

    __slots__ = ("bot", "_maxsize", "_keyboard_data", "_callback_queries", "logger")

    def __init__(
        self,
        bot: "ExtBot",
        maxsize: int = 1024,
        persistent_data: CDCData = None,
    ):
        if not CACHE_TOOLS_AVAILABLE:
            raise RuntimeError(
                "To use `CallbackDataCache`, PTB must be installed via `pip install "
                "python-telegram-bot[callback-data]`."
            )

        self.logger = logging.getLogger(__name__)

        self.bot = bot
        self._maxsize = maxsize
        self._keyboard_data: MutableMapping[str, _KeyboardData] = LRUCache(maxsize=maxsize)
        self._callback_queries: MutableMapping[str, str] = LRUCache(maxsize=maxsize)

        if persistent_data:
            self.load_persistence_data(persistent_data)

    def load_persistence_data(self, persistent_data: CDCData) -> None:
        """Loads data into the cache.

        Warning:
            This method is not intended to be called by users directly.

        .. versionadded:: 20.0

        Args:
            persistent_data (Tuple[List[Tuple[:obj:`str`, :obj:`float`, \
            Dict[:obj:`str`, :class:`object`]]], Dict[:obj:`str`, :obj:`str`]], optional): \
            Data to load, as returned by \
            :meth:`telegram.ext.BasePersistence.get_callback_data`.
        """
        keyboard_data, callback_queries = persistent_data
        for key, value in callback_queries.items():
            self._callback_queries[key] = value
        for uuid, access_time, data in keyboard_data:
            self._keyboard_data[uuid] = _KeyboardData(
                keyboard_uuid=uuid, access_time=access_time, button_data=data
            )

    @property
    def maxsize(self) -> int:
        """:obj:`int`: The maximum size of the cache.

        .. versionchanged:: 20.0
           This property is now read-only.
        """
        return self._maxsize

    @property
    def persistence_data(self) -> CDCData:
        """Tuple[List[Tuple[:obj:`str`, :obj:`float`, Dict[:obj:`str`, :class:`object`]]],
        Dict[:obj:`str`, :obj:`str`]]: The data that needs to be persisted to allow
        caching callback data across bot reboots.
        """
        # While building a list/dict from the LRUCaches has linear runtime (in the number of
        # entries), the runtime is bounded by maxsize and it has the big upside of not throwing a
        # highly customized data structure at users trying to implement a custom persistence class
        return [data.to_tuple() for data in self._keyboard_data.values()], dict(
            self._callback_queries.items()
        )

    def process_keyboard(self, reply_markup: InlineKeyboardMarkup) -> InlineKeyboardMarkup:
        """Registers the reply markup to the cache. If any of the buttons have
        :attr:`~telegram.InlineKeyboardButton.callback_data`, stores that data and builds a new
        keyboard with the correspondingly replaced buttons. Otherwise, does nothing and returns
        the original reply markup.

        Args:
            reply_markup (:class:`telegram.InlineKeyboardMarkup`): The keyboard.

        Returns:
            :class:`telegram.InlineKeyboardMarkup`: The keyboard to be passed to Telegram.

        """
        keyboard_uuid = uuid4().hex
        keyboard_data = _KeyboardData(keyboard_uuid)

        # Built a new nested list of buttons by replacing the callback data if needed
        buttons = [
            [
                # We create a new button instead of replacing callback_data in case the
                # same object is used elsewhere
                InlineKeyboardButton(
                    btn.text,
                    callback_data=self.__put_button(btn.callback_data, keyboard_data),
                )
                if btn.callback_data
                else btn
                for btn in column
            ]
            for column in reply_markup.inline_keyboard
        ]

        if not keyboard_data.button_data:
            # If we arrive here, no data had to be replaced and we can return the input
            return reply_markup

        self._keyboard_data[keyboard_uuid] = keyboard_data
        return InlineKeyboardMarkup(buttons)

    @staticmethod
    def __put_button(callback_data: object, keyboard_data: _KeyboardData) -> str:
        """Stores the data for a single button in :attr:`keyboard_data`.
        Returns the string that should be passed instead of the callback_data, which is
        ``keyboard_uuid + button_uuids``.
        """
        uuid = uuid4().hex
        keyboard_data.button_data[uuid] = callback_data
        return f"{keyboard_data.keyboard_uuid}{uuid}"

    def __get_keyboard_uuid_and_button_data(
        self, callback_data: str
    ) -> Union[Tuple[str, object], Tuple[None, InvalidCallbackData]]:
        keyboard, button = self.extract_uuids(callback_data)
        try:
            # we get the values before calling update() in case KeyErrors are raised
            # we don't want to update in that case
            keyboard_data = self._keyboard_data[keyboard]
            button_data = keyboard_data.button_data[button]
            # Update the timestamp for the LRU
            keyboard_data.update_access_time()
            return keyboard, button_data
        except KeyError:
            return None, InvalidCallbackData(callback_data)

    @staticmethod
    def extract_uuids(callback_data: str) -> Tuple[str, str]:
        """Extracts the keyboard uuid and the button uuid from the given :paramref:`callback_data`.

        Args:
            callback_data (:obj:`str`): The
                :paramref:`~telegram.InlineKeyboardButton.callback_data` as present in the button.

        Returns:
            (:obj:`str`, :obj:`str`): Tuple of keyboard and button uuid

        """
        # Extract the uuids as put in __put_button
        return callback_data[:32], callback_data[32:]

    def process_message(self, message: Message) -> None:
        """Replaces the data in the inline keyboard attached to the message with the cached
        objects, if necessary. If the data could not be found,
        :class:`telegram.ext.InvalidCallbackData` will be inserted.

        Note:
            Checks :attr:`telegram.Message.via_bot` and :attr:`telegram.Message.from_user` to check
            if the reply markup (if any) was actually sent by this cache's bot. If it was not, the
            message will be returned unchanged.

            Note that this will fail for channel posts, as :attr:`telegram.Message.from_user` is
            :obj:`None` for those! In the corresponding reply markups the callback data will be
            replaced by :class:`telegram.ext.InvalidCallbackData`.

        Warning:
            * Does *not* consider :attr:`telegram.Message.reply_to_message` and
              :attr:`telegram.Message.pinned_message`. Pass them to this method separately.
            * *In place*, i.e. the passed :class:`telegram.Message` will be changed!

        Args:
            message (:class:`telegram.Message`): The message.

        """
        self.__process_message(message)

    def __process_message(self, message: Message) -> Optional[str]:
        """As documented in process_message, but returns the uuid of the attached keyboard, if any,
        which is relevant for process_callback_query.

        **IN PLACE**
        """
        if not message.reply_markup:
            return None

        if message.via_bot:
            sender: Optional[User] = message.via_bot
        elif message.from_user:
            sender = message.from_user
        else:
            sender = None

        if sender is not None and sender != self.bot.bot:
            return None

        keyboard_uuid = None

        for row in message.reply_markup.inline_keyboard:
            for button in row:
                if button.callback_data:
                    button_data = cast(str, button.callback_data)
                    keyboard_id, callback_data = self.__get_keyboard_uuid_and_button_data(
                        button_data
                    )
                    # update_callback_data makes sure that the _id_attrs are updated
                    button.update_callback_data(callback_data)

                    # This is lazy loaded. The firsts time we find a button
                    # we load the associated keyboard - afterwards, there is
                    if not keyboard_uuid and not isinstance(callback_data, InvalidCallbackData):
                        keyboard_uuid = keyboard_id

        return keyboard_uuid

    def process_callback_query(self, callback_query: CallbackQuery) -> None:
        """Replaces the data in the callback query and the attached messages keyboard with the
        cached objects, if necessary. If the data could not be found,
        :class:`telegram.ext.InvalidCallbackData` will be inserted.
        If :attr:`telegram.CallbackQuery.data` or :attr:`telegram.CallbackQuery.message` is
        present, this also saves the callback queries ID in order to be able to resolve it to the
        stored data.

        Note:
            Also considers inserts data into the buttons of
            :attr:`telegram.Message.reply_to_message` and :attr:`telegram.Message.pinned_message`
            if necessary.

        Warning:
            *In place*, i.e. the passed :class:`telegram.CallbackQuery` will be changed!

        Args:
            callback_query (:class:`telegram.CallbackQuery`): The callback query.

        """
        mapped = False

        if callback_query.data:
            data = callback_query.data

            # Get the cached callback data for the CallbackQuery
            keyboard_uuid, button_data = self.__get_keyboard_uuid_and_button_data(data)
            callback_query.data = button_data  # type: ignore[assignment]

            # Map the callback queries ID to the keyboards UUID for later use
            if not mapped and not isinstance(button_data, InvalidCallbackData):
                self._callback_queries[callback_query.id] = keyboard_uuid  # type: ignore
                mapped = True

        # Get the cached callback data for the inline keyboard attached to the
        # CallbackQuery.
        if callback_query.message:
            self.__process_message(callback_query.message)
            for message in (
                callback_query.message.pinned_message,
                callback_query.message.reply_to_message,
            ):
                if message:
                    self.__process_message(message)

    def drop_data(self, callback_query: CallbackQuery) -> None:
        """Deletes the data for the specified callback query.

        Note:
            Will *not* raise exceptions in case the callback data is not found in the cache.
            *Will* raise :exc:`KeyError` in case the callback query can not be found in the
            cache.

        Args:
            callback_query (:class:`telegram.CallbackQuery`): The callback query.

        Raises:
            KeyError: If the callback query can not be found in the cache
        """
        try:
            keyboard_uuid = self._callback_queries.pop(callback_query.id)
            self.__drop_keyboard(keyboard_uuid)
        except KeyError as exc:
            raise KeyError("CallbackQuery was not found in cache.") from exc

    def __drop_keyboard(self, keyboard_uuid: str) -> None:
        try:
            self._keyboard_data.pop(keyboard_uuid)
        except KeyError:
            return

    def clear_callback_data(self, time_cutoff: Union[float, datetime] = None) -> None:
        """Clears the stored callback data.

        Args:
            time_cutoff (:obj:`float` | :obj:`datetime.datetime`, optional): Pass a UNIX timestamp
                or a :obj:`datetime.datetime` to clear only entries which are older.
                For timezone naive :obj:`datetime.datetime` objects, the default timezone of the
                bot will be used, which is UTC unless :attr:`telegram.ext.Defaults.tzinfo` is
                used.

        """
        self.__clear(self._keyboard_data, time_cutoff=time_cutoff)

    def clear_callback_queries(self) -> None:
        """Clears the stored callback query IDs."""
        self.__clear(self._callback_queries)

    def __clear(self, mapping: MutableMapping, time_cutoff: Union[float, datetime] = None) -> None:
        if not time_cutoff:
            mapping.clear()
            return

        if isinstance(time_cutoff, datetime):
            effective_cutoff = to_float_timestamp(
                time_cutoff, tzinfo=self.bot.defaults.tzinfo if self.bot.defaults else None
            )
        else:
            effective_cutoff = time_cutoff

        # We need a list instead of a generator here, as the list doesn't change it's size
        # during the iteration
        to_drop = [key for key, data in mapping.items() if data.access_time < effective_cutoff]
        for key in to_drop:
            mapping.pop(key)<|MERGE_RESOLUTION|>--- conflicted
+++ resolved
@@ -106,10 +106,6 @@
     sent via inline mode.
     If necessary, will drop the least recently used items.
 
-<<<<<<< HEAD
-    Examples:
-        :any:`Arbitrary Callback Data Bot <examples.arbitrarycallbackdatabot>`
-=======
     Important:
         If you want to use this class, you must install PTB with the optional requirement
         ``callback-data``, i.e.
@@ -117,7 +113,9 @@
         .. code-block:: bash
 
            pip install python-telegram-bot[callback-data]
->>>>>>> c7c60bb2
+
+    Examples:
+        :any:`Arbitrary Callback Data Bot <examples.arbitrarycallbackdatabot>`
 
     .. seealso:: :attr:`telegram.ext.ExtBot.callback_data_cache`,
         `Architecture Overview <https://github.com/\
