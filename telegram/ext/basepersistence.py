--- conflicted
+++ resolved
@@ -137,12 +137,8 @@
         Replaces all instances of :class:`telegram.Bot` that occur within the passed object with
         :attr:`REPLACED_BOT`. Currently, this handles objects of type ``list``, ``tuple``, ``set``,
         ``frozenset``, ``dict``, ``defaultdict`` and objects that have a ``__dict__`` or
-<<<<<<< HEAD
-        ``__slots__`` attribute, excluding objects that can't be copied with `copy.copy`.
-=======
-        ``__slot__`` attribute, excluding classes and objects that can't be copied with
+        ``__slots__`` attribute, excluding classes and objects that can't be copied with
         ``copy.copy``.
->>>>>>> e2c6d607
 
         Args:
             obj (:obj:`object`): The object
@@ -228,12 +224,8 @@
         Replaces all instances of :attr:`REPLACED_BOT` that occur within the passed object with
         :attr:`bot`. Currently, this handles objects of type ``list``, ``tuple``, ``set``,
         ``frozenset``, ``dict``, ``defaultdict`` and objects that have a ``__dict__`` or
-<<<<<<< HEAD
-        ``__slots__`` attribute, excluding objects that can't be copied with `copy.copy`.
-=======
-        ``__slot__`` attribute, excluding classes and objects that can't be copied with
+        ``__slots__`` attribute, excluding classes and objects that can't be copied with
         ``copy.copy``.
->>>>>>> e2c6d607
 
         Args:
             obj (:obj:`object`): The object
