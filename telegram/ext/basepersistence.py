--- conflicted
+++ resolved
@@ -21,14 +21,10 @@
 from abc import ABC, abstractmethod
 from collections import defaultdict
 from copy import copy
-from typing import Any, DefaultDict, Dict, Optional, Tuple, cast
+from typing import Any, DefaultDict, Dict, Optional, Tuple, cast, ClassVar
 
 from telegram import Bot
-<<<<<<< HEAD
-=======
-
-from typing import DefaultDict, Dict, Any, Tuple, Optional, cast, ClassVar
->>>>>>> 88440079
+
 from telegram.utils.types import ConversationDict
 
 
