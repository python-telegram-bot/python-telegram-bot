#!/usr/bin/env python
#
# A library that provides a Python interface to the Telegram Bot API
# Copyright (C) 2015-2021
# Leandro Toledo de Souza <devs@python-telegram-bot.org>
#
# This program is free software: you can redistribute it and/or modify
# it under the terms of the GNU Lesser Public License as published by
# the Free Software Foundation, either version 3 of the License, or
# (at your option) any later version.
#
# This program is distributed in the hope that it will be useful,
# but WITHOUT ANY WARRANTY; without even the implied warranty of
# MERCHANTABILITY or FITNESS FOR A PARTICULAR PURPOSE.  See the
# GNU Lesser Public License for more details.
#
# You should have received a copy of the GNU Lesser Public License
# along with this program.  If not, see [http://www.gnu.org/licenses/].
"""This module contains the BasePersistence class."""
import warnings
from abc import ABC, abstractmethod
from copy import copy
from typing import DefaultDict, Dict, Optional, Tuple, cast, ClassVar

from telegram import Bot

from telegram.utils.types import ConversationDict


class BasePersistence(ABC):
    """Interface class for adding persistence to your bot.
    Subclass this object for different implementations of a persistent bot.

    All relevant methods must be overwritten. This includes:

    * :meth:`get_bot_data`
    * :meth:`update_bot_data`
    * :meth:`get_chat_data`
    * :meth:`update_chat_data`
    * :meth:`get_user_data`
    * :meth:`update_user_data`
    * :meth:`get_conversations`
    * :meth:`update_conversation`
    * :meth:`flush`

    If you don't actually need one of those methods, a simple ``pass`` is enough. For example, if
    ``store_bot_data=False``, you don't need :meth:`get_bot_data` and :meth:`update_bot_data`.

    Warning:
        Persistence will try to replace :class:`telegram.Bot` instances by :attr:`REPLACED_BOT` and
        insert the bot set with :meth:`set_bot` upon loading of the data. This is to ensure that
        changes to the bot apply to the saved objects, too. If you change the bots token, this may
        lead to e.g. ``Chat not found`` errors. For the limitations on replacing bots see
        :meth:`replace_bot` and :meth:`insert_bot`.

    Note:
         :meth:`replace_bot` and :meth:`insert_bot` are used *independently* of the implementation
         of the :meth:`update/get_*` methods, i.e. you don't need to worry about it while
         implementing a custom persistence subclass.

    Args:
        store_user_data (:obj:`bool`, optional): Whether user_data should be saved by this
            persistence class. Default is :obj:`True`.
        store_chat_data (:obj:`bool`, optional): Whether chat_data should be saved by this
            persistence class. Default is :obj:`True` .
        store_bot_data (:obj:`bool`, optional): Whether bot_data should be saved by this
            persistence class. Default is :obj:`True` .

    Attributes:
        store_user_data (:obj:`bool`): Optional, Whether user_data should be saved by this
            persistence class.
        store_chat_data (:obj:`bool`): Optional. Whether chat_data should be saved by this
            persistence class.
        store_bot_data (:obj:`bool`): Optional. Whether bot_data should be saved by this
            persistence class.
    """

<<<<<<< HEAD
    __slots__ = ('store_user_data', 'store_chat_data', 'store_bot_data', 'bot', '__dict__')

    def __new__(cls, *args: Any, **kwargs: Any) -> 'BasePersistence':  # pylint: disable=W0613
=======
    def __new__(
        cls, *args: object, **kwargs: object  # pylint: disable=W0613
    ) -> 'BasePersistence':
>>>>>>> 25506f13
        instance = super().__new__(cls)
        get_user_data = instance.get_user_data
        get_chat_data = instance.get_chat_data
        get_bot_data = instance.get_bot_data
        update_user_data = instance.update_user_data
        update_chat_data = instance.update_chat_data
        update_bot_data = instance.update_bot_data

        def get_user_data_insert_bot() -> DefaultDict[int, Dict[object, object]]:
            return instance.insert_bot(get_user_data())

        def get_chat_data_insert_bot() -> DefaultDict[int, Dict[object, object]]:
            return instance.insert_bot(get_chat_data())

        def get_bot_data_insert_bot() -> Dict[object, object]:
            return instance.insert_bot(get_bot_data())

        def update_user_data_replace_bot(user_id: int, data: Dict) -> None:
            return update_user_data(user_id, instance.replace_bot(data))

        def update_chat_data_replace_bot(chat_id: int, data: Dict) -> None:
            return update_chat_data(chat_id, instance.replace_bot(data))

        def update_bot_data_replace_bot(data: Dict) -> None:
            return update_bot_data(instance.replace_bot(data))

        instance.get_user_data = get_user_data_insert_bot
        instance.get_chat_data = get_chat_data_insert_bot
        instance.get_bot_data = get_bot_data_insert_bot
        instance.update_user_data = update_user_data_replace_bot
        instance.update_chat_data = update_chat_data_replace_bot
        instance.update_bot_data = update_bot_data_replace_bot
        return instance

    def __init__(
        self,
        store_user_data: bool = True,
        store_chat_data: bool = True,
        store_bot_data: bool = True,
    ):
        self.store_user_data = store_user_data
        self.store_chat_data = store_chat_data
        self.store_bot_data = store_bot_data
        self.bot: Bot = None  # type: ignore[assignment]

    def set_bot(self, bot: Bot) -> None:
        """Set the Bot to be used by this persistence instance.

        Args:
            bot (:class:`telegram.Bot`): The bot.
        """
        self.bot = bot

    @classmethod
    def replace_bot(cls, obj: object) -> object:
        """
        Replaces all instances of :class:`telegram.Bot` that occur within the passed object with
        :attr:`REPLACED_BOT`. Currently, this handles objects of type ``list``, ``tuple``, ``set``,
        ``frozenset``, ``dict``, ``defaultdict`` and objects that have a ``__dict__`` or
        ``__slot__`` attribute, excluding objects that can't be copied with `copy.copy`.

        Args:
            obj (:obj:`object`): The object

        Returns:
            :obj:`obj`: Copy of the object with Bot instances replaced.
        """
        return cls._replace_bot(obj, {})

    @classmethod
    def _replace_bot(cls, obj: object, memo: Dict[int, object]) -> object:  # pylint: disable=R0911
        obj_id = id(obj)
        if obj_id in memo:
            return memo[obj_id]

        if isinstance(obj, Bot):
            memo[obj_id] = cls.REPLACED_BOT
            return cls.REPLACED_BOT
        if isinstance(obj, (list, set)):
            # We copy the iterable here for thread safety, i.e. make sure the object we iterate
            # over doesn't change its length during the iteration
            temp_iterable = obj.copy()
            new_iterable = obj.__class__(cls._replace_bot(item, memo) for item in temp_iterable)
            memo[obj_id] = new_iterable
            return new_iterable
        if isinstance(obj, (tuple, frozenset)):
            # tuples and frozensets are immutable so we don't need to worry about thread safety
            new_immutable = obj.__class__(cls._replace_bot(item, memo) for item in obj)
            memo[obj_id] = new_immutable
            return new_immutable

        try:
            new_obj = copy(obj)
            memo[obj_id] = new_obj
        except Exception:
            warnings.warn(
                'BasePersistence.replace_bot does not handle objects that can not be copied. See '
                'the docs of BasePersistence.replace_bot for more information.',
                RuntimeWarning,
            )
            memo[obj_id] = obj
            return obj

        if isinstance(obj, dict):
            # We handle dicts via copy(obj) so we don't have to make a
            # difference between dict and defaultdict
            new_obj = cast(dict, new_obj)
            # We can't iterate over obj.items() due to thread safety, i.e. the dicts length may
            # change during the iteration
            temp_dict = new_obj.copy()
            new_obj.clear()
            for k, val in temp_dict.items():
                new_obj[cls._replace_bot(k, memo)] = cls._replace_bot(val, memo)
            memo[obj_id] = new_obj
            return new_obj
        if hasattr(obj, '__dict__'):
            for attr_name, attr in new_obj.__dict__.items():
                setattr(new_obj, attr_name, cls._replace_bot(attr, memo))
            memo[obj_id] = new_obj
            return new_obj
        if hasattr(obj, '__slots__'):
            for attr_name in new_obj.__slots__:
                setattr(
                    new_obj,
                    attr_name,
                    cls._replace_bot(cls._replace_bot(getattr(new_obj, attr_name), memo), memo),
                )
            memo[obj_id] = new_obj
            return new_obj

        return obj

    def insert_bot(self, obj: object) -> object:
        """
        Replaces all instances of :attr:`REPLACED_BOT` that occur within the passed object with
        :attr:`bot`. Currently, this handles objects of type ``list``, ``tuple``, ``set``,
        ``frozenset``, ``dict``, ``defaultdict`` and objects that have a ``__dict__`` or
        ``__slot__`` attribute, excluding objects that can't be copied with `copy.copy`.

        Args:
            obj (:obj:`object`): The object

        Returns:
            :obj:`obj`: Copy of the object with Bot instances inserted.
        """
        return self._insert_bot(obj, {})

    def _insert_bot(self, obj: object, memo: Dict[int, object]) -> object:  # pylint: disable=R0911
        obj_id = id(obj)
        if obj_id in memo:
            return memo[obj_id]

        if isinstance(obj, Bot):
            memo[obj_id] = self.bot
            return self.bot
        if isinstance(obj, str) and obj == self.REPLACED_BOT:
            memo[obj_id] = self.bot
            return self.bot
        if isinstance(obj, (list, set)):
            # We copy the iterable here for thread safety, i.e. make sure the object we iterate
            # over doesn't change its length during the iteration
            temp_iterable = obj.copy()
            new_iterable = obj.__class__(self._insert_bot(item, memo) for item in temp_iterable)
            memo[obj_id] = new_iterable
            return new_iterable
        if isinstance(obj, (tuple, frozenset)):
            # tuples and frozensets are immutable so we don't need to worry about thread safety
            new_immutable = obj.__class__(self._insert_bot(item, memo) for item in obj)
            memo[obj_id] = new_immutable
            return new_immutable

        try:
            new_obj = copy(obj)
        except Exception:
            warnings.warn(
                'BasePersistence.insert_bot does not handle objects that can not be copied. See '
                'the docs of BasePersistence.insert_bot for more information.',
                RuntimeWarning,
            )
            memo[obj_id] = obj
            return obj

        if isinstance(obj, dict):
            # We handle dicts via copy(obj) so we don't have to make a
            # difference between dict and defaultdict
            new_obj = cast(dict, new_obj)
            # We can't iterate over obj.items() due to thread safety, i.e. the dicts length may
            # change during the iteration
            temp_dict = new_obj.copy()
            new_obj.clear()
            for k, val in temp_dict.items():
                new_obj[self._insert_bot(k, memo)] = self._insert_bot(val, memo)
            memo[obj_id] = new_obj
            return new_obj
        if hasattr(obj, '__dict__'):
            for attr_name, attr in new_obj.__dict__.items():
                setattr(new_obj, attr_name, self._insert_bot(attr, memo))
            memo[obj_id] = new_obj
            return new_obj
        if hasattr(obj, '__slots__'):
            for attr_name in obj.__slots__:
                setattr(
                    new_obj,
                    attr_name,
                    self._insert_bot(self._insert_bot(getattr(new_obj, attr_name), memo), memo),
                )
            memo[obj_id] = new_obj
            return new_obj

        return obj

    @abstractmethod
    def get_user_data(self) -> DefaultDict[int, Dict[object, object]]:
        """ "Will be called by :class:`telegram.ext.Dispatcher` upon creation with a
        persistence object. It should return the ``user_data`` if stored, or an empty
        ``defaultdict(dict)``.

        Returns:
            :obj:`defaultdict`: The restored user data.
        """

    @abstractmethod
    def get_chat_data(self) -> DefaultDict[int, Dict[object, object]]:
        """ "Will be called by :class:`telegram.ext.Dispatcher` upon creation with a
        persistence object. It should return the ``chat_data`` if stored, or an empty
        ``defaultdict(dict)``.

        Returns:
            :obj:`defaultdict`: The restored chat data.
        """

    @abstractmethod
    def get_bot_data(self) -> Dict[object, object]:
        """ "Will be called by :class:`telegram.ext.Dispatcher` upon creation with a
        persistence object. It should return the ``bot_data`` if stored, or an empty
        :obj:`dict`.

        Returns:
            :obj:`dict`: The restored bot data.
        """

    @abstractmethod
    def get_conversations(self, name: str) -> ConversationDict:
        """ "Will be called by :class:`telegram.ext.Dispatcher` when a
        :class:`telegram.ext.ConversationHandler` is added if
        :attr:`telegram.ext.ConversationHandler.persistent` is :obj:`True`.
        It should return the conversations for the handler with `name` or an empty :obj:`dict`

        Args:
            name (:obj:`str`): The handlers name.

        Returns:
            :obj:`dict`: The restored conversations for the handler.
        """

    @abstractmethod
    def update_conversation(
        self, name: str, key: Tuple[int, ...], new_state: Optional[object]
    ) -> None:
        """Will be called when a :attr:`telegram.ext.ConversationHandler.update_state`
        is called. This allows the storage of the new state in the persistence.

        Args:
            name (:obj:`str`): The handler's name.
            key (:obj:`tuple`): The key the state is changed for.
            new_state (:obj:`tuple` | :obj:`any`): The new state for the given key.
        """

    @abstractmethod
    def update_user_data(self, user_id: int, data: Dict) -> None:
        """Will be called by the :class:`telegram.ext.Dispatcher` after a handler has
        handled an update.

        Args:
            user_id (:obj:`int`): The user the data might have been changed for.
            data (:obj:`dict`): The :attr:`telegram.ext.dispatcher.user_data` [user_id].
        """

    @abstractmethod
    def update_chat_data(self, chat_id: int, data: Dict) -> None:
        """Will be called by the :class:`telegram.ext.Dispatcher` after a handler has
        handled an update.

        Args:
            chat_id (:obj:`int`): The chat the data might have been changed for.
            data (:obj:`dict`): The :attr:`telegram.ext.dispatcher.chat_data` [chat_id].
        """

    @abstractmethod
    def update_bot_data(self, data: Dict) -> None:
        """Will be called by the :class:`telegram.ext.Dispatcher` after a handler has
        handled an update.

        Args:
            data (:obj:`dict`): The :attr:`telegram.ext.dispatcher.bot_data` .
        """

    def flush(self) -> None:
        """Will be called by :class:`telegram.ext.Updater` upon receiving a stop signal. Gives the
        persistence a chance to finish up saving or close a database connection gracefully.
        """

    REPLACED_BOT: ClassVar[str] = 'bot_instance_replaced_by_ptb_persistence'
    """:obj:`str`: Placeholder for :class:`telegram.Bot` instances replaced in saved data."""<|MERGE_RESOLUTION|>--- conflicted
+++ resolved
@@ -75,15 +75,11 @@
             persistence class.
     """
 
-<<<<<<< HEAD
     __slots__ = ('store_user_data', 'store_chat_data', 'store_bot_data', 'bot', '__dict__')
 
-    def __new__(cls, *args: Any, **kwargs: Any) -> 'BasePersistence':  # pylint: disable=W0613
-=======
     def __new__(
         cls, *args: object, **kwargs: object  # pylint: disable=W0613
     ) -> 'BasePersistence':
->>>>>>> 25506f13
         instance = super().__new__(cls)
         get_user_data = instance.get_user_data
         get_chat_data = instance.get_chat_data
