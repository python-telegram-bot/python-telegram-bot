#!/usr/bin/env python
#
# A library that provides a Python interface to the Telegram Bot API
# Copyright (C) 2015-2022
# Leandro Toledo de Souza <devs@python-telegram-bot.org>
#
# This program is free software: you can redistribute it and/or modify
# it under the terms of the GNU Lesser Public License as published by
# the Free Software Foundation, either version 3 of the License, or
# (at your option) any later version.
#
# This program is distributed in the hope that it will be useful,
# but WITHOUT ANY WARRANTY; without even the implied warranty of
# MERCHANTABILITY or FITNESS FOR A PARTICULAR PURPOSE.  See the
# GNU Lesser Public License for more details.
#
# You should have received a copy of the GNU Lesser Public License
# along with this program.  If not, see [http://www.gnu.org/licenses/].
# pylint: disable=no-self-use
"""This module contains the CallbackContext class."""
from typing import (
    TYPE_CHECKING,
    Coroutine,
    Dict,
    Generic,
    List,
    Match,
    NoReturn,
    Optional,
    Tuple,
    Type,
)

from telegram._callbackquery import CallbackQuery
from telegram._update import Update
from telegram.ext._extbot import ExtBot
from telegram.ext._utils.types import BD, BT, CD, UD

if TYPE_CHECKING:
    from asyncio import Queue

    from telegram.ext import Application, Job, JobQueue  # noqa: F401
    from telegram.ext._utils.types import CCT, JQ

_STORING_DATA_WIKI = (
    "https://github.com/python-telegram-bot/python-telegram-bot"
    "/wiki/Storing-bot%2C-user-and-chat-related-data"
)


class CallbackContext(Generic[BT, UD, CD, BD, JQ]):
    """
    This is a context object passed to the callback called by :class:`telegram.ext.Handler`
    or by the :class:`telegram.ext.Application` in an error handler added by
    :attr:`telegram.ext.Application.add_error_handler` or to the callback of a
    :class:`telegram.ext.Job`.

    Note:
        :class:`telegram.ext.Application` will create a single context for an entire update. This
        means that if you got 2 handlers in different groups and they both get called, they will
        receive the same :class:`CallbackContext` object (of course with proper attributes like
        :attr:`matches` differing). This allows you to add custom attributes in a lower handler
        group callback, and then subsequently access those attributes in a higher handler group
        callback. Note that the attributes on :class:`CallbackContext` might change in the future,
        so make sure to use a fairly unique name for the attributes.

    Warning:
         Do not combine custom attributes with :paramref:`telegram.ext.Handler.block` set to
         :obj:`False` or :attr:`telegram.ext.Application.concurrent_updates` set to
         :obj:`True`. Due to how those work, it will almost certainly execute the callbacks for an
         update out of order, and the attributes that you think you added will not be present.

    This class is a :class:`~typing.Generic` class and accepts four type variables:

    1. The type of :attr:`bot`. Must be :class:`telegram.Bot` or a subclass of that class.
    2. The type of :attr:`user_data` (if :attr:`user_data` is not :obj:`None`).
    3. The type of :attr:`chat_data` (if :attr:`chat_data` is not :obj:`None`).
    4. The type of :attr:`bot_data` (if :attr:`bot_data` is not :obj:`None`).

    .. seealso:: :attr:`telegram.ext.ContextTypes.DEFAULT_TYPE`

    Args:
        application (:class:`telegram.ext.Application`): The application associated with this
            context.

    Attributes:
        coroutine (:term:`coroutine function`): Optional. Only present in error handlers if the
            error was caused by a coroutine run with :meth:`Application.create_task` or a handler
            callback with :attr:`block=False <Handler.block>`.
        matches (List[:meth:`re.Match <re.Match.expand>`]): Optional. If the associated update
            originated from a :class:`filters.Regex`, this will contain a list of match objects for
            every pattern where ``re.search(pattern, string)`` returned a match. Note that filters
            short circuit, so combined regex filters will not always be evaluated.
        args (List[:obj:`str`]): Optional. Arguments passed to a command if the associated update
            is handled by :class:`telegram.ext.CommandHandler`, :class:`telegram.ext.PrefixHandler`
            or :class:`telegram.ext.StringCommandHandler`. It contains a list of the words in the
            text after the command, using any whitespace string as a delimiter.
        error (:exc:`Exception`): Optional. The error that was raised. Only present when passed
            to an error handler registered with :attr:`telegram.ext.Application.add_error_handler`.
        job (:class:`telegram.ext.Job`): Optional. The job which originated this callback.
            Only present when passed to the callback of :class:`telegram.ext.Job` or in error
            handlers if the error is caused by a job.

            .. versionchanged:: 20.0
                :attr:`job` is now also present in error handlers if the error is caused by a job.

    """

<<<<<<< HEAD
    if TYPE_CHECKING:
        DEFAULT_TYPE = CallbackContext[ExtBot, Dict, Dict, Dict, "JobQueue"]  # noqa: F821
    else:
        # Somewhat silly workaround so that accessing the attribute
        # doesn't only work while type checking
        DEFAULT_TYPE = "CallbackContext[ExtBot, Dict, Dict, Dict]"  # pylint: disable-all
        """Shortcut for the type annotation for the `context` argument that's correct for the
        default settings, i.e. if :class:`telegram.ext.ContextTypes` is not used.

        Example:
            .. code:: python

                async def callback(update: Update, context: CallbackContext.DEFAULT_TYPE):
                    ...

        .. versionadded: 20.0
        """

=======
>>>>>>> 45146f63
    __slots__ = (
        "_application",
        "_chat_id_and_data",
        "_user_id_and_data",
        "args",
        "matches",
        "error",
        "job",
        "coroutine",
        "__dict__",
    )

    def __init__(self: "CCT", application: "Application[BT, CCT, UD, CD, BD, JQ]"):
        self._application = application
        self._chat_id_and_data: Optional[Tuple[int, CD]] = None
        self._user_id_and_data: Optional[Tuple[int, UD]] = None
        self.args: Optional[List[str]] = None
        self.matches: Optional[List[Match]] = None
        self.error: Optional[Exception] = None
        self.job: Optional["Job"] = None
        self.coroutine: Optional[Coroutine] = None

    @property
    def application(self) -> "Application[BT, CCT, UD, CD, BD, JQ]":
        """:class:`telegram.ext.Application`: The application associated with this context."""
        return self._application

    @property
    def bot_data(self) -> BD:
        """:obj:`ContextTypes.bot_data`: Optional. An object that can be used to keep any data in.
        For each update it will be the same :attr:`ContextTypes.bot_data`. Defaults to :obj:`dict`.
        """
        return self.application.bot_data

    @bot_data.setter
    def bot_data(self, value: object) -> NoReturn:
        raise AttributeError(
            f"You can not assign a new value to bot_data, see {_STORING_DATA_WIKI}"
        )

    @property
    def chat_data(self) -> Optional[CD]:
        """:obj:`ContextTypes.chat_data`: Optional. An object that can be used to keep any data in.
        For each update from the same chat id it will be the same :obj:`ContextTypes.chat_data`.
        Defaults to :obj:`dict`.

        Warning:
            When a group chat migrates to a supergroup, its chat id will change and the
            ``chat_data`` needs to be transferred. For details see our `wiki page
            <https://github.com/python-telegram-bot/python-telegram-bot/wiki/
            Storing-bot,-user-and-chat-related-data#chat-migration>`_.
        """
        if self._chat_id_and_data:
            return self._chat_id_and_data[1]
        return None

    @chat_data.setter
    def chat_data(self, value: object) -> NoReturn:
        raise AttributeError(
            f"You can not assign a new value to chat_data, see {_STORING_DATA_WIKI}"
        )

    @property
    def user_data(self) -> Optional[UD]:
        """:obj:`ContextTypes.user_data`: Optional. An object that can be used to keep any data in.
        For each update from the same user it will be the same :obj:`ContextTypes.user_data`.
        Defaults to :obj:`dict`.
        """
        if self._user_id_and_data:
            return self._user_id_and_data[1]
        return None

    @user_data.setter
    def user_data(self, value: object) -> NoReturn:
        raise AttributeError(
            f"You can not assign a new value to user_data, see {_STORING_DATA_WIKI}"
        )

    async def refresh_data(self) -> None:
        """If :attr:`application` uses persistence, calls
        :meth:`telegram.ext.BasePersistence.refresh_bot_data` on :attr:`bot_data`,
        :meth:`telegram.ext.BasePersistence.refresh_chat_data` on :attr:`chat_data` and
        :meth:`telegram.ext.BasePersistence.refresh_user_data` on :attr:`user_data`, if
        appropriate.

        Will be called by :meth:`telegram.ext.Application.process_update` and
        :meth:`telegram.ext.Job.run`.

        .. versionadded:: 13.6
        """
        if self.application.persistence:
            if self.application.persistence.store_data.bot_data:
                await self.application.persistence.refresh_bot_data(self.bot_data)
            if (
                self.application.persistence.store_data.chat_data
                and self._chat_id_and_data is not None
            ):
                await self.application.persistence.refresh_chat_data(*self._chat_id_and_data)
            if (
                self.application.persistence.store_data.user_data
                and self._user_id_and_data is not None
            ):
                await self.application.persistence.refresh_user_data(*self._user_id_and_data)

    def drop_callback_data(self, callback_query: CallbackQuery) -> None:
        """
        Deletes the cached data for the specified callback query.

        .. versionadded:: 13.6

        Note:
            Will *not* raise exceptions in case the data is not found in the cache.
            *Will* raise :exc:`KeyError` in case the callback query can not be found in the cache.

        Args:
            callback_query (:class:`telegram.CallbackQuery`): The callback query.

        Raises:
            KeyError | RuntimeError: :exc:`KeyError`, if the callback query can not be found in
                the cache and :exc:`RuntimeError`, if the bot doesn't allow for arbitrary
                callback data.
        """
        if isinstance(self.bot, ExtBot):
            if not self.bot.arbitrary_callback_data:
                raise RuntimeError(
                    "This telegram.ext.ExtBot instance does not use arbitrary callback data."
                )
            self.bot.callback_data_cache.drop_data(callback_query)
        else:
            raise RuntimeError("telegram.Bot does not allow for arbitrary callback data.")

    @classmethod
    def from_error(
        cls: Type["CCT"],
        update: object,
        error: Exception,
        application: "Application[BT, CCT, UD, CD, BD, JQ]",
        job: "Job" = None,
        coroutine: Coroutine = None,
    ) -> "CCT":
        """
        Constructs an instance of :class:`telegram.ext.CallbackContext` to be passed to the error
        handlers.

        .. seealso:: :meth:`telegram.ext.Application.add_error_handler`

        .. versionchanged:: 20.0
            Removed arguments ``async_args`` and ``async_kwargs``.

        Args:
            update (:obj:`object` | :class:`telegram.Update`): The update associated with the
                error. May be :obj:`None`, e.g. for errors in job callbacks.
            error (:obj:`Exception`): The error.
            application (:class:`telegram.ext.Application`): The application associated with this
                context.
            job (:class:`telegram.ext.Job`, optional): The job associated with the error.

                .. versionadded:: 20.0

        Returns:
            :class:`telegram.ext.CallbackContext`
        """
        self = cls.from_update(update, application)
        self.error = error
        self.coroutine = coroutine
        self.job = job
        return self

    @classmethod
    def from_update(
        cls: Type["CCT"],
        update: object,
        application: "Application[BT, CCT, UD, CD, BD, JQ]",
    ) -> "CCT":
        """
        Constructs an instance of :class:`telegram.ext.CallbackContext` to be passed to the
        handlers.

        .. seealso:: :meth:`telegram.ext.Application.add_handler`

        Args:
            update (:obj:`object` | :class:`telegram.Update`): The update.
            application (:class:`telegram.ext.Application`): The application associated with this
                context.

        Returns:
            :class:`telegram.ext.CallbackContext`
        """
        self = cls(application)

        if update is not None and isinstance(update, Update):
            chat = update.effective_chat
            user = update.effective_user

            if chat:
                self._chat_id_and_data = (
                    chat.id,
                    application.chat_data[chat.id],
                )
            if user:
                self._user_id_and_data = (
                    user.id,
                    application.user_data[user.id],
                )
        return self

    @classmethod
    def from_job(
        cls: Type["CCT"],
        job: "Job",
        application: "Application[BT, CCT, UD, CD, BD, JQ]",
    ) -> "CCT":
        """
        Constructs an instance of :class:`telegram.ext.CallbackContext` to be passed to a
        job callback.

        .. seealso:: :meth:`telegram.ext.JobQueue`

        Args:
            job (:class:`telegram.ext.Job`): The job.
            application (:class:`telegram.ext.Application`): The application associated with this
                context.

        Returns:
            :class:`telegram.ext.CallbackContext`
        """
        self = cls(application)
        self.job = job

        if job.chat_id:
            self._chat_id_and_data = (
                job.chat_id,
                application.chat_data[job.chat_id],
            )
        if job.user_id:
            self._user_id_and_data = (
                job.user_id,
                application.user_data[job.user_id],
            )
        return self

    def update(self, data: Dict[str, object]) -> None:
        """Updates ``self.__slots__`` with the passed data.

        Args:
            data (Dict[:obj:`str`, :obj:`object`]): The data.
        """
        for key, value in data.items():
            setattr(self, key, value)

    @property
    def bot(self) -> BT:
        """:class:`telegram.Bot`: The bot associated with this context."""
        return self._application.bot

    @property
    def job_queue(self) -> JQ:
        """
        :class:`telegram.ext.JobQueue`: The :class:`JobQueue` used by the
            :class:`telegram.ext.Application`.

        """
        return self._application.job_queue

    @property
    def update_queue(self) -> "Queue[object]":
        """
        :class:`asyncio.Queue`: The :class:`asyncio.Queue` instance used by the
            :class:`telegram.ext.Application` and (usually) the :class:`telegram.ext.Updater`
            associated with this context.

        """
        return self._application.update_queue

    @property
    def match(self) -> Optional[Match[str]]:
        """
        :meth:`re.Match <re.Match.expand>`: The first match from :attr:`matches`.
            Useful if you are only filtering using a single regex filter.
            Returns :obj:`None` if :attr:`matches` is empty.
        """
        try:
            return self.matches[0]  # type: ignore[index] # pylint: disable=unsubscriptable-object
        except (IndexError, TypeError):
            return None<|MERGE_RESOLUTION|>--- conflicted
+++ resolved
@@ -106,27 +106,6 @@
 
     """
 
-<<<<<<< HEAD
-    if TYPE_CHECKING:
-        DEFAULT_TYPE = CallbackContext[ExtBot, Dict, Dict, Dict, "JobQueue"]  # noqa: F821
-    else:
-        # Somewhat silly workaround so that accessing the attribute
-        # doesn't only work while type checking
-        DEFAULT_TYPE = "CallbackContext[ExtBot, Dict, Dict, Dict]"  # pylint: disable-all
-        """Shortcut for the type annotation for the `context` argument that's correct for the
-        default settings, i.e. if :class:`telegram.ext.ContextTypes` is not used.
-
-        Example:
-            .. code:: python
-
-                async def callback(update: Update, context: CallbackContext.DEFAULT_TYPE):
-                    ...
-
-        .. versionadded: 20.0
-        """
-
-=======
->>>>>>> 45146f63
     __slots__ = (
         "_application",
         "_chat_id_and_data",
