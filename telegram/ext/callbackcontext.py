--- conflicted
+++ resolved
@@ -235,10 +235,7 @@
         dispatcher: 'Dispatcher[CCT, UD, CD, BD]',
         async_args: Union[List, Tuple] = None,
         async_kwargs: Dict[str, object] = None,
-<<<<<<< HEAD
-=======
         job: 'Job' = None,
->>>>>>> 2c44dc0d
     ) -> 'CCT':
         """
         Constructs an instance of :class:`telegram.ext.CallbackContext` to be passed to the error
