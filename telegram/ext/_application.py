#!/usr/bin/env python
#
# A library that provides a Python interface to the Telegram Bot API
# Copyright (C) 2015-2024
# Leandro Toledo de Souza <devs@python-telegram-bot.org>
#
# This program is free software: you can redistribute it and/or modify
# it under the terms of the GNU Lesser Public License as published by
# the Free Software Foundation, either version 3 of the License, or
# (at your option) any later version.
#
# This program is distributed in the hope that it will be useful,
# but WITHOUT ANY WARRANTY; without even the implied warranty of
# MERCHANTABILITY or FITNESS FOR A PARTICULAR PURPOSE.  See the
# GNU Lesser Public License for more details.
#
# You should have received a copy of the GNU Lesser Public License
# along with this program.  If not, see [http://www.gnu.org/licenses/].
"""This module contains the Application class."""
import asyncio
import contextlib
import inspect
import itertools
import platform
import signal
import sys
from collections import defaultdict
from collections.abc import Awaitable, Coroutine, Generator, Mapping, Sequence
from copy import deepcopy
from pathlib import Path
from types import MappingProxyType, TracebackType
from typing import TYPE_CHECKING, Any, Callable, Generic, NoReturn, Optional, TypeVar, Union

from telegram._update import Update
from telegram._utils.defaultvalue import (
    DEFAULT_80,
    DEFAULT_IP,
    DEFAULT_NONE,
    DEFAULT_TRUE,
    DefaultValue,
)
from telegram._utils.logging import get_logger
from telegram._utils.repr import build_repr_with_selected_attrs
from telegram._utils.types import SCT, DVType, ODVInput
from telegram._utils.warnings import warn
from telegram.error import TelegramError
from telegram.ext._basepersistence import BasePersistence
from telegram.ext._contexttypes import ContextTypes
from telegram.ext._extbot import ExtBot
from telegram.ext._handlers.basehandler import BaseHandler
from telegram.ext._updater import Updater
from telegram.ext._utils.stack import was_called_by
from telegram.ext._utils.trackingdict import TrackingDict
from telegram.ext._utils.types import BD, BT, CCT, CD, JQ, RT, UD, ConversationKey, HandlerCallback
from telegram.warnings import PTBDeprecationWarning

if TYPE_CHECKING:
    from socket import socket

    from telegram import Message
    from telegram.ext import ConversationHandler, JobQueue
    from telegram.ext._applicationbuilder import InitApplicationBuilder
    from telegram.ext._baseupdateprocessor import BaseUpdateProcessor
    from telegram.ext._jobqueue import Job

DEFAULT_GROUP: int = 0

_AppType = TypeVar("_AppType", bound="Application")  # pylint: disable=invalid-name
_STOP_SIGNAL = object()
_DEFAULT_0 = DefaultValue(0)

# Since python 3.12, the coroutine passed to create_task should not be an (async) generator. Remove
# this check when we drop support for python 3.11.
if sys.version_info >= (3, 12):
    _CoroType = Awaitable[RT]
else:
    _CoroType = Union[Generator["asyncio.Future[object]", None, RT], Awaitable[RT]]

_ErrorCoroType = Optional[_CoroType[RT]]

_LOGGER = get_logger(__name__)


class ApplicationHandlerStop(Exception):
    """
    Raise this in a handler or an error handler to prevent execution of any other handler (even in
    different groups).

    In order to use this exception in a :class:`telegram.ext.ConversationHandler`, pass the
    optional :paramref:`state` parameter instead of returning the next state:

    .. code-block:: python

        async def conversation_callback(update, context):
            ...
            raise ApplicationHandlerStop(next_state)

    Note:
        Has no effect, if the handler or error handler is run in a non-blocking way.

    Args:
        state (:obj:`object`, optional): The next state of the conversation.

    Attributes:
        state (:obj:`object`): Optional. The next state of the conversation.
    """

    __slots__ = ("state",)

    def __init__(self, state: Optional[object] = None) -> None:
        super().__init__()
        self.state: Optional[object] = state


class Application(
    Generic[BT, CCT, UD, CD, BD, JQ],
    contextlib.AbstractAsyncContextManager["Application"],
):
    """This class dispatches all kinds of updates to its registered handlers, and is the entry
    point to a PTB application.

    Tip:
         This class may not be initialized directly. Use :class:`telegram.ext.ApplicationBuilder`
         or :meth:`builder` (for convenience).

    Instances of this class can be used as asyncio context managers, where

    .. code:: python

        async with application:
            # code

    is roughly equivalent to

    .. code:: python

        try:
            await application.initialize()
            # code
        finally:
            await application.shutdown()

    .. seealso:: :meth:`__aenter__` and :meth:`__aexit__`.

    This class is a :class:`~typing.Generic` class and accepts six type variables:

    1. The type of :attr:`bot`. Must be :class:`telegram.Bot` or a subclass of that class.
    2. The type of the argument ``context`` of callback functions for (error) handlers and jobs.
       Must be :class:`telegram.ext.CallbackContext` or a subclass of that class. This must be
       consistent with the following types.
    3. The type of the values of :attr:`user_data`.
    4. The type of the values of :attr:`chat_data`.
    5. The type of :attr:`bot_data`.
    6. The type of :attr:`job_queue`. Must either be :class:`telegram.ext.JobQueue` or a subclass
       of that or :obj:`None`.

    Examples:
        :any:`Echo Bot <examples.echobot>`

    .. seealso:: :wiki:`Your First Bot <Extensions---Your-first-Bot>`,
        :wiki:`Architecture Overview <Architecture>`

    .. versionchanged:: 20.0

        * Initialization is now done through the :class:`telegram.ext.ApplicationBuilder`.
        * Removed the attribute ``groups``.

    Attributes:
        bot (:class:`telegram.Bot`): The bot object that should be passed to the handlers.
        update_queue (:class:`asyncio.Queue`): The synchronized queue that will contain the
            updates.
        updater (:class:`telegram.ext.Updater`): Optional. The updater used by this application.
        chat_data (:obj:`types.MappingProxyType`): A dictionary handlers can use to store data for
            the chat. For each integer chat id, the corresponding value of this mapping is
            available as :attr:`telegram.ext.CallbackContext.chat_data` in handler callbacks for
            updates from that chat.

            .. versionchanged:: 20.0
                :attr:`chat_data` is now read-only. Note that the values of the mapping are still
                mutable, i.e. editing ``context.chat_data`` within a handler callback is possible
                (and encouraged), but editing the mapping ``application.chat_data`` itself is not.

            .. tip::

                * Manually modifying :attr:`chat_data` is almost never needed and unadvisable.
                * Entries are never deleted automatically from this mapping. If you want to delete
                  the data associated with a specific chat, e.g. if the bot got removed from that
                  chat, please use :meth:`drop_chat_data`.

        user_data (:obj:`types.MappingProxyType`): A dictionary handlers can use to store data for
            the user. For each integer user id, the corresponding value of this mapping is
            available as :attr:`telegram.ext.CallbackContext.user_data` in handler callbacks for
            updates from that user.

            .. versionchanged:: 20.0
                :attr:`user_data` is now read-only. Note that the values of the mapping are still
                mutable, i.e. editing ``context.user_data`` within a handler callback is possible
                (and encouraged), but editing the mapping ``application.user_data`` itself is not.

            .. tip::

               * Manually modifying :attr:`user_data` is almost never needed and unadvisable.
               * Entries are never deleted automatically from this mapping. If you want to delete
                 the data associated with a specific user, e.g. if that user blocked the bot,
                 please use :meth:`drop_user_data`.

        bot_data (:obj:`dict`): A dictionary handlers can use to store data for the bot.
        persistence (:class:`telegram.ext.BasePersistence`): The persistence class to
            store data that should be persistent over restarts.
        handlers (dict[:obj:`int`, list[:class:`telegram.ext.BaseHandler`]]): A dictionary mapping
            each handler group to the list of handlers registered to that group.

            .. seealso::
                :meth:`add_handler`, :meth:`add_handlers`.
        error_handlers (dict[:term:`coroutine function`, :obj:`bool`]): A dictionary where the keys
            are error handlers and the values indicate whether they are to be run blocking.

            .. seealso::
                :meth:`add_error_handler`
        context_types (:class:`telegram.ext.ContextTypes`): Specifies the types used by this
            dispatcher for the ``context`` argument of handler and job callbacks.
        post_init (:term:`coroutine function`): Optional. A callback that will be executed by
            :meth:`Application.run_polling` and :meth:`Application.run_webhook` after initializing
            the application via :meth:`initialize`.
        post_shutdown (:term:`coroutine function`): Optional. A callback that will be executed by
            :meth:`Application.run_polling` and :meth:`Application.run_webhook` after shutting down
            the application via :meth:`shutdown`.
        post_stop (:term:`coroutine function`): Optional. A callback that will be executed by
            :meth:`Application.run_polling` and :meth:`Application.run_webhook` after stopping
            the application via :meth:`stop`.

            .. versionadded:: 20.1

    """

    __slots__ = (
        (  # noqa: RUF005
            "__create_task_tasks",
            "__update_fetcher_task",
            "__update_persistence_event",
            "__update_persistence_lock",
            "__update_persistence_task",
            "__stop_running_marker",
            "_chat_data",
            "_chat_ids_to_be_deleted_in_persistence",
            "_chat_ids_to_be_updated_in_persistence",
            "_conversation_handler_conversations",
            "_initialized",
            "_job_queue",
            "_running",
            "_update_processor",
            "_user_data",
            "_user_ids_to_be_deleted_in_persistence",
            "_user_ids_to_be_updated_in_persistence",
            "bot",
            "bot_data",
            "chat_data",
            "context_types",
            "error_handlers",
            "handlers",
            "persistence",
            "post_init",
            "post_shutdown",
            "post_stop",
            "update_queue",
            "updater",
            "user_data",
        )
        # Allowing '__weakref__' creation here since we need it for the JobQueue
        # Currently the __weakref__ slot is already created
        # in the AsyncContextManager base class for pythons < 3.13
        + ("__weakref__",)
        if sys.version_info >= (3, 13)
        else ()
    )

    def __init__(
        self: "Application[BT, CCT, UD, CD, BD, JQ]",
        *,
        bot: BT,
        update_queue: "asyncio.Queue[object]",
        updater: Optional[Updater],
        job_queue: JQ,
        update_processor: "BaseUpdateProcessor",
        persistence: Optional[BasePersistence[UD, CD, BD]],
        context_types: ContextTypes[CCT, UD, CD, BD],
        post_init: Optional[
            Callable[["Application[BT, CCT, UD, CD, BD, JQ]"], Coroutine[Any, Any, None]]
        ],
        post_shutdown: Optional[
            Callable[["Application[BT, CCT, UD, CD, BD, JQ]"], Coroutine[Any, Any, None]]
        ],
        post_stop: Optional[
            Callable[["Application[BT, CCT, UD, CD, BD, JQ]"], Coroutine[Any, Any, None]]
        ],
    ):
        if not was_called_by(
            inspect.currentframe(), Path(__file__).parent.resolve() / "_applicationbuilder.py"
        ):
            warn(
                "`Application` instances should be built via the `ApplicationBuilder`.",
                stacklevel=2,
            )

        self.bot: BT = bot
        self.update_queue: asyncio.Queue[object] = update_queue
        self.context_types: ContextTypes[CCT, UD, CD, BD] = context_types
        self.updater: Optional[Updater] = updater
<<<<<<< HEAD
        self.handlers: dict[int, list[BaseHandler[Any, CCT]]] = {}
        self.error_handlers: dict[
=======
        self.handlers: Dict[int, List[BaseHandler[Any, CCT, Any]]] = {}
        self.error_handlers: Dict[
>>>>>>> 06854633
            HandlerCallback[object, CCT, None], Union[bool, DefaultValue[bool]]
        ] = {}
        self.post_init: Optional[
            Callable[[Application[BT, CCT, UD, CD, BD, JQ]], Coroutine[Any, Any, None]]
        ] = post_init
        self.post_shutdown: Optional[
            Callable[[Application[BT, CCT, UD, CD, BD, JQ]], Coroutine[Any, Any, None]]
        ] = post_shutdown
        self.post_stop: Optional[
            Callable[[Application[BT, CCT, UD, CD, BD, JQ]], Coroutine[Any, Any, None]]
        ] = post_stop
        self._update_processor = update_processor
        self.bot_data: BD = self.context_types.bot_data()
        self._user_data: defaultdict[int, UD] = defaultdict(self.context_types.user_data)
        self._chat_data: defaultdict[int, CD] = defaultdict(self.context_types.chat_data)
        # Read only mapping
        self.user_data: Mapping[int, UD] = MappingProxyType(self._user_data)
        self.chat_data: Mapping[int, CD] = MappingProxyType(self._chat_data)

        self.persistence: Optional[BasePersistence[UD, CD, BD]] = None
        if persistence and not isinstance(persistence, BasePersistence):
            raise TypeError("persistence must be based on telegram.ext.BasePersistence")
        self.persistence = persistence

        # Some bookkeeping for persistence logic
        self._chat_ids_to_be_updated_in_persistence: set[int] = set()
        self._user_ids_to_be_updated_in_persistence: set[int] = set()
        self._chat_ids_to_be_deleted_in_persistence: set[int] = set()
        self._user_ids_to_be_deleted_in_persistence: set[int] = set()

        # This attribute will hold references to the conversation dicts of all conversation
        # handlers so that we can extract the changed states during `update_persistence`
        self._conversation_handler_conversations: dict[
            str, TrackingDict[ConversationKey, object]
        ] = {}

        # A number of low-level helpers for the internal logic
        self._initialized = False
        self._running = False
        self._job_queue: JQ = job_queue
        self.__update_fetcher_task: Optional[asyncio.Task] = None
        self.__update_persistence_task: Optional[asyncio.Task] = None
        self.__update_persistence_event = asyncio.Event()
        self.__update_persistence_lock = asyncio.Lock()
        self.__create_task_tasks: set[asyncio.Task] = set()  # Used for awaiting tasks upon exit
        self.__stop_running_marker = asyncio.Event()

    async def __aenter__(self: _AppType) -> _AppType:  # noqa: PYI019
        """|async_context_manager| :meth:`initializes <initialize>` the App.

        Returns:
            The initialized App instance.

        Raises:
            :exc:`Exception`: If an exception is raised during initialization, :meth:`shutdown`
                is called in this case.
        """
        try:
            await self.initialize()
        except Exception:
            await self.shutdown()
            raise
        return self

    async def __aexit__(
        self,
        exc_type: Optional[type[BaseException]],
        exc_val: Optional[BaseException],
        exc_tb: Optional[TracebackType],
    ) -> None:
        """|async_context_manager| :meth:`shuts down <shutdown>` the App."""
        # Make sure not to return `True` so that exceptions are not suppressed
        # https://docs.python.org/3/reference/datamodel.html?#object.__aexit__
        await self.shutdown()

    def __repr__(self) -> str:
        """Give a string representation of the application in the form ``Application[bot=...]``.

        As this class doesn't implement :meth:`object.__str__`, the default implementation
        will be used, which is equivalent to :meth:`__repr__`.

        Returns:
            :obj:`str`
        """
        return build_repr_with_selected_attrs(self, bot=self.bot)

    @property
    def running(self) -> bool:
        """:obj:`bool`: Indicates if this application is running.

        .. seealso::
            :meth:`start`, :meth:`stop`
        """
        return self._running

    @property
    def concurrent_updates(self) -> int:
        """:obj:`int`: The number of concurrent updates that will be processed in parallel. A
        value of ``0`` indicates updates are *not* being processed concurrently.

        .. versionchanged:: 20.4
            This is now just a shortcut to :attr:`update_processor.max_concurrent_updates
            <telegram.ext.BaseUpdateProcessor.max_concurrent_updates>`.

        .. seealso:: :wiki:`Concurrency`
        """
        return self._update_processor.max_concurrent_updates

    @property
    def job_queue(self) -> Optional["JobQueue[CCT]"]:
        """
        :class:`telegram.ext.JobQueue`: The :class:`JobQueue` used by the
            :class:`telegram.ext.Application`.

        .. seealso:: :wiki:`Job Queue <Extensions---JobQueue>`
        """
        if self._job_queue is None:
            warn(
                "No `JobQueue` set up. To use `JobQueue`, you must install PTB via "
                '`pip install "python-telegram-bot[job-queue]"`.',
                stacklevel=2,
            )
        return self._job_queue

    @property
    def update_processor(self) -> "BaseUpdateProcessor":
        """:class:`telegram.ext.BaseUpdateProcessor`: The update processor used by this
        application.

        .. seealso:: :wiki:`Concurrency`

        .. versionadded:: 20.4
        """
        return self._update_processor

    @staticmethod
    def _raise_system_exit() -> NoReturn:
        raise SystemExit

    @staticmethod
    def builder() -> "InitApplicationBuilder":
        """Convenience method. Returns a new :class:`telegram.ext.ApplicationBuilder`.

        .. versionadded:: 20.0
        """
        # Unfortunately this needs to be here due to cyclical imports
        from telegram.ext import ApplicationBuilder  # pylint: disable=import-outside-toplevel

        return ApplicationBuilder()

    def _check_initialized(self) -> None:
        if not self._initialized:
            raise RuntimeError(
                "This Application was not initialized via `Application.initialize`!"
            )

    async def initialize(self) -> None:
        """Initializes the Application by initializing:

        * The :attr:`bot`, by calling :meth:`telegram.Bot.initialize`.
        * The :attr:`updater`, by calling :meth:`telegram.ext.Updater.initialize`.
        * The :attr:`persistence`, by loading persistent conversations and data.
        * The :attr:`update_processor` by calling
          :meth:`telegram.ext.BaseUpdateProcessor.initialize`.

        Does *not* call :attr:`post_init` - that is only done by :meth:`run_polling` and
        :meth:`run_webhook`.

        .. seealso::
            :meth:`shutdown`
        """
        if self._initialized:
            _LOGGER.debug("This Application is already initialized.")
            return

        await self.bot.initialize()
        await self._update_processor.initialize()

        if self.updater:
            await self.updater.initialize()

        if not self.persistence:
            self._initialized = True
            return

        await self._initialize_persistence()

        # Unfortunately due to circular imports this has to be here
        # pylint: disable=import-outside-toplevel
        from telegram.ext._handlers.conversationhandler import ConversationHandler

        # Initialize the persistent conversation handlers with the stored states
        for handler in itertools.chain.from_iterable(self.handlers.values()):
            if isinstance(handler, ConversationHandler) and handler.persistent and handler.name:
                await self._add_ch_to_persistence(handler)

        self._initialized = True
        self.__stop_running_marker.clear()

    async def _add_ch_to_persistence(self, handler: "ConversationHandler") -> None:
        self._conversation_handler_conversations.update(
            await handler._initialize_persistence(self)  # pylint: disable=protected-access
        )

    async def shutdown(self) -> None:
        """Shuts down the Application by shutting down:

        * :attr:`bot` by calling :meth:`telegram.Bot.shutdown`
        * :attr:`updater` by calling :meth:`telegram.ext.Updater.shutdown`
        * :attr:`persistence` by calling :meth:`update_persistence` and
          :meth:`BasePersistence.flush`
        * :attr:`update_processor` by calling :meth:`telegram.ext.BaseUpdateProcessor.shutdown`

        Does *not* call :attr:`post_shutdown` - that is only done by :meth:`run_polling` and
        :meth:`run_webhook`.

        .. seealso::
            :meth:`initialize`

        Raises:
            :exc:`RuntimeError`: If the application is still :attr:`running`.
        """
        if self.running:
            raise RuntimeError("This Application is still running!")

        if not self._initialized:
            _LOGGER.debug("This Application is already shut down. Returning.")
            return

        await self.bot.shutdown()
        await self._update_processor.shutdown()

        if self.updater:
            await self.updater.shutdown()

        if self.persistence:
            _LOGGER.debug("Updating & flushing persistence before shutdown")
            await self.update_persistence()
            await self.persistence.flush()
            _LOGGER.debug("Updated and flushed persistence")

        self._initialized = False

    async def _initialize_persistence(self) -> None:
        """This method basically just loads all the data by awaiting the BP methods"""
        if not self.persistence:
            return

        if self.persistence.store_data.user_data:
            self._user_data.update(await self.persistence.get_user_data())
        if self.persistence.store_data.chat_data:
            self._chat_data.update(await self.persistence.get_chat_data())
        if self.persistence.store_data.bot_data:
            self.bot_data = await self.persistence.get_bot_data()
            if not isinstance(self.bot_data, self.context_types.bot_data):
                raise ValueError(
                    f"bot_data must be of type {self.context_types.bot_data.__name__}"
                )

        # Mypy doesn't know that persistence.set_bot (see above) already checks that
        # self.bot is an instance of ExtBot if callback_data should be stored ...
        if self.persistence.store_data.callback_data and (
            self.bot.callback_data_cache is not None  # type: ignore[attr-defined]
        ):
            persistent_data = await self.persistence.get_callback_data()
            if persistent_data is not None:
                if not isinstance(persistent_data, tuple) or len(persistent_data) != 2:
                    raise ValueError("callback_data must be a tuple of length 2")
                self.bot.callback_data_cache.load_persistence_data(  # type: ignore[attr-defined]
                    persistent_data
                )

    async def start(self) -> None:
        """Starts

        * a background task that fetches updates from :attr:`update_queue` and processes them via
          :meth:`process_update`.
        * :attr:`job_queue`, if set.
        * a background task that calls :meth:`update_persistence` in regular intervals, if
          :attr:`persistence` is set.

        Note:
            This does *not* start fetching updates from Telegram. To fetch updates, you need to
            either start :attr:`updater` manually or use one of :meth:`run_polling` or
            :meth:`run_webhook`.

        Tip:
            When using a custom logic for startup and shutdown of the application, eventual
            cancellation of pending tasks should happen only `after` :meth:`stop` has been called
            in order to ensure that the tasks mentioned above are not cancelled prematurely.

        .. seealso::
            :meth:`stop`

        Raises:
            :exc:`RuntimeError`: If the application is already running or was not initialized.
        """
        if self.running:
            raise RuntimeError("This Application is already running!")
        self._check_initialized()

        self._running = True
        self.__update_persistence_event.clear()

        try:
            if self.persistence:
                self.__update_persistence_task = asyncio.create_task(
                    self._persistence_updater(),
                    name=f"Application:{self.bot.id}:persistence_updater",
                )
                _LOGGER.debug("Loop for updating persistence started")

            if self._job_queue:
                await self._job_queue.start()  # type: ignore[union-attr]
                _LOGGER.debug("JobQueue started")

            self.__update_fetcher_task = asyncio.create_task(
                self._update_fetcher(), name=f"Application:{self.bot.id}:update_fetcher"
            )
            _LOGGER.info("Application started")

        except Exception:
            self._running = False
            raise

    async def stop(self) -> None:
        """Stops the process after processing any pending updates or tasks created by
        :meth:`create_task`. Also stops :attr:`job_queue`, if set.
        Finally, calls :meth:`update_persistence` and :meth:`BasePersistence.flush` on
        :attr:`persistence`, if set.

        Warning:
            Once this method is called, no more updates will be fetched from :attr:`update_queue`,
            even if it's not empty.

        .. seealso::
            :meth:`start`

        Note:
            * This does *not* stop :attr:`updater`. You need to either manually call
              :meth:`telegram.ext.Updater.stop` or use one of :meth:`run_polling` or
              :meth:`run_webhook`.
            * Does *not* call :attr:`post_stop` - that is only done by
              :meth:`run_polling` and :meth:`run_webhook`.

        Raises:
            :exc:`RuntimeError`: If the application is not running.
        """
        if not self.running:
            raise RuntimeError("This Application is not running!")

        self._running = False
        self.__stop_running_marker.clear()
        _LOGGER.info("Application is stopping. This might take a moment.")

        # Stop listening for new updates and handle all pending ones
        if self.__update_fetcher_task:
            if self.__update_fetcher_task.done():
                try:
                    self.__update_fetcher_task.result()
                except BaseException as exc:
                    _LOGGER.critical(
                        "Fetching updates was aborted due to %r. Suppressing "
                        "exception to ensure graceful shutdown.",
                        exc,
                        exc_info=True,
                    )
            else:
                await self.update_queue.put(_STOP_SIGNAL)
                _LOGGER.debug("Waiting for update_queue to join")
                await self.update_queue.join()
                await self.__update_fetcher_task
        _LOGGER.debug("Application stopped fetching of updates.")

        if self._job_queue:
            _LOGGER.debug("Waiting for running jobs to finish")
            await self._job_queue.stop(wait=True)  # type: ignore[union-attr]
            _LOGGER.debug("JobQueue stopped")

        _LOGGER.debug("Waiting for `create_task` calls to be processed")
        await asyncio.gather(*self.__create_task_tasks, return_exceptions=True)

        # Make sure that this is the *last* step of stopping the application!
        if self.persistence and self.__update_persistence_task:
            _LOGGER.debug("Waiting for persistence loop to finish")
            self.__update_persistence_event.set()
            await self.__update_persistence_task
            self.__update_persistence_event.clear()

        _LOGGER.info("Application.stop() complete")

    def stop_running(self) -> None:
        """This method can be used to stop the execution of :meth:`run_polling` or
        :meth:`run_webhook` from within a handler, job or error callback. This allows a graceful
        shutdown of the application, i.e. the methods listed in :attr:`run_polling` and
        :attr:`run_webhook` will still be executed.

        This method can also be called within :meth:`post_init`. This allows for a graceful,
        early shutdown of the application if some condition is met (e.g., a database connection
        could not be established).

        Note:
            If the application is not running and this method is not called within
            :meth:`post_init`, this method does nothing.

        Warning:
            This method is designed to for use in combination with :meth:`run_polling` or
            :meth:`run_webhook`. Using this method in combination with a custom logic for starting
            and stopping the application is not guaranteed to work as expected. Use at your own
            risk.

        .. versionadded:: 20.5

        .. versionchanged:: 21.2
            Added support for calling within :meth:`post_init`.
        """
        if self.running:
            # This works because `__run` is using `loop.run_forever()`. If that changes, this
            # method needs to be adapted.
            asyncio.get_running_loop().stop()
        else:
            self.__stop_running_marker.set()
            if not self._initialized:
                _LOGGER.debug(
                    "Application is not running and not initialized. `stop_running()` likely has "
                    "no effect."
                )

    def run_polling(
        self,
        poll_interval: float = 0.0,
        timeout: int = 10,
        bootstrap_retries: int = -1,
        read_timeout: ODVInput[float] = DEFAULT_NONE,
        write_timeout: ODVInput[float] = DEFAULT_NONE,
        connect_timeout: ODVInput[float] = DEFAULT_NONE,
        pool_timeout: ODVInput[float] = DEFAULT_NONE,
        allowed_updates: Optional[list[str]] = None,
        drop_pending_updates: Optional[bool] = None,
        close_loop: bool = True,
        stop_signals: ODVInput[Sequence[int]] = DEFAULT_NONE,
    ) -> None:
        """Convenience method that takes care of initializing and starting the app,
        polling updates from Telegram using :meth:`telegram.ext.Updater.start_polling` and
        a graceful shutdown of the app on exit.

        |app_run_shutdown| :paramref:`stop_signals`.

        The order of execution by :meth:`run_polling` is roughly as follows:

        - :meth:`initialize`
        - :meth:`post_init`
        - :meth:`telegram.ext.Updater.start_polling`
        - :meth:`start`
        - Run the application until the users stops it
        - :meth:`telegram.ext.Updater.stop`
        - :meth:`stop`
        - :meth:`post_stop`
        - :meth:`shutdown`
        - :meth:`post_shutdown`

        A small wrapper is passed to :paramref:`telegram.ext.Updater.start_polling.error_callback`
        which forwards errors occurring during polling to
        :meth:`registered error handlers <add_error_handler>`. The update parameter of the callback
        will be set to :obj:`None`.

        .. include:: inclusions/application_run_tip.rst

        Args:
            poll_interval (:obj:`float`, optional): Time to wait between polling updates from
                Telegram in seconds. Default is ``0.0``.
            timeout (:obj:`int`, optional): Passed to
                :paramref:`telegram.Bot.get_updates.timeout`. Default is ``10`` seconds.
            bootstrap_retries (:obj:`int`, optional): Whether the bootstrapping phase of the
                :class:`telegram.ext.Updater` will retry on failures on the Telegram server.

                * < 0 - retry indefinitely (default)
                *   0 - no retries
                * > 0 - retry up to X times

            read_timeout (:obj:`float`, optional): Value to pass to
                :paramref:`telegram.Bot.get_updates.read_timeout`. Defaults to
                :attr:`~telegram.request.BaseRequest.DEFAULT_NONE`.

                .. versionchanged:: 20.7
                    Defaults to :attr:`~telegram.request.BaseRequest.DEFAULT_NONE` instead of
                    ``2``.

                .. deprecated:: 20.7
                    Deprecated in favor of setting the timeout via
                    :meth:`telegram.ext.ApplicationBuilder.get_updates_read_timeout`.
            write_timeout (:obj:`float` | :obj:`None`, optional): Value to pass to
                :paramref:`telegram.Bot.get_updates.write_timeout`. Defaults to
                :attr:`~telegram.request.BaseRequest.DEFAULT_NONE`.

                .. deprecated:: 20.7
                    Deprecated in favor of setting the timeout via
                    :meth:`telegram.ext.ApplicationBuilder.get_updates_write_timeout`.
            connect_timeout (:obj:`float` | :obj:`None`, optional): Value to pass to
                :paramref:`telegram.Bot.get_updates.connect_timeout`. Defaults to
                :attr:`~telegram.request.BaseRequest.DEFAULT_NONE`.

                .. deprecated:: 20.7
                    Deprecated in favor of setting the timeout via
                    :meth:`telegram.ext.ApplicationBuilder.get_updates_connect_timeout`.
            pool_timeout (:obj:`float` | :obj:`None`, optional): Value to pass to
                :paramref:`telegram.Bot.get_updates.pool_timeout`. Defaults to
                :attr:`~telegram.request.BaseRequest.DEFAULT_NONE`.

                .. deprecated:: 20.7
                    Deprecated in favor of setting the timeout via
                    :meth:`telegram.ext.ApplicationBuilder.get_updates_pool_timeout`.
            drop_pending_updates (:obj:`bool`, optional): Whether to clean any pending updates on
                Telegram servers before actually starting to poll. Default is :obj:`False`.
            allowed_updates (list[:obj:`str`], optional): Passed to
                :meth:`telegram.Bot.get_updates`.
            close_loop (:obj:`bool`, optional): If :obj:`True`, the current event loop will be
                closed upon shutdown. Defaults to :obj:`True`.

                .. seealso::
                    :meth:`asyncio.loop.close`
            stop_signals (Sequence[:obj:`int`] | :obj:`None`, optional): Signals that will shut
                down the app. Pass :obj:`None` to not use stop signals.
                Defaults to :data:`signal.SIGINT`, :data:`signal.SIGTERM` and
                :data:`signal.SIGABRT` on non Windows platforms.

                Caution:
                    Not every :class:`asyncio.AbstractEventLoop` implements
                    :meth:`asyncio.loop.add_signal_handler`. Most notably, the standard event loop
                    on Windows, :class:`asyncio.ProactorEventLoop`, does not implement this method.
                    If this method is not available, stop signals can not be set.

        Raises:
            :exc:`RuntimeError`: If the Application does not have an :class:`telegram.ext.Updater`.
        """
        if not self.updater:
            raise RuntimeError(
                "Application.run_polling is only available if the application has an Updater."
            )

        if (read_timeout, write_timeout, connect_timeout, pool_timeout) != ((DEFAULT_NONE,) * 4):
            warn(
                PTBDeprecationWarning(
                    "20.6",
                    "Setting timeouts via `Application.run_polling` is deprecated. "
                    "Please use `ApplicationBuilder.get_updates_*_timeout` instead.",
                ),
                stacklevel=2,
            )

        def error_callback(exc: TelegramError) -> None:
            self.create_task(self.process_error(error=exc, update=None))

        return self.__run(
            updater_coroutine=self.updater.start_polling(
                poll_interval=poll_interval,
                timeout=timeout,
                bootstrap_retries=bootstrap_retries,
                read_timeout=read_timeout,
                write_timeout=write_timeout,
                connect_timeout=connect_timeout,
                pool_timeout=pool_timeout,
                allowed_updates=allowed_updates,
                drop_pending_updates=drop_pending_updates,
                error_callback=error_callback,  # if there is an error in fetching updates
            ),
            close_loop=close_loop,
            stop_signals=stop_signals,
        )

    def run_webhook(
        self,
        listen: DVType[str] = DEFAULT_IP,
        port: DVType[int] = DEFAULT_80,
        url_path: str = "",
        cert: Optional[Union[str, Path]] = None,
        key: Optional[Union[str, Path]] = None,
        bootstrap_retries: int = 0,
        webhook_url: Optional[str] = None,
        allowed_updates: Optional[list[str]] = None,
        drop_pending_updates: Optional[bool] = None,
        ip_address: Optional[str] = None,
        max_connections: int = 40,
        close_loop: bool = True,
        stop_signals: ODVInput[Sequence[int]] = DEFAULT_NONE,
        secret_token: Optional[str] = None,
        unix: Optional[Union[str, Path, "socket"]] = None,
    ) -> None:
        """Convenience method that takes care of initializing and starting the app,
        listening for updates from Telegram using :meth:`telegram.ext.Updater.start_webhook` and
        a graceful shutdown of the app on exit.

        |app_run_shutdown| :paramref:`stop_signals`.

        If :paramref:`cert`
        and :paramref:`key` are not provided, the webhook will be started directly on
        ``http://listen:port/url_path``, so SSL can be handled by another
        application. Else, the webhook will be started on
        ``https://listen:port/url_path``. Also calls :meth:`telegram.Bot.set_webhook` as
        required.

        The order of execution by :meth:`run_webhook` is roughly as follows:

        - :meth:`initialize`
        - :meth:`post_init`
        - :meth:`telegram.ext.Updater.start_webhook`
        - :meth:`start`
        - Run the application until the users stops it
        - :meth:`telegram.ext.Updater.stop`
        - :meth:`stop`
        - :meth:`post_stop`
        - :meth:`shutdown`
        - :meth:`post_shutdown`

        Important:
            If you want to use this method, you must install PTB with the optional requirement
            ``webhooks``, i.e.

            .. code-block:: bash

               pip install "python-telegram-bot[webhooks]"

        .. include:: inclusions/application_run_tip.rst

        .. seealso::
            :wiki:`Webhooks`

        Args:
            listen (:obj:`str`, optional): IP-Address to listen on. Defaults to
                `127.0.0.1 <https://en.wikipedia.org/wiki/Localhost>`_.
            port (:obj:`int`, optional): Port the bot should be listening on. Must be one of
                :attr:`telegram.constants.SUPPORTED_WEBHOOK_PORTS` unless the bot is running
                behind a proxy. Defaults to ``80``.
            url_path (:obj:`str`, optional): Path inside url. Defaults to `` '' ``
            cert (:class:`pathlib.Path` | :obj:`str`, optional): Path to the SSL certificate file.
            key (:class:`pathlib.Path` | :obj:`str`, optional): Path to the SSL key file.
            bootstrap_retries (:obj:`int`, optional): Whether the bootstrapping phase of the
                :class:`telegram.ext.Updater` will retry on failures on the Telegram server.

                * < 0 - retry indefinitely
                *   0 - no retries (default)
                * > 0 - retry up to X times
            webhook_url (:obj:`str`, optional): Explicitly specify the webhook url. Useful behind
                NAT, reverse proxy, etc. Default is derived from :paramref:`listen`,
                :paramref:`port`, :paramref:`url_path`, :paramref:`cert`, and :paramref:`key`.
            allowed_updates (list[:obj:`str`], optional): Passed to
                :meth:`telegram.Bot.set_webhook`.
            drop_pending_updates (:obj:`bool`, optional): Whether to clean any pending updates on
                Telegram servers before actually starting to poll. Default is :obj:`False`.
            ip_address (:obj:`str`, optional): Passed to :meth:`telegram.Bot.set_webhook`.
            max_connections (:obj:`int`, optional): Passed to
                :meth:`telegram.Bot.set_webhook`. Defaults to ``40``.
            close_loop (:obj:`bool`, optional): If :obj:`True`, the current event loop will be
                closed upon shutdown. Defaults to :obj:`True`.

                .. seealso::
                    :meth:`asyncio.loop.close`
            stop_signals (Sequence[:obj:`int`] | :obj:`None`, optional): Signals that will shut
                down the app. Pass :obj:`None` to not use stop signals.
                Defaults to :data:`signal.SIGINT`, :data:`signal.SIGTERM` and
                :data:`signal.SIGABRT`.

                Caution:
                    Not every :class:`asyncio.AbstractEventLoop` implements
                    :meth:`asyncio.loop.add_signal_handler`. Most notably, the standard event loop
                    on Windows, :class:`asyncio.ProactorEventLoop`, does not implement this method.
                    If this method is not available, stop signals can not be set.
            secret_token (:obj:`str`, optional): Secret token to ensure webhook requests originate
                from Telegram. See :paramref:`telegram.Bot.set_webhook.secret_token` for more
                details.

                When added, the web server started by this call will expect the token to be set in
                the ``X-Telegram-Bot-Api-Secret-Token`` header of an incoming request and will
                raise a :class:`http.HTTPStatus.FORBIDDEN <http.HTTPStatus>` error if either the
                header isn't set or it is set to a wrong token.

                .. versionadded:: 20.0
            unix (:class:`pathlib.Path` | :obj:`str` | :class:`socket.socket`, optional): Can be
                either:

                * the path to the unix socket file as :class:`pathlib.Path` or :obj:`str`. This
                  will be passed to `tornado.netutil.bind_unix_socket <https://www.tornadoweb.org/
                  en/stable/netutil.html#tornado.netutil.bind_unix_socket>`_ to create the socket.
                  If the Path does not exist, the file will be created.

                * or the socket itself. This option allows you to e.g. restrict the permissions of
                  the socket for improved security. Note that you need to pass the correct family,
                  type and socket options yourself.

                Caution:
                    This parameter is a replacement for the default TCP bind. Therefore, it is
                    mutually exclusive with :paramref:`listen` and :paramref:`port`. When using
                    this param, you must also run a reverse proxy to the unix socket and set the
                    appropriate :paramref:`webhook_url`.

                .. versionadded:: 20.8
                .. versionchanged:: 21.1
                    Added support to pass a socket instance itself.
        """
        if not self.updater:
            raise RuntimeError(
                "Application.run_webhook is only available if the application has an Updater."
            )

        return self.__run(
            updater_coroutine=self.updater.start_webhook(
                listen=listen,
                port=port,
                url_path=url_path,
                cert=cert,
                key=key,
                bootstrap_retries=bootstrap_retries,
                drop_pending_updates=drop_pending_updates,
                webhook_url=webhook_url,
                allowed_updates=allowed_updates,
                ip_address=ip_address,
                max_connections=max_connections,
                secret_token=secret_token,
                unix=unix,
            ),
            close_loop=close_loop,
            stop_signals=stop_signals,
        )

    def __run(
        self,
        updater_coroutine: Coroutine,
        stop_signals: ODVInput[Sequence[int]],
        close_loop: bool = True,
    ) -> None:
        # Calling get_event_loop() should still be okay even in py3.10+ as long as there is a
        # running event loop or we are in the main thread, which are the intended use cases.
        # See the docs of get_event_loop() and get_running_loop() for more info
        loop = asyncio.get_event_loop()

        if stop_signals is DEFAULT_NONE and platform.system() != "Windows":
            stop_signals = (signal.SIGINT, signal.SIGTERM, signal.SIGABRT)

        try:
            if not isinstance(stop_signals, DefaultValue):
                for sig in stop_signals or []:
                    loop.add_signal_handler(sig, self._raise_system_exit)
        except NotImplementedError as exc:
            warn(
                f"Could not add signal handlers for the stop signals {stop_signals} due to "
                f"exception `{exc!r}`. If your event loop does not implement `add_signal_handler`,"
                " please pass `stop_signals=None`.",
                stacklevel=3,
            )

        try:
            loop.run_until_complete(self.initialize())
            if self.post_init:
                loop.run_until_complete(self.post_init(self))
            if self.__stop_running_marker.is_set():
                _LOGGER.info("Application received stop signal via `stop_running`. Shutting down.")
                return
            loop.run_until_complete(updater_coroutine)  # one of updater.start_webhook/polling
            loop.run_until_complete(self.start())
            loop.run_forever()
        except (KeyboardInterrupt, SystemExit):
            _LOGGER.debug("Application received stop signal. Shutting down.")
        finally:
            # We arrive here either by catching the exceptions above or if the loop gets stopped
            # In case the coroutine wasn't awaited, we don't need to bother the user with a warning
            updater_coroutine.close()

            try:
                # Mypy doesn't know that we already check if updater is None
                if self.updater.running:  # type: ignore[union-attr]
                    loop.run_until_complete(self.updater.stop())  # type: ignore[union-attr]
                if self.running:
                    loop.run_until_complete(self.stop())
                    # post_stop should be called only if stop was called!
                    if self.post_stop:
                        loop.run_until_complete(self.post_stop(self))
                loop.run_until_complete(self.shutdown())
                if self.post_shutdown:
                    loop.run_until_complete(self.post_shutdown(self))
            finally:
                if close_loop:
                    loop.close()

    def create_task(
        self,
        coroutine: _CoroType[RT],
        update: Optional[object] = None,
        *,
        name: Optional[str] = None,
    ) -> "asyncio.Task[RT]":
        """Thin wrapper around :func:`asyncio.create_task` that handles exceptions raised by
        the :paramref:`coroutine` with :meth:`process_error`.

        Note:
            * If :paramref:`coroutine` raises an exception, it will be set on the task created by
              this method even though it's handled by :meth:`process_error`.
            * If the application is currently running, tasks created by this method will be
              awaited with :meth:`stop`.

        .. seealso:: :wiki:`Concurrency`

        Args:
            coroutine (:term:`awaitable`): The awaitable to run as task.

                .. versionchanged:: 20.2
                    Accepts :class:`asyncio.Future` and generator-based coroutine functions.
                .. deprecated:: 20.4
                    Since Python 3.12, generator-based coroutine functions are no longer accepted.
            update (:obj:`object`, optional): If set, will be passed to :meth:`process_error`
                as additional information for the error handlers. Moreover, the corresponding
                :attr:`chat_data` and :attr:`user_data` entries will be updated in the next run of
                :meth:`update_persistence` after the :paramref:`coroutine` is finished.

        Keyword Args:
            name (:obj:`str`, optional): The name of the task.

                .. versionadded:: 20.4

        Returns:
            :class:`asyncio.Task`: The created task.
        """
        return self.__create_task(coroutine=coroutine, update=update, name=name)

    def __create_task(
        self,
        coroutine: _CoroType[RT],
        update: Optional[object] = None,
        is_error_handler: bool = False,
        name: Optional[str] = None,
    ) -> "asyncio.Task[RT]":
        # Unfortunately, we can't know if `coroutine` runs one of the error handler functions
        # but by passing `is_error_handler=True` from `process_error`, we can make sure that we
        # get at most one recursion of the user calls `create_task` manually with an error handler
        # function
        task: asyncio.Task[RT] = asyncio.create_task(
            self.__create_task_callback(
                coroutine=coroutine, update=update, is_error_handler=is_error_handler
            ),
            name=name,
        )

        if self.running:
            self.__create_task_tasks.add(task)
            task.add_done_callback(self.__create_task_done_callback)
        else:
            warn(
                "Tasks created via `Application.create_task` while the application is not "
                "running won't be automatically awaited!",
                stacklevel=3,
            )

        return task

    def __create_task_done_callback(self, task: asyncio.Task) -> None:
        self.__create_task_tasks.discard(task)  # Discard from our set since we are done with it
        # We just retrieve the eventual exception so that asyncio doesn't complain in case
        # it's not retrieved somewhere else
        with contextlib.suppress(asyncio.CancelledError, asyncio.InvalidStateError):
            task.exception()

    async def __create_task_callback(
        self,
        coroutine: _CoroType[RT],
        update: Optional[object] = None,
        is_error_handler: bool = False,
    ) -> RT:
        try:
            # Generator-based coroutines are not supported in Python 3.12+
            if sys.version_info < (3, 12) and isinstance(coroutine, Generator):
                warn(
                    PTBDeprecationWarning(
                        "20.4",
                        "Generator-based coroutines are deprecated in create_task and will not"
                        " work in Python 3.12+",
                    ),
                )
                return await asyncio.create_task(coroutine)
            # If user uses generator in python 3.12+, Exception will happen and we cannot do
            # anything about it. (hence the type ignore if mypy is run on python 3.12-)
            return await coroutine  # type: ignore[misc]
        except Exception as exception:
            if isinstance(exception, ApplicationHandlerStop):
                warn(
                    "ApplicationHandlerStop is not supported with handlers running non-blocking.",
                    stacklevel=1,
                )

            # Avoid infinite recursion of error handlers.
            elif is_error_handler:
                _LOGGER.exception(
                    "An error was raised and an uncaught error was raised while "
                    "handling the error with an error_handler.",
                    exc_info=exception,
                )

            else:
                # If we arrive here, an exception happened in the task and was neither
                # ApplicationHandlerStop nor raised by an error handler.
                # So we can and must handle it
                await self.process_error(update=update, error=exception, coroutine=coroutine)

            # Raise exception so that it can be set on the task and retrieved by task.exception()
            raise
        finally:
            self._mark_for_persistence_update(update=update)

    async def __update_fetcher(self) -> None:
        # Continuously fetch updates from the queue. Exit only once the signal object is found.
        while True:
            update = await self.update_queue.get()

            if update is _STOP_SIGNAL:
                # For the _STOP_SIGNAL
                self.update_queue.task_done()
                return

            _LOGGER.debug("Processing update %s", update)

            if self._update_processor.max_concurrent_updates > 1:
                # We don't await the below because it has to be run concurrently
                self.create_task(
                    self.__process_update_wrapper(update),
                    update=update,
                    name=f"Application:{self.bot.id}:process_concurrent_update",
                )
            else:
                await self.__process_update_wrapper(update)

    async def _update_fetcher(self) -> None:
        try:
            await self.__update_fetcher()
        finally:
            while not self.update_queue.empty():
                _LOGGER.debug("Dropping pending update: %s", self.update_queue.get_nowait())
                with contextlib.suppress(ValueError):
                    # Since we're shutting down here, it's not too bad if we call task_done
                    # on an empty queue
                    self.update_queue.task_done()

    async def __process_update_wrapper(self, update: object) -> None:
        try:
            await self._update_processor.process_update(update, self.process_update(update))
        finally:
            self.update_queue.task_done()

    async def process_update(self, update: object) -> None:
        """Processes a single update and marks the update to be updated by the persistence later.
        Exceptions raised by handler callbacks will be processed by :meth:`process_error`.

        .. seealso:: :wiki:`Concurrency`

        .. versionchanged:: 20.0
            Persistence is now updated in an interval set by
            :attr:`telegram.ext.BasePersistence.update_interval`.

        Args:
            update (:class:`telegram.Update` | :obj:`object` | \
                :class:`telegram.error.TelegramError`): The update to process.

        Raises:
            :exc:`RuntimeError`: If the application was not initialized.
        """
        # Processing updates before initialize() is a problem e.g. if persistence is used
        self._check_initialized()

        context = None
        any_blocking = False  # Flag which is set to True if any handler specifies block=True

        for handlers in self.handlers.values():
            try:
                for handler in handlers:
                    check = handler.check_update(update)  # Should the handler handle this update?
                    if check is None or check is False:
                        continue

                    if not context:  # build a context if not already built
                        try:
                            context = self.context_types.context.from_update(update, self)
                        except Exception as exc:
                            _LOGGER.critical(
                                (
                                    "Error while building CallbackContext for update %s. "
                                    "Update will not be processed."
                                ),
                                update,
                                exc_info=exc,
                            )
                            return
                        await context.refresh_data()
                    coroutine: Coroutine = handler.handle_update(update, self, check, context)

                    if not handler.block or (  # if handler is running with block=False,
                        handler.block is DEFAULT_TRUE
                        and isinstance(self.bot, ExtBot)
                        and self.bot.defaults
                        and not self.bot.defaults.block
                    ):
                        self.create_task(
                            coroutine,
                            update=update,
                            name=(
                                f"Application:{self.bot.id}:process_update_non_blocking"
                                f":{handler}"
                            ),
                        )
                    else:
                        any_blocking = True
                        await coroutine
                    break  # Only a max of 1 handler per group is handled

            # Stop processing with any other handler.
            except ApplicationHandlerStop:
                _LOGGER.debug("Stopping further handlers due to ApplicationHandlerStop")
                break

            # Dispatch any error.
            except Exception as exc:
                if await self.process_error(update=update, error=exc):
                    _LOGGER.debug("Error handler stopped further handlers.")
                    break

        if any_blocking:
            # Only need to mark the update for persistence if there was at least one
            # blocking handler - the non-blocking handlers mark the update again when finished
            # (in __create_task_callback)
            self._mark_for_persistence_update(update=update)

    def add_handler(self, handler: BaseHandler[Any, CCT, Any], group: int = DEFAULT_GROUP) -> None:
        """Register a handler.

        TL;DR: Order and priority counts. 0 or 1 handlers per group will be used. End handling of
        update with :class:`telegram.ext.ApplicationHandlerStop`.

        A handler must be an instance of a subclass of :class:`telegram.ext.BaseHandler`. All
        handlers
        are organized in groups with a numeric value. The default group is 0. All groups will be
        evaluated for handling an update, but only 0 or 1 handler per group will be used. If
        :class:`telegram.ext.ApplicationHandlerStop` is raised from one of the handlers, no further
        handlers (regardless of the group) will be called.

        The priority/order of handlers is determined as follows:

        * Priority of the group (lower group number == higher priority)
        * The first handler in a group which can handle an update (see
          :attr:`telegram.ext.BaseHandler.check_update`) will be used. Other handlers from the
          group will not be used. The order in which handlers were added to the group defines the
          priority.

        Warning:
            Adding persistent :class:`telegram.ext.ConversationHandler` after the application has
            been initialized is discouraged. This is because the persisted conversation states need
            to be loaded into memory while the application is already processing updates, which
            might lead to race conditions and undesired behavior. In particular, current
            conversation states may be overridden by the loaded data.

        Args:
            handler (:class:`telegram.ext.BaseHandler`): A BaseHandler instance.
            group (:obj:`int`, optional): The group identifier. Default is ``0``.

        """
        # Unfortunately due to circular imports this has to be here
        # pylint: disable=import-outside-toplevel
        from telegram.ext._handlers.conversationhandler import ConversationHandler

        if not isinstance(handler, BaseHandler):
            raise TypeError(f"handler is not an instance of {BaseHandler.__name__}")
        if not isinstance(group, int):
            raise TypeError("group is not int")
        if isinstance(handler, ConversationHandler) and handler.persistent and handler.name:
            if not self.persistence:
                raise ValueError(
                    f"ConversationHandler {handler.name} "
                    "can not be persistent if application has no persistence"
                )
            if self._initialized:
                self.create_task(
                    self._add_ch_to_persistence(handler),
                    name=f"Application:{self.bot.id}:add_handler:conversation_handler_after_init",
                )
                warn(
                    "A persistent `ConversationHandler` was passed to `add_handler`, "
                    "after `Application.initialize` was called. This is discouraged."
                    "See the docs of `Application.add_handler` for details.",
                    stacklevel=2,
                )

        if group not in self.handlers:
            self.handlers[group] = []
            self.handlers = dict(sorted(self.handlers.items()))  # lower -> higher groups

        self.handlers[group].append(handler)

    def add_handlers(
        self,
        handlers: Union[
<<<<<<< HEAD
            Union[list[BaseHandler[Any, CCT]], tuple[BaseHandler[Any, CCT]]],
            dict[int, Union[list[BaseHandler[Any, CCT]], tuple[BaseHandler[Any, CCT]]]],
=======
            Union[List[BaseHandler[Any, CCT, Any]], Tuple[BaseHandler[Any, CCT, Any]]],
            Dict[int, Union[List[BaseHandler[Any, CCT, Any]], Tuple[BaseHandler[Any, CCT, Any]]]],
>>>>>>> 06854633
        ],
        group: Union[int, DefaultValue[int]] = _DEFAULT_0,
    ) -> None:
        """Registers multiple handlers at once. The order of the handlers in the passed
        sequence(s) matters. See :meth:`add_handler` for details.

        .. versionadded:: 20.0

        Args:
            handlers (list[:class:`telegram.ext.BaseHandler`] | \
                dict[int, list[:class:`telegram.ext.BaseHandler`]]): \
                Specify a sequence of handlers *or* a dictionary where the keys are groups and
                values are handlers.
            group (:obj:`int`, optional): Specify which group the sequence of :paramref:`handlers`
                should be added to. Defaults to ``0``.

        Example::

            app.add_handlers(handlers={
                -1: [MessageHandler(...)],
                1: [CallbackQueryHandler(...), CommandHandler(...)]
            }

        Raises:
            :exc:`TypeError`: If the combination of arguments is invalid.
        """
        if isinstance(handlers, dict) and not isinstance(group, DefaultValue):
            raise TypeError("The `group` argument can only be used with a sequence of handlers.")

        if isinstance(handlers, dict):
            for handler_group, grp_handlers in handlers.items():
                if not isinstance(grp_handlers, (list, tuple)):
                    raise TypeError(f"Handlers for group {handler_group} must be a list or tuple")

                for handler in grp_handlers:
                    self.add_handler(handler, handler_group)

        elif isinstance(handlers, (list, tuple)):
            for handler in handlers:
                self.add_handler(handler, DefaultValue.get_value(group))

        else:
            raise TypeError(
                "The `handlers` argument must be a sequence of handlers or a "
                "dictionary where the keys are groups and values are sequences of handlers."
            )

    def remove_handler(
        self, handler: BaseHandler[Any, CCT, Any], group: int = DEFAULT_GROUP
    ) -> None:
        """Remove a handler from the specified group.

        Args:
            handler (:class:`telegram.ext.BaseHandler`): A :class:`telegram.ext.BaseHandler`
                instance.
            group (:obj:`object`, optional): The group identifier. Default is ``0``.

        """
        if handler in self.handlers[group]:
            self.handlers[group].remove(handler)
            if not self.handlers[group]:
                del self.handlers[group]

    def drop_chat_data(self, chat_id: int) -> None:
        """Drops the corresponding entry from the :attr:`chat_data`. Will also be deleted from
        the persistence on the next run of :meth:`update_persistence`, if applicable.

        Warning:
            When using :attr:`concurrent_updates` or the :attr:`job_queue`,
            :meth:`process_update` or :meth:`telegram.ext.Job.run` may re-create this entry due to
            the asynchronous nature of these features. Please make sure that your program can
            avoid or handle such situations.

        .. versionadded:: 20.0

        Args:
            chat_id (:obj:`int`): The chat id to delete. The entry will be deleted even if it is
                not empty.
        """
        self._chat_data.pop(chat_id, None)
        self._chat_ids_to_be_deleted_in_persistence.add(chat_id)

    def drop_user_data(self, user_id: int) -> None:
        """Drops the corresponding entry from the :attr:`user_data`. Will also be deleted from
        the persistence on the next run of :meth:`update_persistence`, if applicable.

        Warning:
            When using :attr:`concurrent_updates` or the :attr:`job_queue`,
            :meth:`process_update` or :meth:`telegram.ext.Job.run` may re-create this entry due to
            the asynchronous nature of these features. Please make sure that your program can
            avoid or handle such situations.

        .. versionadded:: 20.0

        Args:
            user_id (:obj:`int`): The user id to delete. The entry will be deleted even if it is
                not empty.
        """
        self._user_data.pop(user_id, None)
        self._user_ids_to_be_deleted_in_persistence.add(user_id)

    def migrate_chat_data(
        self,
        message: Optional["Message"] = None,
        old_chat_id: Optional[int] = None,
        new_chat_id: Optional[int] = None,
    ) -> None:
        """Moves the contents of :attr:`chat_data` at key :paramref:`old_chat_id` to the key
        :paramref:`new_chat_id`. Also marks the entries to be updated accordingly in the next run
        of :meth:`update_persistence`.

        Warning:
            * Any data stored in :attr:`chat_data` at key :paramref:`new_chat_id` will be
              overridden
            * The key :paramref:`old_chat_id` of :attr:`chat_data` will be deleted
            * This does not update the :attr:`~telegram.ext.Job.chat_id` attribute of any scheduled
              :class:`telegram.ext.Job`.

            When using :attr:`concurrent_updates` or the :attr:`job_queue`,
            :meth:`process_update` or :meth:`telegram.ext.Job.run` may re-create the old entry due
            to the asynchronous nature of these features. Please make sure that your program can
            avoid or handle such situations.

        .. seealso:: :wiki:`Storing Bot, User and Chat Related Data\
            <Storing-bot%2C-user-and-chat-related-data>`

        Args:
            message (:class:`telegram.Message`, optional): A message with either
                :attr:`~telegram.Message.migrate_from_chat_id` or
                :attr:`~telegram.Message.migrate_to_chat_id`.
                Mutually exclusive with passing :paramref:`old_chat_id` and
                :paramref:`new_chat_id`.

                .. seealso::
                    :attr:`telegram.ext.filters.StatusUpdate.MIGRATE`

            old_chat_id (:obj:`int`, optional): The old chat ID.
                Mutually exclusive with passing :paramref:`message`
            new_chat_id (:obj:`int`, optional): The new chat ID.
                Mutually exclusive with passing :paramref:`message`

        Raises:
            ValueError: Raised if the input is invalid.
        """
        if message and (old_chat_id or new_chat_id):
            raise ValueError("Message and chat_id pair are mutually exclusive")
        if not any((message, old_chat_id, new_chat_id)):
            raise ValueError("chat_id pair or message must be passed")

        if message:
            if message.migrate_from_chat_id is None and message.migrate_to_chat_id is None:
                raise ValueError(
                    "Invalid message instance. The message must have either "
                    "`Message.migrate_from_chat_id` or `Message.migrate_to_chat_id`."
                )

            old_chat_id = message.migrate_from_chat_id or message.chat.id
            new_chat_id = message.migrate_to_chat_id or message.chat.id

        elif not (isinstance(old_chat_id, int) and isinstance(new_chat_id, int)):
            raise ValueError("old_chat_id and new_chat_id must be integers")

        self._chat_data[new_chat_id] = self._chat_data[old_chat_id]
        self.drop_chat_data(old_chat_id)

        self._chat_ids_to_be_updated_in_persistence.add(new_chat_id)
        # old_chat_id is marked for deletion by drop_chat_data above

    def _mark_for_persistence_update(
        self, *, update: Optional[object] = None, job: Optional["Job"] = None
    ) -> None:
        if isinstance(update, Update):
            if update.effective_chat:
                self._chat_ids_to_be_updated_in_persistence.add(update.effective_chat.id)
            if update.effective_user:
                self._user_ids_to_be_updated_in_persistence.add(update.effective_user.id)

        if job:
            if job.chat_id:
                self._chat_ids_to_be_updated_in_persistence.add(job.chat_id)
            if job.user_id:
                self._user_ids_to_be_updated_in_persistence.add(job.user_id)

    def mark_data_for_update_persistence(
        self, chat_ids: Optional[SCT[int]] = None, user_ids: Optional[SCT[int]] = None
    ) -> None:
        """Mark entries of :attr:`chat_data` and :attr:`user_data` to be updated on the next
        run of :meth:`update_persistence`.

        Tip:
            Use this method sparingly. If you have to use this method, it likely means that you
            access and modify ``context.application.chat/user_data[some_id]`` within a callback.
            Note that for data which should be available globally in all handler callbacks
            independent of the chat/user, it is recommended to use :attr:`bot_data` instead.

        .. versionadded:: 20.3

        Args:
            chat_ids (:obj:`int` | Collection[:obj:`int`], optional): Chat IDs to mark.
            user_ids (:obj:`int` | Collection[:obj:`int`], optional): User IDs to mark.

        """
        if chat_ids:
            if isinstance(chat_ids, int):
                self._chat_ids_to_be_updated_in_persistence.add(chat_ids)
            else:
                self._chat_ids_to_be_updated_in_persistence.update(chat_ids)
        if user_ids:
            if isinstance(user_ids, int):
                self._user_ids_to_be_updated_in_persistence.add(user_ids)
            else:
                self._user_ids_to_be_updated_in_persistence.update(user_ids)

    async def _persistence_updater(self) -> None:
        # Update the persistence in regular intervals. Exit only when the stop event has been set
        while not self.__update_persistence_event.is_set():
            if not self.persistence:
                return

            # asyncio synchronization primitives don't accept a timeout argument, it is recommended
            # to use wait_for instead
            try:
                await asyncio.wait_for(
                    self.__update_persistence_event.wait(),
                    timeout=self.persistence.update_interval,
                )
            except asyncio.TimeoutError:
                pass
            else:
                return

            # putting this *after* the wait_for so we don't immediately update on startup as
            # that would make little sense
            await self.update_persistence()

    async def update_persistence(self) -> None:
        """Updates :attr:`user_data`, :attr:`chat_data`, :attr:`bot_data` in :attr:`persistence`
        along with :attr:`~telegram.ext.ExtBot.callback_data_cache` and the conversation states of
        any persistent :class:`~telegram.ext.ConversationHandler` registered for this application.

        For :attr:`user_data` and :attr:`chat_data`, only those entries are updated which either
        were used or have been manually marked via :meth:`mark_data_for_update_persistence` since
        the last run of this method.

        Tip:
            This method will be called in regular intervals by the application. There is usually
            no need to call it manually.

        Note:
            Any data is deep copied with :func:`copy.deepcopy` before handing it over to the
            persistence in order to avoid race conditions, so all persisted data must be copyable.

        .. seealso:: :attr:`telegram.ext.BasePersistence.update_interval`,
            :meth:`mark_data_for_update_persistence`
        """
        async with self.__update_persistence_lock:
            await self.__update_persistence()

    async def __update_persistence(self) -> None:
        if not self.persistence:
            return

        _LOGGER.debug("Starting next run of updating the persistence.")

        coroutines: set[Coroutine] = set()

        # Mypy doesn't know that persistence.set_bot (see above) already checks that
        # self.bot is an instance of ExtBot if callback_data should be stored ...
        if self.persistence.store_data.callback_data and (
            self.bot.callback_data_cache is not None  # type: ignore[attr-defined]
        ):
            coroutines.add(
                self.persistence.update_callback_data(
                    deepcopy(
                        self.bot.callback_data_cache.persistence_data  # type: ignore[attr-defined]
                    )
                )
            )

        if self.persistence.store_data.bot_data:
            coroutines.add(self.persistence.update_bot_data(deepcopy(self.bot_data)))

        if self.persistence.store_data.chat_data:
            update_ids = self._chat_ids_to_be_updated_in_persistence
            self._chat_ids_to_be_updated_in_persistence = set()
            delete_ids = self._chat_ids_to_be_deleted_in_persistence
            self._chat_ids_to_be_deleted_in_persistence = set()

            # We don't want to update any data that has been deleted!
            update_ids -= delete_ids

            for chat_id in update_ids:
                coroutines.add(
                    self.persistence.update_chat_data(chat_id, deepcopy(self.chat_data[chat_id]))
                )
            for chat_id in delete_ids:
                coroutines.add(self.persistence.drop_chat_data(chat_id))

        if self.persistence.store_data.user_data:
            update_ids = self._user_ids_to_be_updated_in_persistence
            self._user_ids_to_be_updated_in_persistence = set()
            delete_ids = self._user_ids_to_be_deleted_in_persistence
            self._user_ids_to_be_deleted_in_persistence = set()

            # We don't want to update any data that has been deleted!
            update_ids -= delete_ids

            for user_id in update_ids:
                coroutines.add(
                    self.persistence.update_user_data(user_id, deepcopy(self.user_data[user_id]))
                )
            for user_id in delete_ids:
                coroutines.add(self.persistence.drop_user_data(user_id))

        # Unfortunately due to circular imports this has to be here
        # pylint: disable=import-outside-toplevel
        from telegram.ext._handlers.conversationhandler import PendingState

        for name, (key, new_state) in itertools.chain.from_iterable(
            zip(itertools.repeat(name), states_dict.pop_accessed_write_items())
            for name, states_dict in self._conversation_handler_conversations.items()
        ):
            if isinstance(new_state, PendingState):
                # If the handler was running non-blocking, we check if the new state is already
                # available. Otherwise, we update with the old state, which is the next best
                # guess.
                # Note that when updating the persistence one last time during self.stop(),
                # *all* tasks will be done.
                if not new_state.done():
                    if self.running:
                        _LOGGER.debug(
                            "A ConversationHandlers state was not yet resolved. Updating the "
                            "persistence with the current state. Will check again on next run of "
                            "Application.update_persistence."
                        )
                    else:
                        _LOGGER.warning(
                            "A ConversationHandlers state was not yet resolved. Updating the "
                            "persistence with the current state."
                        )
                    result = new_state.old_state
                    # We need to check again on the next run if the state is done
                    self._conversation_handler_conversations[name].mark_as_accessed(key)
                else:
                    result = new_state.resolve()
            else:
                result = new_state

            effective_new_state = None if result is TrackingDict.DELETED else result
            coroutines.add(
                self.persistence.update_conversation(
                    name=name, key=key, new_state=effective_new_state
                )
            )

        results = await asyncio.gather(*coroutines, return_exceptions=True)
        _LOGGER.debug("Finished updating persistence.")

        # dispatch any errors
        await asyncio.gather(
            *(
                self.process_error(error=result, update=None)
                for result in results
                if isinstance(result, Exception)
            )
        )

    def add_error_handler(
        self,
        callback: HandlerCallback[object, CCT, None],
        block: DVType[bool] = DEFAULT_TRUE,
    ) -> None:
        """Registers an error handler in the Application. This handler will receive every error
        which happens in your bot. See the docs of :meth:`process_error` for more details on how
        errors are handled.

        Note:
            Attempts to add the same callback multiple times will be ignored.

        Examples:
            :any:`Errorhandler Bot <examples.errorhandlerbot>`

        .. seealso:: :wiki:`Exceptions, Warnings and Logging <Exceptions%2C-Warnings-and-Logging>`

        Args:
            callback (:term:`coroutine function`): The callback function for this error handler.
                Will be called when an error is raised. Callback signature::

                    async def callback(update: Optional[object], context: CallbackContext)

                The error that happened will be present in
                :attr:`telegram.ext.CallbackContext.error`.
            block (:obj:`bool`, optional): Determines whether the return value of the callback
                should be awaited before processing the next error handler in
                :meth:`process_error`. Defaults to :obj:`True`.
        """
        if callback in self.error_handlers:
            _LOGGER.warning("The callback is already registered as an error handler. Ignoring.")
            return

        self.error_handlers[callback] = block

    def remove_error_handler(self, callback: HandlerCallback[object, CCT, None]) -> None:
        """Removes an error handler.

        Args:
            callback (:term:`coroutine function`): The error handler to remove.

        """
        self.error_handlers.pop(callback, None)

    async def process_error(
        self,
        update: Optional[object],
        error: Exception,
        job: Optional["Job[CCT]"] = None,
        coroutine: Optional[_ErrorCoroType[RT]] = None,
    ) -> bool:
        """Processes an error by passing it to all error handlers registered with
        :meth:`add_error_handler`. If one of the error handlers raises
        :class:`telegram.ext.ApplicationHandlerStop`, the error will not be handled by other error
        handlers. Raising :class:`telegram.ext.ApplicationHandlerStop` also stops processing of
        the update when this method is called by :meth:`process_update`, i.e. no further handlers
        (even in other groups) will handle the update. All other exceptions raised by an error
        handler will just be logged.

        .. versionchanged:: 20.0

            * ``dispatch_error`` was renamed to :meth:`process_error`.
            * Exceptions raised by error handlers are now properly logged.
            * :class:`telegram.ext.ApplicationHandlerStop` is no longer reraised but converted into
              the return value.

        Args:
            update (:obj:`object` | :class:`telegram.Update`): The update that caused the error.
            error (:obj:`Exception`): The error that was raised.
            job (:class:`telegram.ext.Job`, optional): The job that caused the error.

                .. versionadded:: 20.0
            coroutine (:term:`coroutine function`, optional): The coroutine that caused the error.

        Returns:
            :obj:`bool`: :obj:`True`, if one of the error handlers raised
            :class:`telegram.ext.ApplicationHandlerStop`. :obj:`False`, otherwise.
        """
        if self.error_handlers:
            for (
                callback,
                block,
            ) in self.error_handlers.items():
                try:
                    context = self.context_types.context.from_error(
                        update=update,
                        error=error,
                        application=self,
                        job=job,
                        coroutine=coroutine,
                    )
                except Exception as exc:
                    _LOGGER.critical(
                        (
                            "Error while building CallbackContext for exception %s. "
                            "Exception will not be processed by error handlers."
                        ),
                        error,
                        exc_info=exc,
                    )
                    return False

                if not block or (  # If error handler has `block=False`, create a Task to run cb
                    block is DEFAULT_TRUE
                    and isinstance(self.bot, ExtBot)
                    and self.bot.defaults
                    and not self.bot.defaults.block
                ):
                    self.__create_task(
                        callback(update, context),
                        update=update,
                        is_error_handler=True,
                        name=f"Application:{self.bot.id}:process_error:non_blocking",
                    )
                else:
                    try:
                        await callback(update, context)
                    except ApplicationHandlerStop:
                        return True
                    except Exception as exc:
                        _LOGGER.exception(
                            "An error was raised and an uncaught error was raised while "
                            "handling the error with an error_handler.",
                            exc_info=exc,
                        )
            return False

        _LOGGER.exception("No error handlers are registered, logging exception.", exc_info=error)
        return False<|MERGE_RESOLUTION|>--- conflicted
+++ resolved
@@ -306,13 +306,8 @@
         self.update_queue: asyncio.Queue[object] = update_queue
         self.context_types: ContextTypes[CCT, UD, CD, BD] = context_types
         self.updater: Optional[Updater] = updater
-<<<<<<< HEAD
-        self.handlers: dict[int, list[BaseHandler[Any, CCT]]] = {}
+        self.handlers: dict[int, list[BaseHandler[Any, CCT, Any]]] = {}
         self.error_handlers: dict[
-=======
-        self.handlers: Dict[int, List[BaseHandler[Any, CCT, Any]]] = {}
-        self.error_handlers: Dict[
->>>>>>> 06854633
             HandlerCallback[object, CCT, None], Union[bool, DefaultValue[bool]]
         ] = {}
         self.post_init: Optional[
@@ -1408,13 +1403,8 @@
     def add_handlers(
         self,
         handlers: Union[
-<<<<<<< HEAD
-            Union[list[BaseHandler[Any, CCT]], tuple[BaseHandler[Any, CCT]]],
-            dict[int, Union[list[BaseHandler[Any, CCT]], tuple[BaseHandler[Any, CCT]]]],
-=======
-            Union[List[BaseHandler[Any, CCT, Any]], Tuple[BaseHandler[Any, CCT, Any]]],
-            Dict[int, Union[List[BaseHandler[Any, CCT, Any]], Tuple[BaseHandler[Any, CCT, Any]]]],
->>>>>>> 06854633
+            Union[list[BaseHandler[Any, CCT, Any]], tuple[BaseHandler[Any, CCT, Any]]],
+            dict[int, Union[list[BaseHandler[Any, CCT, Any]], tuple[BaseHandler[Any, CCT, Any]]]],
         ],
         group: Union[int, DefaultValue[int]] = _DEFAULT_0,
     ) -> None:
