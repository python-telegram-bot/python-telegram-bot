#!/usr/bin/env python
#
# A library that provides a Python interface to the Telegram Bot API
# Copyright (C) 2015-2022
# Leandro Toledo de Souza <devs@python-telegram-bot.org>
#
# This program is free software: you can redistribute it and/or modify
# it under the terms of the GNU Lesser Public License as published by
# the Free Software Foundation, either version 3 of the License, or
# (at your option) any later version.
#
# This program is distributed in the hope that it will be useful,
# but WITHOUT ANY WARRANTY; without even the implied warranty of
# MERCHANTABILITY or FITNESS FOR A PARTICULAR PURPOSE.  See the
# GNU Lesser Public License for more details.
#
# You should have received a copy of the GNU Lesser Public License
# along with this program.  If not, see [http://www.gnu.org/licenses/].
"""This module contains the Application class."""
import asyncio
import inspect
import itertools
import logging
from asyncio import Event
from collections import defaultdict
from copy import deepcopy
from pathlib import Path
from types import TracebackType, MappingProxyType
from typing import (
    Callable,
    Dict,
    List,
    Optional,
    Union,
    Generic,
    TypeVar,
    TYPE_CHECKING,
    Type,
    Tuple,
    Coroutine,
    Any,
    Set,
    Mapping,
    DefaultDict,
)

from telegram import Update
from telegram._utils.types import DVInput, ODVInput
from telegram.error import TelegramError
from telegram.ext import BasePersistence, ContextTypes, ExtBot, Updater
from telegram.ext._handler import Handler
from telegram.ext._callbackdatacache import CallbackDataCache
from telegram._utils.defaultvalue import DefaultValue, DEFAULT_TRUE, DEFAULT_NONE
from telegram._utils.warnings import warn
from telegram.ext._utils.trackingdict import TrackingDict
from telegram.ext._utils.types import CCT, UD, CD, BD, BT, JQ, HandlerCallback
from telegram.ext._utils.stack import was_called_by

if TYPE_CHECKING:
    from telegram import Message
    from telegram.ext._jobqueue import Job
    from telegram.ext._applicationbuilder import InitApplicationBuilder

DEFAULT_GROUP: int = 0

_DispType = TypeVar('_DispType', bound="Application")
_RT = TypeVar('_RT')
_STOP_SIGNAL = object()

_logger = logging.getLogger(__name__)


class ApplicationHandlerStop(Exception):
    """
    Raise this in a handler or an error handler to prevent execution of any other handler (even in
    different group).

    In order to use this exception in a :class:`telegram.ext.ConversationHandler`, pass the
    optional :paramref:`state` parameter instead of returning the next state:

    .. code-block:: python

        def callback(update, context):
            ...
            raise ApplicationHandlerStop(next_state)

    Note:
        Has no effect, if the handler or error handler is run asynchronously.

    Args:
        state (:obj:`object`, optional): The next state of the conversation.

    Attributes:
        state (:obj:`object`): Optional. The next state of the conversation.
    """

    __slots__ = ('state',)

    def __init__(self, state: object = None) -> None:
        super().__init__()
        self.state = state


class Application(Generic[BT, CCT, UD, CD, BD, JQ]):
    """This class dispatches all kinds of updates to its registered handlers.

    Note:
         This class may not be initialized directly. Use :class:`telegram.ext.ApplicationBuilder`
         or :meth:`builder` (for convenience).

    .. versionchanged:: 14.0

        * Initialization is now done through the :class:`telegram.ext.ApplicationBuilder`.
        * Removed the attribute ``groups``.

    Args:
        bot (:class:`telegram.Bot`): The bot object that should be passed to the handlers.
        update_queue (:class:`asyncio.Queue`): The synchronized queue that will contain the
            updates.
        updater (:class:`telegram.ext.Updater`): The updater used by this application.
        job_queue (:class:`telegram.ext.JobQueue`): The :class:`telegram.ext.JobQueue`
            instance to pass onto handler callbacks.
        concurrent_updates (:obj:`int` | :obj:`bool): If :obj:`True`, updates will be processed
            concurrently instead of one by one. Defaults to ``4096``. Pass an integer to specify a
            different number of updates that may be processed concurrently.

            Warning:
                Processing updates concurrently is not recommended when stateful handlers like
                :class:`telegram.ext.ConversationHandler` are used.
        persistence (:class:`telegram.ext.BasePersistence`): The persistence class to store data
            that should be persistent over restarts.
        context_types (:class:`telegram.ext.ContextTypes`): Specifies the types used by this
            :class:`Application` for the ``context`` argument of handler and job callbacks.

    Attributes:
        bot (:class:`telegram.Bot`): The bot object that should be passed to the handlers.
        update_queue (:class:`asyncio.Queue`): The synchronized queue that will contain the
            updates.
        updater (:class:`telegram.ext.Updater`): The updater used by this application.
        job_queue (:class:`telegram.ext.JobQueue`): The :class:`telegram.ext.JobQueue`
            instance to pass onto handler callbacks.
        chat_data (:obj:`types.MappingProxyType`): A dictionary handlers can use to store data for
            the chat.

            .. versionchanged:: 14.0
                :attr:`chat_data` is now read-only

            .. tip::
               Manually modifying :attr:`chat_data` is almost never needed and unadvisable.

        user_data (:obj:`types.MappingProxyType`): A dictionary handlers can use to store data for
            the user.

            .. versionchanged:: 14.0
               :attr:`user_data` is now read-only

            .. tip::
               Manually modifying :attr:`user_data` is almost never needed and unadvisable.

        bot_data (:obj:`dict`): A dictionary handlers can use to store data for the bot.
        persistence (:class:`telegram.ext.BasePersistence`): The persistence class to
            store data that should be persistent over restarts.
        handlers (Dict[:obj:`int`, List[:class:`telegram.ext.Handler`]]): A dictionary mapping each
            handler group to the list of handlers registered to that group.

            .. seealso::
                :meth:`add_handler`, :meth:`add_handlers`.
        error_handlers (Dict[:obj:`callable`, :obj:`bool`]): A dict, where the keys are error
            handlers and the values indicate whether they are to be run blocking.

            .. seealso::
                :meth:`add_error_handler`
        context_types (:class:`telegram.ext.ContextTypes`): Specifies the types used by this
            dispatcher for the ``context`` argument of handler and job callbacks.

    """

    # Allowing '__weakref__' creation here since we need it for the JobQueue
    __slots__ = (
        '__create_task_tasks',
        '__update_fetcher_task',
        '__update_persistence_event',
        '__update_persistence_lock',
        '__update_persistence_task',
        '__weakref__',
        '_chat_data',
        '_chat_ids_to_be_deleted_in_persistence',
        '_chat_ids_to_be_updated_in_persistence',
        '_concurrent_updates',
        '_concurrent_updates_sem',
        '_conversation_handler_conversations',
        '_initialized',
        '_running',
        '_user_data',
        '_user_ids_to_be_deleted_in_persistence',
        '_user_ids_to_be_updated_in_persistence',
        'bot',
        'bot_data',
        'chat_data',
        'context_types',
        'error_handlers',
        'handlers',
        'job_queue',
        'persistence',
        'update_queue',
        'updater',
        'user_data',
    )

    def __init__(
        self: 'Application[BT, CCT, UD, CD, BD, JQ]',
        *,
        bot: BT,
        update_queue: asyncio.Queue,
        updater: Optional[Updater],
        job_queue: JQ,
        concurrent_updates: Union[bool, int],
        persistence: Optional[BasePersistence],
        context_types: ContextTypes[CCT, UD, CD, BD],
    ):
        if not was_called_by(
            inspect.currentframe(), Path(__file__).parent.resolve() / '_applicationbuilder.py'
        ):
            warn(
                '`Application` instances should be built via the `ApplicationBuilder`.',
                stacklevel=2,
            )

        self.bot = bot
        self.update_queue = update_queue
        self.job_queue = job_queue
        self.context_types = context_types
        self.updater = updater
        self.handlers: Dict[int, List[Handler]] = {}
        self.error_handlers: Dict[Callable, Union[bool, DefaultValue]] = {}

        if isinstance(concurrent_updates, int) and concurrent_updates < 0:
            raise ValueError('`concurrent_updates` must be a non-negative integer!')
        if concurrent_updates is True:
            concurrent_updates = 4096
        self._concurrent_updates_sem = asyncio.BoundedSemaphore(concurrent_updates or 1)
        self._concurrent_updates: int = concurrent_updates or 0

        self.bot_data = self.context_types.bot_data()
        self._user_data: DefaultDict[int, UD] = defaultdict(self.context_types.user_data)
        self._chat_data: DefaultDict[int, CD] = defaultdict(self.context_types.chat_data)
        # Read only mapping
        self.user_data: Mapping[int, UD] = MappingProxyType(self._user_data)
        self.chat_data: Mapping[int, CD] = MappingProxyType(self._chat_data)

        self.persistence: Optional[BasePersistence] = None
        if persistence and not isinstance(persistence, BasePersistence):
            raise TypeError("persistence must be based on telegram.ext.BasePersistence")
        self.persistence = persistence

        # Some bookkeeping for persistence logic
        self._chat_ids_to_be_updated_in_persistence: Set[int] = set()
        self._user_ids_to_be_updated_in_persistence: Set[int] = set()
        self._chat_ids_to_be_deleted_in_persistence: Set[int] = set()
        self._user_ids_to_be_deleted_in_persistence: Set[int] = set()

        # This attribute will hold references to the conversation dicts of all conversation
        # handlers so that we can extract the changed states during `update_persistence`
        self._conversation_handler_conversations: Dict[
            str, TrackingDict[Tuple[int, ...], object]
        ] = {}

        # A number of low-level helpers for the internal logic
        self._initialized = False
        self._running = False
        self.__update_fetcher_task: Optional[asyncio.Task] = None
        self.__update_persistence_task: Optional[asyncio.Task] = None
        self.__update_persistence_event = asyncio.Event()
        self.__update_persistence_lock = asyncio.Lock()
        self.__create_task_tasks: Set[asyncio.Task] = set()

    @property
    def running(self) -> bool:
        """:obj:`bool`: Indicates if this application is running.

        .. seealso::
            :meth:`start`, :meth:`stop`
        """
        return self._running

    @property
    def concurrent_updates(self) -> int:
        """:obj:`int`: Indicates the number of concurrent updates set. A value of ``0`` indicates
        updates are *not* being processed concurrently.
        """
        return self._concurrent_updates

    async def initialize(self) -> None:
        """TODO.."""
        if self._initialized:
            _logger.debug('This Application is already initialized.')
            return

        await self.bot.initialize()
        if self.updater:
            await self.updater.initialize()

        if not self.persistence:
            self._initialized = True
            return

        await self._initialize_persistence()

        # Unfortunately due to circular imports this has to be here
        # pylint: disable=import-outside-toplevel
        from telegram.ext._conversationhandler import ConversationHandler

        # Initialize the persistent conversation handlers with the stored states
        for handler in itertools.chain.from_iterable(self.handlers.values()):
            if isinstance(handler, ConversationHandler) and handler.persistent and handler.name:
                self._conversation_handler_conversations[
                    handler.name
                ] = await handler._initialize_persistence(  # pylint: disable=protected-access
                    self
                )

        self._initialized = True

    async def shutdown(self) -> None:
        """

        Returns:

        Raises:
            :exc:`RuntimeError`: If the application is still :attr:`running`.
        """
        if self.running:
            raise RuntimeError('This Application is still running!')

        if not self._initialized:
            _logger.warning('This Application is already shut down.')
            return

        await self.bot.shutdown()
        if self.updater:
            await self.updater.shutdown()

        if self.persistence:
            _logger.debug('Updating & flushing persistence before shutdown')
            await self.update_persistence()
            await self.persistence.flush()
            _logger.debug('Updated and flushed persistence')

        self._initialized = False

    async def __aenter__(self: _DispType) -> _DispType:
        try:
            await self.initialize()
            return self
        except Exception as exc:
            await self.shutdown()
            raise exc

    async def __aexit__(
        self,
        exc_type: Optional[Type[BaseException]],
        exc_val: Optional[BaseException],
        exc_tb: Optional[TracebackType],
    ) -> None:
        # Make sure not to return `True` so that exceptions are not suppressed
        # https://docs.python.org/3/reference/datamodel.html?#object.__aexit__
        await self.shutdown()

    async def _initialize_persistence(self) -> None:
        if not self.persistence:
            return

        if self.persistence.store_data.user_data:
            self._user_data.update(await self.persistence.get_user_data())
        if self.persistence.store_data.chat_data:
            self._chat_data.update(await self.persistence.get_chat_data())
        if self.persistence.store_data.bot_data:
            self.bot_data = await self.persistence.get_bot_data()
            if not isinstance(self.bot_data, self.context_types.bot_data):
                raise ValueError(
                    f"bot_data must be of type {self.context_types.bot_data.__name__}"
                )
        if self.persistence.store_data.callback_data:
            persistent_data = await self.persistence.get_callback_data()
            if persistent_data is not None:
                if not isinstance(persistent_data, tuple) or len(persistent_data) != 2:
                    raise ValueError('callback_data must be a tuple of length 2')
                # Mypy doesn't know that persistence.set_bot (see above) already checks that
                # self.bot is an instance of ExtBot if callback_data should be stored ...
                self.bot.callback_data_cache = CallbackDataCache(  # type: ignore[attr-defined]
                    self.bot,  # type: ignore[arg-type]
                    self.bot.callback_data_cache.maxsize,  # type: ignore[attr-defined]
                    persistent_data=persistent_data,
                )

    @staticmethod
    def builder() -> 'InitApplicationBuilder':
        """Convenience method. Returns a new :class:`telegram.ext.ApplicationBuilder`.

        .. versionadded:: 14.0
        """
        # Unfortunately this needs to be here due to cyclical imports
        from telegram.ext import ApplicationBuilder  # pylint: disable=import-outside-toplevel

        return ApplicationBuilder()

    async def start(self, ready: Event = None) -> None:
        """Starts

        * a background task that fetches updates from :attr:`update_queue` and processes them.
        * :attr:`job_queue`, if set.
        * a background task that calls :meth:`update_persistence` in regular intervals, if
          :attr:`persistence` is set.

        Note:
            This does *not* start fetching updates from Telegram. You need to either start
            :attr:`updater` manually or use one of :meth:`run_polling` or :meth:`run_webhook`.

        Args:
            ready (:obj:`asyncio.Event`, optional): If specified, the event will be set once the
                application is ready.

        Raises:
            :exc:`RuntimeError`: If the application is already running or was not initialized.
        """
        if self.running:
            raise RuntimeError('This Application is already running!')
        if not self._initialized:
            raise RuntimeError('This Application is not initialized!')

        self._running = True
        self.__update_persistence_event.clear()

        try:
            if self.persistence:
                self.__update_persistence_task = asyncio.create_task(
                    self._persistence_updater()
                    # TODO: Add this once we drop py3.7
                    # name=f'Application:{self.bot.id}:persistence_updater'
                )
                _logger.debug('Loop for updating persistence started')

            if self.job_queue:
                self.job_queue.start()
                _logger.debug('JobQueue started')

            self.__update_fetcher_task = asyncio.create_task(
                self._update_fetcher(),
                # TODO: Add this once we drop py3.7
                # name=f'Application:{self.bot.id}:update_fetcher'
            )
            _logger.info('Application started')

            if ready is not None:
                ready.set()
        except Exception as exc:
            self._running = False
            raise exc

    async def stop(self) -> None:
        """Stops the process after processing any pending updates or tasks created by
        :meth:`create_task`. Also stops :attr:`job_queue`, if set.
        Finally, calls :meth:`update_persistence` and :meth:`BasePersistence.flush` on
        :attr:`persistence`, if set.

        Warning:
            Once this method is called, no more updates will be fetched from :attr:`update_queue`,
            even if it's not empty.

        Note:
            This does *not* stop :attr:`updater`. You need to either manually call
            :meth:`telegram.ext.Updater.stop` or use one of :meth:`run_polling` or
            :meth:`run_webhook`.

        Raises:
            :exc:`RuntimeError`: If the application is not running.
        """
        if not self.running:
            raise RuntimeError('This Application is not running!')

        self._running = False
        _logger.info('Application is stopping. This might take a moment.')

        # Stop listening for new updates and handle all pending ones
        await self.update_queue.put(_STOP_SIGNAL)
        _logger.debug('Waiting for update_queue to join')
        await self.update_queue.join()
        if self.__update_fetcher_task:
            await self.__update_fetcher_task
        _logger.debug("Application stopped fetching of updates.")

        if self.job_queue:
            _logger.debug('Waiting for running jobs to finish')
            await self.job_queue.stop(wait=True)
            _logger.debug('JobQueue stopped')

        _logger.debug('Waiting for `create_task` calls to be processed')
        await asyncio.gather(*self.__create_task_tasks, return_exceptions=True)

        # Make sure that this is the *last* step of stopping the application!
        if self.persistence and self.__update_persistence_task:
            _logger.debug('Waiting for persistence loop to finish')
            self.__update_persistence_event.set()
            await self.__update_persistence_task
            self.__update_persistence_event.clear()

        _logger.info('Application.stop() complete')

    def run_polling(
        self,
        poll_interval: float = 0.0,
        timeout: int = 10,
        bootstrap_retries: int = -1,
        read_timeout: float = 2,
        write_timeout: ODVInput[float] = DEFAULT_NONE,
        connect_timeout: ODVInput[float] = DEFAULT_NONE,
        pool_timeout: ODVInput[float] = DEFAULT_NONE,
        allowed_updates: List[str] = None,
        drop_pending_updates: bool = None,
        ready: asyncio.Event = None,
        close_loop: bool = True,
    ) -> None:
        """Temp docstring to make this referencable
        #TODO: Adda meaningful description
        """
        if not self.updater:
            raise RuntimeError(
                'Application.run_polling is only available if the application has an Updater.'
            )

        def error_callback(exc: TelegramError) -> None:
            self.create_task(self.dispatch_error(update=None, error=exc))

        return self.__run(
            updater_coroutine=self.updater.start_polling(
                poll_interval=poll_interval,
                timeout=timeout,
                bootstrap_retries=bootstrap_retries,
                read_timeout=read_timeout,
                write_timeout=write_timeout,
                connect_timeout=connect_timeout,
                pool_timeout=pool_timeout,
                allowed_updates=allowed_updates,
                drop_pending_updates=drop_pending_updates,
                error_callback=error_callback,
            ),
            ready=ready,
            close_loop=close_loop,
        )

    def run_webhook(
        self,
        listen: str = '127.0.0.1',
        port: int = 80,
        url_path: str = '',
        cert: Union[str, Path] = None,
        key: Union[str, Path] = None,
        bootstrap_retries: int = 0,
        webhook_url: str = None,
        allowed_updates: List[str] = None,
        drop_pending_updates: bool = None,
        ip_address: str = None,
        max_connections: int = 40,
        ready: asyncio.Event = None,
        close_loop: bool = True,
    ) -> None:
        """Temp docstring to make this referencable
        #TODO: Adda meaningful description
        """
        if not self.updater:
            raise RuntimeError(
                'Application.run_webhook is only available if the application has an Updater.'
            )

        return self.__run(
            updater_coroutine=self.updater.start_webhook(
                listen=listen,
                port=port,
                url_path=url_path,
                cert=cert,
                key=key,
                bootstrap_retries=bootstrap_retries,
                drop_pending_updates=drop_pending_updates,
                webhook_url=webhook_url,
                allowed_updates=allowed_updates,
                ip_address=ip_address,
                max_connections=max_connections,
            ),
            ready=ready,
            close_loop=close_loop,
        )

    def __run(
        self, updater_coroutine: Coroutine, ready: asyncio.Event = None, close_loop: bool = True
    ) -> None:
        # Calling get_event_loop() should still be okay even in py3.10+ as long as there is a
        # running event loop or we are in the main thread, which are the intended use cases.
        # See the docs of get_event_loop() and get_running_loop() for more info
        loop = asyncio.get_event_loop()
        loop.run_until_complete(self.initialize())
        loop.run_until_complete(updater_coroutine)
        loop.run_until_complete(self.start(ready=ready))
        try:
            loop.run_forever()
        # TODO: maybe allow for custom exception classes to catch here? Or provide a custom one?
        except (KeyboardInterrupt, SystemExit):
            pass
        finally:
            # We arrive here either by catching the exceptions above or if the loop gets stopped
            try:
                # Mypy doesn't know that we already check if updater is None
                loop.run_until_complete(self.updater.stop())  # type: ignore[union-attr]
                loop.run_until_complete(self.stop())
                loop.run_until_complete(self.shutdown())
            finally:
                if close_loop:
                    loop.close()

    def create_task(self, coroutine: Coroutine, update: object = None) -> asyncio.Task:
        """Thin wrapper around :func:`asyncio.create_task` that handles exceptions raised by
        the :paramref:`coroutine` with :meth:`dispatch_error`.

        Note:
            * If :paramref:`coroutine` raises an exception, it will be set on the task created by
              this method even though it's handled by :meth:`dispatch_error`.
            * If the application is currently running, tasks created by this methods will be
              awaited by :meth:`stop`.

        Args:
            coroutine: The coroutine to run as task.
            update: Optional. If passed, will be passed to :meth:`dispatch_error` as additional
                information for the error handlers. Moreover, the corresponding :attr:`chat_data`
                and :attr:`user_data` entries will be updated in the next run of
                :meth:`update_persistence` after the :paramref:`coroutine` is finished.

        Returns:
            :class:`asyncio.Task`: The created task.
        """
        return self.__create_task(coroutine=coroutine, update=update)

    def __create_task(
        self, coroutine: Coroutine, update: object = None, is_error_handler: bool = False
    ) -> asyncio.Task:
        # Unfortunately, we can't know if `coroutine` runs one of the error handler functions
        # but by passing `is_error_handler=True` from `dispatch_error`, we can make sure that we
        # get at most one recursion of the user calls `create_task` manually with an error handler
        # function
        task = asyncio.create_task(
            self.__create_task_callback(
                coroutine=coroutine, update=update, is_error_handler=is_error_handler
            )
        )

        if self.running:
            self.__create_task_tasks.add(task)
            task.add_done_callback(self.__create_task_done_callback)
        else:
            _logger.warning(
                "Tasks created via `Application.create_task` while the application is not "
                "running won't be automatically awaited!"
            )

        return task

    def __create_task_done_callback(self, task: asyncio.Task) -> None:
        self.__create_task_tasks.discard(task)
        # We just retrieve the eventual exception so that asyncio doesn't complain in case
        # it's not retrieved somewhere else
        try:
            task.exception()
        except (asyncio.CancelledError, asyncio.InvalidStateError):
            pass

    async def __create_task_callback(
        self,
        coroutine: Coroutine[Any, Any, _RT],
        update: object = None,
        is_error_handler: bool = False,
    ) -> _RT:
        try:
            return await coroutine
        except asyncio.CancelledError as cancel:
            # TODO: in py3.8+, CancelledError is a subclass of BaseException, so we can drop this
            #   close when we drop py3.7
            raise cancel
        except Exception as exception:
            if isinstance(exception, ApplicationHandlerStop):
                warn(
                    'ApplicationHandlerStop is not supported with asynchronously '
                    'running handlers.',
                    stacklevel=1,
                )

            # Avoid infinite recursion of error handlers.
            elif is_error_handler:
                _logger.exception(
                    'An error was raised and an uncaught error was raised while '
                    'handling the error with an error_handler.',
                    exc_info=exception,
                )

            else:
                # If we arrive here, an exception happened in the task and was neither
                # ApplicationHandlerStop nor raised by an error handler.
                # So we can and must handle it
                await self.dispatch_error(update, exception, coroutine=coroutine)

            # Raise exception so that it can be set on the task
            raise exception
        finally:
            self._mark_for_persistence_update(update=update)

    async def _update_fetcher(self) -> None:
        # Continuously fetch updates from the queue. Exit only once the signal object is found.
        while True:
            update = await self.update_queue.get()

            if update is _STOP_SIGNAL:
                _logger.debug('Dropping pending updates')
                while not self.update_queue.empty():
                    self.update_queue.task_done()

                # For the _STOP_SIGNAL
                self.update_queue.task_done()
                return

            _logger.debug('Processing update %s', update)

            if self._concurrent_updates:
<<<<<<< HEAD
                # We don't await the below because it has to be run concurrently
                asyncio.create_task(self.__process_update_wrapper(update))
=======
                self.create_task(self.__process_update_wrapper(update), update=update)
>>>>>>> b2a75206
            else:
                await self.__process_update_wrapper(update)

    async def __process_update_wrapper(self, update: object) -> None:
        async with self._concurrent_updates_sem:
            await self.process_update(update)
            self.update_queue.task_done()

    async def process_update(self, update: object) -> None:
        """Processes a single update and updates the persistence.

        .. versionchanged:: 14.0
            This calls :meth:`update_persistence` exactly once after handling of the update was
            finished by *all* handlers that handled the update, including asynchronously running
            handlers.

        Args:
            update (:class:`telegram.Update` | :obj:`object` | \
                :class:`telegram.error.TelegramError`):
                The update to process.

        """
        context = None
        any_blocking = False

        for handlers in self.handlers.values():
            try:
                for handler in handlers:
                    check = handler.check_update(update)
                    if not (check is None or check is False):
                        if not context:
                            context = self.context_types.context.from_update(update, self)
                            await context.refresh_data()
                        coroutine: Coroutine = handler.handle_update(update, self, check, context)

                        if not handler.block or (
                            handler.block is DEFAULT_TRUE
                            and isinstance(self.bot, ExtBot)
                            and self.bot.defaults
                            and not self.bot.defaults.block
                        ):
                            self.create_task(coroutine, update=update)
                        else:
                            any_blocking = True
                            await coroutine
                        break

            # Stop processing with any other handler.
            except ApplicationHandlerStop:
                _logger.debug('Stopping further handlers due to ApplicationHandlerStop')
                break

            # Dispatch any error.
            except Exception as exc:
                if await self.dispatch_error(update, exc):
                    _logger.debug('Error handler stopped further handlers.')
                    break

        if any_blocking:
            # Only need to mark the update for persistence if there was at least one
            # blocking handler - the non-blocking handlers mark the update again when finished
            self._mark_for_persistence_update(update=update)

    def add_handler(self, handler: Handler[Any, CCT], group: int = DEFAULT_GROUP) -> None:
        """Register a handler.

        TL;DR: Order and priority counts. 0 or 1 handlers per group will be used. End handling of
        update with :class:`telegram.ext.ApplicationHandlerStop`.

        A handler must be an instance of a subclass of :class:`telegram.ext.Handler`. All handlers
        are organized in groups with a numeric value. The default group is 0. All groups will be
        evaluated for handling an update, but only 0 or 1 handler per group will be used. If
        :class:`telegram.ext.ApplicationHandlerStop` is raised from one of the handlers, no further
        handlers (regardless of the group) will be called.

        The priority/order of handlers is determined as follows:

          * Priority of the group (lower group number == higher priority)
          * The first handler in a group which should handle an update (see
            :attr:`telegram.ext.Handler.check_update`) will be used. Other handlers from the
            group will not be used. The order in which handlers were added to the group defines the
            priority.

        Args:
            handler (:class:`telegram.ext.Handler`): A Handler instance.
            group (:obj:`int`, optional): The group identifier. Default is 0.

        """
        # Unfortunately due to circular imports this has to be here
        # pylint: disable=import-outside-toplevel
        from telegram.ext._conversationhandler import ConversationHandler

        if not isinstance(handler, Handler):
            raise TypeError(f'handler is not an instance of {Handler.__name__}')
        if not isinstance(group, int):
            raise TypeError('group is not int')
        if isinstance(handler, ConversationHandler) and handler.persistent and handler.name:
            if not self.persistence:
                raise ValueError(
                    f"ConversationHandler {handler.name} "
                    f"can not be persistent if application has no persistence"
                )
            if self._initialized:
                warn(
                    'A persistent `ConversationHandler` was passed to `add_handler`, '
                    'after `Application.initialize` was called. Conversation states will not be '
                    'loaded from persistence!',
                    stacklevel=1,
                )

        if group not in self.handlers:
            self.handlers[group] = []
            self.handlers = dict(sorted(self.handlers.items()))  # lower -> higher groups

        self.handlers[group].append(handler)

    def add_handlers(
        self,
        handlers: Union[
            Union[List[Handler], Tuple[Handler]], Dict[int, Union[List[Handler], Tuple[Handler]]]
        ],
        group: DVInput[int] = DefaultValue(0),
    ) -> None:
        """Registers multiple handlers at once. The order of the handlers in the passed
        sequence(s) matters. See :meth:`add_handler` for details.

        .. versionadded:: 14.0
        .. seealso:: :meth:`add_handler`

        Args:
            handlers (List[:obj:`telegram.ext.Handler`] | \
                Dict[int, List[:obj:`telegram.ext.Handler`]]): \
                Specify a sequence of handlers *or* a dictionary where the keys are groups and
                values are handlers.
            group (:obj:`int`, optional): Specify which group the sequence of ``handlers``
                should be added to. Defaults to ``0``.

        """
        if isinstance(handlers, dict) and not isinstance(group, DefaultValue):
            raise ValueError('The `group` argument can only be used with a sequence of handlers.')

        if isinstance(handlers, dict):
            for handler_group, grp_handlers in handlers.items():
                if not isinstance(grp_handlers, (list, tuple)):
                    raise ValueError(f'Handlers for group {handler_group} must be a list or tuple')

                for handler in grp_handlers:
                    self.add_handler(handler, handler_group)

        elif isinstance(handlers, (list, tuple)):
            for handler in handlers:
                self.add_handler(handler, DefaultValue.get_value(group))

        else:
            raise ValueError(
                "The `handlers` argument must be a sequence of handlers or a "
                "dictionary where the keys are groups and values are sequences of handlers."
            )

    def remove_handler(self, handler: Handler, group: int = DEFAULT_GROUP) -> None:
        """Remove a handler from the specified group.

        Args:
            handler (:class:`telegram.ext.Handler`): A Handler instance.
            group (:obj:`object`, optional): The group identifier. Default is 0.

        """
        if handler in self.handlers[group]:
            self.handlers[group].remove(handler)
            if not self.handlers[group]:
                del self.handlers[group]

    def drop_chat_data(self, chat_id: int) -> None:
        """Drops the corresponding entry from the :attr:`chat_data`. Will also be deleted from
        the persistence on the next run of :meth:`update_persistence`, if applicable.

        Warning:
            When using :paramref:`concurrent_updates` or the :attr:`job_queue`,
            :meth:`process_update` or :meth:`telegram.ext.Job.run` may re-create this entry due to
            the asynchronous nature of these features. Please make sure that your program can
            avoid or handle such situations.

        .. versionadded:: 14.0

        Args:
            chat_id (:obj:`int`): The chat id to delete. The entry will be deleted even if it is
                not empty.
        """
        self._chat_data.pop(chat_id, None)  # type: ignore[arg-type]
        self._chat_ids_to_be_deleted_in_persistence.add(chat_id)

    def drop_user_data(self, user_id: int) -> None:
        """Drops the corresponding entry from the :attr:`user_data`. Will also be deleted from
        the persistence on the next run of :meth:`update_persistence`, if applicable.

        Warning:
            When using :paramref:`concurrent_updates` or the :attr:`job_queue`,
            :meth:`process_update` or :meth:`telegram.ext.Job.run` may re-create this entry due to
            the asynchronous nature of these features. Please make sure that your program can
            avoid or handle such situations.

        .. versionadded:: 14.0

        Args:
            user_id (:obj:`int`): The user id to delete. The entry will be deleted even if it is
                not empty.
        """
        self._user_data.pop(user_id, None)  # type: ignore[arg-type]
        self._user_ids_to_be_deleted_in_persistence.add(user_id)

    def migrate_chat_data(
        self, message: 'Message' = None, old_chat_id: int = None, new_chat_id: int = None
    ) -> None:
        """Moves the contents of :attr:`chat_data` at key old_chat_id to the key new_chat_id.
        Also marks the entries to be updated accordingly in the next run of
        :meth:`update_persistence`.

        Warning:
            * Any data stored in :attr:`chat_data` at key `new_chat_id` will be overridden
            * The key `old_chat_id` of :attr:`chat_data` will be deleted
            * This does not update the :attr:`~telegram.ext.Job.chat_id` attribute of any scheduled
              :class:`telegram.ext.Job`.

        Warning:
            When using :paramref:`concurrent_updates` or the :attr:`job_queue`,
            :meth:`process_update` or :meth:`telegram.ext.Job.run` may re-create the old entry due
            to the asynchronous nature of these features. Please make sure that your program can
            avoid or handle such situations.

        Args:
            message (:class:`telegram.Message`, optional): A message with either
                :attr:`~telegram.Message.migrate_from_chat_id` or
                :attr:`~telegram.Message.migrate_to_chat_id`.
                Mutually exclusive with passing :paramref:`old_chat_id`` and
                :paramref:`new_chat_id`
                .. seealso: `telegram.ext.filters.StatusUpdate.MIGRATE`
            old_chat_id (:obj:`int`, optional): The old chat ID.
                Mutually exclusive with passing :paramref:`message`
            new_chat_id (:obj:`int`, optional): The new chat ID.
                Mutually exclusive with passing :paramref:`message`
        """
        if message and (old_chat_id or new_chat_id):
            raise ValueError("Message and chat_id pair are mutually exclusive")
        if not any((message, old_chat_id, new_chat_id)):
            raise ValueError("chat_id pair or message must be passed")

        if message:
            if message.migrate_from_chat_id is None and message.migrate_to_chat_id is None:
                raise ValueError(
                    "Invalid message instance. The message must have either "
                    "`Message.migrate_from_chat_id` or `Message.migrate_to_chat_id`."
                )

            old_chat_id = message.migrate_from_chat_id or message.chat.id
            new_chat_id = message.migrate_to_chat_id or message.chat.id

        elif not (isinstance(old_chat_id, int) and isinstance(new_chat_id, int)):
            raise ValueError("old_chat_id and new_chat_id must be integers")

        self._chat_data[new_chat_id] = self._chat_data[old_chat_id]
        self.drop_chat_data(old_chat_id)

        self._chat_ids_to_be_updated_in_persistence.add(new_chat_id)
        self._chat_ids_to_be_deleted_in_persistence.add(old_chat_id)

    def _mark_for_persistence_update(self, *, update: object = None, job: 'Job' = None) -> None:
        # TODO: This should be at the end of `Application.process_update`, when the task created
        #  by `Application.create_task` is done and when a `Job` is done. Add tests to make sure
        #  that this is happening
        if isinstance(update, Update):
            if update.effective_chat:
                self._chat_ids_to_be_updated_in_persistence.add(update.effective_chat.id)
            if update.effective_user:
                self._user_ids_to_be_updated_in_persistence.add(update.effective_user.id)

        if job:
            if job.chat_id:
                self._chat_ids_to_be_updated_in_persistence.add(job.chat_id)
            if job.user_id:
                self._user_ids_to_be_updated_in_persistence.add(job.user_id)

    async def _persistence_updater(self) -> None:
        # Update the persistence in regular intervals. Exit only when the stop event has been set
        while not self.__update_persistence_event.is_set():
            if not self.persistence:
                return

            await self.update_persistence()

            # asyncio synchronization primitives don't accept a timeout argument, it is recommended
            # to use wait_for instead
            try:
                await asyncio.wait_for(
                    self.__update_persistence_event.wait(),
                    timeout=self.persistence.update_interval,
                )
                return
            except asyncio.TimeoutError:
                pass

    async def update_persistence(self) -> None:
        """Updates :attr:`user_data`, :attr:`chat_data`, :attr:`bot_data` in :attr:`persistence`
        along with :attr:`~telegram.ext.ExtBot.callback_data_cache` and the conversation states of
        any persistent :class:`~telegram.ext.ConversationHandler` registered for this application.

        For :attr:`user_data`, :attr:`chat_data`, only entries used since the last run of this
        method are updated.

        Tip:
            This method will be called in regular intervals by the application. There is usually
            no need to call it manually.

        .. seealso:: :attr:`telegram.ext.BasePersistence.update_interval`.
        """
        async with self.__update_persistence_lock:
            await self.__update_persistence()

    async def __update_persistence(self) -> None:
        if not self.persistence:
            return

        _logger.debug('Starting next run of updating the persistence.')

        coroutines: Set[Coroutine] = set()

        if self.persistence.store_data.callback_data:
            # Mypy doesn't know that persistence.set_bot (see above) already checks that
            # self.bot is an instance of ExtBot if callback_data should be stored ...
            coroutines.add(
                self.persistence.update_callback_data(
                    deepcopy(
                        self.bot.callback_data_cache.persistence_data  # type: ignore[attr-defined]
                    )
                )
            )

        if self.persistence.store_data.bot_data:
            coroutines.add(self.persistence.update_bot_data(deepcopy(self.bot_data)))

        if self.persistence.store_data.chat_data:
            update_ids = self._chat_ids_to_be_updated_in_persistence
            self._chat_ids_to_be_updated_in_persistence = set()
            delete_ids = self._chat_ids_to_be_deleted_in_persistence
            self._chat_ids_to_be_deleted_in_persistence = set()

            # We don't want to update any data that has been deleted!
            update_ids -= delete_ids

            for chat_id in update_ids:
                coroutines.add(
                    self.persistence.update_chat_data(chat_id, deepcopy(self.chat_data[chat_id]))
                )
            for chat_id in delete_ids:
                coroutines.add(self.persistence.drop_chat_data(chat_id))

        if self.persistence.store_data.user_data:
            update_ids = self._user_ids_to_be_updated_in_persistence
            self._user_ids_to_be_updated_in_persistence = set()
            delete_ids = self._user_ids_to_be_deleted_in_persistence
            self._user_ids_to_be_deleted_in_persistence = set()

            # We don't want to update any data that has been deleted!
            update_ids -= delete_ids

            for user_id in update_ids:
                coroutines.add(
                    self.persistence.update_user_data(user_id, deepcopy(self.user_data[user_id]))
                )
            for user_id in delete_ids:
                coroutines.add(self.persistence.drop_user_data(user_id))

        # Unfortunately due to circular imports this has to be here
        # pylint: disable=import-outside-toplevel
        from telegram.ext._conversationhandler import PendingState

        for name, (key, new_state) in itertools.chain.from_iterable(
            zip(itertools.repeat(name), states_dict.pop_accessed_write_items())
            for name, states_dict in self._conversation_handler_conversations.items()
        ):
            if isinstance(new_state, PendingState):
                # If the handler was running non-blocking, we check if the new state is already
                # available. Otherwise, we update with the old state, which is the next best
                # guess.
                # Note that when updating the persistence one last time during self.stop(),
                # *all* tasks will be done.
                if not new_state.done():
                    # TODO: Try to test that this doesn't happen on shutdown
                    _logger.warning(
                        'A ConversationHandlers state was not yet resolved. Updating the '
                        'persistence with the current state.'
                    )
                    result = new_state.old_state
                else:
                    result = new_state.resolve()
            else:
                result = new_state

            effective_new_state = None if result is TrackingDict.DELETED else result
            # TODO: Test that we actually pass `None` here in case the conversation had ended,
            #  i.e. effective_new_state is TrackingDict.DELETED
            coroutines.add(
                self.persistence.update_conversation(
                    name=name, key=key, new_state=effective_new_state
                )
            )

        results = await asyncio.gather(*coroutines, return_exceptions=True)
        _logger.debug('Finished updating persistence.')

        # dispatch any errors
        await asyncio.gather(
            self.dispatch_error(update=None, error=result)
            for result in results
            if isinstance(result, Exception)
        )

    def add_error_handler(
        self,
        callback: HandlerCallback[object, CCT, None],
        block: DVInput[bool] = DEFAULT_TRUE,
    ) -> None:
        """Registers an error handler in the Application. This handler will receive every error
        which happens in your bot. See the docs of :meth:`dispatch_error` for more details on how
        errors are handled.

        Note:
            Attempts to add the same callback multiple times will be ignored.

        Args:
            callback (:obj:`callable`): The callback function for this error handler. Will be
                called when an error is raised. Callback signature:
                ``def callback(update: object, context: CallbackContext)``.
                The error that happened will be present in ``context.error``.
            block (:obj:`bool`, optional): Determines whether the return value of the callback
                should be awaited before processing the next error handler in
                :meth:`dispatch_error`. Defaults to :obj:`True`.
        """
        if callback in self.error_handlers:
            _logger.warning('The callback is already registered as an error handler. Ignoring.')
            return

        self.error_handlers[callback] = block

    def remove_error_handler(self, callback: Callable[[object, CCT], None]) -> None:
        """Removes an error handler.

        Args:
            callback (:obj:`callable`): The error handler to remove.

        """
        self.error_handlers.pop(callback, None)

    async def dispatch_error(
        self,
        update: Optional[object],
        error: Exception,
        job: 'Job' = None,
        coroutine: Coroutine = None,
    ) -> bool:
        """Dispatches an error by passing it to all error handlers registered with
        :meth:`add_error_handler`. If one of the error handlers raises
        :class:`telegram.ext.ApplicationHandlerStop`, the update will not be handled by other error
        handlers or handlers (even in other groups). All other exceptions raised by an error
        handler will just be logged.

        .. versionchanged:: 14.0

            * Exceptions raised by error handlers are now properly logged.
            * :class:`telegram.ext.ApplicationHandlerStop` is no longer reraised but converted into
              the return value.

        Args:
            update (:obj:`object` | :class:`telegram.Update`): The update that caused the error.
            error (:obj:`Exception`): The error that was raised.
            job (:class:`telegram.ext.Job`, optional): The job that caused the error.

                .. versionadded:: 14.0

        Returns:
            :obj:`bool`: :obj:`True` if one of the error handlers raised
                :class:`telegram.ext.ApplicationHandlerStop`. :obj:`False`, otherwise.
        """
        if self.error_handlers:
            for (
                callback,
                block,
            ) in self.error_handlers.items():  # pylint: disable=redefined-outer-name
                context = self.context_types.context.from_error(
                    update=update,
                    error=error,
                    application=self,
                    job=job,
                    coroutine=coroutine,
                )
                if not block or (
                    block is DEFAULT_TRUE
                    and isinstance(self.bot, ExtBot)
                    and self.bot.defaults
                    and not self.bot.defaults.block
                ):
                    self.__create_task(
                        callback(update, context), update=update, is_error_handler=True
                    )
                else:
                    try:
                        await callback(update, context)
                    except ApplicationHandlerStop:
                        return True
                    except Exception as exc:
                        _logger.exception(
                            'An error was raised and an uncaught error was raised while '
                            'handling the error with an error_handler.',
                            exc_info=exc,
                        )
            return False

        _logger.exception('No error handlers are registered, logging exception.', exc_info=error)
        return False<|MERGE_RESOLUTION|>--- conflicted
+++ resolved
@@ -727,12 +727,8 @@
             _logger.debug('Processing update %s', update)
 
             if self._concurrent_updates:
-<<<<<<< HEAD
                 # We don't await the below because it has to be run concurrently
-                asyncio.create_task(self.__process_update_wrapper(update))
-=======
                 self.create_task(self.__process_update_wrapper(update), update=update)
->>>>>>> b2a75206
             else:
                 await self.__process_update_wrapper(update)
 
