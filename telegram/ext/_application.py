--- conflicted
+++ resolved
@@ -766,11 +766,7 @@
         polling updates from Telegram using :meth:`telegram.ext.Updater.start_polling` and
         a graceful shutdown of the app on exit.
 
-<<<<<<< HEAD
         |app_run_shutdown|  :paramref:`stop_signals`.
-=======
-        |app_run_shutdown| :paramref:`stop_signals`.
->>>>>>> 637b8e26
 
         The order of execution by :meth:`run_polling` is roughly as follows:
 
