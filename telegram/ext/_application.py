--- conflicted
+++ resolved
@@ -694,27 +694,15 @@
 
         Note:
             * If :paramref:`coroutine` raises an exception, it will be set on the task created by
-<<<<<<< HEAD
-              this method even though it's handled by :meth:`dispatch_error`.
+              this method even though it's handled by :meth:`process_error`.
             * If the application is currently running, tasks created by this method will be
               awaited by :meth:`stop`.
 
         Args:
             coroutine (:term:`coroutine function`): The coroutine to run as task.
-            update (:obj:`object`, optional): If passed, will be passed to :meth:`dispatch_error`
+            update (:obj:`object`, optional): If passed, will be passed to :meth:`process_error`
                 as additional information for the error handlers. Moreover, the corresponding
                 :attr:`chat_data` and :attr:`user_data` entries will be updated in the next run of
-=======
-              this method even though it's handled by :meth:`process_error`.
-            * If the application is currently running, tasks created by this methods will be
-              awaited by :meth:`stop`.
-
-        Args:
-            coroutine: The coroutine to run as task.
-            update: Optional. If passed, will be passed to :meth:`process_error` as additional
-                information for the error handlers. Moreover, the corresponding :attr:`chat_data`
-                and :attr:`user_data` entries will be updated in the next run of
->>>>>>> 0f69b021
                 :meth:`update_persistence` after the :paramref:`coroutine` is finished.
 
         Returns:
@@ -822,12 +810,8 @@
             self.update_queue.task_done()
 
     async def process_update(self, update: object) -> None:
-<<<<<<< HEAD
         """Processes a single update and marks the update to be updated by the persistence later.
-=======
-        """Processes a single update and updates the persistence.
         Exceptions raised by handler callbacks will be processed by :meth:`process_update`.
->>>>>>> 0f69b021
 
         .. versionchanged:: 14.0
             Persistence is now updated in an interval set by
@@ -1279,20 +1263,13 @@
             Attempts to add the same callback multiple times will be ignored.
 
         Args:
-<<<<<<< HEAD
             callback (:term:`coroutine function`): The callback function for this error handler.
                 Will be called when an error is raised. Callback signature::
 
-                    async def callback(update: object, context: CallbackContext)
+                    async def callback(update: Optional[object], context: CallbackContext)
 
                 The error that happened will be present in
                 :attr:`telegram.ext.CallbackContext.error`.
-=======
-            callback (:obj:`callable`): The callback function for this error handler. Will be
-                called when an error is raised. Callback signature:
-                ``def callback(update: Optional[object], context: CallbackContext)``.
-                The error that happened will be present in ``context.error``.
->>>>>>> 0f69b021
             block (:obj:`bool`, optional): Determines whether the return value of the callback
                 should be awaited before processing the next error handler in
                 :meth:`process_error`. Defaults to :obj:`True`.
