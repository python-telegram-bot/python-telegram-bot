#!/usr/bin/env python
#
# A library that provides a Python interface to the Telegram Bot API
# Copyright (C) 2015-2024
# Leandro Toledo de Souza <devs@python-telegram-bot.org>
#
# This program is free software: you can redistribute it and/or modify
# it under the terms of the GNU Lesser Public License as published by
# the Free Software Foundation, either version 3 of the License, or
# (at your option) any later version.
#
# This program is distributed in the hope that it will be useful,
# but WITHOUT ANY WARRANTY; without even the implied warranty of
# MERCHANTABILITY or FITNESS FOR A PARTICULAR PURPOSE.  See the
# GNU Lesser Public License for more details.
#
# You should have received a copy of the GNU Lesser Public License
# along with this program.  If not, see [http://www.gnu.org/licenses/].
"""This module contains the Application class."""

import asyncio
import contextlib
import inspect
import itertools
import platform
import signal
import sys
from collections import defaultdict
from collections.abc import Awaitable, Coroutine, Generator, Mapping, Sequence
from copy import deepcopy
from pathlib import Path
from types import MappingProxyType, TracebackType
<<<<<<< HEAD
from typing import TYPE_CHECKING, Any, Callable, Generic, NoReturn, Optional, TypeVar, Union
=======
from typing import (
    TYPE_CHECKING,
    Any,
    AsyncContextManager,
    Awaitable,
    Callable,
    Coroutine,
    DefaultDict,
    Dict,
    Generator,
    Generic,
    List,
    Mapping,
    NoReturn,
    Optional,
    Sequence,
    Set,
    Type,
    TypeVar,
    Union,
)
>>>>>>> efacc3dd

from telegram._update import Update
from telegram._utils.defaultvalue import (
    DEFAULT_80,
    DEFAULT_IP,
    DEFAULT_NONE,
    DEFAULT_TRUE,
    DefaultValue,
)
from telegram._utils.logging import get_logger
from telegram._utils.repr import build_repr_with_selected_attrs
from telegram._utils.types import SCT, DVType, ODVInput
from telegram._utils.warnings import warn
from telegram.error import TelegramError
from telegram.ext._basepersistence import BasePersistence
from telegram.ext._contexttypes import ContextTypes
from telegram.ext._extbot import ExtBot
from telegram.ext._handlers.basehandler import BaseHandler
from telegram.ext._updater import Updater
from telegram.ext._utils.stack import was_called_by
from telegram.ext._utils.trackingdict import TrackingDict
from telegram.ext._utils.types import BD, BT, CCT, CD, JQ, RT, UD, ConversationKey, HandlerCallback
from telegram.warnings import PTBDeprecationWarning

if TYPE_CHECKING:
    from socket import socket

    from telegram import Message
    from telegram.ext import ConversationHandler, JobQueue
    from telegram.ext._applicationbuilder import InitApplicationBuilder
    from telegram.ext._baseupdateprocessor import BaseUpdateProcessor
    from telegram.ext._jobqueue import Job

DEFAULT_GROUP: int = 0

_AppType = TypeVar("_AppType", bound="Application")  # pylint: disable=invalid-name
_STOP_SIGNAL = object()
_DEFAULT_0 = DefaultValue(0)

# Since python 3.12, the coroutine passed to create_task should not be an (async) generator. Remove
# this check when we drop support for python 3.11.
if sys.version_info >= (3, 12):
    _CoroType = Awaitable[RT]
else:
    _CoroType = Union[Generator["asyncio.Future[object]", None, RT], Awaitable[RT]]

_ErrorCoroType = Optional[_CoroType[RT]]

_LOGGER = get_logger(__name__)


class ApplicationHandlerStop(Exception):
    """
    Raise this in a handler or an error handler to prevent execution of any other handler (even in
    different groups).

    In order to use this exception in a :class:`telegram.ext.ConversationHandler`, pass the
    optional :paramref:`state` parameter instead of returning the next state:

    .. code-block:: python

        async def conversation_callback(update, context):
            ...
            raise ApplicationHandlerStop(next_state)

    Note:
        Has no effect, if the handler or error handler is run in a non-blocking way.

    Args:
        state (:obj:`object`, optional): The next state of the conversation.

    Attributes:
        state (:obj:`object`): Optional. The next state of the conversation.
    """

    __slots__ = ("state",)

    def __init__(self, state: Optional[object] = None) -> None:
        super().__init__()
        self.state: Optional[object] = state


class Application(
    Generic[BT, CCT, UD, CD, BD, JQ],
    contextlib.AbstractAsyncContextManager["Application"],
):
    """This class dispatches all kinds of updates to its registered handlers, and is the entry
    point to a PTB application.

    Tip:
         This class may not be initialized directly. Use :class:`telegram.ext.ApplicationBuilder`
         or :meth:`builder` (for convenience).

    Instances of this class can be used as asyncio context managers, where

    .. code:: python

        async with application:
            # code

    is roughly equivalent to

    .. code:: python

        try:
            await application.initialize()
            # code
        finally:
            await application.shutdown()

    .. seealso:: :meth:`__aenter__` and :meth:`__aexit__`.

    This class is a :class:`~typing.Generic` class and accepts six type variables:

    1. The type of :attr:`bot`. Must be :class:`telegram.Bot` or a subclass of that class.
    2. The type of the argument ``context`` of callback functions for (error) handlers and jobs.
       Must be :class:`telegram.ext.CallbackContext` or a subclass of that class. This must be
       consistent with the following types.
    3. The type of the values of :attr:`user_data`.
    4. The type of the values of :attr:`chat_data`.
    5. The type of :attr:`bot_data`.
    6. The type of :attr:`job_queue`. Must either be :class:`telegram.ext.JobQueue` or a subclass
       of that or :obj:`None`.

    Examples:
        :any:`Echo Bot <examples.echobot>`

    .. seealso:: :wiki:`Your First Bot <Extensions---Your-first-Bot>`,
        :wiki:`Architecture Overview <Architecture>`

    .. versionchanged:: 20.0

        * Initialization is now done through the :class:`telegram.ext.ApplicationBuilder`.
        * Removed the attribute ``groups``.

    Attributes:
        bot (:class:`telegram.Bot`): The bot object that should be passed to the handlers.
        update_queue (:class:`asyncio.Queue`): The synchronized queue that will contain the
            updates.
        updater (:class:`telegram.ext.Updater`): Optional. The updater used by this application.
        chat_data (:obj:`types.MappingProxyType`): A dictionary handlers can use to store data for
            the chat. For each integer chat id, the corresponding value of this mapping is
            available as :attr:`telegram.ext.CallbackContext.chat_data` in handler callbacks for
            updates from that chat.

            .. versionchanged:: 20.0
                :attr:`chat_data` is now read-only. Note that the values of the mapping are still
                mutable, i.e. editing ``context.chat_data`` within a handler callback is possible
                (and encouraged), but editing the mapping ``application.chat_data`` itself is not.

            .. tip::

                * Manually modifying :attr:`chat_data` is almost never needed and unadvisable.
                * Entries are never deleted automatically from this mapping. If you want to delete
                  the data associated with a specific chat, e.g. if the bot got removed from that
                  chat, please use :meth:`drop_chat_data`.

        user_data (:obj:`types.MappingProxyType`): A dictionary handlers can use to store data for
            the user. For each integer user id, the corresponding value of this mapping is
            available as :attr:`telegram.ext.CallbackContext.user_data` in handler callbacks for
            updates from that user.

            .. versionchanged:: 20.0
                :attr:`user_data` is now read-only. Note that the values of the mapping are still
                mutable, i.e. editing ``context.user_data`` within a handler callback is possible
                (and encouraged), but editing the mapping ``application.user_data`` itself is not.

            .. tip::

               * Manually modifying :attr:`user_data` is almost never needed and unadvisable.
               * Entries are never deleted automatically from this mapping. If you want to delete
                 the data associated with a specific user, e.g. if that user blocked the bot,
                 please use :meth:`drop_user_data`.

        bot_data (:obj:`dict`): A dictionary handlers can use to store data for the bot.
        persistence (:class:`telegram.ext.BasePersistence`): The persistence class to
            store data that should be persistent over restarts.
        handlers (dict[:obj:`int`, list[:class:`telegram.ext.BaseHandler`]]): A dictionary mapping
            each handler group to the list of handlers registered to that group.

            .. seealso::
                :meth:`add_handler`, :meth:`add_handlers`.
        error_handlers (dict[:term:`coroutine function`, :obj:`bool`]): A dictionary where the keys
            are error handlers and the values indicate whether they are to be run blocking.

            .. seealso::
                :meth:`add_error_handler`
        context_types (:class:`telegram.ext.ContextTypes`): Specifies the types used by this
            dispatcher for the ``context`` argument of handler and job callbacks.
        post_init (:term:`coroutine function`): Optional. A callback that will be executed by
            :meth:`Application.run_polling` and :meth:`Application.run_webhook` after initializing
            the application via :meth:`initialize`.
        post_shutdown (:term:`coroutine function`): Optional. A callback that will be executed by
            :meth:`Application.run_polling` and :meth:`Application.run_webhook` after shutting down
            the application via :meth:`shutdown`.
        post_stop (:term:`coroutine function`): Optional. A callback that will be executed by
            :meth:`Application.run_polling` and :meth:`Application.run_webhook` after stopping
            the application via :meth:`stop`.

            .. versionadded:: 20.1

    """

    __slots__ = (
        (  # noqa: RUF005
            "__create_task_tasks",
            "__update_fetcher_task",
            "__update_persistence_event",
            "__update_persistence_lock",
            "__update_persistence_task",
            "__stop_running_marker",
            "_chat_data",
            "_chat_ids_to_be_deleted_in_persistence",
            "_chat_ids_to_be_updated_in_persistence",
            "_conversation_handler_conversations",
            "_initialized",
            "_job_queue",
            "_running",
            "_update_processor",
            "_user_data",
            "_user_ids_to_be_deleted_in_persistence",
            "_user_ids_to_be_updated_in_persistence",
            "bot",
            "bot_data",
            "chat_data",
            "context_types",
            "error_handlers",
            "handlers",
            "persistence",
            "post_init",
            "post_shutdown",
            "post_stop",
            "update_queue",
            "updater",
            "user_data",
        )
        # Allowing '__weakref__' creation here since we need it for the JobQueue
        # Currently the __weakref__ slot is already created
        # in the AsyncContextManager base class for pythons < 3.13
        + ("__weakref__",)
        if sys.version_info >= (3, 13)
        else ()
    )

    def __init__(
        self: "Application[BT, CCT, UD, CD, BD, JQ]",
        *,
        bot: BT,
        update_queue: "asyncio.Queue[object]",
        updater: Optional[Updater],
        job_queue: JQ,
        update_processor: "BaseUpdateProcessor",
        persistence: Optional[BasePersistence[UD, CD, BD]],
        context_types: ContextTypes[CCT, UD, CD, BD],
        post_init: Optional[
            Callable[["Application[BT, CCT, UD, CD, BD, JQ]"], Coroutine[Any, Any, None]]
        ],
        post_shutdown: Optional[
            Callable[["Application[BT, CCT, UD, CD, BD, JQ]"], Coroutine[Any, Any, None]]
        ],
        post_stop: Optional[
            Callable[["Application[BT, CCT, UD, CD, BD, JQ]"], Coroutine[Any, Any, None]]
        ],
    ):
        if not was_called_by(
            inspect.currentframe(), Path(__file__).parent.resolve() / "_applicationbuilder.py"
        ):
            warn(
                "`Application` instances should be built via the `ApplicationBuilder`.",
                stacklevel=2,
            )

        self.bot: BT = bot
        self.update_queue: asyncio.Queue[object] = update_queue
        self.context_types: ContextTypes[CCT, UD, CD, BD] = context_types
        self.updater: Optional[Updater] = updater
        self.handlers: dict[int, list[BaseHandler[Any, CCT, Any]]] = {}
        self.error_handlers: dict[
            HandlerCallback[object, CCT, None], Union[bool, DefaultValue[bool]]
        ] = {}
        self.post_init: Optional[
            Callable[[Application[BT, CCT, UD, CD, BD, JQ]], Coroutine[Any, Any, None]]
        ] = post_init
        self.post_shutdown: Optional[
            Callable[[Application[BT, CCT, UD, CD, BD, JQ]], Coroutine[Any, Any, None]]
        ] = post_shutdown
        self.post_stop: Optional[
            Callable[[Application[BT, CCT, UD, CD, BD, JQ]], Coroutine[Any, Any, None]]
        ] = post_stop
        self._update_processor = update_processor
        self.bot_data: BD = self.context_types.bot_data()
        self._user_data: defaultdict[int, UD] = defaultdict(self.context_types.user_data)
        self._chat_data: defaultdict[int, CD] = defaultdict(self.context_types.chat_data)
        # Read only mapping
        self.user_data: Mapping[int, UD] = MappingProxyType(self._user_data)
        self.chat_data: Mapping[int, CD] = MappingProxyType(self._chat_data)

        self.persistence: Optional[BasePersistence[UD, CD, BD]] = None
        if persistence and not isinstance(persistence, BasePersistence):
            raise TypeError("persistence must be based on telegram.ext.BasePersistence")
        self.persistence = persistence

        # Some bookkeeping for persistence logic
        self._chat_ids_to_be_updated_in_persistence: set[int] = set()
        self._user_ids_to_be_updated_in_persistence: set[int] = set()
        self._chat_ids_to_be_deleted_in_persistence: set[int] = set()
        self._user_ids_to_be_deleted_in_persistence: set[int] = set()

        # This attribute will hold references to the conversation dicts of all conversation
        # handlers so that we can extract the changed states during `update_persistence`
        self._conversation_handler_conversations: dict[
            str, TrackingDict[ConversationKey, object]
        ] = {}

        # A number of low-level helpers for the internal logic
        self._initialized = False
        self._running = False
        self._job_queue: JQ = job_queue
        self.__update_fetcher_task: Optional[asyncio.Task] = None
        self.__update_persistence_task: Optional[asyncio.Task] = None
        self.__update_persistence_event = asyncio.Event()
        self.__update_persistence_lock = asyncio.Lock()
        self.__create_task_tasks: set[asyncio.Task] = set()  # Used for awaiting tasks upon exit
        self.__stop_running_marker = asyncio.Event()

    async def __aenter__(self: _AppType) -> _AppType:  # noqa: PYI019
        """|async_context_manager| :meth:`initializes <initialize>` the App.

        Returns:
            The initialized App instance.

        Raises:
            :exc:`Exception`: If an exception is raised during initialization, :meth:`shutdown`
                is called in this case.
        """
        try:
            await self.initialize()
        except Exception:
            await self.shutdown()
            raise
        return self

    async def __aexit__(
        self,
        exc_type: Optional[type[BaseException]],
        exc_val: Optional[BaseException],
        exc_tb: Optional[TracebackType],
    ) -> None:
        """|async_context_manager| :meth:`shuts down <shutdown>` the App."""
        # Make sure not to return `True` so that exceptions are not suppressed
        # https://docs.python.org/3/reference/datamodel.html?#object.__aexit__
        await self.shutdown()

    def __repr__(self) -> str:
        """Give a string representation of the application in the form ``Application[bot=...]``.

        As this class doesn't implement :meth:`object.__str__`, the default implementation
        will be used, which is equivalent to :meth:`__repr__`.

        Returns:
            :obj:`str`
        """
        return build_repr_with_selected_attrs(self, bot=self.bot)

    @property
    def running(self) -> bool:
        """:obj:`bool`: Indicates if this application is running.

        .. seealso::
            :meth:`start`, :meth:`stop`
        """
        return self._running

    @property
    def concurrent_updates(self) -> int:
        """:obj:`int`: The number of concurrent updates that will be processed in parallel. A
        value of ``0`` indicates updates are *not* being processed concurrently.

        .. versionchanged:: 20.4
            This is now just a shortcut to :attr:`update_processor.max_concurrent_updates
            <telegram.ext.BaseUpdateProcessor.max_concurrent_updates>`.

        .. seealso:: :wiki:`Concurrency`
        """
        return self._update_processor.max_concurrent_updates

    @property
    def job_queue(self) -> Optional["JobQueue[CCT]"]:
        """
        :class:`telegram.ext.JobQueue`: The :class:`JobQueue` used by the
            :class:`telegram.ext.Application`.

        .. seealso:: :wiki:`Job Queue <Extensions---JobQueue>`
        """
        if self._job_queue is None:
            warn(
                "No `JobQueue` set up. To use `JobQueue`, you must install PTB via "
                '`pip install "python-telegram-bot[job-queue]"`.',
                stacklevel=2,
            )
        return self._job_queue

    @property
    def update_processor(self) -> "BaseUpdateProcessor":
        """:class:`telegram.ext.BaseUpdateProcessor`: The update processor used by this
        application.

        .. seealso:: :wiki:`Concurrency`

        .. versionadded:: 20.4
        """
        return self._update_processor

    @staticmethod
    def _raise_system_exit() -> NoReturn:
        raise SystemExit

    @staticmethod
    def builder() -> "InitApplicationBuilder":
        """Convenience method. Returns a new :class:`telegram.ext.ApplicationBuilder`.

        .. versionadded:: 20.0
        """
        # Unfortunately this needs to be here due to cyclical imports
        from telegram.ext import ApplicationBuilder  # pylint: disable=import-outside-toplevel

        return ApplicationBuilder()

    def _check_initialized(self) -> None:
        if not self._initialized:
            raise RuntimeError(
                "This Application was not initialized via `Application.initialize`!"
            )

    async def initialize(self) -> None:
        """Initializes the Application by initializing:

        * The :attr:`bot`, by calling :meth:`telegram.Bot.initialize`.
        * The :attr:`updater`, by calling :meth:`telegram.ext.Updater.initialize`.
        * The :attr:`persistence`, by loading persistent conversations and data.
        * The :attr:`update_processor` by calling
          :meth:`telegram.ext.BaseUpdateProcessor.initialize`.

        Does *not* call :attr:`post_init` - that is only done by :meth:`run_polling` and
        :meth:`run_webhook`.

        .. seealso::
            :meth:`shutdown`
        """
        if self._initialized:
            _LOGGER.debug("This Application is already initialized.")
            return

        await self.bot.initialize()
        await self._update_processor.initialize()

        if self.updater:
            await self.updater.initialize()

        if not self.persistence:
            self._initialized = True
            return

        await self._initialize_persistence()

        # Unfortunately due to circular imports this has to be here
        # pylint: disable=import-outside-toplevel
        from telegram.ext._handlers.conversationhandler import ConversationHandler

        # Initialize the persistent conversation handlers with the stored states
        for handler in itertools.chain.from_iterable(self.handlers.values()):
            if isinstance(handler, ConversationHandler) and handler.persistent and handler.name:
                await self._add_ch_to_persistence(handler)

        self._initialized = True
        self.__stop_running_marker.clear()

    async def _add_ch_to_persistence(self, handler: "ConversationHandler") -> None:
        self._conversation_handler_conversations.update(
            await handler._initialize_persistence(self)  # pylint: disable=protected-access
        )

    async def shutdown(self) -> None:
        """Shuts down the Application by shutting down:

        * :attr:`bot` by calling :meth:`telegram.Bot.shutdown`
        * :attr:`updater` by calling :meth:`telegram.ext.Updater.shutdown`
        * :attr:`persistence` by calling :meth:`update_persistence` and
          :meth:`BasePersistence.flush`
        * :attr:`update_processor` by calling :meth:`telegram.ext.BaseUpdateProcessor.shutdown`

        Does *not* call :attr:`post_shutdown` - that is only done by :meth:`run_polling` and
        :meth:`run_webhook`.

        .. seealso::
            :meth:`initialize`

        Raises:
            :exc:`RuntimeError`: If the application is still :attr:`running`.
        """
        if self.running:
            raise RuntimeError("This Application is still running!")

        if not self._initialized:
            _LOGGER.debug("This Application is already shut down. Returning.")
            return

        await self.bot.shutdown()
        await self._update_processor.shutdown()

        if self.updater:
            await self.updater.shutdown()

        if self.persistence:
            _LOGGER.debug("Updating & flushing persistence before shutdown")
            await self.update_persistence()
            await self.persistence.flush()
            _LOGGER.debug("Updated and flushed persistence")

        self._initialized = False

    async def _initialize_persistence(self) -> None:
        """This method basically just loads all the data by awaiting the BP methods"""
        if not self.persistence:
            return

        if self.persistence.store_data.user_data:
            self._user_data.update(await self.persistence.get_user_data())
        if self.persistence.store_data.chat_data:
            self._chat_data.update(await self.persistence.get_chat_data())
        if self.persistence.store_data.bot_data:
            self.bot_data = await self.persistence.get_bot_data()
            if not isinstance(self.bot_data, self.context_types.bot_data):
                raise ValueError(
                    f"bot_data must be of type {self.context_types.bot_data.__name__}"
                )

        # Mypy doesn't know that persistence.set_bot (see above) already checks that
        # self.bot is an instance of ExtBot if callback_data should be stored ...
        if self.persistence.store_data.callback_data and (
            self.bot.callback_data_cache is not None  # type: ignore[attr-defined]
        ):
            persistent_data = await self.persistence.get_callback_data()
            if persistent_data is not None:
                if not isinstance(persistent_data, tuple) or len(persistent_data) != 2:
                    raise ValueError("callback_data must be a tuple of length 2")
                self.bot.callback_data_cache.load_persistence_data(  # type: ignore[attr-defined]
                    persistent_data
                )

    async def start(self) -> None:
        """Starts

        * a background task that fetches updates from :attr:`update_queue` and processes them via
          :meth:`process_update`.
        * :attr:`job_queue`, if set.
        * a background task that calls :meth:`update_persistence` in regular intervals, if
          :attr:`persistence` is set.

        Note:
            This does *not* start fetching updates from Telegram. To fetch updates, you need to
            either start :attr:`updater` manually or use one of :meth:`run_polling` or
            :meth:`run_webhook`.

        Tip:
            When using a custom logic for startup and shutdown of the application, eventual
            cancellation of pending tasks should happen only `after` :meth:`stop` has been called
            in order to ensure that the tasks mentioned above are not cancelled prematurely.

        .. seealso::
            :meth:`stop`

        Raises:
            :exc:`RuntimeError`: If the application is already running or was not initialized.
        """
        if self.running:
            raise RuntimeError("This Application is already running!")
        self._check_initialized()

        self._running = True
        self.__update_persistence_event.clear()

        try:
            if self.persistence:
                self.__update_persistence_task = asyncio.create_task(
                    self._persistence_updater(),
                    name=f"Application:{self.bot.id}:persistence_updater",
                )
                _LOGGER.debug("Loop for updating persistence started")

            if self._job_queue:
                await self._job_queue.start()  # type: ignore[union-attr]
                _LOGGER.debug("JobQueue started")

            self.__update_fetcher_task = asyncio.create_task(
                self._update_fetcher(), name=f"Application:{self.bot.id}:update_fetcher"
            )
            _LOGGER.info("Application started")

        except Exception:
            self._running = False
            raise

    async def stop(self) -> None:
        """Stops the process after processing any pending updates or tasks created by
        :meth:`create_task`. Also stops :attr:`job_queue`, if set.
        Finally, calls :meth:`update_persistence` and :meth:`BasePersistence.flush` on
        :attr:`persistence`, if set.

        Warning:
            Once this method is called, no more updates will be fetched from :attr:`update_queue`,
            even if it's not empty.

        .. seealso::
            :meth:`start`

        Note:
            * This does *not* stop :attr:`updater`. You need to either manually call
              :meth:`telegram.ext.Updater.stop` or use one of :meth:`run_polling` or
              :meth:`run_webhook`.
            * Does *not* call :attr:`post_stop` - that is only done by
              :meth:`run_polling` and :meth:`run_webhook`.

        Raises:
            :exc:`RuntimeError`: If the application is not running.
        """
        if not self.running:
            raise RuntimeError("This Application is not running!")

        self._running = False
        self.__stop_running_marker.clear()
        _LOGGER.info("Application is stopping. This might take a moment.")

        # Stop listening for new updates and handle all pending ones
        if self.__update_fetcher_task:
            if self.__update_fetcher_task.done():
                try:
                    self.__update_fetcher_task.result()
                except BaseException as exc:
                    _LOGGER.critical(
                        "Fetching updates was aborted due to %r. Suppressing "
                        "exception to ensure graceful shutdown.",
                        exc,
                        exc_info=True,
                    )
            else:
                await self.update_queue.put(_STOP_SIGNAL)
                _LOGGER.debug("Waiting for update_queue to join")
                await self.update_queue.join()
                await self.__update_fetcher_task
        _LOGGER.debug("Application stopped fetching of updates.")

        if self._job_queue:
            _LOGGER.debug("Waiting for running jobs to finish")
            await self._job_queue.stop(wait=True)  # type: ignore[union-attr]
            _LOGGER.debug("JobQueue stopped")

        _LOGGER.debug("Waiting for `create_task` calls to be processed")
        await asyncio.gather(*self.__create_task_tasks, return_exceptions=True)

        # Make sure that this is the *last* step of stopping the application!
        if self.persistence and self.__update_persistence_task:
            _LOGGER.debug("Waiting for persistence loop to finish")
            self.__update_persistence_event.set()
            await self.__update_persistence_task
            self.__update_persistence_event.clear()

        _LOGGER.info("Application.stop() complete")

    def stop_running(self) -> None:
        """This method can be used to stop the execution of :meth:`run_polling` or
        :meth:`run_webhook` from within a handler, job or error callback. This allows a graceful
        shutdown of the application, i.e. the methods listed in :attr:`run_polling` and
        :attr:`run_webhook` will still be executed.

        This method can also be called within :meth:`post_init`. This allows for a graceful,
        early shutdown of the application if some condition is met (e.g., a database connection
        could not be established).

        Note:
            If the application is not running and this method is not called within
            :meth:`post_init`, this method does nothing.

        Warning:
            This method is designed to for use in combination with :meth:`run_polling` or
            :meth:`run_webhook`. Using this method in combination with a custom logic for starting
            and stopping the application is not guaranteed to work as expected. Use at your own
            risk.

        .. versionadded:: 20.5

        .. versionchanged:: 21.2
            Added support for calling within :meth:`post_init`.
        """
        if self.running:
            # This works because `__run` is using `loop.run_forever()`. If that changes, this
            # method needs to be adapted.
            asyncio.get_running_loop().stop()
        else:
            self.__stop_running_marker.set()
            if not self._initialized:
                _LOGGER.debug(
                    "Application is not running and not initialized. `stop_running()` likely has "
                    "no effect."
                )

    def run_polling(
        self,
        poll_interval: float = 0.0,
        timeout: int = 10,
        bootstrap_retries: int = -1,
        read_timeout: ODVInput[float] = DEFAULT_NONE,
        write_timeout: ODVInput[float] = DEFAULT_NONE,
        connect_timeout: ODVInput[float] = DEFAULT_NONE,
        pool_timeout: ODVInput[float] = DEFAULT_NONE,
        allowed_updates: Optional[list[str]] = None,
        drop_pending_updates: Optional[bool] = None,
        close_loop: bool = True,
        stop_signals: ODVInput[Sequence[int]] = DEFAULT_NONE,
    ) -> None:
        """Convenience method that takes care of initializing and starting the app,
        polling updates from Telegram using :meth:`telegram.ext.Updater.start_polling` and
        a graceful shutdown of the app on exit.

        |app_run_shutdown| :paramref:`stop_signals`.

        The order of execution by :meth:`run_polling` is roughly as follows:

        - :meth:`initialize`
        - :meth:`post_init`
        - :meth:`telegram.ext.Updater.start_polling`
        - :meth:`start`
        - Run the application until the users stops it
        - :meth:`telegram.ext.Updater.stop`
        - :meth:`stop`
        - :meth:`post_stop`
        - :meth:`shutdown`
        - :meth:`post_shutdown`

        A small wrapper is passed to :paramref:`telegram.ext.Updater.start_polling.error_callback`
        which forwards errors occurring during polling to
        :meth:`registered error handlers <add_error_handler>`. The update parameter of the callback
        will be set to :obj:`None`.

        .. include:: inclusions/application_run_tip.rst

        Args:
            poll_interval (:obj:`float`, optional): Time to wait between polling updates from
                Telegram in seconds. Default is ``0.0``.
            timeout (:obj:`int`, optional): Passed to
                :paramref:`telegram.Bot.get_updates.timeout`. Default is ``10`` seconds.
            bootstrap_retries (:obj:`int`, optional): Whether the bootstrapping phase of the
                :class:`telegram.ext.Updater` will retry on failures on the Telegram server.

                * < 0 - retry indefinitely (default)
                *   0 - no retries
                * > 0 - retry up to X times

            read_timeout (:obj:`float`, optional): Value to pass to
                :paramref:`telegram.Bot.get_updates.read_timeout`. Defaults to
                :attr:`~telegram.request.BaseRequest.DEFAULT_NONE`.

                .. versionchanged:: 20.7
                    Defaults to :attr:`~telegram.request.BaseRequest.DEFAULT_NONE` instead of
                    ``2``.

                .. deprecated:: 20.7
                    Deprecated in favor of setting the timeout via
                    :meth:`telegram.ext.ApplicationBuilder.get_updates_read_timeout`.
            write_timeout (:obj:`float` | :obj:`None`, optional): Value to pass to
                :paramref:`telegram.Bot.get_updates.write_timeout`. Defaults to
                :attr:`~telegram.request.BaseRequest.DEFAULT_NONE`.

                .. deprecated:: 20.7
                    Deprecated in favor of setting the timeout via
                    :meth:`telegram.ext.ApplicationBuilder.get_updates_write_timeout`.
            connect_timeout (:obj:`float` | :obj:`None`, optional): Value to pass to
                :paramref:`telegram.Bot.get_updates.connect_timeout`. Defaults to
                :attr:`~telegram.request.BaseRequest.DEFAULT_NONE`.

                .. deprecated:: 20.7
                    Deprecated in favor of setting the timeout via
                    :meth:`telegram.ext.ApplicationBuilder.get_updates_connect_timeout`.
            pool_timeout (:obj:`float` | :obj:`None`, optional): Value to pass to
                :paramref:`telegram.Bot.get_updates.pool_timeout`. Defaults to
                :attr:`~telegram.request.BaseRequest.DEFAULT_NONE`.

                .. deprecated:: 20.7
                    Deprecated in favor of setting the timeout via
                    :meth:`telegram.ext.ApplicationBuilder.get_updates_pool_timeout`.
            drop_pending_updates (:obj:`bool`, optional): Whether to clean any pending updates on
                Telegram servers before actually starting to poll. Default is :obj:`False`.
            allowed_updates (list[:obj:`str`], optional): Passed to
                :meth:`telegram.Bot.get_updates`.
            close_loop (:obj:`bool`, optional): If :obj:`True`, the current event loop will be
                closed upon shutdown. Defaults to :obj:`True`.

                .. seealso::
                    :meth:`asyncio.loop.close`
            stop_signals (Sequence[:obj:`int`] | :obj:`None`, optional): Signals that will shut
                down the app. Pass :obj:`None` to not use stop signals.
                Defaults to :data:`signal.SIGINT`, :data:`signal.SIGTERM` and
                :data:`signal.SIGABRT` on non Windows platforms.

                Caution:
                    Not every :class:`asyncio.AbstractEventLoop` implements
                    :meth:`asyncio.loop.add_signal_handler`. Most notably, the standard event loop
                    on Windows, :class:`asyncio.ProactorEventLoop`, does not implement this method.
                    If this method is not available, stop signals can not be set.

        Raises:
            :exc:`RuntimeError`: If the Application does not have an :class:`telegram.ext.Updater`.
        """
        if not self.updater:
            raise RuntimeError(
                "Application.run_polling is only available if the application has an Updater."
            )

        if (read_timeout, write_timeout, connect_timeout, pool_timeout) != ((DEFAULT_NONE,) * 4):
            warn(
                PTBDeprecationWarning(
                    "20.6",
                    "Setting timeouts via `Application.run_polling` is deprecated. "
                    "Please use `ApplicationBuilder.get_updates_*_timeout` instead.",
                ),
                stacklevel=2,
            )

        def error_callback(exc: TelegramError) -> None:
            self.create_task(self.process_error(error=exc, update=None))

        return self.__run(
            updater_coroutine=self.updater.start_polling(
                poll_interval=poll_interval,
                timeout=timeout,
                bootstrap_retries=bootstrap_retries,
                read_timeout=read_timeout,
                write_timeout=write_timeout,
                connect_timeout=connect_timeout,
                pool_timeout=pool_timeout,
                allowed_updates=allowed_updates,
                drop_pending_updates=drop_pending_updates,
                error_callback=error_callback,  # if there is an error in fetching updates
            ),
            close_loop=close_loop,
            stop_signals=stop_signals,
        )

    def run_webhook(
        self,
        listen: DVType[str] = DEFAULT_IP,
        port: DVType[int] = DEFAULT_80,
        url_path: str = "",
        cert: Optional[Union[str, Path]] = None,
        key: Optional[Union[str, Path]] = None,
        bootstrap_retries: int = 0,
        webhook_url: Optional[str] = None,
        allowed_updates: Optional[list[str]] = None,
        drop_pending_updates: Optional[bool] = None,
        ip_address: Optional[str] = None,
        max_connections: int = 40,
        close_loop: bool = True,
        stop_signals: ODVInput[Sequence[int]] = DEFAULT_NONE,
        secret_token: Optional[str] = None,
        unix: Optional[Union[str, Path, "socket"]] = None,
    ) -> None:
        """Convenience method that takes care of initializing and starting the app,
        listening for updates from Telegram using :meth:`telegram.ext.Updater.start_webhook` and
        a graceful shutdown of the app on exit.

        |app_run_shutdown| :paramref:`stop_signals`.

        If :paramref:`cert`
        and :paramref:`key` are not provided, the webhook will be started directly on
        ``http://listen:port/url_path``, so SSL can be handled by another
        application. Else, the webhook will be started on
        ``https://listen:port/url_path``. Also calls :meth:`telegram.Bot.set_webhook` as
        required.

        The order of execution by :meth:`run_webhook` is roughly as follows:

        - :meth:`initialize`
        - :meth:`post_init`
        - :meth:`telegram.ext.Updater.start_webhook`
        - :meth:`start`
        - Run the application until the users stops it
        - :meth:`telegram.ext.Updater.stop`
        - :meth:`stop`
        - :meth:`post_stop`
        - :meth:`shutdown`
        - :meth:`post_shutdown`

        Important:
            If you want to use this method, you must install PTB with the optional requirement
            ``webhooks``, i.e.

            .. code-block:: bash

               pip install "python-telegram-bot[webhooks]"

        .. include:: inclusions/application_run_tip.rst

        .. seealso::
            :wiki:`Webhooks`

        Args:
            listen (:obj:`str`, optional): IP-Address to listen on. Defaults to
                `127.0.0.1 <https://en.wikipedia.org/wiki/Localhost>`_.
            port (:obj:`int`, optional): Port the bot should be listening on. Must be one of
                :attr:`telegram.constants.SUPPORTED_WEBHOOK_PORTS` unless the bot is running
                behind a proxy. Defaults to ``80``.
            url_path (:obj:`str`, optional): Path inside url. Defaults to `` '' ``
            cert (:class:`pathlib.Path` | :obj:`str`, optional): Path to the SSL certificate file.
            key (:class:`pathlib.Path` | :obj:`str`, optional): Path to the SSL key file.
            bootstrap_retries (:obj:`int`, optional): Whether the bootstrapping phase of the
                :class:`telegram.ext.Updater` will retry on failures on the Telegram server.

                * < 0 - retry indefinitely
                *   0 - no retries (default)
                * > 0 - retry up to X times
            webhook_url (:obj:`str`, optional): Explicitly specify the webhook url. Useful behind
                NAT, reverse proxy, etc. Default is derived from :paramref:`listen`,
                :paramref:`port`, :paramref:`url_path`, :paramref:`cert`, and :paramref:`key`.
            allowed_updates (list[:obj:`str`], optional): Passed to
                :meth:`telegram.Bot.set_webhook`.
            drop_pending_updates (:obj:`bool`, optional): Whether to clean any pending updates on
                Telegram servers before actually starting to poll. Default is :obj:`False`.
            ip_address (:obj:`str`, optional): Passed to :meth:`telegram.Bot.set_webhook`.
            max_connections (:obj:`int`, optional): Passed to
                :meth:`telegram.Bot.set_webhook`. Defaults to ``40``.
            close_loop (:obj:`bool`, optional): If :obj:`True`, the current event loop will be
                closed upon shutdown. Defaults to :obj:`True`.

                .. seealso::
                    :meth:`asyncio.loop.close`
            stop_signals (Sequence[:obj:`int`] | :obj:`None`, optional): Signals that will shut
                down the app. Pass :obj:`None` to not use stop signals.
                Defaults to :data:`signal.SIGINT`, :data:`signal.SIGTERM` and
                :data:`signal.SIGABRT`.

                Caution:
                    Not every :class:`asyncio.AbstractEventLoop` implements
                    :meth:`asyncio.loop.add_signal_handler`. Most notably, the standard event loop
                    on Windows, :class:`asyncio.ProactorEventLoop`, does not implement this method.
                    If this method is not available, stop signals can not be set.
            secret_token (:obj:`str`, optional): Secret token to ensure webhook requests originate
                from Telegram. See :paramref:`telegram.Bot.set_webhook.secret_token` for more
                details.

                When added, the web server started by this call will expect the token to be set in
                the ``X-Telegram-Bot-Api-Secret-Token`` header of an incoming request and will
                raise a :class:`http.HTTPStatus.FORBIDDEN <http.HTTPStatus>` error if either the
                header isn't set or it is set to a wrong token.

                .. versionadded:: 20.0
            unix (:class:`pathlib.Path` | :obj:`str` | :class:`socket.socket`, optional): Can be
                either:

                * the path to the unix socket file as :class:`pathlib.Path` or :obj:`str`. This
                  will be passed to `tornado.netutil.bind_unix_socket <https://www.tornadoweb.org/
                  en/stable/netutil.html#tornado.netutil.bind_unix_socket>`_ to create the socket.
                  If the Path does not exist, the file will be created.

                * or the socket itself. This option allows you to e.g. restrict the permissions of
                  the socket for improved security. Note that you need to pass the correct family,
                  type and socket options yourself.

                Caution:
                    This parameter is a replacement for the default TCP bind. Therefore, it is
                    mutually exclusive with :paramref:`listen` and :paramref:`port`. When using
                    this param, you must also run a reverse proxy to the unix socket and set the
                    appropriate :paramref:`webhook_url`.

                .. versionadded:: 20.8
                .. versionchanged:: 21.1
                    Added support to pass a socket instance itself.
        """
        if not self.updater:
            raise RuntimeError(
                "Application.run_webhook is only available if the application has an Updater."
            )

        return self.__run(
            updater_coroutine=self.updater.start_webhook(
                listen=listen,
                port=port,
                url_path=url_path,
                cert=cert,
                key=key,
                bootstrap_retries=bootstrap_retries,
                drop_pending_updates=drop_pending_updates,
                webhook_url=webhook_url,
                allowed_updates=allowed_updates,
                ip_address=ip_address,
                max_connections=max_connections,
                secret_token=secret_token,
                unix=unix,
            ),
            close_loop=close_loop,
            stop_signals=stop_signals,
        )

    def __run(
        self,
        updater_coroutine: Coroutine,
        stop_signals: ODVInput[Sequence[int]],
        close_loop: bool = True,
    ) -> None:
        # Calling get_event_loop() should still be okay even in py3.10+ as long as there is a
        # running event loop or we are in the main thread, which are the intended use cases.
        # See the docs of get_event_loop() and get_running_loop() for more info
        loop = asyncio.get_event_loop()

        if stop_signals is DEFAULT_NONE and platform.system() != "Windows":
            stop_signals = (signal.SIGINT, signal.SIGTERM, signal.SIGABRT)

        try:
            if not isinstance(stop_signals, DefaultValue):
                for sig in stop_signals or []:
                    loop.add_signal_handler(sig, self._raise_system_exit)
        except NotImplementedError as exc:
            warn(
                f"Could not add signal handlers for the stop signals {stop_signals} due to "
                f"exception `{exc!r}`. If your event loop does not implement `add_signal_handler`,"
                " please pass `stop_signals=None`.",
                stacklevel=3,
            )

        try:
            loop.run_until_complete(self.initialize())
            if self.post_init:
                loop.run_until_complete(self.post_init(self))
            if self.__stop_running_marker.is_set():
                _LOGGER.info("Application received stop signal via `stop_running`. Shutting down.")
                return
            loop.run_until_complete(updater_coroutine)  # one of updater.start_webhook/polling
            loop.run_until_complete(self.start())
            loop.run_forever()
        except (KeyboardInterrupt, SystemExit):
            _LOGGER.debug("Application received stop signal. Shutting down.")
        finally:
            # We arrive here either by catching the exceptions above or if the loop gets stopped
            # In case the coroutine wasn't awaited, we don't need to bother the user with a warning
            updater_coroutine.close()

            try:
                # Mypy doesn't know that we already check if updater is None
                if self.updater.running:  # type: ignore[union-attr]
                    loop.run_until_complete(self.updater.stop())  # type: ignore[union-attr]
                if self.running:
                    loop.run_until_complete(self.stop())
                    # post_stop should be called only if stop was called!
                    if self.post_stop:
                        loop.run_until_complete(self.post_stop(self))
                loop.run_until_complete(self.shutdown())
                if self.post_shutdown:
                    loop.run_until_complete(self.post_shutdown(self))
            finally:
                if close_loop:
                    loop.close()

    def create_task(
        self,
        coroutine: _CoroType[RT],
        update: Optional[object] = None,
        *,
        name: Optional[str] = None,
    ) -> "asyncio.Task[RT]":
        """Thin wrapper around :func:`asyncio.create_task` that handles exceptions raised by
        the :paramref:`coroutine` with :meth:`process_error`.

        Note:
            * If :paramref:`coroutine` raises an exception, it will be set on the task created by
              this method even though it's handled by :meth:`process_error`.
            * If the application is currently running, tasks created by this method will be
              awaited with :meth:`stop`.

        .. seealso:: :wiki:`Concurrency`

        Args:
            coroutine (:term:`awaitable`): The awaitable to run as task.

                .. versionchanged:: 20.2
                    Accepts :class:`asyncio.Future` and generator-based coroutine functions.
                .. deprecated:: 20.4
                    Since Python 3.12, generator-based coroutine functions are no longer accepted.
            update (:obj:`object`, optional): If set, will be passed to :meth:`process_error`
                as additional information for the error handlers. Moreover, the corresponding
                :attr:`chat_data` and :attr:`user_data` entries will be updated in the next run of
                :meth:`update_persistence` after the :paramref:`coroutine` is finished.

        Keyword Args:
            name (:obj:`str`, optional): The name of the task.

                .. versionadded:: 20.4

        Returns:
            :class:`asyncio.Task`: The created task.
        """
        return self.__create_task(coroutine=coroutine, update=update, name=name)

    def __create_task(
        self,
        coroutine: _CoroType[RT],
        update: Optional[object] = None,
        is_error_handler: bool = False,
        name: Optional[str] = None,
    ) -> "asyncio.Task[RT]":
        # Unfortunately, we can't know if `coroutine` runs one of the error handler functions
        # but by passing `is_error_handler=True` from `process_error`, we can make sure that we
        # get at most one recursion of the user calls `create_task` manually with an error handler
        # function
        task: asyncio.Task[RT] = asyncio.create_task(
            self.__create_task_callback(
                coroutine=coroutine, update=update, is_error_handler=is_error_handler
            ),
            name=name,
        )

        if self.running:
            self.__create_task_tasks.add(task)
            task.add_done_callback(self.__create_task_done_callback)
        else:
            warn(
                "Tasks created via `Application.create_task` while the application is not "
                "running won't be automatically awaited!",
                stacklevel=3,
            )

        return task

    def __create_task_done_callback(self, task: asyncio.Task) -> None:
        self.__create_task_tasks.discard(task)  # Discard from our set since we are done with it
        # We just retrieve the eventual exception so that asyncio doesn't complain in case
        # it's not retrieved somewhere else
        with contextlib.suppress(asyncio.CancelledError, asyncio.InvalidStateError):
            task.exception()

    async def __create_task_callback(
        self,
        coroutine: _CoroType[RT],
        update: Optional[object] = None,
        is_error_handler: bool = False,
    ) -> RT:
        try:
            # Generator-based coroutines are not supported in Python 3.12+
            if sys.version_info < (3, 12) and isinstance(coroutine, Generator):
                warn(
                    PTBDeprecationWarning(
                        "20.4",
                        "Generator-based coroutines are deprecated in create_task and will not"
                        " work in Python 3.12+",
                    ),
                )
                return await asyncio.create_task(coroutine)
            # If user uses generator in python 3.12+, Exception will happen and we cannot do
            # anything about it. (hence the type ignore if mypy is run on python 3.12-)
            return await coroutine  # type: ignore[misc]
        except Exception as exception:
            if isinstance(exception, ApplicationHandlerStop):
                warn(
                    "ApplicationHandlerStop is not supported with handlers running non-blocking.",
                    stacklevel=1,
                )

            # Avoid infinite recursion of error handlers.
            elif is_error_handler:
                _LOGGER.exception(
                    "An error was raised and an uncaught error was raised while "
                    "handling the error with an error_handler.",
                    exc_info=exception,
                )

            else:
                # If we arrive here, an exception happened in the task and was neither
                # ApplicationHandlerStop nor raised by an error handler.
                # So we can and must handle it
                await self.process_error(update=update, error=exception, coroutine=coroutine)

            # Raise exception so that it can be set on the task and retrieved by task.exception()
            raise
        finally:
            self._mark_for_persistence_update(update=update)

    async def __update_fetcher(self) -> None:
        # Continuously fetch updates from the queue. Exit only once the signal object is found.
        while True:
            update = await self.update_queue.get()

            if update is _STOP_SIGNAL:
                # For the _STOP_SIGNAL
                self.update_queue.task_done()
                return

            _LOGGER.debug("Processing update %s", update)

            if self._update_processor.max_concurrent_updates > 1:
                # We don't await the below because it has to be run concurrently
                self.create_task(
                    self.__process_update_wrapper(update),
                    update=update,
                    name=f"Application:{self.bot.id}:process_concurrent_update",
                )
            else:
                await self.__process_update_wrapper(update)

    async def _update_fetcher(self) -> None:
        try:
            await self.__update_fetcher()
        finally:
            while not self.update_queue.empty():
                _LOGGER.debug("Dropping pending update: %s", self.update_queue.get_nowait())
                with contextlib.suppress(ValueError):
                    # Since we're shutting down here, it's not too bad if we call task_done
                    # on an empty queue
                    self.update_queue.task_done()

    async def __process_update_wrapper(self, update: object) -> None:
        try:
            await self._update_processor.process_update(update, self.process_update(update))
        finally:
            self.update_queue.task_done()

    async def process_update(self, update: object) -> None:
        """Processes a single update and marks the update to be updated by the persistence later.
        Exceptions raised by handler callbacks will be processed by :meth:`process_error`.

        .. seealso:: :wiki:`Concurrency`

        .. versionchanged:: 20.0
            Persistence is now updated in an interval set by
            :attr:`telegram.ext.BasePersistence.update_interval`.

        Args:
            update (:class:`telegram.Update` | :obj:`object` | \
                :class:`telegram.error.TelegramError`): The update to process.

        Raises:
            :exc:`RuntimeError`: If the application was not initialized.
        """
        # Processing updates before initialize() is a problem e.g. if persistence is used
        self._check_initialized()

        context = None
        any_blocking = False  # Flag which is set to True if any handler specifies block=True

        for handlers in self.handlers.values():
            try:
                for handler in handlers:
                    check = handler.check_update(update)  # Should the handler handle this update?
                    if check is None or check is False:
                        continue

                    if not context:  # build a context if not already built
                        try:
                            context = self.context_types.context.from_update(update, self)
                        except Exception as exc:
                            _LOGGER.critical(
                                (
                                    "Error while building CallbackContext for update %s. "
                                    "Update will not be processed."
                                ),
                                update,
                                exc_info=exc,
                            )
                            return
                        await context.refresh_data()
                    coroutine: Coroutine = handler.handle_update(update, self, check, context)

                    if not handler.block or (  # if handler is running with block=False,
                        handler.block is DEFAULT_TRUE
                        and isinstance(self.bot, ExtBot)
                        and self.bot.defaults
                        and not self.bot.defaults.block
                    ):
                        self.create_task(
                            coroutine,
                            update=update,
                            name=(
                                f"Application:{self.bot.id}:process_update_non_blocking"
                                f":{handler}"
                            ),
                        )
                    else:
                        any_blocking = True
                        await coroutine
                    break  # Only a max of 1 handler per group is handled

            # Stop processing with any other handler.
            except ApplicationHandlerStop:
                _LOGGER.debug("Stopping further handlers due to ApplicationHandlerStop")
                break

            # Dispatch any error.
            except Exception as exc:
                if await self.process_error(update=update, error=exc):
                    _LOGGER.debug("Error handler stopped further handlers.")
                    break

        if any_blocking:
            # Only need to mark the update for persistence if there was at least one
            # blocking handler - the non-blocking handlers mark the update again when finished
            # (in __create_task_callback)
            self._mark_for_persistence_update(update=update)

    def add_handler(self, handler: BaseHandler[Any, CCT, Any], group: int = DEFAULT_GROUP) -> None:
        """Register a handler.

        TL;DR: Order and priority counts. 0 or 1 handlers per group will be used. End handling of
        update with :class:`telegram.ext.ApplicationHandlerStop`.

        A handler must be an instance of a subclass of :class:`telegram.ext.BaseHandler`. All
        handlers
        are organized in groups with a numeric value. The default group is 0. All groups will be
        evaluated for handling an update, but only 0 or 1 handler per group will be used. If
        :class:`telegram.ext.ApplicationHandlerStop` is raised from one of the handlers, no further
        handlers (regardless of the group) will be called.

        The priority/order of handlers is determined as follows:

        * Priority of the group (lower group number == higher priority)
        * The first handler in a group which can handle an update (see
          :attr:`telegram.ext.BaseHandler.check_update`) will be used. Other handlers from the
          group will not be used. The order in which handlers were added to the group defines the
          priority.

        Warning:
            Adding persistent :class:`telegram.ext.ConversationHandler` after the application has
            been initialized is discouraged. This is because the persisted conversation states need
            to be loaded into memory while the application is already processing updates, which
            might lead to race conditions and undesired behavior. In particular, current
            conversation states may be overridden by the loaded data.

        Args:
            handler (:class:`telegram.ext.BaseHandler`): A BaseHandler instance.
            group (:obj:`int`, optional): The group identifier. Default is ``0``.

        """
        # Unfortunately due to circular imports this has to be here
        # pylint: disable=import-outside-toplevel
        from telegram.ext._handlers.conversationhandler import ConversationHandler

        if not isinstance(handler, BaseHandler):
            raise TypeError(f"handler is not an instance of {BaseHandler.__name__}")
        if not isinstance(group, int):
            raise TypeError("group is not int")
        if isinstance(handler, ConversationHandler) and handler.persistent and handler.name:
            if not self.persistence:
                raise ValueError(
                    f"ConversationHandler {handler.name} "
                    "can not be persistent if application has no persistence"
                )
            if self._initialized:
                self.create_task(
                    self._add_ch_to_persistence(handler),
                    name=f"Application:{self.bot.id}:add_handler:conversation_handler_after_init",
                )
                warn(
                    "A persistent `ConversationHandler` was passed to `add_handler`, "
                    "after `Application.initialize` was called. This is discouraged."
                    "See the docs of `Application.add_handler` for details.",
                    stacklevel=2,
                )

        if group not in self.handlers:
            self.handlers[group] = []
            self.handlers = dict(sorted(self.handlers.items()))  # lower -> higher groups

        self.handlers[group].append(handler)

    def add_handlers(
        self,
        handlers: Union[
<<<<<<< HEAD
            Union[list[BaseHandler[Any, CCT, Any]], tuple[BaseHandler[Any, CCT, Any]]],
            dict[int, Union[list[BaseHandler[Any, CCT, Any]], tuple[BaseHandler[Any, CCT, Any]]]],
=======
            Sequence[BaseHandler[Any, CCT, Any]],
            Dict[int, Sequence[BaseHandler[Any, CCT, Any]]],
>>>>>>> efacc3dd
        ],
        group: Union[int, DefaultValue[int]] = _DEFAULT_0,
    ) -> None:
        """Registers multiple handlers at once. The order of the handlers in the passed
        sequence(s) matters. See :meth:`add_handler` for details.

        .. versionadded:: 20.0

        Args:
<<<<<<< HEAD
            handlers (list[:class:`telegram.ext.BaseHandler`] | \
                dict[int, list[:class:`telegram.ext.BaseHandler`]]): \
=======
            handlers (Sequence[:class:`telegram.ext.BaseHandler`] | \
                Dict[int, Sequence[:class:`telegram.ext.BaseHandler`]]):
>>>>>>> efacc3dd
                Specify a sequence of handlers *or* a dictionary where the keys are groups and
                values are handlers.

                .. versionchanged:: NEXT.VERSION
                    Accepts any :class:`collections.abc.Sequence` as input instead of just a list
                    or tuple.

            group (:obj:`int`, optional): Specify which group the sequence of :paramref:`handlers`
                should be added to. Defaults to ``0``.

        Example::

            app.add_handlers(handlers={
                -1: [MessageHandler(...)],
                1: [CallbackQueryHandler(...), CommandHandler(...)]
            }

        Raises:
            :exc:`TypeError`: If the combination of arguments is invalid.
        """
        if isinstance(handlers, dict) and not isinstance(group, DefaultValue):
            raise TypeError("The `group` argument can only be used with a sequence of handlers.")

        if isinstance(handlers, dict):
            for handler_group, grp_handlers in handlers.items():
                if not isinstance(grp_handlers, Sequence):
                    raise TypeError(
                        f"Handlers for group {handler_group} must be a sequence of handlers."
                    )

                for handler in grp_handlers:
                    self.add_handler(handler, handler_group)

        elif isinstance(handlers, Sequence):
            for handler in handlers:
                self.add_handler(handler, DefaultValue.get_value(group))

        else:
            raise TypeError(
                "The `handlers` argument must be a sequence of handlers or a "
                "dictionary where the keys are groups and values are sequences of handlers."
            )

    def remove_handler(
        self, handler: BaseHandler[Any, CCT, Any], group: int = DEFAULT_GROUP
    ) -> None:
        """Remove a handler from the specified group.

        Args:
            handler (:class:`telegram.ext.BaseHandler`): A :class:`telegram.ext.BaseHandler`
                instance.
            group (:obj:`object`, optional): The group identifier. Default is ``0``.

        """
        if handler in self.handlers[group]:
            self.handlers[group].remove(handler)
            if not self.handlers[group]:
                del self.handlers[group]

    def drop_chat_data(self, chat_id: int) -> None:
        """Drops the corresponding entry from the :attr:`chat_data`. Will also be deleted from
        the persistence on the next run of :meth:`update_persistence`, if applicable.

        Warning:
            When using :attr:`concurrent_updates` or the :attr:`job_queue`,
            :meth:`process_update` or :meth:`telegram.ext.Job.run` may re-create this entry due to
            the asynchronous nature of these features. Please make sure that your program can
            avoid or handle such situations.

        .. versionadded:: 20.0

        Args:
            chat_id (:obj:`int`): The chat id to delete. The entry will be deleted even if it is
                not empty.
        """
        self._chat_data.pop(chat_id, None)
        self._chat_ids_to_be_deleted_in_persistence.add(chat_id)

    def drop_user_data(self, user_id: int) -> None:
        """Drops the corresponding entry from the :attr:`user_data`. Will also be deleted from
        the persistence on the next run of :meth:`update_persistence`, if applicable.

        Warning:
            When using :attr:`concurrent_updates` or the :attr:`job_queue`,
            :meth:`process_update` or :meth:`telegram.ext.Job.run` may re-create this entry due to
            the asynchronous nature of these features. Please make sure that your program can
            avoid or handle such situations.

        .. versionadded:: 20.0

        Args:
            user_id (:obj:`int`): The user id to delete. The entry will be deleted even if it is
                not empty.
        """
        self._user_data.pop(user_id, None)
        self._user_ids_to_be_deleted_in_persistence.add(user_id)

    def migrate_chat_data(
        self,
        message: Optional["Message"] = None,
        old_chat_id: Optional[int] = None,
        new_chat_id: Optional[int] = None,
    ) -> None:
        """Moves the contents of :attr:`chat_data` at key :paramref:`old_chat_id` to the key
        :paramref:`new_chat_id`. Also marks the entries to be updated accordingly in the next run
        of :meth:`update_persistence`.

        Warning:
            * Any data stored in :attr:`chat_data` at key :paramref:`new_chat_id` will be
              overridden
            * The key :paramref:`old_chat_id` of :attr:`chat_data` will be deleted
            * This does not update the :attr:`~telegram.ext.Job.chat_id` attribute of any scheduled
              :class:`telegram.ext.Job`.

            When using :attr:`concurrent_updates` or the :attr:`job_queue`,
            :meth:`process_update` or :meth:`telegram.ext.Job.run` may re-create the old entry due
            to the asynchronous nature of these features. Please make sure that your program can
            avoid or handle such situations.

        .. seealso:: :wiki:`Storing Bot, User and Chat Related Data\
            <Storing-bot%2C-user-and-chat-related-data>`

        Args:
            message (:class:`telegram.Message`, optional): A message with either
                :attr:`~telegram.Message.migrate_from_chat_id` or
                :attr:`~telegram.Message.migrate_to_chat_id`.
                Mutually exclusive with passing :paramref:`old_chat_id` and
                :paramref:`new_chat_id`.

                .. seealso::
                    :attr:`telegram.ext.filters.StatusUpdate.MIGRATE`

            old_chat_id (:obj:`int`, optional): The old chat ID.
                Mutually exclusive with passing :paramref:`message`
            new_chat_id (:obj:`int`, optional): The new chat ID.
                Mutually exclusive with passing :paramref:`message`

        Raises:
            ValueError: Raised if the input is invalid.
        """
        if message and (old_chat_id or new_chat_id):
            raise ValueError("Message and chat_id pair are mutually exclusive")
        if not any((message, old_chat_id, new_chat_id)):
            raise ValueError("chat_id pair or message must be passed")

        if message:
            if message.migrate_from_chat_id is None and message.migrate_to_chat_id is None:
                raise ValueError(
                    "Invalid message instance. The message must have either "
                    "`Message.migrate_from_chat_id` or `Message.migrate_to_chat_id`."
                )

            old_chat_id = message.migrate_from_chat_id or message.chat.id
            new_chat_id = message.migrate_to_chat_id or message.chat.id

        elif not (isinstance(old_chat_id, int) and isinstance(new_chat_id, int)):
            raise ValueError("old_chat_id and new_chat_id must be integers")

        self._chat_data[new_chat_id] = self._chat_data[old_chat_id]
        self.drop_chat_data(old_chat_id)

        self._chat_ids_to_be_updated_in_persistence.add(new_chat_id)
        # old_chat_id is marked for deletion by drop_chat_data above

    def _mark_for_persistence_update(
        self, *, update: Optional[object] = None, job: Optional["Job"] = None
    ) -> None:
        if isinstance(update, Update):
            if update.effective_chat:
                self._chat_ids_to_be_updated_in_persistence.add(update.effective_chat.id)
            if update.effective_user:
                self._user_ids_to_be_updated_in_persistence.add(update.effective_user.id)

        if job:
            if job.chat_id:
                self._chat_ids_to_be_updated_in_persistence.add(job.chat_id)
            if job.user_id:
                self._user_ids_to_be_updated_in_persistence.add(job.user_id)

    def mark_data_for_update_persistence(
        self, chat_ids: Optional[SCT[int]] = None, user_ids: Optional[SCT[int]] = None
    ) -> None:
        """Mark entries of :attr:`chat_data` and :attr:`user_data` to be updated on the next
        run of :meth:`update_persistence`.

        Tip:
            Use this method sparingly. If you have to use this method, it likely means that you
            access and modify ``context.application.chat/user_data[some_id]`` within a callback.
            Note that for data which should be available globally in all handler callbacks
            independent of the chat/user, it is recommended to use :attr:`bot_data` instead.

        .. versionadded:: 20.3

        Args:
            chat_ids (:obj:`int` | Collection[:obj:`int`], optional): Chat IDs to mark.
            user_ids (:obj:`int` | Collection[:obj:`int`], optional): User IDs to mark.

        """
        if chat_ids:
            if isinstance(chat_ids, int):
                self._chat_ids_to_be_updated_in_persistence.add(chat_ids)
            else:
                self._chat_ids_to_be_updated_in_persistence.update(chat_ids)
        if user_ids:
            if isinstance(user_ids, int):
                self._user_ids_to_be_updated_in_persistence.add(user_ids)
            else:
                self._user_ids_to_be_updated_in_persistence.update(user_ids)

    async def _persistence_updater(self) -> None:
        # Update the persistence in regular intervals. Exit only when the stop event has been set
        while not self.__update_persistence_event.is_set():
            if not self.persistence:
                return

            # asyncio synchronization primitives don't accept a timeout argument, it is recommended
            # to use wait_for instead
            try:
                await asyncio.wait_for(
                    self.__update_persistence_event.wait(),
                    timeout=self.persistence.update_interval,
                )
            except asyncio.TimeoutError:
                pass
            else:
                return

            # putting this *after* the wait_for so we don't immediately update on startup as
            # that would make little sense
            await self.update_persistence()

    async def update_persistence(self) -> None:
        """Updates :attr:`user_data`, :attr:`chat_data`, :attr:`bot_data` in :attr:`persistence`
        along with :attr:`~telegram.ext.ExtBot.callback_data_cache` and the conversation states of
        any persistent :class:`~telegram.ext.ConversationHandler` registered for this application.

        For :attr:`user_data` and :attr:`chat_data`, only those entries are updated which either
        were used or have been manually marked via :meth:`mark_data_for_update_persistence` since
        the last run of this method.

        Tip:
            This method will be called in regular intervals by the application. There is usually
            no need to call it manually.

        Note:
            Any data is deep copied with :func:`copy.deepcopy` before handing it over to the
            persistence in order to avoid race conditions, so all persisted data must be copyable.

        .. seealso:: :attr:`telegram.ext.BasePersistence.update_interval`,
            :meth:`mark_data_for_update_persistence`
        """
        async with self.__update_persistence_lock:
            await self.__update_persistence()

    async def __update_persistence(self) -> None:
        if not self.persistence:
            return

        _LOGGER.debug("Starting next run of updating the persistence.")

        coroutines: set[Coroutine] = set()

        # Mypy doesn't know that persistence.set_bot (see above) already checks that
        # self.bot is an instance of ExtBot if callback_data should be stored ...
        if self.persistence.store_data.callback_data and (
            self.bot.callback_data_cache is not None  # type: ignore[attr-defined]
        ):
            coroutines.add(
                self.persistence.update_callback_data(
                    deepcopy(
                        self.bot.callback_data_cache.persistence_data  # type: ignore[attr-defined]
                    )
                )
            )

        if self.persistence.store_data.bot_data:
            coroutines.add(self.persistence.update_bot_data(deepcopy(self.bot_data)))

        if self.persistence.store_data.chat_data:
            update_ids = self._chat_ids_to_be_updated_in_persistence
            self._chat_ids_to_be_updated_in_persistence = set()
            delete_ids = self._chat_ids_to_be_deleted_in_persistence
            self._chat_ids_to_be_deleted_in_persistence = set()

            # We don't want to update any data that has been deleted!
            update_ids -= delete_ids

            for chat_id in update_ids:
                coroutines.add(
                    self.persistence.update_chat_data(chat_id, deepcopy(self.chat_data[chat_id]))
                )
            for chat_id in delete_ids:
                coroutines.add(self.persistence.drop_chat_data(chat_id))

        if self.persistence.store_data.user_data:
            update_ids = self._user_ids_to_be_updated_in_persistence
            self._user_ids_to_be_updated_in_persistence = set()
            delete_ids = self._user_ids_to_be_deleted_in_persistence
            self._user_ids_to_be_deleted_in_persistence = set()

            # We don't want to update any data that has been deleted!
            update_ids -= delete_ids

            for user_id in update_ids:
                coroutines.add(
                    self.persistence.update_user_data(user_id, deepcopy(self.user_data[user_id]))
                )
            for user_id in delete_ids:
                coroutines.add(self.persistence.drop_user_data(user_id))

        # Unfortunately due to circular imports this has to be here
        # pylint: disable=import-outside-toplevel
        from telegram.ext._handlers.conversationhandler import PendingState

        for name, (key, new_state) in itertools.chain.from_iterable(
            zip(itertools.repeat(name), states_dict.pop_accessed_write_items())
            for name, states_dict in self._conversation_handler_conversations.items()
        ):
            if isinstance(new_state, PendingState):
                # If the handler was running non-blocking, we check if the new state is already
                # available. Otherwise, we update with the old state, which is the next best
                # guess.
                # Note that when updating the persistence one last time during self.stop(),
                # *all* tasks will be done.
                if not new_state.done():
                    if self.running:
                        _LOGGER.debug(
                            "A ConversationHandlers state was not yet resolved. Updating the "
                            "persistence with the current state. Will check again on next run of "
                            "Application.update_persistence."
                        )
                    else:
                        _LOGGER.warning(
                            "A ConversationHandlers state was not yet resolved. Updating the "
                            "persistence with the current state."
                        )
                    result = new_state.old_state
                    # We need to check again on the next run if the state is done
                    self._conversation_handler_conversations[name].mark_as_accessed(key)
                else:
                    result = new_state.resolve()
            else:
                result = new_state

            effective_new_state = None if result is TrackingDict.DELETED else result
            coroutines.add(
                self.persistence.update_conversation(
                    name=name, key=key, new_state=effective_new_state
                )
            )

        results = await asyncio.gather(*coroutines, return_exceptions=True)
        _LOGGER.debug("Finished updating persistence.")

        # dispatch any errors
        await asyncio.gather(
            *(
                self.process_error(error=result, update=None)
                for result in results
                if isinstance(result, Exception)
            )
        )

    def add_error_handler(
        self,
        callback: HandlerCallback[object, CCT, None],
        block: DVType[bool] = DEFAULT_TRUE,
    ) -> None:
        """Registers an error handler in the Application. This handler will receive every error
        which happens in your bot. See the docs of :meth:`process_error` for more details on how
        errors are handled.

        Note:
            Attempts to add the same callback multiple times will be ignored.

        Examples:
            :any:`Errorhandler Bot <examples.errorhandlerbot>`

        .. seealso:: :wiki:`Exceptions, Warnings and Logging <Exceptions%2C-Warnings-and-Logging>`

        Args:
            callback (:term:`coroutine function`): The callback function for this error handler.
                Will be called when an error is raised. Callback signature::

                    async def callback(update: Optional[object], context: CallbackContext)

                The error that happened will be present in
                :attr:`telegram.ext.CallbackContext.error`.
            block (:obj:`bool`, optional): Determines whether the return value of the callback
                should be awaited before processing the next error handler in
                :meth:`process_error`. Defaults to :obj:`True`.
        """
        if callback in self.error_handlers:
            _LOGGER.warning("The callback is already registered as an error handler. Ignoring.")
            return

        self.error_handlers[callback] = block

    def remove_error_handler(self, callback: HandlerCallback[object, CCT, None]) -> None:
        """Removes an error handler.

        Args:
            callback (:term:`coroutine function`): The error handler to remove.

        """
        self.error_handlers.pop(callback, None)

    async def process_error(
        self,
        update: Optional[object],
        error: Exception,
        job: Optional["Job[CCT]"] = None,
        coroutine: Optional[_ErrorCoroType[RT]] = None,
    ) -> bool:
        """Processes an error by passing it to all error handlers registered with
        :meth:`add_error_handler`. If one of the error handlers raises
        :class:`telegram.ext.ApplicationHandlerStop`, the error will not be handled by other error
        handlers. Raising :class:`telegram.ext.ApplicationHandlerStop` also stops processing of
        the update when this method is called by :meth:`process_update`, i.e. no further handlers
        (even in other groups) will handle the update. All other exceptions raised by an error
        handler will just be logged.

        .. versionchanged:: 20.0

            * ``dispatch_error`` was renamed to :meth:`process_error`.
            * Exceptions raised by error handlers are now properly logged.
            * :class:`telegram.ext.ApplicationHandlerStop` is no longer reraised but converted into
              the return value.

        Args:
            update (:obj:`object` | :class:`telegram.Update`): The update that caused the error.
            error (:obj:`Exception`): The error that was raised.
            job (:class:`telegram.ext.Job`, optional): The job that caused the error.

                .. versionadded:: 20.0
            coroutine (:term:`coroutine function`, optional): The coroutine that caused the error.

        Returns:
            :obj:`bool`: :obj:`True`, if one of the error handlers raised
            :class:`telegram.ext.ApplicationHandlerStop`. :obj:`False`, otherwise.
        """
        if self.error_handlers:
            for (
                callback,
                block,
            ) in self.error_handlers.items():
                try:
                    context = self.context_types.context.from_error(
                        update=update,
                        error=error,
                        application=self,
                        job=job,
                        coroutine=coroutine,
                    )
                except Exception as exc:
                    _LOGGER.critical(
                        (
                            "Error while building CallbackContext for exception %s. "
                            "Exception will not be processed by error handlers."
                        ),
                        error,
                        exc_info=exc,
                    )
                    return False

                if not block or (  # If error handler has `block=False`, create a Task to run cb
                    block is DEFAULT_TRUE
                    and isinstance(self.bot, ExtBot)
                    and self.bot.defaults
                    and not self.bot.defaults.block
                ):
                    self.__create_task(
                        callback(update, context),
                        update=update,
                        is_error_handler=True,
                        name=f"Application:{self.bot.id}:process_error:non_blocking",
                    )
                else:
                    try:
                        await callback(update, context)
                    except ApplicationHandlerStop:
                        return True
                    except Exception as exc:
                        _LOGGER.exception(
                            "An error was raised and an uncaught error was raised while "
                            "handling the error with an error_handler.",
                            exc_info=exc,
                        )
            return False

        _LOGGER.exception("No error handlers are registered, logging exception.", exc_info=error)
        return False<|MERGE_RESOLUTION|>--- conflicted
+++ resolved
@@ -30,31 +30,7 @@
 from copy import deepcopy
 from pathlib import Path
 from types import MappingProxyType, TracebackType
-<<<<<<< HEAD
 from typing import TYPE_CHECKING, Any, Callable, Generic, NoReturn, Optional, TypeVar, Union
-=======
-from typing import (
-    TYPE_CHECKING,
-    Any,
-    AsyncContextManager,
-    Awaitable,
-    Callable,
-    Coroutine,
-    DefaultDict,
-    Dict,
-    Generator,
-    Generic,
-    List,
-    Mapping,
-    NoReturn,
-    Optional,
-    Sequence,
-    Set,
-    Type,
-    TypeVar,
-    Union,
-)
->>>>>>> efacc3dd
 
 from telegram._update import Update
 from telegram._utils.defaultvalue import (
@@ -1428,13 +1404,8 @@
     def add_handlers(
         self,
         handlers: Union[
-<<<<<<< HEAD
-            Union[list[BaseHandler[Any, CCT, Any]], tuple[BaseHandler[Any, CCT, Any]]],
-            dict[int, Union[list[BaseHandler[Any, CCT, Any]], tuple[BaseHandler[Any, CCT, Any]]]],
-=======
             Sequence[BaseHandler[Any, CCT, Any]],
-            Dict[int, Sequence[BaseHandler[Any, CCT, Any]]],
->>>>>>> efacc3dd
+            dict[int, Sequence[BaseHandler[Any, CCT, Any]]],
         ],
         group: Union[int, DefaultValue[int]] = _DEFAULT_0,
     ) -> None:
@@ -1444,13 +1415,8 @@
         .. versionadded:: 20.0
 
         Args:
-<<<<<<< HEAD
-            handlers (list[:class:`telegram.ext.BaseHandler`] | \
-                dict[int, list[:class:`telegram.ext.BaseHandler`]]): \
-=======
             handlers (Sequence[:class:`telegram.ext.BaseHandler`] | \
-                Dict[int, Sequence[:class:`telegram.ext.BaseHandler`]]):
->>>>>>> efacc3dd
+                dict[int, Sequence[:class:`telegram.ext.BaseHandler`]]):
                 Specify a sequence of handlers *or* a dictionary where the keys are groups and
                 values are handlers.
 
