--- conflicted
+++ resolved
@@ -1109,13 +1109,8 @@
             if not self.persistence:
                 return
 
-<<<<<<< HEAD
-            await self.update_persistence()
-
             # asyncio synchronization primitives don't accept a timeout argument, it is recommended
             # to use wait_for instead
-=======
->>>>>>> 655d0807
             try:
                 await asyncio.wait_for(
                     self.__update_persistence_event.wait(),
