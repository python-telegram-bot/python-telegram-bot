--- conflicted
+++ resolved
@@ -271,11 +271,7 @@
     @property
     def text_parse_mode(self) -> Optional[str]:
         """:obj:`str`: Optional. Alias for :attr:`parse_mode`, used for
-<<<<<<< HEAD
-        the corresponding parameter of :meth:`telegram.InputPollOption`.
-=======
         the corresponding parameter of :class:`telegram.InputPollOption`.
->>>>>>> 637b8e26
 
         .. versionadded:: NEXT.VERSION
         """
@@ -288,8 +284,6 @@
         )
 
     @property
-<<<<<<< HEAD
-=======
     def question_parse_mode(self) -> Optional[str]:
         """:obj:`str`: Optional. Alias for :attr:`parse_mode`, used for
         the corresponding parameter of :meth:`telegram.Bot.send_poll`.
@@ -305,7 +299,6 @@
         )
 
     @property
->>>>>>> 637b8e26
     def disable_notification(self) -> Optional[bool]:
         """:obj:`bool`: Optional. Sends the message silently. Users will
         receive a notification with no sound.
