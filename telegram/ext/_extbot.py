#!/usr/bin/env python
# pylint: disable=too-many-arguments
#
# A library that provides a Python interface to the Telegram Bot API
# Copyright (C) 2015-2022
# Leandro Toledo de Souza <devs@python-telegram-bot.org>
#
# This program is free software: you can redistribute it and/or modify
# it under the terms of the GNU Lesser Public License as published by
# the Free Software Foundation, either version 3 of the License, or
# (at your option) any later version.
#
# This program is distributed in the hope that it will be useful,
# but WITHOUT ANY WARRANTY; without even the implied warranty of
# MERCHANTABILITY or FITNESS FOR A PARTICULAR PURPOSE.  See the
# GNU Lesser Public License for more details.
#
# You should have received a copy of the GNU Lesser Public License
# along with this program.  If not, see [http://www.gnu.org/licenses/].
"""This module contains an object that represents a Telegram Bot with convenience extensions."""
from copy import copy
from datetime import datetime
from typing import (
    TYPE_CHECKING,
    Callable,
    Dict,
    Generic,
    List,
    Optional,
    Sequence,
    Tuple,
    TypeVar,
    Union,
    cast,
    no_type_check,
    overload,
)
from uuid import uuid4

from telegram import (
    Animation,
    Audio,
    Bot,
    BotCommand,
    BotCommandScope,
    CallbackQuery,
    Chat,
    ChatAdministratorRights,
    ChatInviteLink,
    ChatMember,
    ChatPermissions,
    ChatPhoto,
    Contact,
    Document,
    File,
    ForumTopic,
    GameHighScore,
    InlineKeyboardMarkup,
    InputMedia,
    Location,
    MaskPosition,
    MenuButton,
    Message,
    MessageId,
    PassportElementError,
    PhotoSize,
    Poll,
    SentWebAppMessage,
    ShippingOption,
    Sticker,
    StickerSet,
    Update,
    User,
    UserProfilePhotos,
    Venue,
    Video,
    VideoNote,
    Voice,
    WebhookInfo,
)
from telegram._utils.datetime import to_timestamp
from telegram._utils.defaultvalue import DEFAULT_NONE, DefaultValue
from telegram._utils.types import DVInput, FileInput, JSONDict, ODVInput, ReplyMarkup
from telegram.ext._callbackdatacache import CallbackDataCache
from telegram.ext._utils.types import RLARGS
from telegram.request import BaseRequest

if TYPE_CHECKING:
    from telegram import (
        InlineQueryResult,
        InputMediaAudio,
        InputMediaDocument,
        InputMediaPhoto,
        InputMediaVideo,
        LabeledPrice,
        MessageEntity,
    )
    from telegram.ext import BaseRateLimiter, Defaults

HandledTypes = TypeVar("HandledTypes", bound=Union[Message, CallbackQuery, Chat])


class ExtBot(Bot, Generic[RLARGS]):
    """This object represents a Telegram Bot with convenience extensions.

    Warning:
        Not to be confused with :class:`telegram.Bot`.

    For the documentation of the arguments, methods and attributes, please see
    :class:`telegram.Bot`.

    All API methods of this class have an additional keyword argument ``rate_limit_args``.
    This can be used to pass additional information to the rate limiter, specifically to
    :paramref:`telegram.ext.BaseRateLimiter.process_request.rate_limit_args`.

    Warning:
        * The keyword argument ``rate_limit_args`` can `not` be used, if :attr:`rate_limiter`
          is :obj:`None`.
        * The method :meth:`~telegram.Bot.get_updates` is the only method that does not have the
          additional argument, as this method will never be rate limited.

<<<<<<< HEAD
    .. seealso:: :any:`Arbitrary Callback Example <examples.arbitrarycallbackdatabot>`,
        `Arbitrary callback_data <https://github.com/\
=======
    Examples:
        :any:`Arbitrary Callback Data Bot <examples.arbitrarycallbackdatabot>`

    .. seealso:: `Arbitrary callback_data <https://github.com/\
>>>>>>> 7c179aee
        python-telegram-bot/python-telegram-bot/wiki/Arbitrary-callback_data>`_

    .. versionadded:: 13.6

    .. versionchanged:: 20.0
        Removed the attribute ``arbitrary_callback_data``. You can instead use
        :attr:`bot.callback_data_cache.maxsize <telegram.ext.CallbackDataCache.maxsize>` to
        access the size of the cache.

    Args:
        defaults (:class:`telegram.ext.Defaults`, optional): An object containing default values to
            be used if not set explicitly in the bot methods.
        arbitrary_callback_data (:obj:`bool` | :obj:`int`, optional): Whether to
            allow arbitrary objects as callback data for :class:`telegram.InlineKeyboardButton`.
            Pass an integer to specify the maximum number of objects cached in memory.
            Defaults to :obj:`False`.

            .. seealso:: `Arbitrary callback_data <https://github.com/\
            python-telegram-bot/python-telegram-bot/wiki/Arbitrary-callback_data>`_
        rate_limiter (:class:`telegram.ext.BaseRateLimiter`, optional): A rate limiter to use for
            limiting the number of requests made by the bot per time interval.

            .. versionadded:: 20.0

    """

    __slots__ = ("_callback_data_cache", "_defaults", "_rate_limiter")

    # using object() would be a tiny bit safer, but a string plays better with the typing setup
    __RL_KEY = uuid4().hex

    @overload
    def __init__(
        self: "ExtBot[None]",
        token: str,
        base_url: str = "https://api.telegram.org/bot",
        base_file_url: str = "https://api.telegram.org/file/bot",
        request: BaseRequest = None,
        get_updates_request: BaseRequest = None,
        private_key: bytes = None,
        private_key_password: bytes = None,
        defaults: "Defaults" = None,
        arbitrary_callback_data: Union[bool, int] = False,
        local_mode: bool = False,
    ):
        ...

    @overload
    def __init__(
        self: "ExtBot[RLARGS]",
        token: str,
        base_url: str = "https://api.telegram.org/bot",
        base_file_url: str = "https://api.telegram.org/file/bot",
        request: BaseRequest = None,
        get_updates_request: BaseRequest = None,
        private_key: bytes = None,
        private_key_password: bytes = None,
        defaults: "Defaults" = None,
        arbitrary_callback_data: Union[bool, int] = False,
        local_mode: bool = False,
        rate_limiter: "BaseRateLimiter[RLARGS]" = None,
    ):
        ...

    def __init__(
        self,
        token: str,
        base_url: str = "https://api.telegram.org/bot",
        base_file_url: str = "https://api.telegram.org/file/bot",
        request: BaseRequest = None,
        get_updates_request: BaseRequest = None,
        private_key: bytes = None,
        private_key_password: bytes = None,
        defaults: "Defaults" = None,
        arbitrary_callback_data: Union[bool, int] = False,
        local_mode: bool = False,
        rate_limiter: "BaseRateLimiter" = None,
    ):
        super().__init__(
            token=token,
            base_url=base_url,
            base_file_url=base_file_url,
            request=request,
            get_updates_request=get_updates_request,
            private_key=private_key,
            private_key_password=private_key_password,
            local_mode=local_mode,
        )
        self._defaults = defaults
        self._rate_limiter = rate_limiter
        self._callback_data_cache: Optional[CallbackDataCache] = None

        # set up callback_data
        if arbitrary_callback_data is False:
            return

        if not isinstance(arbitrary_callback_data, bool):
            maxsize = cast(int, arbitrary_callback_data)
        else:
            maxsize = 1024

        self._callback_data_cache = CallbackDataCache(bot=self, maxsize=maxsize)

    @property
    def callback_data_cache(self) -> Optional[CallbackDataCache]:
        """:class:`telegram.ext.CallbackDataCache`: Optional. The cache for
        objects passed as callback data for :class:`telegram.InlineKeyboardButton`.

<<<<<<< HEAD
        .. seealso:: :any:`Arbitrary Callback Data Bot Example
            <examples.arbitrarycallbackdatabot>`
=======
        Examples:
            :any:`Arbitrary Callback Data Bot <examples.arbitrarycallbackdatabot>`
>>>>>>> 7c179aee

        .. versionchanged:: 20.0
           * This property is now read-only.
           * This property is now optional and can be :obj:`None` if
             :paramref:`~telegram.ext.ExtBot.arbitrary_callback_data` is set to :obj:`False`.
        """
        return self._callback_data_cache

    async def initialize(self) -> None:
        """See :meth:`telegram.Bot.initialize`. Also initializes the
        :paramref:`ExtBot.rate_limiter` (if set)
        by calling :meth:`telegram.ext.BaseRateLimiter.initialize`.
        """
        # Initialize before calling super, because super calls get_me
        if self.rate_limiter:
            await self.rate_limiter.initialize()
        await super().initialize()

    async def shutdown(self) -> None:
        """See :meth:`telegram.Bot.shutdown`. Also shuts down the
        :paramref:`ExtBot.rate_limiter` (if set) by
        calling :meth:`telegram.ext.BaseRateLimiter.shutdown`.
        """
        # Shut down the rate limiter before shutting down the request objects!
        if self.rate_limiter:
            await self.rate_limiter.shutdown()
        await super().shutdown()

    @classmethod
    def _merge_api_rl_kwargs(
        cls, api_kwargs: Optional[JSONDict], rate_limit_args: Optional[RLARGS]
    ) -> Optional[JSONDict]:
        """Inserts the `rate_limit_args` into `api_kwargs` with the special key `__RL_KEY` so
        that we can extract them later without having to modify the `telegram.Bot` class.
        """
        if not rate_limit_args:
            return api_kwargs
        if api_kwargs is None:
            api_kwargs = {}
        api_kwargs[cls.__RL_KEY] = rate_limit_args
        return api_kwargs

    @classmethod
    def _extract_rl_kwargs(cls, data: Optional[JSONDict]) -> Optional[RLARGS]:
        """Extracts the `rate_limit_args` from `data` if it exists."""
        if not data:
            return None
        return data.pop(cls.__RL_KEY, None)

    async def _do_post(
        self,
        endpoint: str,
        data: JSONDict,
        *,
        read_timeout: ODVInput[float] = DEFAULT_NONE,
        write_timeout: ODVInput[float] = DEFAULT_NONE,
        connect_timeout: ODVInput[float] = DEFAULT_NONE,
        pool_timeout: ODVInput[float] = DEFAULT_NONE,
    ) -> Union[bool, JSONDict, None]:
        """Order of method calls is: Bot.some_method -> Bot._post -> Bot._do_post.
        So we can override Bot._do_post to add rate limiting.
        """
        rate_limit_args = self._extract_rl_kwargs(data)
        if not self.rate_limiter and rate_limit_args is not None:
            raise ValueError(
                "`rate_limit_args` can only be used if a `ExtBot.rate_limiter` is set."
            )

        # getting updates should not be rate limited!
        if endpoint == "getUpdates" or not self.rate_limiter:
            return await super()._do_post(
                endpoint=endpoint,
                data=data,
                write_timeout=write_timeout,
                connect_timeout=connect_timeout,
                pool_timeout=pool_timeout,
                read_timeout=read_timeout,
            )

        kwargs = {
            "read_timeout": read_timeout,
            "write_timeout": write_timeout,
            "connect_timeout": connect_timeout,
            "pool_timeout": pool_timeout,
        }
        self._logger.debug(
            "Passing request through rate limiter of type %s with rate_limit_args %s",
            type(self.rate_limiter),
            rate_limit_args,
        )
        return await self.rate_limiter.process_request(
            callback=super()._do_post,
            args=(endpoint, data),
            kwargs=kwargs,
            endpoint=endpoint,
            data=data,
            rate_limit_args=rate_limit_args,
        )

    @property
    def defaults(self) -> Optional["Defaults"]:
        """The :class:`telegram.ext.Defaults` used by this bot, if any."""
        # This is a property because defaults shouldn't be changed at runtime
        return self._defaults

    @property
    def rate_limiter(self) -> Optional["BaseRateLimiter"]:
        """The :class:`telegram.ext.BaseRateLimiter` used by this bot, if any.

        .. versionadded:: 20.0
        """
        # This is a property because the rate limiter shouldn't be changed at runtime
        return self._rate_limiter

    def _insert_defaults(self, data: Dict[str, object]) -> None:
        """Inserts the defaults values for optional kwargs for which tg.ext.Defaults provides
        convenience functionality, i.e. the kwargs with a tg.utils.helpers.DefaultValue default

        data is edited in-place. As timeout is not passed via the kwargs, it needs to be passed
        separately and gets returned.

        This can only work, if all kwargs that may have defaults are passed in data!
        """
        # if we have Defaults, we
        # 1) replace all DefaultValue instances with the relevant Defaults value. If there is none,
        #    we fall back to the default value of the bot method
        # 2) convert all datetime.datetime objects to timestamps wrt the correct default timezone
        # 3) set the correct parse_mode for all InputMedia objects
        for key, val in data.items():
            # 1)
            if isinstance(val, DefaultValue):
                data[key] = (
                    self.defaults.api_defaults.get(key, val.value)
                    if self.defaults
                    else DefaultValue.get_value(val)
                )

            # 2)
            elif isinstance(val, datetime):
                data[key] = to_timestamp(
                    val, tzinfo=self.defaults.tzinfo if self.defaults else None
                )

            # 3)
            elif isinstance(val, InputMedia) and val.parse_mode is DEFAULT_NONE:
                # Copy object as not to edit it in-place
                val = copy(val)
                val.parse_mode = self.defaults.parse_mode if self.defaults else None
                data[key] = val
            elif key == "media" and isinstance(val, list):
                # Copy objects as not to edit them in-place
                copy_list = [copy(media) for media in val]
                for media in copy_list:
                    if media.parse_mode is DEFAULT_NONE:
                        media.parse_mode = self.defaults.parse_mode if self.defaults else None
                data[key] = copy_list

    def _replace_keyboard(self, reply_markup: Optional[ReplyMarkup]) -> Optional[ReplyMarkup]:
        # If the reply_markup is an inline keyboard and we allow arbitrary callback data, let the
        # CallbackDataCache build a new keyboard with the data replaced. Otherwise return the input
        if isinstance(reply_markup, InlineKeyboardMarkup) and self.callback_data_cache is not None:
            return self.callback_data_cache.process_keyboard(reply_markup)

        return reply_markup

    def insert_callback_data(self, update: Update) -> None:
        """If this bot allows for arbitrary callback data, this inserts the cached data into all
        corresponding buttons within this update.

        Note:
            Checks :attr:`telegram.Message.via_bot` and :attr:`telegram.Message.from_user`
            to figure out if a) a reply markup exists and b) it was actually sent by this
            bot. If not, the message will be returned unchanged.

            Note that this will fail for channel posts, as :attr:`telegram.Message.from_user` is
            :obj:`None` for those! In the corresponding reply markups, the callback data will be
            replaced by :class:`telegram.ext.InvalidCallbackData`.

        Warning:
            *In place*, i.e. the passed :class:`telegram.Message` will be changed!

        Args:
            update (:class:`telegram.Update`): The update.

        """
        # The only incoming updates that can directly contain a message sent by the bot itself are:
        # * CallbackQueries
        # * Messages where the pinned_message is sent by the bot
        # * Messages where the reply_to_message is sent by the bot
        # * Messages where via_bot is the bot
        # Finally there is effective_chat.pinned message, but that's only returned in get_chat
        if update.callback_query:
            self._insert_callback_data(update.callback_query)
        # elif instead of if, as effective_message includes callback_query.message
        # and that has already been processed
        elif update.effective_message:
            self._insert_callback_data(update.effective_message)

    def _insert_callback_data(self, obj: HandledTypes) -> HandledTypes:
        if self.callback_data_cache is None:
            return obj

        if isinstance(obj, CallbackQuery):
            self.callback_data_cache.process_callback_query(obj)
            return obj  # type: ignore[return-value]

        if isinstance(obj, Message):
            if obj.reply_to_message:
                # reply_to_message can't contain further reply_to_messages, so no need to check
                self.callback_data_cache.process_message(obj.reply_to_message)
                if obj.reply_to_message.pinned_message:
                    # pinned messages can't contain reply_to_message, no need to check
                    self.callback_data_cache.process_message(obj.reply_to_message.pinned_message)
            if obj.pinned_message:
                # pinned messages can't contain reply_to_message, no need to check
                self.callback_data_cache.process_message(obj.pinned_message)

            # Finally, handle the message itself
            self.callback_data_cache.process_message(message=obj)
            return obj  # type: ignore[return-value]

        if isinstance(obj, Chat) and obj.pinned_message:
            self.callback_data_cache.process_message(obj.pinned_message)

        return obj

    async def _send_message(
        self,
        endpoint: str,
        data: JSONDict,
        reply_to_message_id: int = None,
        disable_notification: ODVInput[bool] = DEFAULT_NONE,
        reply_markup: ReplyMarkup = None,
        allow_sending_without_reply: ODVInput[bool] = DEFAULT_NONE,
        protect_content: ODVInput[bool] = DEFAULT_NONE,
        message_thread_id: int = None,
        *,
        read_timeout: ODVInput[float] = DEFAULT_NONE,
        write_timeout: ODVInput[float] = DEFAULT_NONE,
        connect_timeout: ODVInput[float] = DEFAULT_NONE,
        pool_timeout: ODVInput[float] = DEFAULT_NONE,
        api_kwargs: JSONDict = None,
    ) -> Union[bool, Message]:
        # We override this method to call self._replace_keyboard and self._insert_callback_data.
        # This covers most methods that have a reply_markup
        result = await super()._send_message(
            endpoint=endpoint,
            data=data,
            reply_to_message_id=reply_to_message_id,
            disable_notification=disable_notification,
            reply_markup=self._replace_keyboard(reply_markup),
            allow_sending_without_reply=allow_sending_without_reply,
            protect_content=protect_content,
            message_thread_id=message_thread_id,
            read_timeout=read_timeout,
            write_timeout=write_timeout,
            connect_timeout=connect_timeout,
            pool_timeout=pool_timeout,
            api_kwargs=api_kwargs,
        )
        if isinstance(result, Message):
            self._insert_callback_data(result)
        return result

    async def get_updates(
        self,
        offset: int = None,
        limit: int = None,
        timeout: float = None,
        allowed_updates: List[str] = None,
        *,
        read_timeout: float = 2,
        write_timeout: ODVInput[float] = DEFAULT_NONE,
        connect_timeout: ODVInput[float] = DEFAULT_NONE,
        pool_timeout: ODVInput[float] = DEFAULT_NONE,
        api_kwargs: JSONDict = None,
    ) -> List[Update]:
        updates = await super().get_updates(
            offset=offset,
            limit=limit,
            timeout=timeout,
            allowed_updates=allowed_updates,
            read_timeout=read_timeout,
            write_timeout=write_timeout,
            connect_timeout=connect_timeout,
            pool_timeout=pool_timeout,
            api_kwargs=api_kwargs,
        )

        for update in updates:
            self.insert_callback_data(update)

        return updates

    def _effective_inline_results(
        self,
        results: Union[
            Sequence["InlineQueryResult"], Callable[[int], Optional[Sequence["InlineQueryResult"]]]
        ],
        next_offset: str = None,
        current_offset: str = None,
    ) -> Tuple[Sequence["InlineQueryResult"], Optional[str]]:
        """This method is called by Bot.answer_inline_query to build the actual results list.
        Overriding this to call self._replace_keyboard suffices
        """
        effective_results, next_offset = super()._effective_inline_results(
            results=results, next_offset=next_offset, current_offset=current_offset
        )

        # Process arbitrary callback
        if self.callback_data_cache is None:
            return effective_results, next_offset
        results = []
        for result in effective_results:
            # All currently existingInlineQueryResults have a reply_markup, but future ones
            # might not have. Better be save than sorry
            if not hasattr(result, "reply_markup"):
                results.append(result)
            else:
                # We build a new result in case the user wants to use the same object in
                # different places
                new_result = copy(result)
                markup = self._replace_keyboard(result.reply_markup)  # type: ignore[attr-defined]
                new_result.reply_markup = markup  # type: ignore[attr-defined]
                results.append(new_result)

        return results, next_offset

    @no_type_check  # mypy doesn't play too well with hasattr
    def _insert_defaults_for_ilq_results(self, res: "InlineQueryResult") -> "InlineQueryResult":
        """This method is called by Bot.answer_inline_query to replace `DefaultValue(obj)` with
        `obj`.
        Overriding this to call insert the actual desired default values.
        """
        # Copy the objects that need modification to avoid modifying the original object
        copied = False
        if hasattr(res, "parse_mode") and res.parse_mode is DEFAULT_NONE:
            res = copy(res)
            copied = True
            res.parse_mode = self.defaults.parse_mode if self.defaults else None
        if hasattr(res, "input_message_content") and res.input_message_content:
            if (
                hasattr(res.input_message_content, "parse_mode")
                and res.input_message_content.parse_mode is DEFAULT_NONE
            ):
                if not copied:
                    res = copy(res)
                    copied = True
                res.input_message_content.parse_mode = (
                    self.defaults.parse_mode if self.defaults else None
                )
            if (
                hasattr(res.input_message_content, "disable_web_page_preview")
                and res.input_message_content.disable_web_page_preview is DEFAULT_NONE
            ):
                if not copied:
                    res = copy(res)
                res.input_message_content.disable_web_page_preview = (
                    self.defaults.disable_web_page_preview if self.defaults else None
                )

        return res

    async def stop_poll(
        self,
        chat_id: Union[int, str],
        message_id: int,
        reply_markup: InlineKeyboardMarkup = None,
        *,
        read_timeout: ODVInput[float] = DEFAULT_NONE,
        write_timeout: ODVInput[float] = DEFAULT_NONE,
        connect_timeout: ODVInput[float] = DEFAULT_NONE,
        pool_timeout: ODVInput[float] = DEFAULT_NONE,
        api_kwargs: JSONDict = None,
        rate_limit_args: RLARGS = None,
    ) -> Poll:
        # We override this method to call self._replace_keyboard
        return await super().stop_poll(
            chat_id=chat_id,
            message_id=message_id,
            reply_markup=self._replace_keyboard(reply_markup),
            read_timeout=read_timeout,
            write_timeout=write_timeout,
            connect_timeout=connect_timeout,
            pool_timeout=pool_timeout,
            api_kwargs=self._merge_api_rl_kwargs(api_kwargs, rate_limit_args),
        )

    async def copy_message(
        self,
        chat_id: Union[int, str],
        from_chat_id: Union[str, int],
        message_id: int,
        caption: str = None,
        parse_mode: ODVInput[str] = DEFAULT_NONE,
        caption_entities: Union[Tuple["MessageEntity", ...], List["MessageEntity"]] = None,
        disable_notification: DVInput[bool] = DEFAULT_NONE,
        reply_to_message_id: int = None,
        allow_sending_without_reply: DVInput[bool] = DEFAULT_NONE,
        reply_markup: ReplyMarkup = None,
        protect_content: ODVInput[bool] = DEFAULT_NONE,
        message_thread_id: int = None,
        *,
        read_timeout: ODVInput[float] = DEFAULT_NONE,
        write_timeout: ODVInput[float] = DEFAULT_NONE,
        connect_timeout: ODVInput[float] = DEFAULT_NONE,
        pool_timeout: ODVInput[float] = DEFAULT_NONE,
        api_kwargs: JSONDict = None,
        rate_limit_args: RLARGS = None,
    ) -> MessageId:
        # We override this method to call self._replace_keyboard
        return await super().copy_message(
            chat_id=chat_id,
            from_chat_id=from_chat_id,
            message_id=message_id,
            caption=caption,
            parse_mode=parse_mode,
            caption_entities=caption_entities,
            disable_notification=disable_notification,
            reply_to_message_id=reply_to_message_id,
            allow_sending_without_reply=allow_sending_without_reply,
            reply_markup=self._replace_keyboard(reply_markup),
            protect_content=protect_content,
            message_thread_id=message_thread_id,
            read_timeout=read_timeout,
            write_timeout=write_timeout,
            connect_timeout=connect_timeout,
            pool_timeout=pool_timeout,
            api_kwargs=self._merge_api_rl_kwargs(api_kwargs, rate_limit_args),
        )

    async def get_chat(
        self,
        chat_id: Union[str, int],
        *,
        read_timeout: ODVInput[float] = DEFAULT_NONE,
        write_timeout: ODVInput[float] = DEFAULT_NONE,
        connect_timeout: ODVInput[float] = DEFAULT_NONE,
        pool_timeout: ODVInput[float] = DEFAULT_NONE,
        api_kwargs: JSONDict = None,
        rate_limit_args: RLARGS = None,
    ) -> Chat:
        # We override this method to call self._insert_callback_data
        result = await super().get_chat(
            chat_id=chat_id,
            read_timeout=read_timeout,
            write_timeout=write_timeout,
            connect_timeout=connect_timeout,
            pool_timeout=pool_timeout,
            api_kwargs=self._merge_api_rl_kwargs(api_kwargs, rate_limit_args),
        )
        return self._insert_callback_data(result)

    async def add_sticker_to_set(
        self,
        user_id: Union[str, int],
        name: str,
        emojis: str,
        png_sticker: FileInput = None,
        mask_position: MaskPosition = None,
        tgs_sticker: FileInput = None,
        webm_sticker: FileInput = None,
        *,
        read_timeout: ODVInput[float] = DEFAULT_NONE,
        write_timeout: ODVInput[float] = 20,
        connect_timeout: ODVInput[float] = DEFAULT_NONE,
        pool_timeout: ODVInput[float] = DEFAULT_NONE,
        api_kwargs: JSONDict = None,
        rate_limit_args: RLARGS = None,
    ) -> bool:
        return await super().add_sticker_to_set(
            user_id=user_id,
            name=name,
            emojis=emojis,
            png_sticker=png_sticker,
            mask_position=mask_position,
            tgs_sticker=tgs_sticker,
            webm_sticker=webm_sticker,
            read_timeout=read_timeout,
            write_timeout=write_timeout,
            connect_timeout=connect_timeout,
            pool_timeout=pool_timeout,
            api_kwargs=self._merge_api_rl_kwargs(api_kwargs, rate_limit_args),
        )

    async def answer_callback_query(
        self,
        callback_query_id: str,
        text: str = None,
        show_alert: bool = None,
        url: str = None,
        cache_time: int = None,
        *,
        read_timeout: ODVInput[float] = DEFAULT_NONE,
        write_timeout: ODVInput[float] = DEFAULT_NONE,
        connect_timeout: ODVInput[float] = DEFAULT_NONE,
        pool_timeout: ODVInput[float] = DEFAULT_NONE,
        api_kwargs: JSONDict = None,
        rate_limit_args: RLARGS = None,
    ) -> bool:
        return await super().answer_callback_query(
            callback_query_id=callback_query_id,
            text=text,
            show_alert=show_alert,
            url=url,
            cache_time=cache_time,
            read_timeout=read_timeout,
            write_timeout=write_timeout,
            connect_timeout=connect_timeout,
            pool_timeout=pool_timeout,
            api_kwargs=self._merge_api_rl_kwargs(api_kwargs, rate_limit_args),
        )

    async def answer_inline_query(
        self,
        inline_query_id: str,
        results: Union[
            Sequence["InlineQueryResult"], Callable[[int], Optional[Sequence["InlineQueryResult"]]]
        ],
        cache_time: int = None,
        is_personal: bool = None,
        next_offset: str = None,
        switch_pm_text: str = None,
        switch_pm_parameter: str = None,
        *,
        current_offset: str = None,
        read_timeout: ODVInput[float] = DEFAULT_NONE,
        write_timeout: ODVInput[float] = DEFAULT_NONE,
        connect_timeout: ODVInput[float] = DEFAULT_NONE,
        pool_timeout: ODVInput[float] = DEFAULT_NONE,
        api_kwargs: JSONDict = None,
        rate_limit_args: RLARGS = None,
    ) -> bool:
        return await super().answer_inline_query(
            inline_query_id=inline_query_id,
            results=results,
            cache_time=cache_time,
            is_personal=is_personal,
            next_offset=next_offset,
            switch_pm_text=switch_pm_text,
            switch_pm_parameter=switch_pm_parameter,
            current_offset=current_offset,
            read_timeout=read_timeout,
            write_timeout=write_timeout,
            connect_timeout=connect_timeout,
            pool_timeout=pool_timeout,
            api_kwargs=self._merge_api_rl_kwargs(api_kwargs, rate_limit_args),
        )

    async def answer_pre_checkout_query(
        self,
        pre_checkout_query_id: str,
        ok: bool,
        error_message: str = None,
        *,
        read_timeout: ODVInput[float] = DEFAULT_NONE,
        write_timeout: ODVInput[float] = DEFAULT_NONE,
        connect_timeout: ODVInput[float] = DEFAULT_NONE,
        pool_timeout: ODVInput[float] = DEFAULT_NONE,
        api_kwargs: JSONDict = None,
        rate_limit_args: RLARGS = None,
    ) -> bool:
        return await super().answer_pre_checkout_query(
            pre_checkout_query_id=pre_checkout_query_id,
            ok=ok,
            error_message=error_message,
            read_timeout=read_timeout,
            write_timeout=write_timeout,
            connect_timeout=connect_timeout,
            pool_timeout=pool_timeout,
            api_kwargs=self._merge_api_rl_kwargs(api_kwargs, rate_limit_args),
        )

    async def answer_shipping_query(
        self,
        shipping_query_id: str,
        ok: bool,
        shipping_options: List[ShippingOption] = None,
        error_message: str = None,
        *,
        read_timeout: ODVInput[float] = DEFAULT_NONE,
        write_timeout: ODVInput[float] = DEFAULT_NONE,
        connect_timeout: ODVInput[float] = DEFAULT_NONE,
        pool_timeout: ODVInput[float] = DEFAULT_NONE,
        api_kwargs: JSONDict = None,
        rate_limit_args: RLARGS = None,
    ) -> bool:
        return await super().answer_shipping_query(
            shipping_query_id=shipping_query_id,
            ok=ok,
            shipping_options=shipping_options,
            error_message=error_message,
            read_timeout=read_timeout,
            write_timeout=write_timeout,
            connect_timeout=connect_timeout,
            pool_timeout=pool_timeout,
            api_kwargs=self._merge_api_rl_kwargs(api_kwargs, rate_limit_args),
        )

    async def answer_web_app_query(
        self,
        web_app_query_id: str,
        result: "InlineQueryResult",
        *,
        read_timeout: ODVInput[float] = DEFAULT_NONE,
        write_timeout: ODVInput[float] = DEFAULT_NONE,
        connect_timeout: ODVInput[float] = DEFAULT_NONE,
        pool_timeout: ODVInput[float] = DEFAULT_NONE,
        api_kwargs: JSONDict = None,
        rate_limit_args: RLARGS = None,
    ) -> SentWebAppMessage:
        return await super().answer_web_app_query(
            web_app_query_id=web_app_query_id,
            result=result,
            read_timeout=read_timeout,
            write_timeout=write_timeout,
            connect_timeout=connect_timeout,
            pool_timeout=pool_timeout,
            api_kwargs=self._merge_api_rl_kwargs(api_kwargs, rate_limit_args),
        )

    async def approve_chat_join_request(
        self,
        chat_id: Union[str, int],
        user_id: int,
        *,
        read_timeout: ODVInput[float] = DEFAULT_NONE,
        write_timeout: ODVInput[float] = DEFAULT_NONE,
        connect_timeout: ODVInput[float] = DEFAULT_NONE,
        pool_timeout: ODVInput[float] = DEFAULT_NONE,
        api_kwargs: JSONDict = None,
        rate_limit_args: RLARGS = None,
    ) -> bool:
        return await super().approve_chat_join_request(
            chat_id=chat_id,
            user_id=user_id,
            read_timeout=read_timeout,
            write_timeout=write_timeout,
            connect_timeout=connect_timeout,
            pool_timeout=pool_timeout,
            api_kwargs=self._merge_api_rl_kwargs(api_kwargs, rate_limit_args),
        )

    async def ban_chat_member(
        self,
        chat_id: Union[str, int],
        user_id: Union[str, int],
        until_date: Union[int, datetime] = None,
        revoke_messages: bool = None,
        *,
        read_timeout: ODVInput[float] = DEFAULT_NONE,
        write_timeout: ODVInput[float] = DEFAULT_NONE,
        connect_timeout: ODVInput[float] = DEFAULT_NONE,
        pool_timeout: ODVInput[float] = DEFAULT_NONE,
        api_kwargs: JSONDict = None,
        rate_limit_args: RLARGS = None,
    ) -> bool:
        return await super().ban_chat_member(
            chat_id=chat_id,
            user_id=user_id,
            until_date=until_date,
            revoke_messages=revoke_messages,
            read_timeout=read_timeout,
            write_timeout=write_timeout,
            connect_timeout=connect_timeout,
            pool_timeout=pool_timeout,
            api_kwargs=self._merge_api_rl_kwargs(api_kwargs, rate_limit_args),
        )

    async def ban_chat_sender_chat(
        self,
        chat_id: Union[str, int],
        sender_chat_id: int,
        *,
        read_timeout: ODVInput[float] = DEFAULT_NONE,
        write_timeout: ODVInput[float] = DEFAULT_NONE,
        connect_timeout: ODVInput[float] = DEFAULT_NONE,
        pool_timeout: ODVInput[float] = DEFAULT_NONE,
        api_kwargs: JSONDict = None,
        rate_limit_args: RLARGS = None,
    ) -> bool:
        return await super().ban_chat_sender_chat(
            chat_id=chat_id,
            sender_chat_id=sender_chat_id,
            read_timeout=read_timeout,
            write_timeout=write_timeout,
            connect_timeout=connect_timeout,
            pool_timeout=pool_timeout,
            api_kwargs=self._merge_api_rl_kwargs(api_kwargs, rate_limit_args),
        )

    async def create_chat_invite_link(
        self,
        chat_id: Union[str, int],
        expire_date: Union[int, datetime] = None,
        member_limit: int = None,
        name: str = None,
        creates_join_request: bool = None,
        *,
        read_timeout: ODVInput[float] = DEFAULT_NONE,
        write_timeout: ODVInput[float] = DEFAULT_NONE,
        connect_timeout: ODVInput[float] = DEFAULT_NONE,
        pool_timeout: ODVInput[float] = DEFAULT_NONE,
        api_kwargs: JSONDict = None,
        rate_limit_args: RLARGS = None,
    ) -> ChatInviteLink:
        return await super().create_chat_invite_link(
            chat_id=chat_id,
            expire_date=expire_date,
            member_limit=member_limit,
            name=name,
            creates_join_request=creates_join_request,
            read_timeout=read_timeout,
            write_timeout=write_timeout,
            connect_timeout=connect_timeout,
            pool_timeout=pool_timeout,
            api_kwargs=self._merge_api_rl_kwargs(api_kwargs, rate_limit_args),
        )

    async def create_invoice_link(
        self,
        title: str,
        description: str,
        payload: str,
        provider_token: str,
        currency: str,
        prices: List["LabeledPrice"],
        max_tip_amount: int = None,
        suggested_tip_amounts: List[int] = None,
        provider_data: Union[str, object] = None,
        photo_url: str = None,
        photo_size: int = None,
        photo_width: int = None,
        photo_height: int = None,
        need_name: bool = None,
        need_phone_number: bool = None,
        need_email: bool = None,
        need_shipping_address: bool = None,
        send_phone_number_to_provider: bool = None,
        send_email_to_provider: bool = None,
        is_flexible: bool = None,
        *,
        read_timeout: ODVInput[float] = DEFAULT_NONE,
        write_timeout: ODVInput[float] = DEFAULT_NONE,
        connect_timeout: ODVInput[float] = DEFAULT_NONE,
        pool_timeout: ODVInput[float] = DEFAULT_NONE,
        api_kwargs: JSONDict = None,
        rate_limit_args: RLARGS = None,
    ) -> str:
        return await super().create_invoice_link(
            title=title,
            description=description,
            payload=payload,
            provider_token=provider_token,
            currency=currency,
            prices=prices,
            max_tip_amount=max_tip_amount,
            suggested_tip_amounts=suggested_tip_amounts,
            provider_data=provider_data,
            photo_url=photo_url,
            photo_size=photo_size,
            photo_width=photo_width,
            photo_height=photo_height,
            need_name=need_name,
            need_phone_number=need_phone_number,
            need_email=need_email,
            need_shipping_address=need_shipping_address,
            send_phone_number_to_provider=send_phone_number_to_provider,
            send_email_to_provider=send_email_to_provider,
            is_flexible=is_flexible,
            read_timeout=read_timeout,
            write_timeout=write_timeout,
            connect_timeout=connect_timeout,
            pool_timeout=pool_timeout,
            api_kwargs=self._merge_api_rl_kwargs(api_kwargs, rate_limit_args),
        )

    async def create_new_sticker_set(
        self,
        user_id: Union[str, int],
        name: str,
        title: str,
        emojis: str,
        png_sticker: FileInput = None,
        mask_position: MaskPosition = None,
        tgs_sticker: FileInput = None,
        webm_sticker: FileInput = None,
        sticker_type: str = None,
        *,
        read_timeout: ODVInput[float] = DEFAULT_NONE,
        write_timeout: ODVInput[float] = 20,
        connect_timeout: ODVInput[float] = DEFAULT_NONE,
        pool_timeout: ODVInput[float] = DEFAULT_NONE,
        api_kwargs: JSONDict = None,
        rate_limit_args: RLARGS = None,
    ) -> bool:
        return await super().create_new_sticker_set(
            user_id=user_id,
            name=name,
            title=title,
            emojis=emojis,
            png_sticker=png_sticker,
            mask_position=mask_position,
            tgs_sticker=tgs_sticker,
            webm_sticker=webm_sticker,
            sticker_type=sticker_type,
            read_timeout=read_timeout,
            write_timeout=write_timeout,
            connect_timeout=connect_timeout,
            pool_timeout=pool_timeout,
            api_kwargs=self._merge_api_rl_kwargs(api_kwargs, rate_limit_args),
        )

    async def decline_chat_join_request(
        self,
        chat_id: Union[str, int],
        user_id: int,
        *,
        read_timeout: ODVInput[float] = DEFAULT_NONE,
        write_timeout: ODVInput[float] = DEFAULT_NONE,
        connect_timeout: ODVInput[float] = DEFAULT_NONE,
        pool_timeout: ODVInput[float] = DEFAULT_NONE,
        api_kwargs: JSONDict = None,
        rate_limit_args: RLARGS = None,
    ) -> bool:
        return await super().decline_chat_join_request(
            chat_id=chat_id,
            user_id=user_id,
            read_timeout=read_timeout,
            write_timeout=write_timeout,
            connect_timeout=connect_timeout,
            pool_timeout=pool_timeout,
            api_kwargs=self._merge_api_rl_kwargs(api_kwargs, rate_limit_args),
        )

    async def delete_chat_photo(
        self,
        chat_id: Union[str, int],
        *,
        read_timeout: ODVInput[float] = DEFAULT_NONE,
        write_timeout: ODVInput[float] = DEFAULT_NONE,
        connect_timeout: ODVInput[float] = DEFAULT_NONE,
        pool_timeout: ODVInput[float] = DEFAULT_NONE,
        api_kwargs: JSONDict = None,
        rate_limit_args: RLARGS = None,
    ) -> bool:
        return await super().delete_chat_photo(
            chat_id=chat_id,
            read_timeout=read_timeout,
            write_timeout=write_timeout,
            connect_timeout=connect_timeout,
            pool_timeout=pool_timeout,
            api_kwargs=self._merge_api_rl_kwargs(api_kwargs, rate_limit_args),
        )

    async def delete_chat_sticker_set(
        self,
        chat_id: Union[str, int],
        *,
        read_timeout: ODVInput[float] = DEFAULT_NONE,
        write_timeout: ODVInput[float] = DEFAULT_NONE,
        connect_timeout: ODVInput[float] = DEFAULT_NONE,
        pool_timeout: ODVInput[float] = DEFAULT_NONE,
        api_kwargs: JSONDict = None,
        rate_limit_args: RLARGS = None,
    ) -> bool:
        return await super().delete_chat_sticker_set(
            chat_id=chat_id,
            read_timeout=read_timeout,
            write_timeout=write_timeout,
            connect_timeout=connect_timeout,
            pool_timeout=pool_timeout,
            api_kwargs=self._merge_api_rl_kwargs(api_kwargs, rate_limit_args),
        )

    async def delete_forum_topic(
        self,
        chat_id: Union[str, int],
        message_thread_id: int,
        *,
        read_timeout: ODVInput[float] = DEFAULT_NONE,
        write_timeout: ODVInput[float] = DEFAULT_NONE,
        connect_timeout: ODVInput[float] = DEFAULT_NONE,
        pool_timeout: ODVInput[float] = DEFAULT_NONE,
        api_kwargs: JSONDict = None,
        rate_limit_args: RLARGS = None,
    ) -> bool:
        return await super().delete_forum_topic(
            chat_id=chat_id,
            message_thread_id=message_thread_id,
            read_timeout=read_timeout,
            write_timeout=write_timeout,
            connect_timeout=connect_timeout,
            pool_timeout=pool_timeout,
            api_kwargs=self._merge_api_rl_kwargs(api_kwargs, rate_limit_args),
        )

    async def delete_message(
        self,
        chat_id: Union[str, int],
        message_id: int,
        *,
        read_timeout: ODVInput[float] = DEFAULT_NONE,
        write_timeout: ODVInput[float] = DEFAULT_NONE,
        connect_timeout: ODVInput[float] = DEFAULT_NONE,
        pool_timeout: ODVInput[float] = DEFAULT_NONE,
        api_kwargs: JSONDict = None,
        rate_limit_args: RLARGS = None,
    ) -> bool:
        return await super().delete_message(
            chat_id=chat_id,
            message_id=message_id,
            read_timeout=read_timeout,
            write_timeout=write_timeout,
            connect_timeout=connect_timeout,
            pool_timeout=pool_timeout,
            api_kwargs=self._merge_api_rl_kwargs(api_kwargs, rate_limit_args),
        )

    async def delete_my_commands(
        self,
        scope: BotCommandScope = None,
        language_code: str = None,
        *,
        read_timeout: ODVInput[float] = DEFAULT_NONE,
        write_timeout: ODVInput[float] = DEFAULT_NONE,
        connect_timeout: ODVInput[float] = DEFAULT_NONE,
        pool_timeout: ODVInput[float] = DEFAULT_NONE,
        api_kwargs: JSONDict = None,
        rate_limit_args: RLARGS = None,
    ) -> bool:
        return await super().delete_my_commands(
            scope=scope,
            language_code=language_code,
            read_timeout=read_timeout,
            write_timeout=write_timeout,
            connect_timeout=connect_timeout,
            pool_timeout=pool_timeout,
            api_kwargs=self._merge_api_rl_kwargs(api_kwargs, rate_limit_args),
        )

    async def delete_sticker_from_set(
        self,
        sticker: str,
        *,
        read_timeout: ODVInput[float] = DEFAULT_NONE,
        write_timeout: ODVInput[float] = DEFAULT_NONE,
        connect_timeout: ODVInput[float] = DEFAULT_NONE,
        pool_timeout: ODVInput[float] = DEFAULT_NONE,
        api_kwargs: JSONDict = None,
        rate_limit_args: RLARGS = None,
    ) -> bool:
        return await super().delete_sticker_from_set(
            sticker=sticker,
            read_timeout=read_timeout,
            write_timeout=write_timeout,
            connect_timeout=connect_timeout,
            pool_timeout=pool_timeout,
            api_kwargs=self._merge_api_rl_kwargs(api_kwargs, rate_limit_args),
        )

    async def delete_webhook(
        self,
        drop_pending_updates: bool = None,
        *,
        read_timeout: ODVInput[float] = DEFAULT_NONE,
        write_timeout: ODVInput[float] = DEFAULT_NONE,
        connect_timeout: ODVInput[float] = DEFAULT_NONE,
        pool_timeout: ODVInput[float] = DEFAULT_NONE,
        api_kwargs: JSONDict = None,
        rate_limit_args: RLARGS = None,
    ) -> bool:
        return await super().delete_webhook(
            drop_pending_updates=drop_pending_updates,
            read_timeout=read_timeout,
            write_timeout=write_timeout,
            connect_timeout=connect_timeout,
            pool_timeout=pool_timeout,
            api_kwargs=self._merge_api_rl_kwargs(api_kwargs, rate_limit_args),
        )

    async def edit_chat_invite_link(
        self,
        chat_id: Union[str, int],
        invite_link: Union[str, "ChatInviteLink"],
        expire_date: Union[int, datetime] = None,
        member_limit: int = None,
        name: str = None,
        creates_join_request: bool = None,
        *,
        read_timeout: ODVInput[float] = DEFAULT_NONE,
        write_timeout: ODVInput[float] = DEFAULT_NONE,
        connect_timeout: ODVInput[float] = DEFAULT_NONE,
        pool_timeout: ODVInput[float] = DEFAULT_NONE,
        api_kwargs: JSONDict = None,
        rate_limit_args: RLARGS = None,
    ) -> ChatInviteLink:
        return await super().edit_chat_invite_link(
            chat_id=chat_id,
            invite_link=invite_link,
            expire_date=expire_date,
            member_limit=member_limit,
            name=name,
            creates_join_request=creates_join_request,
            read_timeout=read_timeout,
            write_timeout=write_timeout,
            connect_timeout=connect_timeout,
            pool_timeout=pool_timeout,
            api_kwargs=self._merge_api_rl_kwargs(api_kwargs, rate_limit_args),
        )

    async def edit_forum_topic(
        self,
        chat_id: Union[str, int],
        message_thread_id: int,
        name: str,
        icon_custom_emoji_id: str,
        *,
        read_timeout: ODVInput[float] = DEFAULT_NONE,
        write_timeout: ODVInput[float] = DEFAULT_NONE,
        connect_timeout: ODVInput[float] = DEFAULT_NONE,
        pool_timeout: ODVInput[float] = DEFAULT_NONE,
        api_kwargs: JSONDict = None,
        rate_limit_args: RLARGS = None,
    ) -> bool:
        return await super().edit_forum_topic(
            chat_id=chat_id,
            message_thread_id=message_thread_id,
            name=name,
            icon_custom_emoji_id=icon_custom_emoji_id,
            read_timeout=read_timeout,
            write_timeout=write_timeout,
            connect_timeout=connect_timeout,
            pool_timeout=pool_timeout,
            api_kwargs=self._merge_api_rl_kwargs(api_kwargs, rate_limit_args),
        )

    async def edit_message_caption(
        self,
        chat_id: Union[str, int] = None,
        message_id: int = None,
        inline_message_id: str = None,
        caption: str = None,
        reply_markup: InlineKeyboardMarkup = None,
        parse_mode: ODVInput[str] = DEFAULT_NONE,
        caption_entities: Union[List["MessageEntity"], Tuple["MessageEntity", ...]] = None,
        *,
        read_timeout: ODVInput[float] = DEFAULT_NONE,
        write_timeout: ODVInput[float] = DEFAULT_NONE,
        connect_timeout: ODVInput[float] = DEFAULT_NONE,
        pool_timeout: ODVInput[float] = DEFAULT_NONE,
        api_kwargs: JSONDict = None,
        rate_limit_args: RLARGS = None,
    ) -> Union[Message, bool]:
        return await super().edit_message_caption(
            chat_id=chat_id,
            message_id=message_id,
            inline_message_id=inline_message_id,
            caption=caption,
            reply_markup=reply_markup,
            parse_mode=parse_mode,
            caption_entities=caption_entities,
            read_timeout=read_timeout,
            write_timeout=write_timeout,
            connect_timeout=connect_timeout,
            pool_timeout=pool_timeout,
            api_kwargs=self._merge_api_rl_kwargs(api_kwargs, rate_limit_args),
        )

    async def edit_message_live_location(
        self,
        chat_id: Union[str, int] = None,
        message_id: int = None,
        inline_message_id: str = None,
        latitude: float = None,
        longitude: float = None,
        reply_markup: InlineKeyboardMarkup = None,
        horizontal_accuracy: float = None,
        heading: int = None,
        proximity_alert_radius: int = None,
        *,
        location: Location = None,
        read_timeout: ODVInput[float] = DEFAULT_NONE,
        write_timeout: ODVInput[float] = DEFAULT_NONE,
        connect_timeout: ODVInput[float] = DEFAULT_NONE,
        pool_timeout: ODVInput[float] = DEFAULT_NONE,
        api_kwargs: JSONDict = None,
        rate_limit_args: RLARGS = None,
    ) -> Union[Message, bool]:
        return await super().edit_message_live_location(
            chat_id=chat_id,
            message_id=message_id,
            inline_message_id=inline_message_id,
            latitude=latitude,
            longitude=longitude,
            reply_markup=reply_markup,
            horizontal_accuracy=horizontal_accuracy,
            heading=heading,
            proximity_alert_radius=proximity_alert_radius,
            location=location,
            read_timeout=read_timeout,
            write_timeout=write_timeout,
            connect_timeout=connect_timeout,
            pool_timeout=pool_timeout,
            api_kwargs=self._merge_api_rl_kwargs(api_kwargs, rate_limit_args),
        )

    async def edit_message_media(
        self,
        media: "InputMedia",
        chat_id: Union[str, int] = None,
        message_id: int = None,
        inline_message_id: str = None,
        reply_markup: InlineKeyboardMarkup = None,
        *,
        read_timeout: ODVInput[float] = DEFAULT_NONE,
        write_timeout: ODVInput[float] = DEFAULT_NONE,
        connect_timeout: ODVInput[float] = DEFAULT_NONE,
        pool_timeout: ODVInput[float] = DEFAULT_NONE,
        api_kwargs: JSONDict = None,
        rate_limit_args: RLARGS = None,
    ) -> Union[Message, bool]:
        return await super().edit_message_media(
            media=media,
            chat_id=chat_id,
            message_id=message_id,
            inline_message_id=inline_message_id,
            reply_markup=reply_markup,
            read_timeout=read_timeout,
            write_timeout=write_timeout,
            connect_timeout=connect_timeout,
            pool_timeout=pool_timeout,
            api_kwargs=self._merge_api_rl_kwargs(api_kwargs, rate_limit_args),
        )

    async def edit_message_reply_markup(
        self,
        chat_id: Union[str, int] = None,
        message_id: int = None,
        inline_message_id: str = None,
        reply_markup: Optional["InlineKeyboardMarkup"] = None,
        *,
        read_timeout: ODVInput[float] = DEFAULT_NONE,
        write_timeout: ODVInput[float] = DEFAULT_NONE,
        connect_timeout: ODVInput[float] = DEFAULT_NONE,
        pool_timeout: ODVInput[float] = DEFAULT_NONE,
        api_kwargs: JSONDict = None,
        rate_limit_args: RLARGS = None,
    ) -> Union[Message, bool]:
        return await super().edit_message_reply_markup(
            chat_id=chat_id,
            message_id=message_id,
            inline_message_id=inline_message_id,
            reply_markup=reply_markup,
            read_timeout=read_timeout,
            write_timeout=write_timeout,
            connect_timeout=connect_timeout,
            pool_timeout=pool_timeout,
            api_kwargs=self._merge_api_rl_kwargs(api_kwargs, rate_limit_args),
        )

    async def edit_message_text(
        self,
        text: str,
        chat_id: Union[str, int] = None,
        message_id: int = None,
        inline_message_id: str = None,
        parse_mode: ODVInput[str] = DEFAULT_NONE,
        disable_web_page_preview: ODVInput[bool] = DEFAULT_NONE,
        reply_markup: InlineKeyboardMarkup = None,
        entities: Union[List["MessageEntity"], Tuple["MessageEntity", ...]] = None,
        *,
        read_timeout: ODVInput[float] = DEFAULT_NONE,
        write_timeout: ODVInput[float] = DEFAULT_NONE,
        connect_timeout: ODVInput[float] = DEFAULT_NONE,
        pool_timeout: ODVInput[float] = DEFAULT_NONE,
        api_kwargs: JSONDict = None,
        rate_limit_args: RLARGS = None,
    ) -> Union[Message, bool]:
        return await super().edit_message_text(
            text=text,
            chat_id=chat_id,
            message_id=message_id,
            inline_message_id=inline_message_id,
            parse_mode=parse_mode,
            disable_web_page_preview=disable_web_page_preview,
            reply_markup=reply_markup,
            entities=entities,
            read_timeout=read_timeout,
            write_timeout=write_timeout,
            connect_timeout=connect_timeout,
            pool_timeout=pool_timeout,
            api_kwargs=self._merge_api_rl_kwargs(api_kwargs, rate_limit_args),
        )

    async def export_chat_invite_link(
        self,
        chat_id: Union[str, int],
        *,
        read_timeout: ODVInput[float] = DEFAULT_NONE,
        write_timeout: ODVInput[float] = DEFAULT_NONE,
        connect_timeout: ODVInput[float] = DEFAULT_NONE,
        pool_timeout: ODVInput[float] = DEFAULT_NONE,
        api_kwargs: JSONDict = None,
        rate_limit_args: RLARGS = None,
    ) -> str:
        return await super().export_chat_invite_link(
            chat_id=chat_id,
            read_timeout=read_timeout,
            write_timeout=write_timeout,
            connect_timeout=connect_timeout,
            pool_timeout=pool_timeout,
            api_kwargs=self._merge_api_rl_kwargs(api_kwargs, rate_limit_args),
        )

    async def forward_message(
        self,
        chat_id: Union[int, str],
        from_chat_id: Union[str, int],
        message_id: int,
        disable_notification: DVInput[bool] = DEFAULT_NONE,
        protect_content: ODVInput[bool] = DEFAULT_NONE,
        message_thread_id: int = None,
        *,
        read_timeout: ODVInput[float] = DEFAULT_NONE,
        write_timeout: ODVInput[float] = DEFAULT_NONE,
        connect_timeout: ODVInput[float] = DEFAULT_NONE,
        pool_timeout: ODVInput[float] = DEFAULT_NONE,
        api_kwargs: JSONDict = None,
        rate_limit_args: RLARGS = None,
    ) -> Message:
        return await super().forward_message(
            chat_id=chat_id,
            from_chat_id=from_chat_id,
            message_id=message_id,
            disable_notification=disable_notification,
            protect_content=protect_content,
            message_thread_id=message_thread_id,
            read_timeout=read_timeout,
            write_timeout=write_timeout,
            connect_timeout=connect_timeout,
            pool_timeout=pool_timeout,
            api_kwargs=self._merge_api_rl_kwargs(api_kwargs, rate_limit_args),
        )

    async def get_chat_administrators(
        self,
        chat_id: Union[str, int],
        *,
        read_timeout: ODVInput[float] = DEFAULT_NONE,
        write_timeout: ODVInput[float] = DEFAULT_NONE,
        connect_timeout: ODVInput[float] = DEFAULT_NONE,
        pool_timeout: ODVInput[float] = DEFAULT_NONE,
        api_kwargs: JSONDict = None,
        rate_limit_args: RLARGS = None,
    ) -> List[ChatMember]:
        return await super().get_chat_administrators(
            chat_id=chat_id,
            read_timeout=read_timeout,
            write_timeout=write_timeout,
            connect_timeout=connect_timeout,
            pool_timeout=pool_timeout,
            api_kwargs=self._merge_api_rl_kwargs(api_kwargs, rate_limit_args),
        )

    async def get_chat_member(
        self,
        chat_id: Union[str, int],
        user_id: Union[str, int],
        *,
        read_timeout: ODVInput[float] = DEFAULT_NONE,
        write_timeout: ODVInput[float] = DEFAULT_NONE,
        connect_timeout: ODVInput[float] = DEFAULT_NONE,
        pool_timeout: ODVInput[float] = DEFAULT_NONE,
        api_kwargs: JSONDict = None,
        rate_limit_args: RLARGS = None,
    ) -> ChatMember:
        return await super().get_chat_member(
            chat_id=chat_id,
            user_id=user_id,
            read_timeout=read_timeout,
            write_timeout=write_timeout,
            connect_timeout=connect_timeout,
            pool_timeout=pool_timeout,
            api_kwargs=self._merge_api_rl_kwargs(api_kwargs, rate_limit_args),
        )

    async def get_chat_member_count(
        self,
        chat_id: Union[str, int],
        *,
        read_timeout: ODVInput[float] = DEFAULT_NONE,
        write_timeout: ODVInput[float] = DEFAULT_NONE,
        connect_timeout: ODVInput[float] = DEFAULT_NONE,
        pool_timeout: ODVInput[float] = DEFAULT_NONE,
        api_kwargs: JSONDict = None,
        rate_limit_args: RLARGS = None,
    ) -> int:
        return await super().get_chat_member_count(
            chat_id=chat_id,
            read_timeout=read_timeout,
            write_timeout=write_timeout,
            connect_timeout=connect_timeout,
            pool_timeout=pool_timeout,
            api_kwargs=self._merge_api_rl_kwargs(api_kwargs, rate_limit_args),
        )

    async def get_chat_menu_button(
        self,
        chat_id: int = None,
        *,
        read_timeout: ODVInput[float] = DEFAULT_NONE,
        write_timeout: ODVInput[float] = DEFAULT_NONE,
        connect_timeout: ODVInput[float] = DEFAULT_NONE,
        pool_timeout: ODVInput[float] = DEFAULT_NONE,
        api_kwargs: JSONDict = None,
        rate_limit_args: RLARGS = None,
    ) -> MenuButton:
        return await super().get_chat_menu_button(
            chat_id=chat_id,
            read_timeout=read_timeout,
            write_timeout=write_timeout,
            connect_timeout=connect_timeout,
            pool_timeout=pool_timeout,
            api_kwargs=self._merge_api_rl_kwargs(api_kwargs, rate_limit_args),
        )

    async def get_file(
        self,
        file_id: Union[
            str, Animation, Audio, ChatPhoto, Document, PhotoSize, Sticker, Video, VideoNote, Voice
        ],
        *,
        read_timeout: ODVInput[float] = DEFAULT_NONE,
        write_timeout: ODVInput[float] = DEFAULT_NONE,
        connect_timeout: ODVInput[float] = DEFAULT_NONE,
        pool_timeout: ODVInput[float] = DEFAULT_NONE,
        api_kwargs: JSONDict = None,
        rate_limit_args: RLARGS = None,
    ) -> File:
        return await super().get_file(
            file_id=file_id,
            read_timeout=read_timeout,
            write_timeout=write_timeout,
            connect_timeout=connect_timeout,
            pool_timeout=pool_timeout,
            api_kwargs=self._merge_api_rl_kwargs(api_kwargs, rate_limit_args),
        )

    async def get_forum_topic_icon_stickers(
        self,
        *,
        read_timeout: ODVInput[float] = DEFAULT_NONE,
        write_timeout: ODVInput[float] = DEFAULT_NONE,
        connect_timeout: ODVInput[float] = DEFAULT_NONE,
        pool_timeout: ODVInput[float] = DEFAULT_NONE,
        api_kwargs: JSONDict = None,
        rate_limit_args: RLARGS = None,
    ) -> List[Sticker]:
        return await super().get_forum_topic_icon_stickers(
            read_timeout=read_timeout,
            write_timeout=write_timeout,
            connect_timeout=connect_timeout,
            pool_timeout=pool_timeout,
            api_kwargs=self._merge_api_rl_kwargs(api_kwargs, rate_limit_args),
        )

    async def get_game_high_scores(
        self,
        user_id: Union[int, str],
        chat_id: Union[str, int] = None,
        message_id: int = None,
        inline_message_id: str = None,
        *,
        read_timeout: ODVInput[float] = DEFAULT_NONE,
        write_timeout: ODVInput[float] = DEFAULT_NONE,
        connect_timeout: ODVInput[float] = DEFAULT_NONE,
        pool_timeout: ODVInput[float] = DEFAULT_NONE,
        api_kwargs: JSONDict = None,
        rate_limit_args: RLARGS = None,
    ) -> List[GameHighScore]:
        return await super().get_game_high_scores(
            user_id=user_id,
            chat_id=chat_id,
            message_id=message_id,
            inline_message_id=inline_message_id,
            read_timeout=read_timeout,
            write_timeout=write_timeout,
            connect_timeout=connect_timeout,
            pool_timeout=pool_timeout,
            api_kwargs=self._merge_api_rl_kwargs(api_kwargs, rate_limit_args),
        )

    async def get_me(
        self,
        *,
        read_timeout: ODVInput[float] = DEFAULT_NONE,
        write_timeout: ODVInput[float] = DEFAULT_NONE,
        connect_timeout: ODVInput[float] = DEFAULT_NONE,
        pool_timeout: ODVInput[float] = DEFAULT_NONE,
        api_kwargs: JSONDict = None,
        rate_limit_args: RLARGS = None,
    ) -> User:
        return await super().get_me(
            read_timeout=read_timeout,
            write_timeout=write_timeout,
            connect_timeout=connect_timeout,
            pool_timeout=pool_timeout,
            api_kwargs=self._merge_api_rl_kwargs(api_kwargs, rate_limit_args),
        )

    async def get_my_commands(
        self,
        scope: BotCommandScope = None,
        language_code: str = None,
        *,
        read_timeout: ODVInput[float] = DEFAULT_NONE,
        write_timeout: ODVInput[float] = DEFAULT_NONE,
        connect_timeout: ODVInput[float] = DEFAULT_NONE,
        pool_timeout: ODVInput[float] = DEFAULT_NONE,
        api_kwargs: JSONDict = None,
        rate_limit_args: RLARGS = None,
    ) -> List[BotCommand]:
        return await super().get_my_commands(
            scope=scope,
            language_code=language_code,
            read_timeout=read_timeout,
            write_timeout=write_timeout,
            connect_timeout=connect_timeout,
            pool_timeout=pool_timeout,
            api_kwargs=self._merge_api_rl_kwargs(api_kwargs, rate_limit_args),
        )

    async def get_my_default_administrator_rights(
        self,
        for_channels: bool = None,
        *,
        read_timeout: ODVInput[float] = DEFAULT_NONE,
        write_timeout: ODVInput[float] = DEFAULT_NONE,
        connect_timeout: ODVInput[float] = DEFAULT_NONE,
        pool_timeout: ODVInput[float] = DEFAULT_NONE,
        api_kwargs: JSONDict = None,
        rate_limit_args: RLARGS = None,
    ) -> ChatAdministratorRights:
        return await super().get_my_default_administrator_rights(
            for_channels=for_channels,
            read_timeout=read_timeout,
            write_timeout=write_timeout,
            connect_timeout=connect_timeout,
            pool_timeout=pool_timeout,
            api_kwargs=self._merge_api_rl_kwargs(api_kwargs, rate_limit_args),
        )

    async def get_sticker_set(
        self,
        name: str,
        *,
        read_timeout: ODVInput[float] = DEFAULT_NONE,
        write_timeout: ODVInput[float] = DEFAULT_NONE,
        connect_timeout: ODVInput[float] = DEFAULT_NONE,
        pool_timeout: ODVInput[float] = DEFAULT_NONE,
        api_kwargs: JSONDict = None,
        rate_limit_args: RLARGS = None,
    ) -> StickerSet:
        return await super().get_sticker_set(
            name=name,
            read_timeout=read_timeout,
            write_timeout=write_timeout,
            connect_timeout=connect_timeout,
            pool_timeout=pool_timeout,
            api_kwargs=self._merge_api_rl_kwargs(api_kwargs, rate_limit_args),
        )

    async def get_custom_emoji_stickers(
        self,
        custom_emoji_ids: List[str],
        *,
        read_timeout: ODVInput[float] = DEFAULT_NONE,
        write_timeout: ODVInput[float] = DEFAULT_NONE,
        connect_timeout: ODVInput[float] = DEFAULT_NONE,
        pool_timeout: ODVInput[float] = DEFAULT_NONE,
        api_kwargs: JSONDict = None,
        rate_limit_args: RLARGS = None,
    ) -> List[Sticker]:
        return await super().get_custom_emoji_stickers(
            custom_emoji_ids=custom_emoji_ids,
            read_timeout=read_timeout,
            write_timeout=write_timeout,
            connect_timeout=connect_timeout,
            pool_timeout=pool_timeout,
            api_kwargs=self._merge_api_rl_kwargs(api_kwargs, rate_limit_args),
        )

    async def get_user_profile_photos(
        self,
        user_id: Union[str, int],
        offset: int = None,
        limit: int = None,
        *,
        read_timeout: ODVInput[float] = DEFAULT_NONE,
        write_timeout: ODVInput[float] = DEFAULT_NONE,
        connect_timeout: ODVInput[float] = DEFAULT_NONE,
        pool_timeout: ODVInput[float] = DEFAULT_NONE,
        api_kwargs: JSONDict = None,
        rate_limit_args: RLARGS = None,
    ) -> UserProfilePhotos:
        return await super().get_user_profile_photos(
            user_id=user_id,
            offset=offset,
            limit=limit,
            read_timeout=read_timeout,
            write_timeout=write_timeout,
            connect_timeout=connect_timeout,
            pool_timeout=pool_timeout,
            api_kwargs=self._merge_api_rl_kwargs(api_kwargs, rate_limit_args),
        )

    async def get_webhook_info(
        self,
        *,
        read_timeout: ODVInput[float] = DEFAULT_NONE,
        write_timeout: ODVInput[float] = DEFAULT_NONE,
        connect_timeout: ODVInput[float] = DEFAULT_NONE,
        pool_timeout: ODVInput[float] = DEFAULT_NONE,
        api_kwargs: JSONDict = None,
        rate_limit_args: RLARGS = None,
    ) -> WebhookInfo:
        return await super().get_webhook_info(
            read_timeout=read_timeout,
            write_timeout=write_timeout,
            connect_timeout=connect_timeout,
            pool_timeout=pool_timeout,
            api_kwargs=self._merge_api_rl_kwargs(api_kwargs, rate_limit_args),
        )

    async def leave_chat(
        self,
        chat_id: Union[str, int],
        *,
        read_timeout: ODVInput[float] = DEFAULT_NONE,
        write_timeout: ODVInput[float] = DEFAULT_NONE,
        connect_timeout: ODVInput[float] = DEFAULT_NONE,
        pool_timeout: ODVInput[float] = DEFAULT_NONE,
        api_kwargs: JSONDict = None,
        rate_limit_args: RLARGS = None,
    ) -> bool:
        return await super().leave_chat(
            chat_id=chat_id,
            read_timeout=read_timeout,
            write_timeout=write_timeout,
            connect_timeout=connect_timeout,
            pool_timeout=pool_timeout,
            api_kwargs=self._merge_api_rl_kwargs(api_kwargs, rate_limit_args),
        )

    async def log_out(
        self,
        *,
        read_timeout: ODVInput[float] = DEFAULT_NONE,
        write_timeout: ODVInput[float] = DEFAULT_NONE,
        connect_timeout: ODVInput[float] = DEFAULT_NONE,
        pool_timeout: ODVInput[float] = DEFAULT_NONE,
        api_kwargs: JSONDict = None,
        rate_limit_args: RLARGS = None,
    ) -> bool:
        return await super().log_out(
            read_timeout=read_timeout,
            write_timeout=write_timeout,
            connect_timeout=connect_timeout,
            pool_timeout=pool_timeout,
            api_kwargs=self._merge_api_rl_kwargs(api_kwargs, rate_limit_args),
        )

    async def close(
        self,
        *,
        read_timeout: ODVInput[float] = DEFAULT_NONE,
        write_timeout: ODVInput[float] = DEFAULT_NONE,
        connect_timeout: ODVInput[float] = DEFAULT_NONE,
        pool_timeout: ODVInput[float] = DEFAULT_NONE,
        api_kwargs: JSONDict = None,
        rate_limit_args: RLARGS = None,
    ) -> bool:
        return await super().close(
            read_timeout=read_timeout,
            write_timeout=write_timeout,
            connect_timeout=connect_timeout,
            pool_timeout=pool_timeout,
            api_kwargs=self._merge_api_rl_kwargs(api_kwargs, rate_limit_args),
        )

    async def close_forum_topic(
        self,
        chat_id: Union[str, int],
        message_thread_id: int,
        *,
        read_timeout: ODVInput[float] = DEFAULT_NONE,
        write_timeout: ODVInput[float] = DEFAULT_NONE,
        connect_timeout: ODVInput[float] = DEFAULT_NONE,
        pool_timeout: ODVInput[float] = DEFAULT_NONE,
        api_kwargs: JSONDict = None,
        rate_limit_args: RLARGS = None,
    ) -> bool:
        return await super().close_forum_topic(
            chat_id=chat_id,
            message_thread_id=message_thread_id,
            read_timeout=read_timeout,
            write_timeout=write_timeout,
            connect_timeout=connect_timeout,
            pool_timeout=pool_timeout,
            api_kwargs=self._merge_api_rl_kwargs(api_kwargs, rate_limit_args),
        )

    async def create_forum_topic(
        self,
        chat_id: Union[str, int],
        name: str,
        icon_color: int = None,
        icon_custom_emoji_id: str = None,
        *,
        read_timeout: ODVInput[float] = DEFAULT_NONE,
        write_timeout: ODVInput[float] = DEFAULT_NONE,
        connect_timeout: ODVInput[float] = DEFAULT_NONE,
        pool_timeout: ODVInput[float] = DEFAULT_NONE,
        api_kwargs: JSONDict = None,
        rate_limit_args: RLARGS = None,
    ) -> ForumTopic:
        return await super().create_forum_topic(
            chat_id=chat_id,
            name=name,
            icon_color=icon_color,
            icon_custom_emoji_id=icon_custom_emoji_id,
            read_timeout=read_timeout,
            write_timeout=write_timeout,
            connect_timeout=connect_timeout,
            pool_timeout=pool_timeout,
            api_kwargs=self._merge_api_rl_kwargs(api_kwargs, rate_limit_args),
        )

    async def pin_chat_message(
        self,
        chat_id: Union[str, int],
        message_id: int,
        disable_notification: ODVInput[bool] = DEFAULT_NONE,
        *,
        read_timeout: ODVInput[float] = DEFAULT_NONE,
        write_timeout: ODVInput[float] = DEFAULT_NONE,
        connect_timeout: ODVInput[float] = DEFAULT_NONE,
        pool_timeout: ODVInput[float] = DEFAULT_NONE,
        api_kwargs: JSONDict = None,
        rate_limit_args: RLARGS = None,
    ) -> bool:
        return await super().pin_chat_message(
            chat_id=chat_id,
            message_id=message_id,
            disable_notification=disable_notification,
            read_timeout=read_timeout,
            write_timeout=write_timeout,
            connect_timeout=connect_timeout,
            pool_timeout=pool_timeout,
            api_kwargs=self._merge_api_rl_kwargs(api_kwargs, rate_limit_args),
        )

    async def promote_chat_member(
        self,
        chat_id: Union[str, int],
        user_id: Union[str, int],
        can_change_info: bool = None,
        can_post_messages: bool = None,
        can_edit_messages: bool = None,
        can_delete_messages: bool = None,
        can_invite_users: bool = None,
        can_restrict_members: bool = None,
        can_pin_messages: bool = None,
        can_promote_members: bool = None,
        is_anonymous: bool = None,
        can_manage_chat: bool = None,
        can_manage_video_chats: bool = None,
        can_manage_topics: bool = None,
        *,
        read_timeout: ODVInput[float] = DEFAULT_NONE,
        write_timeout: ODVInput[float] = DEFAULT_NONE,
        connect_timeout: ODVInput[float] = DEFAULT_NONE,
        pool_timeout: ODVInput[float] = DEFAULT_NONE,
        api_kwargs: JSONDict = None,
        rate_limit_args: RLARGS = None,
    ) -> bool:
        return await super().promote_chat_member(
            chat_id=chat_id,
            user_id=user_id,
            can_change_info=can_change_info,
            can_post_messages=can_post_messages,
            can_edit_messages=can_edit_messages,
            can_delete_messages=can_delete_messages,
            can_invite_users=can_invite_users,
            can_restrict_members=can_restrict_members,
            can_pin_messages=can_pin_messages,
            can_promote_members=can_promote_members,
            is_anonymous=is_anonymous,
            can_manage_chat=can_manage_chat,
            can_manage_video_chats=can_manage_video_chats,
            can_manage_topics=can_manage_topics,
            read_timeout=read_timeout,
            write_timeout=write_timeout,
            connect_timeout=connect_timeout,
            pool_timeout=pool_timeout,
            api_kwargs=self._merge_api_rl_kwargs(api_kwargs, rate_limit_args),
        )

    async def reopen_forum_topic(
        self,
        chat_id: Union[str, int],
        message_thread_id: int,
        *,
        read_timeout: ODVInput[float] = DEFAULT_NONE,
        write_timeout: ODVInput[float] = DEFAULT_NONE,
        connect_timeout: ODVInput[float] = DEFAULT_NONE,
        pool_timeout: ODVInput[float] = DEFAULT_NONE,
        api_kwargs: JSONDict = None,
        rate_limit_args: RLARGS = None,
    ) -> bool:
        return await super().reopen_forum_topic(
            chat_id=chat_id,
            message_thread_id=message_thread_id,
            read_timeout=read_timeout,
            write_timeout=write_timeout,
            connect_timeout=connect_timeout,
            pool_timeout=pool_timeout,
            api_kwargs=self._merge_api_rl_kwargs(api_kwargs, rate_limit_args),
        )

    async def restrict_chat_member(
        self,
        chat_id: Union[str, int],
        user_id: Union[str, int],
        permissions: ChatPermissions,
        until_date: Union[int, datetime] = None,
        *,
        read_timeout: ODVInput[float] = DEFAULT_NONE,
        write_timeout: ODVInput[float] = DEFAULT_NONE,
        connect_timeout: ODVInput[float] = DEFAULT_NONE,
        pool_timeout: ODVInput[float] = DEFAULT_NONE,
        api_kwargs: JSONDict = None,
        rate_limit_args: RLARGS = None,
    ) -> bool:
        return await super().restrict_chat_member(
            chat_id=chat_id,
            user_id=user_id,
            permissions=permissions,
            until_date=until_date,
            read_timeout=read_timeout,
            write_timeout=write_timeout,
            connect_timeout=connect_timeout,
            pool_timeout=pool_timeout,
            api_kwargs=self._merge_api_rl_kwargs(api_kwargs, rate_limit_args),
        )

    async def revoke_chat_invite_link(
        self,
        chat_id: Union[str, int],
        invite_link: Union[str, "ChatInviteLink"],
        *,
        read_timeout: ODVInput[float] = DEFAULT_NONE,
        write_timeout: ODVInput[float] = DEFAULT_NONE,
        connect_timeout: ODVInput[float] = DEFAULT_NONE,
        pool_timeout: ODVInput[float] = DEFAULT_NONE,
        api_kwargs: JSONDict = None,
        rate_limit_args: RLARGS = None,
    ) -> ChatInviteLink:
        return await super().revoke_chat_invite_link(
            chat_id=chat_id,
            invite_link=invite_link,
            read_timeout=read_timeout,
            write_timeout=write_timeout,
            connect_timeout=connect_timeout,
            pool_timeout=pool_timeout,
            api_kwargs=self._merge_api_rl_kwargs(api_kwargs, rate_limit_args),
        )

    async def send_animation(
        self,
        chat_id: Union[int, str],
        animation: Union[FileInput, "Animation"],
        duration: int = None,
        width: int = None,
        height: int = None,
        thumb: FileInput = None,
        caption: str = None,
        parse_mode: ODVInput[str] = DEFAULT_NONE,
        disable_notification: DVInput[bool] = DEFAULT_NONE,
        reply_to_message_id: int = None,
        reply_markup: ReplyMarkup = None,
        allow_sending_without_reply: ODVInput[bool] = DEFAULT_NONE,
        caption_entities: Union[List["MessageEntity"], Tuple["MessageEntity", ...]] = None,
        protect_content: ODVInput[bool] = DEFAULT_NONE,
        message_thread_id: int = None,
        *,
        filename: str = None,
        read_timeout: ODVInput[float] = DEFAULT_NONE,
        write_timeout: ODVInput[float] = 20,
        connect_timeout: ODVInput[float] = DEFAULT_NONE,
        pool_timeout: ODVInput[float] = DEFAULT_NONE,
        api_kwargs: JSONDict = None,
        rate_limit_args: RLARGS = None,
    ) -> Message:
        return await super().send_animation(
            chat_id=chat_id,
            animation=animation,
            duration=duration,
            width=width,
            height=height,
            thumb=thumb,
            caption=caption,
            parse_mode=parse_mode,
            disable_notification=disable_notification,
            reply_to_message_id=reply_to_message_id,
            reply_markup=reply_markup,
            allow_sending_without_reply=allow_sending_without_reply,
            caption_entities=caption_entities,
            protect_content=protect_content,
            message_thread_id=message_thread_id,
            filename=filename,
            read_timeout=read_timeout,
            write_timeout=write_timeout,
            connect_timeout=connect_timeout,
            pool_timeout=pool_timeout,
            api_kwargs=self._merge_api_rl_kwargs(api_kwargs, rate_limit_args),
        )

    async def send_audio(
        self,
        chat_id: Union[int, str],
        audio: Union[FileInput, "Audio"],
        duration: int = None,
        performer: str = None,
        title: str = None,
        caption: str = None,
        disable_notification: DVInput[bool] = DEFAULT_NONE,
        reply_to_message_id: int = None,
        reply_markup: ReplyMarkup = None,
        parse_mode: ODVInput[str] = DEFAULT_NONE,
        thumb: FileInput = None,
        allow_sending_without_reply: ODVInput[bool] = DEFAULT_NONE,
        caption_entities: Union[List["MessageEntity"], Tuple["MessageEntity", ...]] = None,
        protect_content: ODVInput[bool] = DEFAULT_NONE,
        message_thread_id: int = None,
        *,
        filename: str = None,
        read_timeout: ODVInput[float] = DEFAULT_NONE,
        write_timeout: ODVInput[float] = 20,
        connect_timeout: ODVInput[float] = DEFAULT_NONE,
        pool_timeout: ODVInput[float] = DEFAULT_NONE,
        api_kwargs: JSONDict = None,
        rate_limit_args: RLARGS = None,
    ) -> Message:
        return await super().send_audio(
            chat_id=chat_id,
            audio=audio,
            duration=duration,
            performer=performer,
            title=title,
            caption=caption,
            disable_notification=disable_notification,
            reply_to_message_id=reply_to_message_id,
            reply_markup=reply_markup,
            parse_mode=parse_mode,
            thumb=thumb,
            allow_sending_without_reply=allow_sending_without_reply,
            caption_entities=caption_entities,
            protect_content=protect_content,
            message_thread_id=message_thread_id,
            filename=filename,
            read_timeout=read_timeout,
            write_timeout=write_timeout,
            connect_timeout=connect_timeout,
            pool_timeout=pool_timeout,
            api_kwargs=self._merge_api_rl_kwargs(api_kwargs, rate_limit_args),
        )

    async def send_chat_action(
        self,
        chat_id: Union[str, int],
        action: str,
        *,
        read_timeout: ODVInput[float] = DEFAULT_NONE,
        write_timeout: ODVInput[float] = DEFAULT_NONE,
        connect_timeout: ODVInput[float] = DEFAULT_NONE,
        pool_timeout: ODVInput[float] = DEFAULT_NONE,
        api_kwargs: JSONDict = None,
        rate_limit_args: RLARGS = None,
    ) -> bool:
        return await super().send_chat_action(
            chat_id=chat_id,
            action=action,
            read_timeout=read_timeout,
            write_timeout=write_timeout,
            connect_timeout=connect_timeout,
            pool_timeout=pool_timeout,
            api_kwargs=self._merge_api_rl_kwargs(api_kwargs, rate_limit_args),
        )

    async def send_contact(
        self,
        chat_id: Union[int, str],
        phone_number: str = None,
        first_name: str = None,
        last_name: str = None,
        disable_notification: DVInput[bool] = DEFAULT_NONE,
        reply_to_message_id: int = None,
        reply_markup: ReplyMarkup = None,
        vcard: str = None,
        allow_sending_without_reply: ODVInput[bool] = DEFAULT_NONE,
        protect_content: ODVInput[bool] = DEFAULT_NONE,
        message_thread_id: int = None,
        *,
        contact: Contact = None,
        read_timeout: ODVInput[float] = DEFAULT_NONE,
        write_timeout: ODVInput[float] = DEFAULT_NONE,
        connect_timeout: ODVInput[float] = DEFAULT_NONE,
        pool_timeout: ODVInput[float] = DEFAULT_NONE,
        api_kwargs: JSONDict = None,
        rate_limit_args: RLARGS = None,
    ) -> Message:
        return await super().send_contact(
            chat_id=chat_id,
            phone_number=phone_number,
            first_name=first_name,
            last_name=last_name,
            disable_notification=disable_notification,
            reply_to_message_id=reply_to_message_id,
            reply_markup=reply_markup,
            vcard=vcard,
            allow_sending_without_reply=allow_sending_without_reply,
            protect_content=protect_content,
            message_thread_id=message_thread_id,
            contact=contact,
            read_timeout=read_timeout,
            write_timeout=write_timeout,
            connect_timeout=connect_timeout,
            pool_timeout=pool_timeout,
            api_kwargs=self._merge_api_rl_kwargs(api_kwargs, rate_limit_args),
        )

    async def send_dice(
        self,
        chat_id: Union[int, str],
        disable_notification: ODVInput[bool] = DEFAULT_NONE,
        reply_to_message_id: int = None,
        reply_markup: ReplyMarkup = None,
        emoji: str = None,
        allow_sending_without_reply: ODVInput[bool] = DEFAULT_NONE,
        protect_content: ODVInput[bool] = DEFAULT_NONE,
        message_thread_id: int = None,
        *,
        read_timeout: ODVInput[float] = DEFAULT_NONE,
        write_timeout: ODVInput[float] = DEFAULT_NONE,
        connect_timeout: ODVInput[float] = DEFAULT_NONE,
        pool_timeout: ODVInput[float] = DEFAULT_NONE,
        api_kwargs: JSONDict = None,
        rate_limit_args: RLARGS = None,
    ) -> Message:
        return await super().send_dice(
            chat_id=chat_id,
            disable_notification=disable_notification,
            reply_to_message_id=reply_to_message_id,
            reply_markup=reply_markup,
            emoji=emoji,
            allow_sending_without_reply=allow_sending_without_reply,
            protect_content=protect_content,
            message_thread_id=message_thread_id,
            read_timeout=read_timeout,
            write_timeout=write_timeout,
            connect_timeout=connect_timeout,
            pool_timeout=pool_timeout,
            api_kwargs=self._merge_api_rl_kwargs(api_kwargs, rate_limit_args),
        )

    async def send_document(
        self,
        chat_id: Union[int, str],
        document: Union[FileInput, "Document"],
        caption: str = None,
        disable_notification: DVInput[bool] = DEFAULT_NONE,
        reply_to_message_id: int = None,
        reply_markup: ReplyMarkup = None,
        parse_mode: ODVInput[str] = DEFAULT_NONE,
        thumb: FileInput = None,
        disable_content_type_detection: bool = None,
        allow_sending_without_reply: ODVInput[bool] = DEFAULT_NONE,
        caption_entities: Union[List["MessageEntity"], Tuple["MessageEntity", ...]] = None,
        protect_content: ODVInput[bool] = DEFAULT_NONE,
        message_thread_id: int = None,
        *,
        filename: str = None,
        read_timeout: ODVInput[float] = DEFAULT_NONE,
        write_timeout: ODVInput[float] = 20,
        connect_timeout: ODVInput[float] = DEFAULT_NONE,
        pool_timeout: ODVInput[float] = DEFAULT_NONE,
        api_kwargs: JSONDict = None,
        rate_limit_args: RLARGS = None,
    ) -> Message:
        return await super().send_document(
            chat_id=chat_id,
            document=document,
            caption=caption,
            disable_notification=disable_notification,
            reply_to_message_id=reply_to_message_id,
            reply_markup=reply_markup,
            parse_mode=parse_mode,
            thumb=thumb,
            disable_content_type_detection=disable_content_type_detection,
            allow_sending_without_reply=allow_sending_without_reply,
            caption_entities=caption_entities,
            protect_content=protect_content,
            message_thread_id=message_thread_id,
            filename=filename,
            read_timeout=read_timeout,
            write_timeout=write_timeout,
            connect_timeout=connect_timeout,
            pool_timeout=pool_timeout,
            api_kwargs=self._merge_api_rl_kwargs(api_kwargs, rate_limit_args),
        )

    async def send_game(
        self,
        chat_id: Union[int, str],
        game_short_name: str,
        disable_notification: DVInput[bool] = DEFAULT_NONE,
        reply_to_message_id: int = None,
        reply_markup: InlineKeyboardMarkup = None,
        allow_sending_without_reply: ODVInput[bool] = DEFAULT_NONE,
        protect_content: ODVInput[bool] = DEFAULT_NONE,
        message_thread_id: int = None,
        *,
        read_timeout: ODVInput[float] = DEFAULT_NONE,
        write_timeout: ODVInput[float] = DEFAULT_NONE,
        connect_timeout: ODVInput[float] = DEFAULT_NONE,
        pool_timeout: ODVInput[float] = DEFAULT_NONE,
        api_kwargs: JSONDict = None,
        rate_limit_args: RLARGS = None,
    ) -> Message:
        return await super().send_game(
            chat_id=chat_id,
            game_short_name=game_short_name,
            disable_notification=disable_notification,
            reply_to_message_id=reply_to_message_id,
            reply_markup=reply_markup,
            allow_sending_without_reply=allow_sending_without_reply,
            protect_content=protect_content,
            message_thread_id=message_thread_id,
            read_timeout=read_timeout,
            write_timeout=write_timeout,
            connect_timeout=connect_timeout,
            pool_timeout=pool_timeout,
            api_kwargs=self._merge_api_rl_kwargs(api_kwargs, rate_limit_args),
        )

    async def send_invoice(
        self,
        chat_id: Union[int, str],
        title: str,
        description: str,
        payload: str,
        provider_token: str,
        currency: str,
        prices: List["LabeledPrice"],
        start_parameter: str = None,
        photo_url: str = None,
        photo_size: int = None,
        photo_width: int = None,
        photo_height: int = None,
        need_name: bool = None,
        need_phone_number: bool = None,
        need_email: bool = None,
        need_shipping_address: bool = None,
        is_flexible: bool = None,
        disable_notification: DVInput[bool] = DEFAULT_NONE,
        reply_to_message_id: int = None,
        reply_markup: InlineKeyboardMarkup = None,
        provider_data: Union[str, object] = None,
        send_phone_number_to_provider: bool = None,
        send_email_to_provider: bool = None,
        allow_sending_without_reply: ODVInput[bool] = DEFAULT_NONE,
        max_tip_amount: int = None,
        suggested_tip_amounts: List[int] = None,
        protect_content: ODVInput[bool] = DEFAULT_NONE,
        message_thread_id: int = None,
        *,
        read_timeout: ODVInput[float] = DEFAULT_NONE,
        write_timeout: ODVInput[float] = DEFAULT_NONE,
        connect_timeout: ODVInput[float] = DEFAULT_NONE,
        pool_timeout: ODVInput[float] = DEFAULT_NONE,
        api_kwargs: JSONDict = None,
        rate_limit_args: RLARGS = None,
    ) -> Message:
        return await super().send_invoice(
            chat_id=chat_id,
            title=title,
            description=description,
            payload=payload,
            provider_token=provider_token,
            currency=currency,
            prices=prices,
            start_parameter=start_parameter,
            photo_url=photo_url,
            photo_size=photo_size,
            photo_width=photo_width,
            photo_height=photo_height,
            need_name=need_name,
            need_phone_number=need_phone_number,
            need_email=need_email,
            need_shipping_address=need_shipping_address,
            is_flexible=is_flexible,
            disable_notification=disable_notification,
            reply_to_message_id=reply_to_message_id,
            reply_markup=reply_markup,
            provider_data=provider_data,
            send_phone_number_to_provider=send_phone_number_to_provider,
            send_email_to_provider=send_email_to_provider,
            allow_sending_without_reply=allow_sending_without_reply,
            max_tip_amount=max_tip_amount,
            suggested_tip_amounts=suggested_tip_amounts,
            protect_content=protect_content,
            message_thread_id=message_thread_id,
            read_timeout=read_timeout,
            write_timeout=write_timeout,
            connect_timeout=connect_timeout,
            pool_timeout=pool_timeout,
            api_kwargs=self._merge_api_rl_kwargs(api_kwargs, rate_limit_args),
        )

    async def send_location(
        self,
        chat_id: Union[int, str],
        latitude: float = None,
        longitude: float = None,
        disable_notification: DVInput[bool] = DEFAULT_NONE,
        reply_to_message_id: int = None,
        reply_markup: ReplyMarkup = None,
        live_period: int = None,
        horizontal_accuracy: float = None,
        heading: int = None,
        proximity_alert_radius: int = None,
        allow_sending_without_reply: ODVInput[bool] = DEFAULT_NONE,
        protect_content: ODVInput[bool] = DEFAULT_NONE,
        message_thread_id: int = None,
        *,
        location: Location = None,
        read_timeout: ODVInput[float] = DEFAULT_NONE,
        write_timeout: ODVInput[float] = DEFAULT_NONE,
        connect_timeout: ODVInput[float] = DEFAULT_NONE,
        pool_timeout: ODVInput[float] = DEFAULT_NONE,
        api_kwargs: JSONDict = None,
        rate_limit_args: RLARGS = None,
    ) -> Message:
        return await super().send_location(
            chat_id=chat_id,
            latitude=latitude,
            longitude=longitude,
            disable_notification=disable_notification,
            reply_to_message_id=reply_to_message_id,
            reply_markup=reply_markup,
            live_period=live_period,
            horizontal_accuracy=horizontal_accuracy,
            heading=heading,
            proximity_alert_radius=proximity_alert_radius,
            allow_sending_without_reply=allow_sending_without_reply,
            protect_content=protect_content,
            message_thread_id=message_thread_id,
            location=location,
            read_timeout=read_timeout,
            write_timeout=write_timeout,
            connect_timeout=connect_timeout,
            pool_timeout=pool_timeout,
            api_kwargs=self._merge_api_rl_kwargs(api_kwargs, rate_limit_args),
        )

    async def send_media_group(
        self,
        chat_id: Union[int, str],
        media: List[
            Union["InputMediaAudio", "InputMediaDocument", "InputMediaPhoto", "InputMediaVideo"]
        ],
        disable_notification: ODVInput[bool] = DEFAULT_NONE,
        reply_to_message_id: int = None,
        allow_sending_without_reply: ODVInput[bool] = DEFAULT_NONE,
        protect_content: ODVInput[bool] = DEFAULT_NONE,
        message_thread_id: int = None,
        *,
        read_timeout: ODVInput[float] = DEFAULT_NONE,
        write_timeout: ODVInput[float] = 20,
        connect_timeout: ODVInput[float] = DEFAULT_NONE,
        pool_timeout: ODVInput[float] = DEFAULT_NONE,
        api_kwargs: JSONDict = None,
        rate_limit_args: RLARGS = None,
        caption: Optional[str] = None,
        parse_mode: ODVInput[str] = DEFAULT_NONE,
        caption_entities: Union[List["MessageEntity"], Tuple["MessageEntity", ...]] = None,
    ) -> List[Message]:
        return await super().send_media_group(
            chat_id=chat_id,
            media=media,
            disable_notification=disable_notification,
            reply_to_message_id=reply_to_message_id,
            allow_sending_without_reply=allow_sending_without_reply,
            protect_content=protect_content,
            message_thread_id=message_thread_id,
            read_timeout=read_timeout,
            write_timeout=write_timeout,
            connect_timeout=connect_timeout,
            pool_timeout=pool_timeout,
            api_kwargs=self._merge_api_rl_kwargs(api_kwargs, rate_limit_args),
            caption=caption,
            parse_mode=parse_mode,
            caption_entities=caption_entities,
        )

    async def send_message(
        self,
        chat_id: Union[int, str],
        text: str,
        parse_mode: ODVInput[str] = DEFAULT_NONE,
        entities: Union[List["MessageEntity"], Tuple["MessageEntity", ...]] = None,
        disable_web_page_preview: ODVInput[bool] = DEFAULT_NONE,
        disable_notification: DVInput[bool] = DEFAULT_NONE,
        protect_content: ODVInput[bool] = DEFAULT_NONE,
        reply_to_message_id: int = None,
        allow_sending_without_reply: ODVInput[bool] = DEFAULT_NONE,
        reply_markup: ReplyMarkup = None,
        message_thread_id: int = None,
        *,
        read_timeout: ODVInput[float] = DEFAULT_NONE,
        write_timeout: ODVInput[float] = DEFAULT_NONE,
        connect_timeout: ODVInput[float] = DEFAULT_NONE,
        pool_timeout: ODVInput[float] = DEFAULT_NONE,
        api_kwargs: JSONDict = None,
        rate_limit_args: RLARGS = None,
    ) -> Message:
        return await super().send_message(
            chat_id=chat_id,
            text=text,
            parse_mode=parse_mode,
            entities=entities,
            disable_web_page_preview=disable_web_page_preview,
            disable_notification=disable_notification,
            protect_content=protect_content,
            message_thread_id=message_thread_id,
            reply_to_message_id=reply_to_message_id,
            allow_sending_without_reply=allow_sending_without_reply,
            reply_markup=reply_markup,
            read_timeout=read_timeout,
            write_timeout=write_timeout,
            connect_timeout=connect_timeout,
            pool_timeout=pool_timeout,
            api_kwargs=self._merge_api_rl_kwargs(api_kwargs, rate_limit_args),
        )

    async def send_photo(
        self,
        chat_id: Union[int, str],
        photo: Union[FileInput, "PhotoSize"],
        caption: str = None,
        disable_notification: DVInput[bool] = DEFAULT_NONE,
        reply_to_message_id: int = None,
        reply_markup: ReplyMarkup = None,
        parse_mode: ODVInput[str] = DEFAULT_NONE,
        allow_sending_without_reply: ODVInput[bool] = DEFAULT_NONE,
        caption_entities: Union[List["MessageEntity"], Tuple["MessageEntity", ...]] = None,
        protect_content: ODVInput[bool] = DEFAULT_NONE,
        message_thread_id: int = None,
        *,
        filename: str = None,
        read_timeout: ODVInput[float] = DEFAULT_NONE,
        write_timeout: ODVInput[float] = 20,
        connect_timeout: ODVInput[float] = DEFAULT_NONE,
        pool_timeout: ODVInput[float] = DEFAULT_NONE,
        api_kwargs: JSONDict = None,
        rate_limit_args: RLARGS = None,
    ) -> Message:
        return await super().send_photo(
            chat_id=chat_id,
            photo=photo,
            caption=caption,
            disable_notification=disable_notification,
            reply_to_message_id=reply_to_message_id,
            reply_markup=reply_markup,
            parse_mode=parse_mode,
            allow_sending_without_reply=allow_sending_without_reply,
            caption_entities=caption_entities,
            protect_content=protect_content,
            message_thread_id=message_thread_id,
            filename=filename,
            read_timeout=read_timeout,
            write_timeout=write_timeout,
            connect_timeout=connect_timeout,
            pool_timeout=pool_timeout,
            api_kwargs=self._merge_api_rl_kwargs(api_kwargs, rate_limit_args),
        )

    async def send_poll(
        self,
        chat_id: Union[int, str],
        question: str,
        options: List[str],
        is_anonymous: bool = None,
        type: str = None,  # pylint: disable=redefined-builtin
        allows_multiple_answers: bool = None,
        correct_option_id: int = None,
        is_closed: bool = None,
        disable_notification: ODVInput[bool] = DEFAULT_NONE,
        reply_to_message_id: int = None,
        reply_markup: ReplyMarkup = None,
        explanation: str = None,
        explanation_parse_mode: ODVInput[str] = DEFAULT_NONE,
        open_period: int = None,
        close_date: Union[int, datetime] = None,
        allow_sending_without_reply: ODVInput[bool] = DEFAULT_NONE,
        explanation_entities: Union[List["MessageEntity"], Tuple["MessageEntity", ...]] = None,
        protect_content: ODVInput[bool] = DEFAULT_NONE,
        message_thread_id: int = None,
        *,
        read_timeout: ODVInput[float] = DEFAULT_NONE,
        write_timeout: ODVInput[float] = DEFAULT_NONE,
        connect_timeout: ODVInput[float] = DEFAULT_NONE,
        pool_timeout: ODVInput[float] = DEFAULT_NONE,
        api_kwargs: JSONDict = None,
        rate_limit_args: RLARGS = None,
    ) -> Message:
        return await super().send_poll(
            chat_id=chat_id,
            question=question,
            options=options,
            is_anonymous=is_anonymous,
            type=type,
            allows_multiple_answers=allows_multiple_answers,
            correct_option_id=correct_option_id,
            is_closed=is_closed,
            disable_notification=disable_notification,
            reply_to_message_id=reply_to_message_id,
            reply_markup=reply_markup,
            explanation=explanation,
            explanation_parse_mode=explanation_parse_mode,
            open_period=open_period,
            close_date=close_date,
            allow_sending_without_reply=allow_sending_without_reply,
            explanation_entities=explanation_entities,
            protect_content=protect_content,
            message_thread_id=message_thread_id,
            read_timeout=read_timeout,
            write_timeout=write_timeout,
            connect_timeout=connect_timeout,
            pool_timeout=pool_timeout,
            api_kwargs=self._merge_api_rl_kwargs(api_kwargs, rate_limit_args),
        )

    async def send_sticker(
        self,
        chat_id: Union[int, str],
        sticker: Union[FileInput, "Sticker"],
        disable_notification: DVInput[bool] = DEFAULT_NONE,
        reply_to_message_id: int = None,
        reply_markup: ReplyMarkup = None,
        allow_sending_without_reply: ODVInput[bool] = DEFAULT_NONE,
        protect_content: ODVInput[bool] = DEFAULT_NONE,
        message_thread_id: int = None,
        *,
        read_timeout: ODVInput[float] = DEFAULT_NONE,
        write_timeout: ODVInput[float] = 20,
        connect_timeout: ODVInput[float] = DEFAULT_NONE,
        pool_timeout: ODVInput[float] = DEFAULT_NONE,
        api_kwargs: JSONDict = None,
        rate_limit_args: RLARGS = None,
    ) -> Message:
        return await super().send_sticker(
            chat_id=chat_id,
            sticker=sticker,
            disable_notification=disable_notification,
            reply_to_message_id=reply_to_message_id,
            reply_markup=reply_markup,
            allow_sending_without_reply=allow_sending_without_reply,
            protect_content=protect_content,
            message_thread_id=message_thread_id,
            read_timeout=read_timeout,
            write_timeout=write_timeout,
            connect_timeout=connect_timeout,
            pool_timeout=pool_timeout,
            api_kwargs=self._merge_api_rl_kwargs(api_kwargs, rate_limit_args),
        )

    async def send_venue(
        self,
        chat_id: Union[int, str],
        latitude: float = None,
        longitude: float = None,
        title: str = None,
        address: str = None,
        foursquare_id: str = None,
        disable_notification: DVInput[bool] = DEFAULT_NONE,
        reply_to_message_id: int = None,
        reply_markup: ReplyMarkup = None,
        foursquare_type: str = None,
        google_place_id: str = None,
        google_place_type: str = None,
        allow_sending_without_reply: ODVInput[bool] = DEFAULT_NONE,
        protect_content: ODVInput[bool] = DEFAULT_NONE,
        message_thread_id: int = None,
        *,
        venue: Venue = None,
        read_timeout: ODVInput[float] = DEFAULT_NONE,
        write_timeout: ODVInput[float] = DEFAULT_NONE,
        connect_timeout: ODVInput[float] = DEFAULT_NONE,
        pool_timeout: ODVInput[float] = DEFAULT_NONE,
        api_kwargs: JSONDict = None,
        rate_limit_args: RLARGS = None,
    ) -> Message:
        return await super().send_venue(
            chat_id=chat_id,
            latitude=latitude,
            longitude=longitude,
            title=title,
            address=address,
            foursquare_id=foursquare_id,
            disable_notification=disable_notification,
            reply_to_message_id=reply_to_message_id,
            reply_markup=reply_markup,
            foursquare_type=foursquare_type,
            google_place_id=google_place_id,
            google_place_type=google_place_type,
            allow_sending_without_reply=allow_sending_without_reply,
            protect_content=protect_content,
            message_thread_id=message_thread_id,
            venue=venue,
            read_timeout=read_timeout,
            write_timeout=write_timeout,
            connect_timeout=connect_timeout,
            pool_timeout=pool_timeout,
            api_kwargs=self._merge_api_rl_kwargs(api_kwargs, rate_limit_args),
        )

    async def send_video(
        self,
        chat_id: Union[int, str],
        video: Union[FileInput, "Video"],
        duration: int = None,
        caption: str = None,
        disable_notification: DVInput[bool] = DEFAULT_NONE,
        reply_to_message_id: int = None,
        reply_markup: ReplyMarkup = None,
        width: int = None,
        height: int = None,
        parse_mode: ODVInput[str] = DEFAULT_NONE,
        supports_streaming: bool = None,
        thumb: FileInput = None,
        allow_sending_without_reply: ODVInput[bool] = DEFAULT_NONE,
        caption_entities: Union[List["MessageEntity"], Tuple["MessageEntity", ...]] = None,
        protect_content: ODVInput[bool] = DEFAULT_NONE,
        message_thread_id: int = None,
        *,
        filename: str = None,
        read_timeout: ODVInput[float] = DEFAULT_NONE,
        write_timeout: ODVInput[float] = 20,
        connect_timeout: ODVInput[float] = DEFAULT_NONE,
        pool_timeout: ODVInput[float] = DEFAULT_NONE,
        api_kwargs: JSONDict = None,
        rate_limit_args: RLARGS = None,
    ) -> Message:
        return await super().send_video(
            chat_id=chat_id,
            video=video,
            duration=duration,
            caption=caption,
            disable_notification=disable_notification,
            reply_to_message_id=reply_to_message_id,
            reply_markup=reply_markup,
            width=width,
            height=height,
            parse_mode=parse_mode,
            supports_streaming=supports_streaming,
            thumb=thumb,
            allow_sending_without_reply=allow_sending_without_reply,
            caption_entities=caption_entities,
            protect_content=protect_content,
            message_thread_id=message_thread_id,
            filename=filename,
            read_timeout=read_timeout,
            write_timeout=write_timeout,
            connect_timeout=connect_timeout,
            pool_timeout=pool_timeout,
            api_kwargs=self._merge_api_rl_kwargs(api_kwargs, rate_limit_args),
        )

    async def send_video_note(
        self,
        chat_id: Union[int, str],
        video_note: Union[FileInput, "VideoNote"],
        duration: int = None,
        length: int = None,
        disable_notification: DVInput[bool] = DEFAULT_NONE,
        reply_to_message_id: int = None,
        reply_markup: ReplyMarkup = None,
        thumb: FileInput = None,
        allow_sending_without_reply: ODVInput[bool] = DEFAULT_NONE,
        protect_content: ODVInput[bool] = DEFAULT_NONE,
        message_thread_id: int = None,
        *,
        filename: str = None,
        read_timeout: ODVInput[float] = DEFAULT_NONE,
        write_timeout: ODVInput[float] = 20,
        connect_timeout: ODVInput[float] = DEFAULT_NONE,
        pool_timeout: ODVInput[float] = DEFAULT_NONE,
        api_kwargs: JSONDict = None,
        rate_limit_args: RLARGS = None,
    ) -> Message:
        return await super().send_video_note(
            chat_id=chat_id,
            video_note=video_note,
            duration=duration,
            length=length,
            disable_notification=disable_notification,
            reply_to_message_id=reply_to_message_id,
            reply_markup=reply_markup,
            thumb=thumb,
            allow_sending_without_reply=allow_sending_without_reply,
            protect_content=protect_content,
            message_thread_id=message_thread_id,
            filename=filename,
            read_timeout=read_timeout,
            write_timeout=write_timeout,
            connect_timeout=connect_timeout,
            pool_timeout=pool_timeout,
            api_kwargs=self._merge_api_rl_kwargs(api_kwargs, rate_limit_args),
        )

    async def send_voice(
        self,
        chat_id: Union[int, str],
        voice: Union[FileInput, "Voice"],
        duration: int = None,
        caption: str = None,
        disable_notification: DVInput[bool] = DEFAULT_NONE,
        reply_to_message_id: int = None,
        reply_markup: ReplyMarkup = None,
        parse_mode: ODVInput[str] = DEFAULT_NONE,
        allow_sending_without_reply: ODVInput[bool] = DEFAULT_NONE,
        caption_entities: Union[List["MessageEntity"], Tuple["MessageEntity", ...]] = None,
        protect_content: ODVInput[bool] = DEFAULT_NONE,
        message_thread_id: int = None,
        *,
        filename: str = None,
        read_timeout: ODVInput[float] = DEFAULT_NONE,
        write_timeout: ODVInput[float] = 20,
        connect_timeout: ODVInput[float] = DEFAULT_NONE,
        pool_timeout: ODVInput[float] = DEFAULT_NONE,
        api_kwargs: JSONDict = None,
        rate_limit_args: RLARGS = None,
    ) -> Message:
        return await super().send_voice(
            chat_id=chat_id,
            voice=voice,
            duration=duration,
            caption=caption,
            disable_notification=disable_notification,
            reply_to_message_id=reply_to_message_id,
            reply_markup=reply_markup,
            parse_mode=parse_mode,
            allow_sending_without_reply=allow_sending_without_reply,
            caption_entities=caption_entities,
            protect_content=protect_content,
            message_thread_id=message_thread_id,
            filename=filename,
            read_timeout=read_timeout,
            write_timeout=write_timeout,
            connect_timeout=connect_timeout,
            pool_timeout=pool_timeout,
            api_kwargs=self._merge_api_rl_kwargs(api_kwargs, rate_limit_args),
        )

    async def set_chat_administrator_custom_title(
        self,
        chat_id: Union[int, str],
        user_id: Union[int, str],
        custom_title: str,
        *,
        read_timeout: ODVInput[float] = DEFAULT_NONE,
        write_timeout: ODVInput[float] = DEFAULT_NONE,
        connect_timeout: ODVInput[float] = DEFAULT_NONE,
        pool_timeout: ODVInput[float] = DEFAULT_NONE,
        api_kwargs: JSONDict = None,
        rate_limit_args: RLARGS = None,
    ) -> bool:
        return await super().set_chat_administrator_custom_title(
            chat_id=chat_id,
            user_id=user_id,
            custom_title=custom_title,
            read_timeout=read_timeout,
            write_timeout=write_timeout,
            connect_timeout=connect_timeout,
            pool_timeout=pool_timeout,
            api_kwargs=self._merge_api_rl_kwargs(api_kwargs, rate_limit_args),
        )

    async def set_chat_description(
        self,
        chat_id: Union[str, int],
        description: str = None,
        *,
        read_timeout: ODVInput[float] = DEFAULT_NONE,
        write_timeout: ODVInput[float] = DEFAULT_NONE,
        connect_timeout: ODVInput[float] = DEFAULT_NONE,
        pool_timeout: ODVInput[float] = DEFAULT_NONE,
        api_kwargs: JSONDict = None,
        rate_limit_args: RLARGS = None,
    ) -> bool:
        return await super().set_chat_description(
            chat_id=chat_id,
            description=description,
            read_timeout=read_timeout,
            write_timeout=write_timeout,
            connect_timeout=connect_timeout,
            pool_timeout=pool_timeout,
            api_kwargs=self._merge_api_rl_kwargs(api_kwargs, rate_limit_args),
        )

    async def set_chat_menu_button(
        self,
        chat_id: int = None,
        menu_button: MenuButton = None,
        *,
        read_timeout: ODVInput[float] = DEFAULT_NONE,
        write_timeout: ODVInput[float] = DEFAULT_NONE,
        connect_timeout: ODVInput[float] = DEFAULT_NONE,
        pool_timeout: ODVInput[float] = DEFAULT_NONE,
        api_kwargs: JSONDict = None,
        rate_limit_args: RLARGS = None,
    ) -> bool:
        return await super().set_chat_menu_button(
            chat_id=chat_id,
            menu_button=menu_button,
            read_timeout=read_timeout,
            write_timeout=write_timeout,
            connect_timeout=connect_timeout,
            pool_timeout=pool_timeout,
            api_kwargs=self._merge_api_rl_kwargs(api_kwargs, rate_limit_args),
        )

    async def set_chat_permissions(
        self,
        chat_id: Union[str, int],
        permissions: ChatPermissions,
        *,
        read_timeout: ODVInput[float] = DEFAULT_NONE,
        write_timeout: ODVInput[float] = DEFAULT_NONE,
        connect_timeout: ODVInput[float] = DEFAULT_NONE,
        pool_timeout: ODVInput[float] = DEFAULT_NONE,
        api_kwargs: JSONDict = None,
        rate_limit_args: RLARGS = None,
    ) -> bool:
        return await super().set_chat_permissions(
            chat_id=chat_id,
            permissions=permissions,
            read_timeout=read_timeout,
            write_timeout=write_timeout,
            connect_timeout=connect_timeout,
            pool_timeout=pool_timeout,
            api_kwargs=self._merge_api_rl_kwargs(api_kwargs, rate_limit_args),
        )

    async def set_chat_photo(
        self,
        chat_id: Union[str, int],
        photo: FileInput,
        *,
        read_timeout: ODVInput[float] = DEFAULT_NONE,
        write_timeout: ODVInput[float] = 20,
        connect_timeout: ODVInput[float] = DEFAULT_NONE,
        pool_timeout: ODVInput[float] = DEFAULT_NONE,
        api_kwargs: JSONDict = None,
        rate_limit_args: RLARGS = None,
    ) -> bool:
        return await super().set_chat_photo(
            chat_id=chat_id,
            photo=photo,
            read_timeout=read_timeout,
            write_timeout=write_timeout,
            connect_timeout=connect_timeout,
            pool_timeout=pool_timeout,
            api_kwargs=self._merge_api_rl_kwargs(api_kwargs, rate_limit_args),
        )

    async def set_chat_sticker_set(
        self,
        chat_id: Union[str, int],
        sticker_set_name: str,
        *,
        read_timeout: ODVInput[float] = DEFAULT_NONE,
        write_timeout: ODVInput[float] = DEFAULT_NONE,
        connect_timeout: ODVInput[float] = DEFAULT_NONE,
        pool_timeout: ODVInput[float] = DEFAULT_NONE,
        api_kwargs: JSONDict = None,
        rate_limit_args: RLARGS = None,
    ) -> bool:
        return await super().set_chat_sticker_set(
            chat_id=chat_id,
            sticker_set_name=sticker_set_name,
            read_timeout=read_timeout,
            write_timeout=write_timeout,
            connect_timeout=connect_timeout,
            pool_timeout=pool_timeout,
            api_kwargs=self._merge_api_rl_kwargs(api_kwargs, rate_limit_args),
        )

    async def set_chat_title(
        self,
        chat_id: Union[str, int],
        title: str,
        *,
        read_timeout: ODVInput[float] = DEFAULT_NONE,
        write_timeout: ODVInput[float] = DEFAULT_NONE,
        connect_timeout: ODVInput[float] = DEFAULT_NONE,
        pool_timeout: ODVInput[float] = DEFAULT_NONE,
        api_kwargs: JSONDict = None,
        rate_limit_args: RLARGS = None,
    ) -> bool:
        return await super().set_chat_title(
            chat_id=chat_id,
            title=title,
            read_timeout=read_timeout,
            write_timeout=write_timeout,
            connect_timeout=connect_timeout,
            pool_timeout=pool_timeout,
            api_kwargs=self._merge_api_rl_kwargs(api_kwargs, rate_limit_args),
        )

    async def set_game_score(
        self,
        user_id: Union[int, str],
        score: int,
        chat_id: Union[str, int] = None,
        message_id: int = None,
        inline_message_id: str = None,
        force: bool = None,
        disable_edit_message: bool = None,
        *,
        read_timeout: ODVInput[float] = DEFAULT_NONE,
        write_timeout: ODVInput[float] = DEFAULT_NONE,
        connect_timeout: ODVInput[float] = DEFAULT_NONE,
        pool_timeout: ODVInput[float] = DEFAULT_NONE,
        api_kwargs: JSONDict = None,
        rate_limit_args: RLARGS = None,
    ) -> Union[Message, bool]:
        return await super().set_game_score(
            user_id=user_id,
            score=score,
            chat_id=chat_id,
            message_id=message_id,
            inline_message_id=inline_message_id,
            force=force,
            disable_edit_message=disable_edit_message,
            read_timeout=read_timeout,
            write_timeout=write_timeout,
            connect_timeout=connect_timeout,
            pool_timeout=pool_timeout,
            api_kwargs=self._merge_api_rl_kwargs(api_kwargs, rate_limit_args),
        )

    async def set_my_commands(
        self,
        commands: List[Union[BotCommand, Tuple[str, str]]],
        scope: BotCommandScope = None,
        language_code: str = None,
        *,
        read_timeout: ODVInput[float] = DEFAULT_NONE,
        write_timeout: ODVInput[float] = DEFAULT_NONE,
        connect_timeout: ODVInput[float] = DEFAULT_NONE,
        pool_timeout: ODVInput[float] = DEFAULT_NONE,
        api_kwargs: JSONDict = None,
        rate_limit_args: RLARGS = None,
    ) -> bool:
        return await super().set_my_commands(
            commands=commands,
            scope=scope,
            language_code=language_code,
            read_timeout=read_timeout,
            write_timeout=write_timeout,
            connect_timeout=connect_timeout,
            pool_timeout=pool_timeout,
            api_kwargs=self._merge_api_rl_kwargs(api_kwargs, rate_limit_args),
        )

    async def set_my_default_administrator_rights(
        self,
        rights: ChatAdministratorRights = None,
        for_channels: bool = None,
        *,
        read_timeout: ODVInput[float] = DEFAULT_NONE,
        write_timeout: ODVInput[float] = DEFAULT_NONE,
        connect_timeout: ODVInput[float] = DEFAULT_NONE,
        pool_timeout: ODVInput[float] = DEFAULT_NONE,
        api_kwargs: JSONDict = None,
        rate_limit_args: RLARGS = None,
    ) -> bool:
        return await super().set_my_default_administrator_rights(
            rights=rights,
            for_channels=for_channels,
            read_timeout=read_timeout,
            write_timeout=write_timeout,
            connect_timeout=connect_timeout,
            pool_timeout=pool_timeout,
            api_kwargs=self._merge_api_rl_kwargs(api_kwargs, rate_limit_args),
        )

    async def set_passport_data_errors(
        self,
        user_id: Union[str, int],
        errors: List[PassportElementError],
        *,
        read_timeout: ODVInput[float] = DEFAULT_NONE,
        write_timeout: ODVInput[float] = DEFAULT_NONE,
        connect_timeout: ODVInput[float] = DEFAULT_NONE,
        pool_timeout: ODVInput[float] = DEFAULT_NONE,
        api_kwargs: JSONDict = None,
        rate_limit_args: RLARGS = None,
    ) -> bool:
        return await super().set_passport_data_errors(
            user_id=user_id,
            errors=errors,
            read_timeout=read_timeout,
            write_timeout=write_timeout,
            connect_timeout=connect_timeout,
            pool_timeout=pool_timeout,
            api_kwargs=self._merge_api_rl_kwargs(api_kwargs, rate_limit_args),
        )

    async def set_sticker_position_in_set(
        self,
        sticker: str,
        position: int,
        *,
        read_timeout: ODVInput[float] = DEFAULT_NONE,
        write_timeout: ODVInput[float] = DEFAULT_NONE,
        connect_timeout: ODVInput[float] = DEFAULT_NONE,
        pool_timeout: ODVInput[float] = DEFAULT_NONE,
        api_kwargs: JSONDict = None,
        rate_limit_args: RLARGS = None,
    ) -> bool:
        return await super().set_sticker_position_in_set(
            sticker=sticker,
            position=position,
            read_timeout=read_timeout,
            write_timeout=write_timeout,
            connect_timeout=connect_timeout,
            pool_timeout=pool_timeout,
            api_kwargs=self._merge_api_rl_kwargs(api_kwargs, rate_limit_args),
        )

    async def set_sticker_set_thumb(
        self,
        name: str,
        user_id: Union[str, int],
        thumb: FileInput = None,
        *,
        read_timeout: ODVInput[float] = DEFAULT_NONE,
        write_timeout: ODVInput[float] = DEFAULT_NONE,
        connect_timeout: ODVInput[float] = DEFAULT_NONE,
        pool_timeout: ODVInput[float] = DEFAULT_NONE,
        api_kwargs: JSONDict = None,
        rate_limit_args: RLARGS = None,
    ) -> bool:
        return await super().set_sticker_set_thumb(
            name=name,
            user_id=user_id,
            thumb=thumb,
            read_timeout=read_timeout,
            write_timeout=write_timeout,
            connect_timeout=connect_timeout,
            pool_timeout=pool_timeout,
            api_kwargs=self._merge_api_rl_kwargs(api_kwargs, rate_limit_args),
        )

    async def set_webhook(
        self,
        url: str,
        certificate: FileInput = None,
        max_connections: int = None,
        allowed_updates: List[str] = None,
        ip_address: str = None,
        drop_pending_updates: bool = None,
        secret_token: str = None,
        *,
        read_timeout: ODVInput[float] = DEFAULT_NONE,
        write_timeout: ODVInput[float] = DEFAULT_NONE,
        connect_timeout: ODVInput[float] = DEFAULT_NONE,
        pool_timeout: ODVInput[float] = DEFAULT_NONE,
        api_kwargs: JSONDict = None,
        rate_limit_args: RLARGS = None,
    ) -> bool:
        return await super().set_webhook(
            url=url,
            certificate=certificate,
            max_connections=max_connections,
            allowed_updates=allowed_updates,
            ip_address=ip_address,
            drop_pending_updates=drop_pending_updates,
            secret_token=secret_token,
            read_timeout=read_timeout,
            write_timeout=write_timeout,
            connect_timeout=connect_timeout,
            pool_timeout=pool_timeout,
            api_kwargs=self._merge_api_rl_kwargs(api_kwargs, rate_limit_args),
        )

    async def stop_message_live_location(
        self,
        chat_id: Union[str, int] = None,
        message_id: int = None,
        inline_message_id: str = None,
        reply_markup: InlineKeyboardMarkup = None,
        *,
        read_timeout: ODVInput[float] = DEFAULT_NONE,
        write_timeout: ODVInput[float] = DEFAULT_NONE,
        connect_timeout: ODVInput[float] = DEFAULT_NONE,
        pool_timeout: ODVInput[float] = DEFAULT_NONE,
        api_kwargs: JSONDict = None,
        rate_limit_args: RLARGS = None,
    ) -> Union[Message, bool]:
        return await super().stop_message_live_location(
            chat_id=chat_id,
            message_id=message_id,
            inline_message_id=inline_message_id,
            reply_markup=reply_markup,
            read_timeout=read_timeout,
            write_timeout=write_timeout,
            connect_timeout=connect_timeout,
            pool_timeout=pool_timeout,
            api_kwargs=self._merge_api_rl_kwargs(api_kwargs, rate_limit_args),
        )

    async def unban_chat_member(
        self,
        chat_id: Union[str, int],
        user_id: Union[str, int],
        only_if_banned: bool = None,
        *,
        read_timeout: ODVInput[float] = DEFAULT_NONE,
        write_timeout: ODVInput[float] = DEFAULT_NONE,
        connect_timeout: ODVInput[float] = DEFAULT_NONE,
        pool_timeout: ODVInput[float] = DEFAULT_NONE,
        api_kwargs: JSONDict = None,
        rate_limit_args: RLARGS = None,
    ) -> bool:
        return await super().unban_chat_member(
            chat_id=chat_id,
            user_id=user_id,
            only_if_banned=only_if_banned,
            read_timeout=read_timeout,
            write_timeout=write_timeout,
            connect_timeout=connect_timeout,
            pool_timeout=pool_timeout,
            api_kwargs=self._merge_api_rl_kwargs(api_kwargs, rate_limit_args),
        )

    async def unban_chat_sender_chat(
        self,
        chat_id: Union[str, int],
        sender_chat_id: int,
        *,
        read_timeout: ODVInput[float] = DEFAULT_NONE,
        write_timeout: ODVInput[float] = DEFAULT_NONE,
        connect_timeout: ODVInput[float] = DEFAULT_NONE,
        pool_timeout: ODVInput[float] = DEFAULT_NONE,
        api_kwargs: JSONDict = None,
        rate_limit_args: RLARGS = None,
    ) -> bool:
        return await super().unban_chat_sender_chat(
            chat_id=chat_id,
            sender_chat_id=sender_chat_id,
            read_timeout=read_timeout,
            write_timeout=write_timeout,
            connect_timeout=connect_timeout,
            pool_timeout=pool_timeout,
            api_kwargs=self._merge_api_rl_kwargs(api_kwargs, rate_limit_args),
        )

    async def unpin_all_chat_messages(
        self,
        chat_id: Union[str, int],
        *,
        read_timeout: ODVInput[float] = DEFAULT_NONE,
        write_timeout: ODVInput[float] = DEFAULT_NONE,
        connect_timeout: ODVInput[float] = DEFAULT_NONE,
        pool_timeout: ODVInput[float] = DEFAULT_NONE,
        api_kwargs: JSONDict = None,
        rate_limit_args: RLARGS = None,
    ) -> bool:
        return await super().unpin_all_chat_messages(
            chat_id=chat_id,
            read_timeout=read_timeout,
            write_timeout=write_timeout,
            connect_timeout=connect_timeout,
            pool_timeout=pool_timeout,
            api_kwargs=self._merge_api_rl_kwargs(api_kwargs, rate_limit_args),
        )

    async def unpin_chat_message(
        self,
        chat_id: Union[str, int],
        message_id: int = None,
        *,
        read_timeout: ODVInput[float] = DEFAULT_NONE,
        write_timeout: ODVInput[float] = DEFAULT_NONE,
        connect_timeout: ODVInput[float] = DEFAULT_NONE,
        pool_timeout: ODVInput[float] = DEFAULT_NONE,
        api_kwargs: JSONDict = None,
        rate_limit_args: RLARGS = None,
    ) -> bool:
        return await super().unpin_chat_message(
            chat_id=chat_id,
            message_id=message_id,
            read_timeout=read_timeout,
            write_timeout=write_timeout,
            connect_timeout=connect_timeout,
            pool_timeout=pool_timeout,
            api_kwargs=self._merge_api_rl_kwargs(api_kwargs, rate_limit_args),
        )

    async def unpin_all_forum_topic_messages(
        self,
        chat_id: Union[str, int],
        message_thread_id: int,
        *,
        read_timeout: ODVInput[float] = DEFAULT_NONE,
        write_timeout: ODVInput[float] = DEFAULT_NONE,
        connect_timeout: ODVInput[float] = DEFAULT_NONE,
        pool_timeout: ODVInput[float] = DEFAULT_NONE,
        api_kwargs: JSONDict = None,
        rate_limit_args: RLARGS = None,
    ) -> bool:
        return await super().unpin_all_forum_topic_messages(
            chat_id=chat_id,
            message_thread_id=message_thread_id,
            read_timeout=read_timeout,
            write_timeout=write_timeout,
            connect_timeout=connect_timeout,
            pool_timeout=pool_timeout,
            api_kwargs=self._merge_api_rl_kwargs(api_kwargs, rate_limit_args),
        )

    async def upload_sticker_file(
        self,
        user_id: Union[str, int],
        png_sticker: FileInput,
        *,
        read_timeout: ODVInput[float] = DEFAULT_NONE,
        write_timeout: ODVInput[float] = 20,
        connect_timeout: ODVInput[float] = DEFAULT_NONE,
        pool_timeout: ODVInput[float] = DEFAULT_NONE,
        api_kwargs: JSONDict = None,
        rate_limit_args: RLARGS = None,
    ) -> File:
        return await super().upload_sticker_file(
            user_id=user_id,
            png_sticker=png_sticker,
            read_timeout=read_timeout,
            write_timeout=write_timeout,
            connect_timeout=connect_timeout,
            pool_timeout=pool_timeout,
            api_kwargs=self._merge_api_rl_kwargs(api_kwargs, rate_limit_args),
        )

    # updated camelCase aliases
    getMe = get_me
    sendMessage = send_message
    deleteMessage = delete_message
    forwardMessage = forward_message
    sendPhoto = send_photo
    sendAudio = send_audio
    sendDocument = send_document
    sendSticker = send_sticker
    sendVideo = send_video
    sendAnimation = send_animation
    sendVoice = send_voice
    sendVideoNote = send_video_note
    sendMediaGroup = send_media_group
    sendLocation = send_location
    editMessageLiveLocation = edit_message_live_location
    stopMessageLiveLocation = stop_message_live_location
    sendVenue = send_venue
    sendContact = send_contact
    sendGame = send_game
    sendChatAction = send_chat_action
    answerInlineQuery = answer_inline_query
    getUserProfilePhotos = get_user_profile_photos
    getFile = get_file
    banChatMember = ban_chat_member
    banChatSenderChat = ban_chat_sender_chat
    unbanChatMember = unban_chat_member
    unbanChatSenderChat = unban_chat_sender_chat
    answerCallbackQuery = answer_callback_query
    editMessageText = edit_message_text
    editMessageCaption = edit_message_caption
    editMessageMedia = edit_message_media
    editMessageReplyMarkup = edit_message_reply_markup
    getUpdates = get_updates
    setWebhook = set_webhook
    deleteWebhook = delete_webhook
    leaveChat = leave_chat
    getChat = get_chat
    getChatAdministrators = get_chat_administrators
    getChatMember = get_chat_member
    setChatStickerSet = set_chat_sticker_set
    deleteChatStickerSet = delete_chat_sticker_set
    getChatMemberCount = get_chat_member_count
    getWebhookInfo = get_webhook_info
    setGameScore = set_game_score
    getGameHighScores = get_game_high_scores
    sendInvoice = send_invoice
    answerShippingQuery = answer_shipping_query
    answerPreCheckoutQuery = answer_pre_checkout_query
    answerWebAppQuery = answer_web_app_query
    restrictChatMember = restrict_chat_member
    promoteChatMember = promote_chat_member
    setChatPermissions = set_chat_permissions
    setChatAdministratorCustomTitle = set_chat_administrator_custom_title
    exportChatInviteLink = export_chat_invite_link
    createChatInviteLink = create_chat_invite_link
    editChatInviteLink = edit_chat_invite_link
    revokeChatInviteLink = revoke_chat_invite_link
    approveChatJoinRequest = approve_chat_join_request
    declineChatJoinRequest = decline_chat_join_request
    setChatPhoto = set_chat_photo
    deleteChatPhoto = delete_chat_photo
    setChatTitle = set_chat_title
    setChatDescription = set_chat_description
    pinChatMessage = pin_chat_message
    unpinChatMessage = unpin_chat_message
    unpinAllChatMessages = unpin_all_chat_messages
    getStickerSet = get_sticker_set
    getCustomEmojiStickers = get_custom_emoji_stickers
    uploadStickerFile = upload_sticker_file
    createNewStickerSet = create_new_sticker_set
    addStickerToSet = add_sticker_to_set
    setStickerPositionInSet = set_sticker_position_in_set
    deleteStickerFromSet = delete_sticker_from_set
    setStickerSetThumb = set_sticker_set_thumb
    setPassportDataErrors = set_passport_data_errors
    sendPoll = send_poll
    stopPoll = stop_poll
    sendDice = send_dice
    getMyCommands = get_my_commands
    setMyCommands = set_my_commands
    deleteMyCommands = delete_my_commands
    logOut = log_out
    copyMessage = copy_message
    getChatMenuButton = get_chat_menu_button
    setChatMenuButton = set_chat_menu_button
    getMyDefaultAdministratorRights = get_my_default_administrator_rights
    setMyDefaultAdministratorRights = set_my_default_administrator_rights
    createInvoiceLink = create_invoice_link
    getForumTopicIconStickers = get_forum_topic_icon_stickers
    createForumTopic = create_forum_topic
    editForumTopic = edit_forum_topic
    closeForumTopic = close_forum_topic
    reopenForumTopic = reopen_forum_topic
    deleteForumTopic = delete_forum_topic
    unpinAllForumTopicMessages = unpin_all_forum_topic_messages<|MERGE_RESOLUTION|>--- conflicted
+++ resolved
@@ -119,15 +119,10 @@
         * The method :meth:`~telegram.Bot.get_updates` is the only method that does not have the
           additional argument, as this method will never be rate limited.
 
-<<<<<<< HEAD
-    .. seealso:: :any:`Arbitrary Callback Example <examples.arbitrarycallbackdatabot>`,
-        `Arbitrary callback_data <https://github.com/\
-=======
     Examples:
         :any:`Arbitrary Callback Data Bot <examples.arbitrarycallbackdatabot>`
 
     .. seealso:: `Arbitrary callback_data <https://github.com/\
->>>>>>> 7c179aee
         python-telegram-bot/python-telegram-bot/wiki/Arbitrary-callback_data>`_
 
     .. versionadded:: 13.6
@@ -236,13 +231,8 @@
         """:class:`telegram.ext.CallbackDataCache`: Optional. The cache for
         objects passed as callback data for :class:`telegram.InlineKeyboardButton`.
 
-<<<<<<< HEAD
-        .. seealso:: :any:`Arbitrary Callback Data Bot Example
-            <examples.arbitrarycallbackdatabot>`
-=======
         Examples:
             :any:`Arbitrary Callback Data Bot <examples.arbitrarycallbackdatabot>`
->>>>>>> 7c179aee
 
         .. versionchanged:: 20.0
            * This property is now read-only.
