#!/usr/bin/env python
# pylint: disable=too-many-arguments
#
# A library that provides a Python interface to the Telegram Bot API
# Copyright (C) 2015-2023
# Leandro Toledo de Souza <devs@python-telegram-bot.org>
#
# This program is free software: you can redistribute it and/or modify
# it under the terms of the GNU Lesser Public License as published by
# the Free Software Foundation, either version 3 of the License, or
# (at your option) any later version.
#
# This program is distributed in the hope that it will be useful,
# but WITHOUT ANY WARRANTY; without even the implied warranty of
# MERCHANTABILITY or FITNESS FOR A PARTICULAR PURPOSE.  See the
# GNU Lesser Public License for more details.
#
# You should have received a copy of the GNU Lesser Public License
# along with this program.  If not, see [http://www.gnu.org/licenses/].
"""This module contains an object that represents a Telegram Bot with convenience extensions."""
from copy import copy
from datetime import datetime
from typing import (
    TYPE_CHECKING,
    Any,
    Callable,
    Dict,
    Generic,
    List,
    Optional,
    Sequence,
    Tuple,
    Type,
    TypeVar,
    Union,
    cast,
    no_type_check,
    overload,
)
from uuid import uuid4

from telegram import (
    Animation,
    Audio,
    Bot,
    BotCommand,
    BotCommandScope,
    BotDescription,
    BotName,
    BotShortDescription,
    CallbackQuery,
    Chat,
    ChatAdministratorRights,
    ChatInviteLink,
    ChatMember,
    ChatPermissions,
    ChatPhoto,
    Contact,
    Document,
    File,
    ForumTopic,
    GameHighScore,
    InlineKeyboardMarkup,
    InlineQueryResultsButton,
    InputMedia,
    InputSticker,
    Location,
    MaskPosition,
    MenuButton,
    Message,
    MessageId,
    PassportElementError,
    PhotoSize,
    Poll,
    SentWebAppMessage,
    ShippingOption,
    Sticker,
    StickerSet,
    Update,
    User,
    UserProfilePhotos,
    Venue,
    Video,
    VideoNote,
    Voice,
    WebhookInfo,
)
from telegram._utils.datetime import to_timestamp
from telegram._utils.defaultvalue import DEFAULT_NONE, DefaultValue
from telegram._utils.logging import get_logger
from telegram._utils.types import DVInput, FileInput, JSONDict, ODVInput, ReplyMarkup
from telegram.ext._callbackdatacache import CallbackDataCache
from telegram.ext._utils.types import RLARGS
from telegram.request import BaseRequest
from telegram.warnings import PTBUserWarning

if TYPE_CHECKING:
    from telegram import (
        InlineQueryResult,
        InputMediaAudio,
        InputMediaDocument,
        InputMediaPhoto,
        InputMediaVideo,
        LabeledPrice,
        MessageEntity,
    )
    from telegram.ext import BaseRateLimiter, Defaults

HandledTypes = TypeVar("HandledTypes", bound=Union[Message, CallbackQuery, Chat])


class ExtBot(Bot, Generic[RLARGS]):
    """This object represents a Telegram Bot with convenience extensions.

    Warning:
        Not to be confused with :class:`telegram.Bot`.

    For the documentation of the arguments, methods and attributes, please see
    :class:`telegram.Bot`.

    All API methods of this class have an additional keyword argument ``rate_limit_args``.
    This can be used to pass additional information to the rate limiter, specifically to
    :paramref:`telegram.ext.BaseRateLimiter.process_request.rate_limit_args`.

    Warning:
        * The keyword argument ``rate_limit_args`` can `not` be used, if :attr:`rate_limiter`
          is :obj:`None`.
        * The method :meth:`~telegram.Bot.get_updates` is the only method that does not have the
          additional argument, as this method will never be rate limited.

    Examples:
        :any:`Arbitrary Callback Data Bot <examples.arbitrarycallbackdatabot>`

    .. seealso:: :wiki:`Arbitrary callback_data <Arbitrary-callback_data>`

    .. versionadded:: 13.6

    .. versionchanged:: 20.0
        Removed the attribute ``arbitrary_callback_data``. You can instead use
        :attr:`bot.callback_data_cache.maxsize <telegram.ext.CallbackDataCache.maxsize>` to
        access the size of the cache.

    Args:
        defaults (:class:`telegram.ext.Defaults`, optional): An object containing default values to
            be used if not set explicitly in the bot methods.
        arbitrary_callback_data (:obj:`bool` | :obj:`int`, optional): Whether to
            allow arbitrary objects as callback data for :class:`telegram.InlineKeyboardButton`.
            Pass an integer to specify the maximum number of objects cached in memory.
            Defaults to :obj:`False`.

            .. seealso:: :wiki:`Arbitrary callback_data <Arbitrary-callback_data>`
        rate_limiter (:class:`telegram.ext.BaseRateLimiter`, optional): A rate limiter to use for
            limiting the number of requests made by the bot per time interval.

            .. versionadded:: 20.0

    """

    __slots__ = ("_callback_data_cache", "_defaults", "_rate_limiter")

    _LOGGER = get_logger(__name__, class_name="ExtBot")

    # using object() would be a tiny bit safer, but a string plays better with the typing setup
    __RL_KEY = uuid4().hex

    @overload
    def __init__(
        self: "ExtBot[None]",
        token: str,
        base_url: str = "https://api.telegram.org/bot",
        base_file_url: str = "https://api.telegram.org/file/bot",
        request: Optional[BaseRequest] = None,
        get_updates_request: Optional[BaseRequest] = None,
        private_key: Optional[bytes] = None,
        private_key_password: Optional[bytes] = None,
        defaults: Optional["Defaults"] = None,
        arbitrary_callback_data: Union[bool, int] = False,
        local_mode: bool = False,
    ):
        ...

    @overload
    def __init__(
        self: "ExtBot[RLARGS]",
        token: str,
        base_url: str = "https://api.telegram.org/bot",
        base_file_url: str = "https://api.telegram.org/file/bot",
        request: Optional[BaseRequest] = None,
        get_updates_request: Optional[BaseRequest] = None,
        private_key: Optional[bytes] = None,
        private_key_password: Optional[bytes] = None,
        defaults: Optional["Defaults"] = None,
        arbitrary_callback_data: Union[bool, int] = False,
        local_mode: bool = False,
        rate_limiter: Optional["BaseRateLimiter[RLARGS]"] = None,
    ):
        ...

    def __init__(
        self,
        token: str,
        base_url: str = "https://api.telegram.org/bot",
        base_file_url: str = "https://api.telegram.org/file/bot",
        request: Optional[BaseRequest] = None,
        get_updates_request: Optional[BaseRequest] = None,
        private_key: Optional[bytes] = None,
        private_key_password: Optional[bytes] = None,
        defaults: Optional["Defaults"] = None,
        arbitrary_callback_data: Union[bool, int] = False,
        local_mode: bool = False,
        rate_limiter: Optional["BaseRateLimiter[RLARGS]"] = None,
    ):
        super().__init__(
            token=token,
            base_url=base_url,
            base_file_url=base_file_url,
            request=request,
            get_updates_request=get_updates_request,
            private_key=private_key,
            private_key_password=private_key_password,
            local_mode=local_mode,
        )
        with self._unfrozen():
            self._defaults: Optional[Defaults] = defaults
            self._rate_limiter: Optional[BaseRateLimiter] = rate_limiter
            self._callback_data_cache: Optional[CallbackDataCache] = None

            # set up callback_data
            if arbitrary_callback_data is False:
                return

            if not isinstance(arbitrary_callback_data, bool):
                maxsize = cast(int, arbitrary_callback_data)
            else:
                maxsize = 1024

            self._callback_data_cache = CallbackDataCache(bot=self, maxsize=maxsize)

    @classmethod
    def _warn(
        cls, message: str, category: Type[Warning] = PTBUserWarning, stacklevel: int = 0
    ) -> None:
        """We override this method to add one more level to the stacklevel, so that the warning
        points to the user's code, not to the PTB code.
        """
        super()._warn(message=message, category=category, stacklevel=stacklevel + 2)

    @property
    def callback_data_cache(self) -> Optional[CallbackDataCache]:
        """:class:`telegram.ext.CallbackDataCache`: Optional. The cache for
        objects passed as callback data for :class:`telegram.InlineKeyboardButton`.

        Examples:
            :any:`Arbitrary Callback Data Bot <examples.arbitrarycallbackdatabot>`

        .. versionchanged:: 20.0
           * This property is now read-only.
           * This property is now optional and can be :obj:`None` if
             :paramref:`~telegram.ext.ExtBot.arbitrary_callback_data` is set to :obj:`False`.
        """
        return self._callback_data_cache

    async def initialize(self) -> None:
        """See :meth:`telegram.Bot.initialize`. Also initializes the
        :paramref:`ExtBot.rate_limiter` (if set)
        by calling :meth:`telegram.ext.BaseRateLimiter.initialize`.
        """
        # Initialize before calling super, because super calls get_me
        if self.rate_limiter:
            await self.rate_limiter.initialize()
        await super().initialize()

    async def shutdown(self) -> None:
        """See :meth:`telegram.Bot.shutdown`. Also shuts down the
        :paramref:`ExtBot.rate_limiter` (if set) by
        calling :meth:`telegram.ext.BaseRateLimiter.shutdown`.
        """
        # Shut down the rate limiter before shutting down the request objects!
        if self.rate_limiter:
            await self.rate_limiter.shutdown()
        await super().shutdown()

    @classmethod
    def _merge_api_rl_kwargs(
        cls, api_kwargs: Optional[JSONDict], rate_limit_args: Optional[RLARGS]
    ) -> Optional[JSONDict]:
        """Inserts the `rate_limit_args` into `api_kwargs` with the special key `__RL_KEY` so
        that we can extract them later without having to modify the `telegram.Bot` class.
        """
        if not rate_limit_args:
            return api_kwargs
        if api_kwargs is None:
            api_kwargs = {}
        api_kwargs[cls.__RL_KEY] = rate_limit_args
        return api_kwargs

    @classmethod
    def _extract_rl_kwargs(cls, data: Optional[JSONDict]) -> Optional[RLARGS]:
        """Extracts the `rate_limit_args` from `data` if it exists."""
        if not data:
            return None
        return data.pop(cls.__RL_KEY, None)

    async def _do_post(
        self,
        endpoint: str,
        data: JSONDict,
        *,
        read_timeout: ODVInput[float] = DEFAULT_NONE,
        write_timeout: ODVInput[float] = DEFAULT_NONE,
        connect_timeout: ODVInput[float] = DEFAULT_NONE,
        pool_timeout: ODVInput[float] = DEFAULT_NONE,
    ) -> Union[bool, JSONDict, List[JSONDict]]:
        """Order of method calls is: Bot.some_method -> Bot._post -> Bot._do_post.
        So we can override Bot._do_post to add rate limiting.
        """
        rate_limit_args = self._extract_rl_kwargs(data)
        if not self.rate_limiter and rate_limit_args is not None:
            raise ValueError(
                "`rate_limit_args` can only be used if a `ExtBot.rate_limiter` is set."
            )

        # getting updates should not be rate limited!
        if endpoint == "getUpdates" or not self.rate_limiter:
            return await super()._do_post(
                endpoint=endpoint,
                data=data,
                write_timeout=write_timeout,
                connect_timeout=connect_timeout,
                pool_timeout=pool_timeout,
                read_timeout=read_timeout,
            )

        kwargs = {
            "read_timeout": read_timeout,
            "write_timeout": write_timeout,
            "connect_timeout": connect_timeout,
            "pool_timeout": pool_timeout,
        }
        self._LOGGER.debug(
            "Passing request through rate limiter of type %s with rate_limit_args %s",
            type(self.rate_limiter),
            rate_limit_args,
        )
        return await self.rate_limiter.process_request(
            callback=super()._do_post,
            args=(endpoint, data),
            kwargs=kwargs,
            endpoint=endpoint,
            data=data,
            rate_limit_args=rate_limit_args,
        )

    @property
    def defaults(self) -> Optional["Defaults"]:
        """The :class:`telegram.ext.Defaults` used by this bot, if any."""
        # This is a property because defaults shouldn't be changed at runtime
        return self._defaults

    @property
    def rate_limiter(self) -> Optional["BaseRateLimiter[RLARGS]"]:
        """The :class:`telegram.ext.BaseRateLimiter` used by this bot, if any.

        .. versionadded:: 20.0
        """
        # This is a property because the rate limiter shouldn't be changed at runtime
        return self._rate_limiter

    def _insert_defaults(self, data: Dict[str, object]) -> None:
        """Inserts the defaults values for optional kwargs for which tg.ext.Defaults provides
        convenience functionality, i.e. the kwargs with a tg.utils.helpers.DefaultValue default

        data is edited in-place. As timeout is not passed via the kwargs, it needs to be passed
        separately and gets returned.

        This can only work, if all kwargs that may have defaults are passed in data!
        """
        # if we have Defaults, we
        # 1) replace all DefaultValue instances with the relevant Defaults value. If there is none,
        #    we fall back to the default value of the bot method
        # 2) convert all datetime.datetime objects to timestamps wrt the correct default timezone
        # 3) set the correct parse_mode for all InputMedia objects
        for key, val in data.items():
            # 1)
            if isinstance(val, DefaultValue):
                data[key] = (
                    self.defaults.api_defaults.get(key, val.value)
                    if self.defaults
                    else DefaultValue.get_value(val)
                )

            # 2)
            elif isinstance(val, datetime):
                data[key] = to_timestamp(
                    val, tzinfo=self.defaults.tzinfo if self.defaults else None
                )

            # 3)
            elif isinstance(val, InputMedia) and val.parse_mode is DEFAULT_NONE:
                # Copy object as not to edit it in-place
                copied_val = copy(val)
                with copied_val._unfrozen():
                    copied_val.parse_mode = self.defaults.parse_mode if self.defaults else None
                data[key] = copied_val
            elif key == "media" and isinstance(val, Sequence):
                # Copy objects as not to edit them in-place
                copy_list = [copy(media) for media in val]
                for media in copy_list:
                    if media.parse_mode is DEFAULT_NONE:
                        with media._unfrozen():
                            media.parse_mode = self.defaults.parse_mode if self.defaults else None

                data[key] = copy_list

    def _replace_keyboard(self, reply_markup: Optional[ReplyMarkup]) -> Optional[ReplyMarkup]:
        # If the reply_markup is an inline keyboard and we allow arbitrary callback data, let the
        # CallbackDataCache build a new keyboard with the data replaced. Otherwise return the input
        if isinstance(reply_markup, InlineKeyboardMarkup) and self.callback_data_cache is not None:
            return self.callback_data_cache.process_keyboard(reply_markup)

        return reply_markup

    def insert_callback_data(self, update: Update) -> None:
        """If this bot allows for arbitrary callback data, this inserts the cached data into all
        corresponding buttons within this update.

        Note:
            Checks :attr:`telegram.Message.via_bot` and :attr:`telegram.Message.from_user`
            to figure out if a) a reply markup exists and b) it was actually sent by this
            bot. If not, the message will be returned unchanged.

            Note that this will fail for channel posts, as :attr:`telegram.Message.from_user` is
            :obj:`None` for those! In the corresponding reply markups, the callback data will be
            replaced by :class:`telegram.ext.InvalidCallbackData`.

        Warning:
            *In place*, i.e. the passed :class:`telegram.Message` will be changed!

        Args:
            update (:class:`telegram.Update`): The update.

        """
        # The only incoming updates that can directly contain a message sent by the bot itself are:
        # * CallbackQueries
        # * Messages where the pinned_message is sent by the bot
        # * Messages where the reply_to_message is sent by the bot
        # * Messages where via_bot is the bot
        # Finally there is effective_chat.pinned message, but that's only returned in get_chat
        if update.callback_query:
            self._insert_callback_data(update.callback_query)
        # elif instead of if, as effective_message includes callback_query.message
        # and that has already been processed
        elif update.effective_message:
            self._insert_callback_data(update.effective_message)

    def _insert_callback_data(self, obj: HandledTypes) -> HandledTypes:
        if self.callback_data_cache is None:
            return obj

        if isinstance(obj, CallbackQuery):
            self.callback_data_cache.process_callback_query(obj)
            return obj  # type: ignore[return-value]

        if isinstance(obj, Message):
            if obj.reply_to_message:
                # reply_to_message can't contain further reply_to_messages, so no need to check
                self.callback_data_cache.process_message(obj.reply_to_message)
                if obj.reply_to_message.pinned_message:
                    # pinned messages can't contain reply_to_message, no need to check
                    self.callback_data_cache.process_message(obj.reply_to_message.pinned_message)
            if obj.pinned_message:
                # pinned messages can't contain reply_to_message, no need to check
                self.callback_data_cache.process_message(obj.pinned_message)

            # Finally, handle the message itself
            self.callback_data_cache.process_message(message=obj)
            return obj  # type: ignore[return-value]

        if isinstance(obj, Chat) and obj.pinned_message:
            self.callback_data_cache.process_message(obj.pinned_message)

        return obj

    async def _send_message(
        self,
        endpoint: str,
        data: JSONDict,
        reply_to_message_id: Optional[int] = None,
        disable_notification: ODVInput[bool] = DEFAULT_NONE,
        reply_markup: Optional[ReplyMarkup] = None,
        allow_sending_without_reply: ODVInput[bool] = DEFAULT_NONE,
        protect_content: ODVInput[bool] = DEFAULT_NONE,
        message_thread_id: Optional[int] = None,
        caption: Optional[str] = None,
        parse_mode: ODVInput[str] = DEFAULT_NONE,
        caption_entities: Optional[Sequence["MessageEntity"]] = None,
        disable_web_page_preview: ODVInput[bool] = DEFAULT_NONE,
        *,
        read_timeout: ODVInput[float] = DEFAULT_NONE,
        write_timeout: ODVInput[float] = DEFAULT_NONE,
        connect_timeout: ODVInput[float] = DEFAULT_NONE,
        pool_timeout: ODVInput[float] = DEFAULT_NONE,
        api_kwargs: Optional[JSONDict] = None,
    ) -> Any:
        # We override this method to call self._replace_keyboard and self._insert_callback_data.
        # This covers most methods that have a reply_markup
        result = await super()._send_message(
            endpoint=endpoint,
            data=data,
            reply_to_message_id=reply_to_message_id,
            disable_notification=disable_notification,
            reply_markup=self._replace_keyboard(reply_markup),
            allow_sending_without_reply=allow_sending_without_reply,
            protect_content=protect_content,
            message_thread_id=message_thread_id,
            caption=caption,
            parse_mode=parse_mode,
            caption_entities=caption_entities,
            disable_web_page_preview=disable_web_page_preview,
            read_timeout=read_timeout,
            write_timeout=write_timeout,
            connect_timeout=connect_timeout,
            pool_timeout=pool_timeout,
            api_kwargs=api_kwargs,
        )
        if isinstance(result, Message):
            self._insert_callback_data(result)
        return result

    async def get_updates(
        self,
        offset: Optional[int] = None,
        limit: Optional[int] = None,
        timeout: Optional[float] = None,
        allowed_updates: Optional[Sequence[str]] = None,
        *,
        read_timeout: float = 2,
        write_timeout: ODVInput[float] = DEFAULT_NONE,
        connect_timeout: ODVInput[float] = DEFAULT_NONE,
        pool_timeout: ODVInput[float] = DEFAULT_NONE,
        api_kwargs: Optional[JSONDict] = None,
    ) -> Tuple[Update, ...]:
        updates = await super().get_updates(
            offset=offset,
            limit=limit,
            timeout=timeout,
            allowed_updates=allowed_updates,
            read_timeout=read_timeout,
            write_timeout=write_timeout,
            connect_timeout=connect_timeout,
            pool_timeout=pool_timeout,
            api_kwargs=api_kwargs,
        )

        for update in updates:
            self.insert_callback_data(update)

        return updates

    def _effective_inline_results(
        self,
        results: Union[
            Sequence["InlineQueryResult"], Callable[[int], Optional[Sequence["InlineQueryResult"]]]
        ],
        next_offset: Optional[str] = None,
        current_offset: Optional[str] = None,
    ) -> Tuple[Sequence["InlineQueryResult"], Optional[str]]:
        """This method is called by Bot.answer_inline_query to build the actual results list.
        Overriding this to call self._replace_keyboard suffices
        """
        effective_results, next_offset = super()._effective_inline_results(
            results=results, next_offset=next_offset, current_offset=current_offset
        )

        # Process arbitrary callback
        if self.callback_data_cache is None:
            return effective_results, next_offset
        results = []
        for result in effective_results:
            # All currently existingInlineQueryResults have a reply_markup, but future ones
            # might not have. Better be save than sorry
            if not hasattr(result, "reply_markup"):
                results.append(result)
            else:
                # We build a new result in case the user wants to use the same object in
                # different places
                new_result = copy(result)
                with new_result._unfrozen():
                    markup = self._replace_keyboard(result.reply_markup)
                    new_result.reply_markup = markup

                results.append(new_result)

        return results, next_offset

    @no_type_check  # mypy doesn't play too well with hasattr
    def _insert_defaults_for_ilq_results(self, res: "InlineQueryResult") -> "InlineQueryResult":
        """This method is called by Bot.answer_inline_query to replace `DefaultValue(obj)` with
        `obj`.
        Overriding this to call insert the actual desired default values.
        """
        # Copy the objects that need modification to avoid modifying the original object
        copied = False
        if hasattr(res, "parse_mode") and res.parse_mode is DEFAULT_NONE:
            res = copy(res)
            with res._unfrozen():
                copied = True
                res.parse_mode = self.defaults.parse_mode if self.defaults else None
        if hasattr(res, "input_message_content") and res.input_message_content:
            if (
                hasattr(res.input_message_content, "parse_mode")
                and res.input_message_content.parse_mode is DEFAULT_NONE
            ):
                if not copied:
                    res = copy(res)
                    copied = True
                with res.input_message_content._unfrozen():
                    res.input_message_content.parse_mode = (
                        self.defaults.parse_mode if self.defaults else None
                    )
            if (
                hasattr(res.input_message_content, "disable_web_page_preview")
                and res.input_message_content.disable_web_page_preview is DEFAULT_NONE
            ):
                if not copied:
                    res = copy(res)
                with res.input_message_content._unfrozen():
                    res.input_message_content.disable_web_page_preview = (
                        self.defaults.disable_web_page_preview if self.defaults else None
                    )

        return res

    async def stop_poll(
        self,
        chat_id: Union[int, str],
        message_id: int,
        reply_markup: Optional[InlineKeyboardMarkup] = None,
        *,
        read_timeout: ODVInput[float] = DEFAULT_NONE,
        write_timeout: ODVInput[float] = DEFAULT_NONE,
        connect_timeout: ODVInput[float] = DEFAULT_NONE,
        pool_timeout: ODVInput[float] = DEFAULT_NONE,
        api_kwargs: Optional[JSONDict] = None,
        rate_limit_args: Optional[RLARGS] = None,
    ) -> Poll:
        # We override this method to call self._replace_keyboard
        return await super().stop_poll(
            chat_id=chat_id,
            message_id=message_id,
            reply_markup=self._replace_keyboard(reply_markup),
            read_timeout=read_timeout,
            write_timeout=write_timeout,
            connect_timeout=connect_timeout,
            pool_timeout=pool_timeout,
            api_kwargs=self._merge_api_rl_kwargs(api_kwargs, rate_limit_args),
        )

    async def copy_message(
        self,
        chat_id: Union[int, str],
        from_chat_id: Union[str, int],
        message_id: int,
        caption: Optional[str] = None,
        parse_mode: ODVInput[str] = DEFAULT_NONE,
        caption_entities: Optional[Sequence["MessageEntity"]] = None,
        disable_notification: DVInput[bool] = DEFAULT_NONE,
        reply_to_message_id: Optional[int] = None,
        allow_sending_without_reply: DVInput[bool] = DEFAULT_NONE,
        reply_markup: Optional[ReplyMarkup] = None,
        protect_content: ODVInput[bool] = DEFAULT_NONE,
        message_thread_id: Optional[int] = None,
        *,
        read_timeout: ODVInput[float] = DEFAULT_NONE,
        write_timeout: ODVInput[float] = DEFAULT_NONE,
        connect_timeout: ODVInput[float] = DEFAULT_NONE,
        pool_timeout: ODVInput[float] = DEFAULT_NONE,
        api_kwargs: Optional[JSONDict] = None,
        rate_limit_args: Optional[RLARGS] = None,
    ) -> MessageId:
        # We override this method to call self._replace_keyboard
        return await super().copy_message(
            chat_id=chat_id,
            from_chat_id=from_chat_id,
            message_id=message_id,
            caption=caption,
            parse_mode=parse_mode,
            caption_entities=caption_entities,
            disable_notification=disable_notification,
            reply_to_message_id=reply_to_message_id,
            allow_sending_without_reply=allow_sending_without_reply,
            reply_markup=self._replace_keyboard(reply_markup),
            protect_content=protect_content,
            message_thread_id=message_thread_id,
            read_timeout=read_timeout,
            write_timeout=write_timeout,
            connect_timeout=connect_timeout,
            pool_timeout=pool_timeout,
            api_kwargs=self._merge_api_rl_kwargs(api_kwargs, rate_limit_args),
        )

    async def get_chat(
        self,
        chat_id: Union[str, int],
        *,
        read_timeout: ODVInput[float] = DEFAULT_NONE,
        write_timeout: ODVInput[float] = DEFAULT_NONE,
        connect_timeout: ODVInput[float] = DEFAULT_NONE,
        pool_timeout: ODVInput[float] = DEFAULT_NONE,
        api_kwargs: Optional[JSONDict] = None,
        rate_limit_args: Optional[RLARGS] = None,
    ) -> Chat:
        # We override this method to call self._insert_callback_data
        result = await super().get_chat(
            chat_id=chat_id,
            read_timeout=read_timeout,
            write_timeout=write_timeout,
            connect_timeout=connect_timeout,
            pool_timeout=pool_timeout,
            api_kwargs=self._merge_api_rl_kwargs(api_kwargs, rate_limit_args),
        )
        return self._insert_callback_data(result)

    async def add_sticker_to_set(
        self,
        user_id: Union[str, int],
        name: str,
        emojis: Optional[str] = None,  # Was made optional for compatibility reasons
        png_sticker: Optional[FileInput] = None,
        mask_position: Optional[MaskPosition] = None,
        tgs_sticker: Optional[FileInput] = None,
        webm_sticker: Optional[FileInput] = None,
        sticker: Optional[
            InputSticker
        ] = None,  # Actually a required param, but is optional for compat.
        *,
        read_timeout: ODVInput[float] = DEFAULT_NONE,
        write_timeout: ODVInput[float] = 20,
        connect_timeout: ODVInput[float] = DEFAULT_NONE,
        pool_timeout: ODVInput[float] = DEFAULT_NONE,
        api_kwargs: Optional[JSONDict] = None,
        rate_limit_args: Optional[RLARGS] = None,
    ) -> bool:
        return await super().add_sticker_to_set(
            user_id=user_id,
            name=name,
            sticker=sticker,
            emojis=emojis,
            png_sticker=png_sticker,
            mask_position=mask_position,
            tgs_sticker=tgs_sticker,
            webm_sticker=webm_sticker,
            read_timeout=read_timeout,
            write_timeout=write_timeout,
            connect_timeout=connect_timeout,
            pool_timeout=pool_timeout,
            api_kwargs=self._merge_api_rl_kwargs(api_kwargs, rate_limit_args),
        )

    async def answer_callback_query(
        self,
        callback_query_id: str,
        text: Optional[str] = None,
        show_alert: Optional[bool] = None,
        url: Optional[str] = None,
        cache_time: Optional[int] = None,
        *,
        read_timeout: ODVInput[float] = DEFAULT_NONE,
        write_timeout: ODVInput[float] = DEFAULT_NONE,
        connect_timeout: ODVInput[float] = DEFAULT_NONE,
        pool_timeout: ODVInput[float] = DEFAULT_NONE,
        api_kwargs: Optional[JSONDict] = None,
        rate_limit_args: Optional[RLARGS] = None,
    ) -> bool:
        return await super().answer_callback_query(
            callback_query_id=callback_query_id,
            text=text,
            show_alert=show_alert,
            url=url,
            cache_time=cache_time,
            read_timeout=read_timeout,
            write_timeout=write_timeout,
            connect_timeout=connect_timeout,
            pool_timeout=pool_timeout,
            api_kwargs=self._merge_api_rl_kwargs(api_kwargs, rate_limit_args),
        )

    async def answer_inline_query(
        self,
        inline_query_id: str,
        results: Union[
            Sequence["InlineQueryResult"], Callable[[int], Optional[Sequence["InlineQueryResult"]]]
        ],
<<<<<<< HEAD
        cache_time: Optional[int] = None,
        is_personal: Optional[bool] = None,
        next_offset: Optional[str] = None,
        switch_pm_text: Optional[str] = None,
        switch_pm_parameter: Optional[str] = None,
=======
        cache_time: int = None,
        is_personal: bool = None,
        next_offset: str = None,
        switch_pm_text: str = None,
        switch_pm_parameter: str = None,
        button: InlineQueryResultsButton = None,
>>>>>>> bfbf6d3f
        *,
        current_offset: Optional[str] = None,
        read_timeout: ODVInput[float] = DEFAULT_NONE,
        write_timeout: ODVInput[float] = DEFAULT_NONE,
        connect_timeout: ODVInput[float] = DEFAULT_NONE,
        pool_timeout: ODVInput[float] = DEFAULT_NONE,
        api_kwargs: Optional[JSONDict] = None,
        rate_limit_args: Optional[RLARGS] = None,
    ) -> bool:
        return await super().answer_inline_query(
            inline_query_id=inline_query_id,
            results=results,
            cache_time=cache_time,
            is_personal=is_personal,
            next_offset=next_offset,
            switch_pm_text=switch_pm_text,
            switch_pm_parameter=switch_pm_parameter,
            current_offset=current_offset,
            read_timeout=read_timeout,
            write_timeout=write_timeout,
            connect_timeout=connect_timeout,
            pool_timeout=pool_timeout,
            button=button,
            api_kwargs=self._merge_api_rl_kwargs(api_kwargs, rate_limit_args),
        )

    async def answer_pre_checkout_query(
        self,
        pre_checkout_query_id: str,
        ok: bool,
        error_message: Optional[str] = None,
        *,
        read_timeout: ODVInput[float] = DEFAULT_NONE,
        write_timeout: ODVInput[float] = DEFAULT_NONE,
        connect_timeout: ODVInput[float] = DEFAULT_NONE,
        pool_timeout: ODVInput[float] = DEFAULT_NONE,
        api_kwargs: Optional[JSONDict] = None,
        rate_limit_args: Optional[RLARGS] = None,
    ) -> bool:
        return await super().answer_pre_checkout_query(
            pre_checkout_query_id=pre_checkout_query_id,
            ok=ok,
            error_message=error_message,
            read_timeout=read_timeout,
            write_timeout=write_timeout,
            connect_timeout=connect_timeout,
            pool_timeout=pool_timeout,
            api_kwargs=self._merge_api_rl_kwargs(api_kwargs, rate_limit_args),
        )

    async def answer_shipping_query(
        self,
        shipping_query_id: str,
        ok: bool,
        shipping_options: Optional[Sequence[ShippingOption]] = None,
        error_message: Optional[str] = None,
        *,
        read_timeout: ODVInput[float] = DEFAULT_NONE,
        write_timeout: ODVInput[float] = DEFAULT_NONE,
        connect_timeout: ODVInput[float] = DEFAULT_NONE,
        pool_timeout: ODVInput[float] = DEFAULT_NONE,
        api_kwargs: Optional[JSONDict] = None,
        rate_limit_args: Optional[RLARGS] = None,
    ) -> bool:
        return await super().answer_shipping_query(
            shipping_query_id=shipping_query_id,
            ok=ok,
            shipping_options=shipping_options,
            error_message=error_message,
            read_timeout=read_timeout,
            write_timeout=write_timeout,
            connect_timeout=connect_timeout,
            pool_timeout=pool_timeout,
            api_kwargs=self._merge_api_rl_kwargs(api_kwargs, rate_limit_args),
        )

    async def answer_web_app_query(
        self,
        web_app_query_id: str,
        result: "InlineQueryResult",
        *,
        read_timeout: ODVInput[float] = DEFAULT_NONE,
        write_timeout: ODVInput[float] = DEFAULT_NONE,
        connect_timeout: ODVInput[float] = DEFAULT_NONE,
        pool_timeout: ODVInput[float] = DEFAULT_NONE,
        api_kwargs: Optional[JSONDict] = None,
        rate_limit_args: Optional[RLARGS] = None,
    ) -> SentWebAppMessage:
        return await super().answer_web_app_query(
            web_app_query_id=web_app_query_id,
            result=result,
            read_timeout=read_timeout,
            write_timeout=write_timeout,
            connect_timeout=connect_timeout,
            pool_timeout=pool_timeout,
            api_kwargs=self._merge_api_rl_kwargs(api_kwargs, rate_limit_args),
        )

    async def approve_chat_join_request(
        self,
        chat_id: Union[str, int],
        user_id: int,
        *,
        read_timeout: ODVInput[float] = DEFAULT_NONE,
        write_timeout: ODVInput[float] = DEFAULT_NONE,
        connect_timeout: ODVInput[float] = DEFAULT_NONE,
        pool_timeout: ODVInput[float] = DEFAULT_NONE,
        api_kwargs: Optional[JSONDict] = None,
        rate_limit_args: Optional[RLARGS] = None,
    ) -> bool:
        return await super().approve_chat_join_request(
            chat_id=chat_id,
            user_id=user_id,
            read_timeout=read_timeout,
            write_timeout=write_timeout,
            connect_timeout=connect_timeout,
            pool_timeout=pool_timeout,
            api_kwargs=self._merge_api_rl_kwargs(api_kwargs, rate_limit_args),
        )

    async def ban_chat_member(
        self,
        chat_id: Union[str, int],
        user_id: Union[str, int],
        until_date: Optional[Union[int, datetime]] = None,
        revoke_messages: Optional[bool] = None,
        *,
        read_timeout: ODVInput[float] = DEFAULT_NONE,
        write_timeout: ODVInput[float] = DEFAULT_NONE,
        connect_timeout: ODVInput[float] = DEFAULT_NONE,
        pool_timeout: ODVInput[float] = DEFAULT_NONE,
        api_kwargs: Optional[JSONDict] = None,
        rate_limit_args: Optional[RLARGS] = None,
    ) -> bool:
        return await super().ban_chat_member(
            chat_id=chat_id,
            user_id=user_id,
            until_date=until_date,
            revoke_messages=revoke_messages,
            read_timeout=read_timeout,
            write_timeout=write_timeout,
            connect_timeout=connect_timeout,
            pool_timeout=pool_timeout,
            api_kwargs=self._merge_api_rl_kwargs(api_kwargs, rate_limit_args),
        )

    async def ban_chat_sender_chat(
        self,
        chat_id: Union[str, int],
        sender_chat_id: int,
        *,
        read_timeout: ODVInput[float] = DEFAULT_NONE,
        write_timeout: ODVInput[float] = DEFAULT_NONE,
        connect_timeout: ODVInput[float] = DEFAULT_NONE,
        pool_timeout: ODVInput[float] = DEFAULT_NONE,
        api_kwargs: Optional[JSONDict] = None,
        rate_limit_args: Optional[RLARGS] = None,
    ) -> bool:
        return await super().ban_chat_sender_chat(
            chat_id=chat_id,
            sender_chat_id=sender_chat_id,
            read_timeout=read_timeout,
            write_timeout=write_timeout,
            connect_timeout=connect_timeout,
            pool_timeout=pool_timeout,
            api_kwargs=self._merge_api_rl_kwargs(api_kwargs, rate_limit_args),
        )

    async def create_chat_invite_link(
        self,
        chat_id: Union[str, int],
        expire_date: Optional[Union[int, datetime]] = None,
        member_limit: Optional[int] = None,
        name: Optional[str] = None,
        creates_join_request: Optional[bool] = None,
        *,
        read_timeout: ODVInput[float] = DEFAULT_NONE,
        write_timeout: ODVInput[float] = DEFAULT_NONE,
        connect_timeout: ODVInput[float] = DEFAULT_NONE,
        pool_timeout: ODVInput[float] = DEFAULT_NONE,
        api_kwargs: Optional[JSONDict] = None,
        rate_limit_args: Optional[RLARGS] = None,
    ) -> ChatInviteLink:
        return await super().create_chat_invite_link(
            chat_id=chat_id,
            expire_date=expire_date,
            member_limit=member_limit,
            name=name,
            creates_join_request=creates_join_request,
            read_timeout=read_timeout,
            write_timeout=write_timeout,
            connect_timeout=connect_timeout,
            pool_timeout=pool_timeout,
            api_kwargs=self._merge_api_rl_kwargs(api_kwargs, rate_limit_args),
        )

    async def create_invoice_link(
        self,
        title: str,
        description: str,
        payload: str,
        provider_token: str,
        currency: str,
        prices: Sequence["LabeledPrice"],
        max_tip_amount: Optional[int] = None,
        suggested_tip_amounts: Optional[Sequence[int]] = None,
        provider_data: Optional[Union[str, object]] = None,
        photo_url: Optional[str] = None,
        photo_size: Optional[int] = None,
        photo_width: Optional[int] = None,
        photo_height: Optional[int] = None,
        need_name: Optional[bool] = None,
        need_phone_number: Optional[bool] = None,
        need_email: Optional[bool] = None,
        need_shipping_address: Optional[bool] = None,
        send_phone_number_to_provider: Optional[bool] = None,
        send_email_to_provider: Optional[bool] = None,
        is_flexible: Optional[bool] = None,
        *,
        read_timeout: ODVInput[float] = DEFAULT_NONE,
        write_timeout: ODVInput[float] = DEFAULT_NONE,
        connect_timeout: ODVInput[float] = DEFAULT_NONE,
        pool_timeout: ODVInput[float] = DEFAULT_NONE,
        api_kwargs: Optional[JSONDict] = None,
        rate_limit_args: Optional[RLARGS] = None,
    ) -> str:
        return await super().create_invoice_link(
            title=title,
            description=description,
            payload=payload,
            provider_token=provider_token,
            currency=currency,
            prices=prices,
            max_tip_amount=max_tip_amount,
            suggested_tip_amounts=suggested_tip_amounts,
            provider_data=provider_data,
            photo_url=photo_url,
            photo_size=photo_size,
            photo_width=photo_width,
            photo_height=photo_height,
            need_name=need_name,
            need_phone_number=need_phone_number,
            need_email=need_email,
            need_shipping_address=need_shipping_address,
            send_phone_number_to_provider=send_phone_number_to_provider,
            send_email_to_provider=send_email_to_provider,
            is_flexible=is_flexible,
            read_timeout=read_timeout,
            write_timeout=write_timeout,
            connect_timeout=connect_timeout,
            pool_timeout=pool_timeout,
            api_kwargs=self._merge_api_rl_kwargs(api_kwargs, rate_limit_args),
        )

    async def create_new_sticker_set(
        self,
        user_id: Union[str, int],
        name: str,
        title: str,
        emojis: Optional[str] = None,  # Was made optional for compatibility purposes
        png_sticker: Optional[FileInput] = None,
        mask_position: Optional[MaskPosition] = None,
        tgs_sticker: Optional[FileInput] = None,
        webm_sticker: Optional[FileInput] = None,
        sticker_type: Optional[str] = None,
        stickers: Optional[
            Sequence[InputSticker]
        ] = None,  # Actually a required param. Optional for compat.
        sticker_format: Optional[str] = None,  # Actually a required param. Optional for compat.
        needs_repainting: Optional[bool] = None,
        *,
        read_timeout: ODVInput[float] = DEFAULT_NONE,
        write_timeout: ODVInput[float] = 20,
        connect_timeout: ODVInput[float] = DEFAULT_NONE,
        pool_timeout: ODVInput[float] = DEFAULT_NONE,
        api_kwargs: Optional[JSONDict] = None,
        rate_limit_args: Optional[RLARGS] = None,
    ) -> bool:
        return await super().create_new_sticker_set(
            user_id=user_id,
            name=name,
            title=title,
            stickers=stickers,
            sticker_format=sticker_format,
            needs_repainting=needs_repainting,
            emojis=emojis,
            png_sticker=png_sticker,
            mask_position=mask_position,
            tgs_sticker=tgs_sticker,
            webm_sticker=webm_sticker,
            sticker_type=sticker_type,
            read_timeout=read_timeout,
            write_timeout=write_timeout,
            connect_timeout=connect_timeout,
            pool_timeout=pool_timeout,
            api_kwargs=self._merge_api_rl_kwargs(api_kwargs, rate_limit_args),
        )

    async def decline_chat_join_request(
        self,
        chat_id: Union[str, int],
        user_id: int,
        *,
        read_timeout: ODVInput[float] = DEFAULT_NONE,
        write_timeout: ODVInput[float] = DEFAULT_NONE,
        connect_timeout: ODVInput[float] = DEFAULT_NONE,
        pool_timeout: ODVInput[float] = DEFAULT_NONE,
        api_kwargs: Optional[JSONDict] = None,
        rate_limit_args: Optional[RLARGS] = None,
    ) -> bool:
        return await super().decline_chat_join_request(
            chat_id=chat_id,
            user_id=user_id,
            read_timeout=read_timeout,
            write_timeout=write_timeout,
            connect_timeout=connect_timeout,
            pool_timeout=pool_timeout,
            api_kwargs=self._merge_api_rl_kwargs(api_kwargs, rate_limit_args),
        )

    async def delete_chat_photo(
        self,
        chat_id: Union[str, int],
        *,
        read_timeout: ODVInput[float] = DEFAULT_NONE,
        write_timeout: ODVInput[float] = DEFAULT_NONE,
        connect_timeout: ODVInput[float] = DEFAULT_NONE,
        pool_timeout: ODVInput[float] = DEFAULT_NONE,
        api_kwargs: Optional[JSONDict] = None,
        rate_limit_args: Optional[RLARGS] = None,
    ) -> bool:
        return await super().delete_chat_photo(
            chat_id=chat_id,
            read_timeout=read_timeout,
            write_timeout=write_timeout,
            connect_timeout=connect_timeout,
            pool_timeout=pool_timeout,
            api_kwargs=self._merge_api_rl_kwargs(api_kwargs, rate_limit_args),
        )

    async def delete_chat_sticker_set(
        self,
        chat_id: Union[str, int],
        *,
        read_timeout: ODVInput[float] = DEFAULT_NONE,
        write_timeout: ODVInput[float] = DEFAULT_NONE,
        connect_timeout: ODVInput[float] = DEFAULT_NONE,
        pool_timeout: ODVInput[float] = DEFAULT_NONE,
        api_kwargs: Optional[JSONDict] = None,
        rate_limit_args: Optional[RLARGS] = None,
    ) -> bool:
        return await super().delete_chat_sticker_set(
            chat_id=chat_id,
            read_timeout=read_timeout,
            write_timeout=write_timeout,
            connect_timeout=connect_timeout,
            pool_timeout=pool_timeout,
            api_kwargs=self._merge_api_rl_kwargs(api_kwargs, rate_limit_args),
        )

    async def delete_forum_topic(
        self,
        chat_id: Union[str, int],
        message_thread_id: int,
        *,
        read_timeout: ODVInput[float] = DEFAULT_NONE,
        write_timeout: ODVInput[float] = DEFAULT_NONE,
        connect_timeout: ODVInput[float] = DEFAULT_NONE,
        pool_timeout: ODVInput[float] = DEFAULT_NONE,
        api_kwargs: Optional[JSONDict] = None,
        rate_limit_args: Optional[RLARGS] = None,
    ) -> bool:
        return await super().delete_forum_topic(
            chat_id=chat_id,
            message_thread_id=message_thread_id,
            read_timeout=read_timeout,
            write_timeout=write_timeout,
            connect_timeout=connect_timeout,
            pool_timeout=pool_timeout,
            api_kwargs=self._merge_api_rl_kwargs(api_kwargs, rate_limit_args),
        )

    async def delete_message(
        self,
        chat_id: Union[str, int],
        message_id: int,
        *,
        read_timeout: ODVInput[float] = DEFAULT_NONE,
        write_timeout: ODVInput[float] = DEFAULT_NONE,
        connect_timeout: ODVInput[float] = DEFAULT_NONE,
        pool_timeout: ODVInput[float] = DEFAULT_NONE,
        api_kwargs: Optional[JSONDict] = None,
        rate_limit_args: Optional[RLARGS] = None,
    ) -> bool:
        return await super().delete_message(
            chat_id=chat_id,
            message_id=message_id,
            read_timeout=read_timeout,
            write_timeout=write_timeout,
            connect_timeout=connect_timeout,
            pool_timeout=pool_timeout,
            api_kwargs=self._merge_api_rl_kwargs(api_kwargs, rate_limit_args),
        )

    async def delete_my_commands(
        self,
        scope: Optional[BotCommandScope] = None,
        language_code: Optional[str] = None,
        *,
        read_timeout: ODVInput[float] = DEFAULT_NONE,
        write_timeout: ODVInput[float] = DEFAULT_NONE,
        connect_timeout: ODVInput[float] = DEFAULT_NONE,
        pool_timeout: ODVInput[float] = DEFAULT_NONE,
        api_kwargs: Optional[JSONDict] = None,
        rate_limit_args: Optional[RLARGS] = None,
    ) -> bool:
        return await super().delete_my_commands(
            scope=scope,
            language_code=language_code,
            read_timeout=read_timeout,
            write_timeout=write_timeout,
            connect_timeout=connect_timeout,
            pool_timeout=pool_timeout,
            api_kwargs=self._merge_api_rl_kwargs(api_kwargs, rate_limit_args),
        )

    async def delete_sticker_from_set(
        self,
        sticker: str,
        *,
        read_timeout: ODVInput[float] = DEFAULT_NONE,
        write_timeout: ODVInput[float] = DEFAULT_NONE,
        connect_timeout: ODVInput[float] = DEFAULT_NONE,
        pool_timeout: ODVInput[float] = DEFAULT_NONE,
        api_kwargs: Optional[JSONDict] = None,
        rate_limit_args: Optional[RLARGS] = None,
    ) -> bool:
        return await super().delete_sticker_from_set(
            sticker=sticker,
            read_timeout=read_timeout,
            write_timeout=write_timeout,
            connect_timeout=connect_timeout,
            pool_timeout=pool_timeout,
            api_kwargs=self._merge_api_rl_kwargs(api_kwargs, rate_limit_args),
        )

    async def delete_webhook(
        self,
        drop_pending_updates: Optional[bool] = None,
        *,
        read_timeout: ODVInput[float] = DEFAULT_NONE,
        write_timeout: ODVInput[float] = DEFAULT_NONE,
        connect_timeout: ODVInput[float] = DEFAULT_NONE,
        pool_timeout: ODVInput[float] = DEFAULT_NONE,
        api_kwargs: Optional[JSONDict] = None,
        rate_limit_args: Optional[RLARGS] = None,
    ) -> bool:
        return await super().delete_webhook(
            drop_pending_updates=drop_pending_updates,
            read_timeout=read_timeout,
            write_timeout=write_timeout,
            connect_timeout=connect_timeout,
            pool_timeout=pool_timeout,
            api_kwargs=self._merge_api_rl_kwargs(api_kwargs, rate_limit_args),
        )

    async def edit_chat_invite_link(
        self,
        chat_id: Union[str, int],
        invite_link: Union[str, "ChatInviteLink"],
        expire_date: Optional[Union[int, datetime]] = None,
        member_limit: Optional[int] = None,
        name: Optional[str] = None,
        creates_join_request: Optional[bool] = None,
        *,
        read_timeout: ODVInput[float] = DEFAULT_NONE,
        write_timeout: ODVInput[float] = DEFAULT_NONE,
        connect_timeout: ODVInput[float] = DEFAULT_NONE,
        pool_timeout: ODVInput[float] = DEFAULT_NONE,
        api_kwargs: Optional[JSONDict] = None,
        rate_limit_args: Optional[RLARGS] = None,
    ) -> ChatInviteLink:
        return await super().edit_chat_invite_link(
            chat_id=chat_id,
            invite_link=invite_link,
            expire_date=expire_date,
            member_limit=member_limit,
            name=name,
            creates_join_request=creates_join_request,
            read_timeout=read_timeout,
            write_timeout=write_timeout,
            connect_timeout=connect_timeout,
            pool_timeout=pool_timeout,
            api_kwargs=self._merge_api_rl_kwargs(api_kwargs, rate_limit_args),
        )

    async def edit_forum_topic(
        self,
        chat_id: Union[str, int],
        message_thread_id: int,
        name: Optional[str] = None,
        icon_custom_emoji_id: Optional[str] = None,
        *,
        read_timeout: ODVInput[float] = DEFAULT_NONE,
        write_timeout: ODVInput[float] = DEFAULT_NONE,
        connect_timeout: ODVInput[float] = DEFAULT_NONE,
        pool_timeout: ODVInput[float] = DEFAULT_NONE,
        api_kwargs: Optional[JSONDict] = None,
        rate_limit_args: Optional[RLARGS] = None,
    ) -> bool:
        return await super().edit_forum_topic(
            chat_id=chat_id,
            message_thread_id=message_thread_id,
            name=name,
            icon_custom_emoji_id=icon_custom_emoji_id,
            read_timeout=read_timeout,
            write_timeout=write_timeout,
            connect_timeout=connect_timeout,
            pool_timeout=pool_timeout,
            api_kwargs=self._merge_api_rl_kwargs(api_kwargs, rate_limit_args),
        )

    async def edit_general_forum_topic(
        self,
        chat_id: Union[str, int],
        name: str,
        *,
        read_timeout: ODVInput[float] = DEFAULT_NONE,
        write_timeout: ODVInput[float] = DEFAULT_NONE,
        connect_timeout: ODVInput[float] = DEFAULT_NONE,
        pool_timeout: ODVInput[float] = DEFAULT_NONE,
        api_kwargs: Optional[JSONDict] = None,
        rate_limit_args: Optional[RLARGS] = None,
    ) -> bool:
        return await super().edit_general_forum_topic(
            chat_id=chat_id,
            name=name,
            read_timeout=read_timeout,
            write_timeout=write_timeout,
            connect_timeout=connect_timeout,
            pool_timeout=pool_timeout,
            api_kwargs=self._merge_api_rl_kwargs(api_kwargs, rate_limit_args),
        )

    async def edit_message_caption(
        self,
        chat_id: Optional[Union[str, int]] = None,
        message_id: Optional[int] = None,
        inline_message_id: Optional[str] = None,
        caption: Optional[str] = None,
        reply_markup: Optional[InlineKeyboardMarkup] = None,
        parse_mode: ODVInput[str] = DEFAULT_NONE,
        caption_entities: Optional[Sequence["MessageEntity"]] = None,
        *,
        read_timeout: ODVInput[float] = DEFAULT_NONE,
        write_timeout: ODVInput[float] = DEFAULT_NONE,
        connect_timeout: ODVInput[float] = DEFAULT_NONE,
        pool_timeout: ODVInput[float] = DEFAULT_NONE,
        api_kwargs: Optional[JSONDict] = None,
        rate_limit_args: Optional[RLARGS] = None,
    ) -> Union[Message, bool]:
        return await super().edit_message_caption(
            chat_id=chat_id,
            message_id=message_id,
            inline_message_id=inline_message_id,
            caption=caption,
            reply_markup=reply_markup,
            parse_mode=parse_mode,
            caption_entities=caption_entities,
            read_timeout=read_timeout,
            write_timeout=write_timeout,
            connect_timeout=connect_timeout,
            pool_timeout=pool_timeout,
            api_kwargs=self._merge_api_rl_kwargs(api_kwargs, rate_limit_args),
        )

    async def edit_message_live_location(
        self,
        chat_id: Optional[Union[str, int]] = None,
        message_id: Optional[int] = None,
        inline_message_id: Optional[str] = None,
        latitude: Optional[float] = None,
        longitude: Optional[float] = None,
        reply_markup: Optional[InlineKeyboardMarkup] = None,
        horizontal_accuracy: Optional[float] = None,
        heading: Optional[int] = None,
        proximity_alert_radius: Optional[int] = None,
        *,
        location: Optional[Location] = None,
        read_timeout: ODVInput[float] = DEFAULT_NONE,
        write_timeout: ODVInput[float] = DEFAULT_NONE,
        connect_timeout: ODVInput[float] = DEFAULT_NONE,
        pool_timeout: ODVInput[float] = DEFAULT_NONE,
        api_kwargs: Optional[JSONDict] = None,
        rate_limit_args: Optional[RLARGS] = None,
    ) -> Union[Message, bool]:
        return await super().edit_message_live_location(
            chat_id=chat_id,
            message_id=message_id,
            inline_message_id=inline_message_id,
            latitude=latitude,
            longitude=longitude,
            reply_markup=reply_markup,
            horizontal_accuracy=horizontal_accuracy,
            heading=heading,
            proximity_alert_radius=proximity_alert_radius,
            location=location,
            read_timeout=read_timeout,
            write_timeout=write_timeout,
            connect_timeout=connect_timeout,
            pool_timeout=pool_timeout,
            api_kwargs=self._merge_api_rl_kwargs(api_kwargs, rate_limit_args),
        )

    async def edit_message_media(
        self,
        media: "InputMedia",
        chat_id: Optional[Union[str, int]] = None,
        message_id: Optional[int] = None,
        inline_message_id: Optional[str] = None,
        reply_markup: Optional[InlineKeyboardMarkup] = None,
        *,
        read_timeout: ODVInput[float] = DEFAULT_NONE,
        write_timeout: ODVInput[float] = DEFAULT_NONE,
        connect_timeout: ODVInput[float] = DEFAULT_NONE,
        pool_timeout: ODVInput[float] = DEFAULT_NONE,
        api_kwargs: Optional[JSONDict] = None,
        rate_limit_args: Optional[RLARGS] = None,
    ) -> Union[Message, bool]:
        return await super().edit_message_media(
            media=media,
            chat_id=chat_id,
            message_id=message_id,
            inline_message_id=inline_message_id,
            reply_markup=reply_markup,
            read_timeout=read_timeout,
            write_timeout=write_timeout,
            connect_timeout=connect_timeout,
            pool_timeout=pool_timeout,
            api_kwargs=self._merge_api_rl_kwargs(api_kwargs, rate_limit_args),
        )

    async def edit_message_reply_markup(
        self,
        chat_id: Optional[Union[str, int]] = None,
        message_id: Optional[int] = None,
        inline_message_id: Optional[str] = None,
        reply_markup: Optional["InlineKeyboardMarkup"] = None,
        *,
        read_timeout: ODVInput[float] = DEFAULT_NONE,
        write_timeout: ODVInput[float] = DEFAULT_NONE,
        connect_timeout: ODVInput[float] = DEFAULT_NONE,
        pool_timeout: ODVInput[float] = DEFAULT_NONE,
        api_kwargs: Optional[JSONDict] = None,
        rate_limit_args: Optional[RLARGS] = None,
    ) -> Union[Message, bool]:
        return await super().edit_message_reply_markup(
            chat_id=chat_id,
            message_id=message_id,
            inline_message_id=inline_message_id,
            reply_markup=reply_markup,
            read_timeout=read_timeout,
            write_timeout=write_timeout,
            connect_timeout=connect_timeout,
            pool_timeout=pool_timeout,
            api_kwargs=self._merge_api_rl_kwargs(api_kwargs, rate_limit_args),
        )

    async def edit_message_text(
        self,
        text: str,
        chat_id: Optional[Union[str, int]] = None,
        message_id: Optional[int] = None,
        inline_message_id: Optional[str] = None,
        parse_mode: ODVInput[str] = DEFAULT_NONE,
        disable_web_page_preview: ODVInput[bool] = DEFAULT_NONE,
        reply_markup: Optional[InlineKeyboardMarkup] = None,
        entities: Optional[Sequence["MessageEntity"]] = None,
        *,
        read_timeout: ODVInput[float] = DEFAULT_NONE,
        write_timeout: ODVInput[float] = DEFAULT_NONE,
        connect_timeout: ODVInput[float] = DEFAULT_NONE,
        pool_timeout: ODVInput[float] = DEFAULT_NONE,
        api_kwargs: Optional[JSONDict] = None,
        rate_limit_args: Optional[RLARGS] = None,
    ) -> Union[Message, bool]:
        return await super().edit_message_text(
            text=text,
            chat_id=chat_id,
            message_id=message_id,
            inline_message_id=inline_message_id,
            parse_mode=parse_mode,
            disable_web_page_preview=disable_web_page_preview,
            reply_markup=reply_markup,
            entities=entities,
            read_timeout=read_timeout,
            write_timeout=write_timeout,
            connect_timeout=connect_timeout,
            pool_timeout=pool_timeout,
            api_kwargs=self._merge_api_rl_kwargs(api_kwargs, rate_limit_args),
        )

    async def export_chat_invite_link(
        self,
        chat_id: Union[str, int],
        *,
        read_timeout: ODVInput[float] = DEFAULT_NONE,
        write_timeout: ODVInput[float] = DEFAULT_NONE,
        connect_timeout: ODVInput[float] = DEFAULT_NONE,
        pool_timeout: ODVInput[float] = DEFAULT_NONE,
        api_kwargs: Optional[JSONDict] = None,
        rate_limit_args: Optional[RLARGS] = None,
    ) -> str:
        return await super().export_chat_invite_link(
            chat_id=chat_id,
            read_timeout=read_timeout,
            write_timeout=write_timeout,
            connect_timeout=connect_timeout,
            pool_timeout=pool_timeout,
            api_kwargs=self._merge_api_rl_kwargs(api_kwargs, rate_limit_args),
        )

    async def forward_message(
        self,
        chat_id: Union[int, str],
        from_chat_id: Union[str, int],
        message_id: int,
        disable_notification: DVInput[bool] = DEFAULT_NONE,
        protect_content: ODVInput[bool] = DEFAULT_NONE,
        message_thread_id: Optional[int] = None,
        *,
        read_timeout: ODVInput[float] = DEFAULT_NONE,
        write_timeout: ODVInput[float] = DEFAULT_NONE,
        connect_timeout: ODVInput[float] = DEFAULT_NONE,
        pool_timeout: ODVInput[float] = DEFAULT_NONE,
        api_kwargs: Optional[JSONDict] = None,
        rate_limit_args: Optional[RLARGS] = None,
    ) -> Message:
        return await super().forward_message(
            chat_id=chat_id,
            from_chat_id=from_chat_id,
            message_id=message_id,
            disable_notification=disable_notification,
            protect_content=protect_content,
            message_thread_id=message_thread_id,
            read_timeout=read_timeout,
            write_timeout=write_timeout,
            connect_timeout=connect_timeout,
            pool_timeout=pool_timeout,
            api_kwargs=self._merge_api_rl_kwargs(api_kwargs, rate_limit_args),
        )

    async def get_chat_administrators(
        self,
        chat_id: Union[str, int],
        *,
        read_timeout: ODVInput[float] = DEFAULT_NONE,
        write_timeout: ODVInput[float] = DEFAULT_NONE,
        connect_timeout: ODVInput[float] = DEFAULT_NONE,
        pool_timeout: ODVInput[float] = DEFAULT_NONE,
        api_kwargs: Optional[JSONDict] = None,
        rate_limit_args: Optional[RLARGS] = None,
    ) -> Tuple[ChatMember, ...]:
        return await super().get_chat_administrators(
            chat_id=chat_id,
            read_timeout=read_timeout,
            write_timeout=write_timeout,
            connect_timeout=connect_timeout,
            pool_timeout=pool_timeout,
            api_kwargs=self._merge_api_rl_kwargs(api_kwargs, rate_limit_args),
        )

    async def get_chat_member(
        self,
        chat_id: Union[str, int],
        user_id: Union[str, int],
        *,
        read_timeout: ODVInput[float] = DEFAULT_NONE,
        write_timeout: ODVInput[float] = DEFAULT_NONE,
        connect_timeout: ODVInput[float] = DEFAULT_NONE,
        pool_timeout: ODVInput[float] = DEFAULT_NONE,
        api_kwargs: Optional[JSONDict] = None,
        rate_limit_args: Optional[RLARGS] = None,
    ) -> ChatMember:
        return await super().get_chat_member(
            chat_id=chat_id,
            user_id=user_id,
            read_timeout=read_timeout,
            write_timeout=write_timeout,
            connect_timeout=connect_timeout,
            pool_timeout=pool_timeout,
            api_kwargs=self._merge_api_rl_kwargs(api_kwargs, rate_limit_args),
        )

    async def get_chat_member_count(
        self,
        chat_id: Union[str, int],
        *,
        read_timeout: ODVInput[float] = DEFAULT_NONE,
        write_timeout: ODVInput[float] = DEFAULT_NONE,
        connect_timeout: ODVInput[float] = DEFAULT_NONE,
        pool_timeout: ODVInput[float] = DEFAULT_NONE,
        api_kwargs: Optional[JSONDict] = None,
        rate_limit_args: Optional[RLARGS] = None,
    ) -> int:
        return await super().get_chat_member_count(
            chat_id=chat_id,
            read_timeout=read_timeout,
            write_timeout=write_timeout,
            connect_timeout=connect_timeout,
            pool_timeout=pool_timeout,
            api_kwargs=self._merge_api_rl_kwargs(api_kwargs, rate_limit_args),
        )

    async def get_chat_menu_button(
        self,
        chat_id: Optional[int] = None,
        *,
        read_timeout: ODVInput[float] = DEFAULT_NONE,
        write_timeout: ODVInput[float] = DEFAULT_NONE,
        connect_timeout: ODVInput[float] = DEFAULT_NONE,
        pool_timeout: ODVInput[float] = DEFAULT_NONE,
        api_kwargs: Optional[JSONDict] = None,
        rate_limit_args: Optional[RLARGS] = None,
    ) -> MenuButton:
        return await super().get_chat_menu_button(
            chat_id=chat_id,
            read_timeout=read_timeout,
            write_timeout=write_timeout,
            connect_timeout=connect_timeout,
            pool_timeout=pool_timeout,
            api_kwargs=self._merge_api_rl_kwargs(api_kwargs, rate_limit_args),
        )

    async def get_file(
        self,
        file_id: Union[
            str, Animation, Audio, ChatPhoto, Document, PhotoSize, Sticker, Video, VideoNote, Voice
        ],
        *,
        read_timeout: ODVInput[float] = DEFAULT_NONE,
        write_timeout: ODVInput[float] = DEFAULT_NONE,
        connect_timeout: ODVInput[float] = DEFAULT_NONE,
        pool_timeout: ODVInput[float] = DEFAULT_NONE,
        api_kwargs: Optional[JSONDict] = None,
        rate_limit_args: Optional[RLARGS] = None,
    ) -> File:
        return await super().get_file(
            file_id=file_id,
            read_timeout=read_timeout,
            write_timeout=write_timeout,
            connect_timeout=connect_timeout,
            pool_timeout=pool_timeout,
            api_kwargs=self._merge_api_rl_kwargs(api_kwargs, rate_limit_args),
        )

    async def get_forum_topic_icon_stickers(
        self,
        *,
        read_timeout: ODVInput[float] = DEFAULT_NONE,
        write_timeout: ODVInput[float] = DEFAULT_NONE,
        connect_timeout: ODVInput[float] = DEFAULT_NONE,
        pool_timeout: ODVInput[float] = DEFAULT_NONE,
        api_kwargs: Optional[JSONDict] = None,
        rate_limit_args: Optional[RLARGS] = None,
    ) -> Tuple[Sticker, ...]:
        return await super().get_forum_topic_icon_stickers(
            read_timeout=read_timeout,
            write_timeout=write_timeout,
            connect_timeout=connect_timeout,
            pool_timeout=pool_timeout,
            api_kwargs=self._merge_api_rl_kwargs(api_kwargs, rate_limit_args),
        )

    async def get_game_high_scores(
        self,
        user_id: Union[int, str],
        chat_id: Optional[Union[str, int]] = None,
        message_id: Optional[int] = None,
        inline_message_id: Optional[str] = None,
        *,
        read_timeout: ODVInput[float] = DEFAULT_NONE,
        write_timeout: ODVInput[float] = DEFAULT_NONE,
        connect_timeout: ODVInput[float] = DEFAULT_NONE,
        pool_timeout: ODVInput[float] = DEFAULT_NONE,
        api_kwargs: Optional[JSONDict] = None,
        rate_limit_args: Optional[RLARGS] = None,
    ) -> Tuple[GameHighScore, ...]:
        return await super().get_game_high_scores(
            user_id=user_id,
            chat_id=chat_id,
            message_id=message_id,
            inline_message_id=inline_message_id,
            read_timeout=read_timeout,
            write_timeout=write_timeout,
            connect_timeout=connect_timeout,
            pool_timeout=pool_timeout,
            api_kwargs=self._merge_api_rl_kwargs(api_kwargs, rate_limit_args),
        )

    async def get_me(
        self,
        *,
        read_timeout: ODVInput[float] = DEFAULT_NONE,
        write_timeout: ODVInput[float] = DEFAULT_NONE,
        connect_timeout: ODVInput[float] = DEFAULT_NONE,
        pool_timeout: ODVInput[float] = DEFAULT_NONE,
        api_kwargs: Optional[JSONDict] = None,
        rate_limit_args: Optional[RLARGS] = None,
    ) -> User:
        return await super().get_me(
            read_timeout=read_timeout,
            write_timeout=write_timeout,
            connect_timeout=connect_timeout,
            pool_timeout=pool_timeout,
            api_kwargs=self._merge_api_rl_kwargs(api_kwargs, rate_limit_args),
        )

    async def get_my_commands(
        self,
        scope: Optional[BotCommandScope] = None,
        language_code: Optional[str] = None,
        *,
        read_timeout: ODVInput[float] = DEFAULT_NONE,
        write_timeout: ODVInput[float] = DEFAULT_NONE,
        connect_timeout: ODVInput[float] = DEFAULT_NONE,
        pool_timeout: ODVInput[float] = DEFAULT_NONE,
        api_kwargs: Optional[JSONDict] = None,
        rate_limit_args: Optional[RLARGS] = None,
    ) -> Tuple[BotCommand, ...]:
        return await super().get_my_commands(
            scope=scope,
            language_code=language_code,
            read_timeout=read_timeout,
            write_timeout=write_timeout,
            connect_timeout=connect_timeout,
            pool_timeout=pool_timeout,
            api_kwargs=self._merge_api_rl_kwargs(api_kwargs, rate_limit_args),
        )

    async def get_my_default_administrator_rights(
        self,
        for_channels: Optional[bool] = None,
        *,
        read_timeout: ODVInput[float] = DEFAULT_NONE,
        write_timeout: ODVInput[float] = DEFAULT_NONE,
        connect_timeout: ODVInput[float] = DEFAULT_NONE,
        pool_timeout: ODVInput[float] = DEFAULT_NONE,
        api_kwargs: Optional[JSONDict] = None,
        rate_limit_args: Optional[RLARGS] = None,
    ) -> ChatAdministratorRights:
        return await super().get_my_default_administrator_rights(
            for_channels=for_channels,
            read_timeout=read_timeout,
            write_timeout=write_timeout,
            connect_timeout=connect_timeout,
            pool_timeout=pool_timeout,
            api_kwargs=self._merge_api_rl_kwargs(api_kwargs, rate_limit_args),
        )

    async def get_sticker_set(
        self,
        name: str,
        *,
        read_timeout: ODVInput[float] = DEFAULT_NONE,
        write_timeout: ODVInput[float] = DEFAULT_NONE,
        connect_timeout: ODVInput[float] = DEFAULT_NONE,
        pool_timeout: ODVInput[float] = DEFAULT_NONE,
        api_kwargs: Optional[JSONDict] = None,
        rate_limit_args: Optional[RLARGS] = None,
    ) -> StickerSet:
        return await super().get_sticker_set(
            name=name,
            read_timeout=read_timeout,
            write_timeout=write_timeout,
            connect_timeout=connect_timeout,
            pool_timeout=pool_timeout,
            api_kwargs=self._merge_api_rl_kwargs(api_kwargs, rate_limit_args),
        )

    async def get_custom_emoji_stickers(
        self,
        custom_emoji_ids: Sequence[str],
        *,
        read_timeout: ODVInput[float] = DEFAULT_NONE,
        write_timeout: ODVInput[float] = DEFAULT_NONE,
        connect_timeout: ODVInput[float] = DEFAULT_NONE,
        pool_timeout: ODVInput[float] = DEFAULT_NONE,
        api_kwargs: Optional[JSONDict] = None,
        rate_limit_args: Optional[RLARGS] = None,
    ) -> Tuple[Sticker, ...]:
        return await super().get_custom_emoji_stickers(
            custom_emoji_ids=custom_emoji_ids,
            read_timeout=read_timeout,
            write_timeout=write_timeout,
            connect_timeout=connect_timeout,
            pool_timeout=pool_timeout,
            api_kwargs=self._merge_api_rl_kwargs(api_kwargs, rate_limit_args),
        )

    async def get_user_profile_photos(
        self,
        user_id: Union[str, int],
        offset: Optional[int] = None,
        limit: Optional[int] = None,
        *,
        read_timeout: ODVInput[float] = DEFAULT_NONE,
        write_timeout: ODVInput[float] = DEFAULT_NONE,
        connect_timeout: ODVInput[float] = DEFAULT_NONE,
        pool_timeout: ODVInput[float] = DEFAULT_NONE,
        api_kwargs: Optional[JSONDict] = None,
        rate_limit_args: Optional[RLARGS] = None,
    ) -> UserProfilePhotos:
        return await super().get_user_profile_photos(
            user_id=user_id,
            offset=offset,
            limit=limit,
            read_timeout=read_timeout,
            write_timeout=write_timeout,
            connect_timeout=connect_timeout,
            pool_timeout=pool_timeout,
            api_kwargs=self._merge_api_rl_kwargs(api_kwargs, rate_limit_args),
        )

    async def get_webhook_info(
        self,
        *,
        read_timeout: ODVInput[float] = DEFAULT_NONE,
        write_timeout: ODVInput[float] = DEFAULT_NONE,
        connect_timeout: ODVInput[float] = DEFAULT_NONE,
        pool_timeout: ODVInput[float] = DEFAULT_NONE,
        api_kwargs: Optional[JSONDict] = None,
        rate_limit_args: Optional[RLARGS] = None,
    ) -> WebhookInfo:
        return await super().get_webhook_info(
            read_timeout=read_timeout,
            write_timeout=write_timeout,
            connect_timeout=connect_timeout,
            pool_timeout=pool_timeout,
            api_kwargs=self._merge_api_rl_kwargs(api_kwargs, rate_limit_args),
        )

    async def leave_chat(
        self,
        chat_id: Union[str, int],
        *,
        read_timeout: ODVInput[float] = DEFAULT_NONE,
        write_timeout: ODVInput[float] = DEFAULT_NONE,
        connect_timeout: ODVInput[float] = DEFAULT_NONE,
        pool_timeout: ODVInput[float] = DEFAULT_NONE,
        api_kwargs: Optional[JSONDict] = None,
        rate_limit_args: Optional[RLARGS] = None,
    ) -> bool:
        return await super().leave_chat(
            chat_id=chat_id,
            read_timeout=read_timeout,
            write_timeout=write_timeout,
            connect_timeout=connect_timeout,
            pool_timeout=pool_timeout,
            api_kwargs=self._merge_api_rl_kwargs(api_kwargs, rate_limit_args),
        )

    async def log_out(
        self,
        *,
        read_timeout: ODVInput[float] = DEFAULT_NONE,
        write_timeout: ODVInput[float] = DEFAULT_NONE,
        connect_timeout: ODVInput[float] = DEFAULT_NONE,
        pool_timeout: ODVInput[float] = DEFAULT_NONE,
        api_kwargs: Optional[JSONDict] = None,
        rate_limit_args: Optional[RLARGS] = None,
    ) -> bool:
        return await super().log_out(
            read_timeout=read_timeout,
            write_timeout=write_timeout,
            connect_timeout=connect_timeout,
            pool_timeout=pool_timeout,
            api_kwargs=self._merge_api_rl_kwargs(api_kwargs, rate_limit_args),
        )

    async def close(
        self,
        *,
        read_timeout: ODVInput[float] = DEFAULT_NONE,
        write_timeout: ODVInput[float] = DEFAULT_NONE,
        connect_timeout: ODVInput[float] = DEFAULT_NONE,
        pool_timeout: ODVInput[float] = DEFAULT_NONE,
        api_kwargs: Optional[JSONDict] = None,
        rate_limit_args: Optional[RLARGS] = None,
    ) -> bool:
        return await super().close(
            read_timeout=read_timeout,
            write_timeout=write_timeout,
            connect_timeout=connect_timeout,
            pool_timeout=pool_timeout,
            api_kwargs=self._merge_api_rl_kwargs(api_kwargs, rate_limit_args),
        )

    async def close_forum_topic(
        self,
        chat_id: Union[str, int],
        message_thread_id: int,
        *,
        read_timeout: ODVInput[float] = DEFAULT_NONE,
        write_timeout: ODVInput[float] = DEFAULT_NONE,
        connect_timeout: ODVInput[float] = DEFAULT_NONE,
        pool_timeout: ODVInput[float] = DEFAULT_NONE,
        api_kwargs: Optional[JSONDict] = None,
        rate_limit_args: Optional[RLARGS] = None,
    ) -> bool:
        return await super().close_forum_topic(
            chat_id=chat_id,
            message_thread_id=message_thread_id,
            read_timeout=read_timeout,
            write_timeout=write_timeout,
            connect_timeout=connect_timeout,
            pool_timeout=pool_timeout,
            api_kwargs=self._merge_api_rl_kwargs(api_kwargs, rate_limit_args),
        )

    async def close_general_forum_topic(
        self,
        chat_id: Union[str, int],
        *,
        read_timeout: ODVInput[float] = DEFAULT_NONE,
        write_timeout: ODVInput[float] = DEFAULT_NONE,
        connect_timeout: ODVInput[float] = DEFAULT_NONE,
        pool_timeout: ODVInput[float] = DEFAULT_NONE,
        api_kwargs: Optional[JSONDict] = None,
        rate_limit_args: Optional[RLARGS] = None,
    ) -> bool:
        return await super().close_general_forum_topic(
            chat_id=chat_id,
            read_timeout=read_timeout,
            write_timeout=write_timeout,
            connect_timeout=connect_timeout,
            pool_timeout=pool_timeout,
            api_kwargs=self._merge_api_rl_kwargs(api_kwargs, rate_limit_args),
        )

    async def create_forum_topic(
        self,
        chat_id: Union[str, int],
        name: str,
        icon_color: Optional[int] = None,
        icon_custom_emoji_id: Optional[str] = None,
        *,
        read_timeout: ODVInput[float] = DEFAULT_NONE,
        write_timeout: ODVInput[float] = DEFAULT_NONE,
        connect_timeout: ODVInput[float] = DEFAULT_NONE,
        pool_timeout: ODVInput[float] = DEFAULT_NONE,
        api_kwargs: Optional[JSONDict] = None,
        rate_limit_args: Optional[RLARGS] = None,
    ) -> ForumTopic:
        return await super().create_forum_topic(
            chat_id=chat_id,
            name=name,
            icon_color=icon_color,
            icon_custom_emoji_id=icon_custom_emoji_id,
            read_timeout=read_timeout,
            write_timeout=write_timeout,
            connect_timeout=connect_timeout,
            pool_timeout=pool_timeout,
            api_kwargs=self._merge_api_rl_kwargs(api_kwargs, rate_limit_args),
        )

    async def reopen_general_forum_topic(
        self,
        chat_id: Union[str, int],
        *,
        read_timeout: ODVInput[float] = DEFAULT_NONE,
        write_timeout: ODVInput[float] = DEFAULT_NONE,
        connect_timeout: ODVInput[float] = DEFAULT_NONE,
        pool_timeout: ODVInput[float] = DEFAULT_NONE,
        api_kwargs: Optional[JSONDict] = None,
        rate_limit_args: Optional[RLARGS] = None,
    ) -> bool:
        return await super().reopen_general_forum_topic(
            chat_id=chat_id,
            read_timeout=read_timeout,
            write_timeout=write_timeout,
            connect_timeout=connect_timeout,
            pool_timeout=pool_timeout,
            api_kwargs=self._merge_api_rl_kwargs(api_kwargs, rate_limit_args),
        )

    async def hide_general_forum_topic(
        self,
        chat_id: Union[str, int],
        *,
        read_timeout: ODVInput[float] = DEFAULT_NONE,
        write_timeout: ODVInput[float] = DEFAULT_NONE,
        connect_timeout: ODVInput[float] = DEFAULT_NONE,
        pool_timeout: ODVInput[float] = DEFAULT_NONE,
        api_kwargs: Optional[JSONDict] = None,
        rate_limit_args: Optional[RLARGS] = None,
    ) -> bool:
        return await super().hide_general_forum_topic(
            chat_id=chat_id,
            read_timeout=read_timeout,
            write_timeout=write_timeout,
            connect_timeout=connect_timeout,
            pool_timeout=pool_timeout,
            api_kwargs=self._merge_api_rl_kwargs(api_kwargs, rate_limit_args),
        )

    async def unhide_general_forum_topic(
        self,
        chat_id: Union[str, int],
        *,
        read_timeout: ODVInput[float] = DEFAULT_NONE,
        write_timeout: ODVInput[float] = DEFAULT_NONE,
        connect_timeout: ODVInput[float] = DEFAULT_NONE,
        pool_timeout: ODVInput[float] = DEFAULT_NONE,
        api_kwargs: Optional[JSONDict] = None,
        rate_limit_args: Optional[RLARGS] = None,
    ) -> bool:
        return await super().unhide_general_forum_topic(
            chat_id=chat_id,
            read_timeout=read_timeout,
            write_timeout=write_timeout,
            connect_timeout=connect_timeout,
            pool_timeout=pool_timeout,
            api_kwargs=self._merge_api_rl_kwargs(api_kwargs, rate_limit_args),
        )

    async def pin_chat_message(
        self,
        chat_id: Union[str, int],
        message_id: int,
        disable_notification: ODVInput[bool] = DEFAULT_NONE,
        *,
        read_timeout: ODVInput[float] = DEFAULT_NONE,
        write_timeout: ODVInput[float] = DEFAULT_NONE,
        connect_timeout: ODVInput[float] = DEFAULT_NONE,
        pool_timeout: ODVInput[float] = DEFAULT_NONE,
        api_kwargs: Optional[JSONDict] = None,
        rate_limit_args: Optional[RLARGS] = None,
    ) -> bool:
        return await super().pin_chat_message(
            chat_id=chat_id,
            message_id=message_id,
            disable_notification=disable_notification,
            read_timeout=read_timeout,
            write_timeout=write_timeout,
            connect_timeout=connect_timeout,
            pool_timeout=pool_timeout,
            api_kwargs=self._merge_api_rl_kwargs(api_kwargs, rate_limit_args),
        )

    async def promote_chat_member(
        self,
        chat_id: Union[str, int],
        user_id: Union[str, int],
        can_change_info: Optional[bool] = None,
        can_post_messages: Optional[bool] = None,
        can_edit_messages: Optional[bool] = None,
        can_delete_messages: Optional[bool] = None,
        can_invite_users: Optional[bool] = None,
        can_restrict_members: Optional[bool] = None,
        can_pin_messages: Optional[bool] = None,
        can_promote_members: Optional[bool] = None,
        is_anonymous: Optional[bool] = None,
        can_manage_chat: Optional[bool] = None,
        can_manage_video_chats: Optional[bool] = None,
        can_manage_topics: Optional[bool] = None,
        *,
        read_timeout: ODVInput[float] = DEFAULT_NONE,
        write_timeout: ODVInput[float] = DEFAULT_NONE,
        connect_timeout: ODVInput[float] = DEFAULT_NONE,
        pool_timeout: ODVInput[float] = DEFAULT_NONE,
        api_kwargs: Optional[JSONDict] = None,
        rate_limit_args: Optional[RLARGS] = None,
    ) -> bool:
        return await super().promote_chat_member(
            chat_id=chat_id,
            user_id=user_id,
            can_change_info=can_change_info,
            can_post_messages=can_post_messages,
            can_edit_messages=can_edit_messages,
            can_delete_messages=can_delete_messages,
            can_invite_users=can_invite_users,
            can_restrict_members=can_restrict_members,
            can_pin_messages=can_pin_messages,
            can_promote_members=can_promote_members,
            is_anonymous=is_anonymous,
            can_manage_chat=can_manage_chat,
            can_manage_video_chats=can_manage_video_chats,
            can_manage_topics=can_manage_topics,
            read_timeout=read_timeout,
            write_timeout=write_timeout,
            connect_timeout=connect_timeout,
            pool_timeout=pool_timeout,
            api_kwargs=self._merge_api_rl_kwargs(api_kwargs, rate_limit_args),
        )

    async def reopen_forum_topic(
        self,
        chat_id: Union[str, int],
        message_thread_id: int,
        *,
        read_timeout: ODVInput[float] = DEFAULT_NONE,
        write_timeout: ODVInput[float] = DEFAULT_NONE,
        connect_timeout: ODVInput[float] = DEFAULT_NONE,
        pool_timeout: ODVInput[float] = DEFAULT_NONE,
        api_kwargs: Optional[JSONDict] = None,
        rate_limit_args: Optional[RLARGS] = None,
    ) -> bool:
        return await super().reopen_forum_topic(
            chat_id=chat_id,
            message_thread_id=message_thread_id,
            read_timeout=read_timeout,
            write_timeout=write_timeout,
            connect_timeout=connect_timeout,
            pool_timeout=pool_timeout,
            api_kwargs=self._merge_api_rl_kwargs(api_kwargs, rate_limit_args),
        )

    async def restrict_chat_member(
        self,
        chat_id: Union[str, int],
        user_id: Union[str, int],
        permissions: ChatPermissions,
        until_date: Optional[Union[int, datetime]] = None,
        use_independent_chat_permissions: Optional[bool] = None,
        *,
        read_timeout: ODVInput[float] = DEFAULT_NONE,
        write_timeout: ODVInput[float] = DEFAULT_NONE,
        connect_timeout: ODVInput[float] = DEFAULT_NONE,
        pool_timeout: ODVInput[float] = DEFAULT_NONE,
        api_kwargs: Optional[JSONDict] = None,
        rate_limit_args: Optional[RLARGS] = None,
    ) -> bool:
        return await super().restrict_chat_member(
            chat_id=chat_id,
            user_id=user_id,
            permissions=permissions,
            until_date=until_date,
            use_independent_chat_permissions=use_independent_chat_permissions,
            read_timeout=read_timeout,
            write_timeout=write_timeout,
            connect_timeout=connect_timeout,
            pool_timeout=pool_timeout,
            api_kwargs=self._merge_api_rl_kwargs(api_kwargs, rate_limit_args),
        )

    async def revoke_chat_invite_link(
        self,
        chat_id: Union[str, int],
        invite_link: Union[str, "ChatInviteLink"],
        *,
        read_timeout: ODVInput[float] = DEFAULT_NONE,
        write_timeout: ODVInput[float] = DEFAULT_NONE,
        connect_timeout: ODVInput[float] = DEFAULT_NONE,
        pool_timeout: ODVInput[float] = DEFAULT_NONE,
        api_kwargs: Optional[JSONDict] = None,
        rate_limit_args: Optional[RLARGS] = None,
    ) -> ChatInviteLink:
        return await super().revoke_chat_invite_link(
            chat_id=chat_id,
            invite_link=invite_link,
            read_timeout=read_timeout,
            write_timeout=write_timeout,
            connect_timeout=connect_timeout,
            pool_timeout=pool_timeout,
            api_kwargs=self._merge_api_rl_kwargs(api_kwargs, rate_limit_args),
        )

    async def send_animation(
        self,
        chat_id: Union[int, str],
        animation: Union[FileInput, "Animation"],
        duration: Optional[int] = None,
        width: Optional[int] = None,
        height: Optional[int] = None,
        thumb: Optional[FileInput] = None,
        caption: Optional[str] = None,
        parse_mode: ODVInput[str] = DEFAULT_NONE,
        disable_notification: DVInput[bool] = DEFAULT_NONE,
        reply_to_message_id: Optional[int] = None,
        reply_markup: Optional[ReplyMarkup] = None,
        allow_sending_without_reply: ODVInput[bool] = DEFAULT_NONE,
        caption_entities: Optional[Sequence["MessageEntity"]] = None,
        protect_content: ODVInput[bool] = DEFAULT_NONE,
        message_thread_id: Optional[int] = None,
        has_spoiler: Optional[bool] = None,
        thumbnail: Optional[FileInput] = None,
        *,
        filename: Optional[str] = None,
        read_timeout: ODVInput[float] = DEFAULT_NONE,
        write_timeout: ODVInput[float] = 20,
        connect_timeout: ODVInput[float] = DEFAULT_NONE,
        pool_timeout: ODVInput[float] = DEFAULT_NONE,
        api_kwargs: Optional[JSONDict] = None,
        rate_limit_args: Optional[RLARGS] = None,
    ) -> Message:
        return await super().send_animation(
            chat_id=chat_id,
            animation=animation,
            duration=duration,
            width=width,
            height=height,
            thumb=thumb,
            caption=caption,
            parse_mode=parse_mode,
            disable_notification=disable_notification,
            reply_to_message_id=reply_to_message_id,
            reply_markup=reply_markup,
            allow_sending_without_reply=allow_sending_without_reply,
            caption_entities=caption_entities,
            protect_content=protect_content,
            message_thread_id=message_thread_id,
            has_spoiler=has_spoiler,
            thumbnail=thumbnail,
            filename=filename,
            read_timeout=read_timeout,
            write_timeout=write_timeout,
            connect_timeout=connect_timeout,
            pool_timeout=pool_timeout,
            api_kwargs=self._merge_api_rl_kwargs(api_kwargs, rate_limit_args),
        )

    async def send_audio(
        self,
        chat_id: Union[int, str],
        audio: Union[FileInput, "Audio"],
        duration: Optional[int] = None,
        performer: Optional[str] = None,
        title: Optional[str] = None,
        caption: Optional[str] = None,
        disable_notification: DVInput[bool] = DEFAULT_NONE,
        reply_to_message_id: Optional[int] = None,
        reply_markup: Optional[ReplyMarkup] = None,
        parse_mode: ODVInput[str] = DEFAULT_NONE,
        thumb: Optional[FileInput] = None,
        allow_sending_without_reply: ODVInput[bool] = DEFAULT_NONE,
        caption_entities: Optional[Sequence["MessageEntity"]] = None,
        protect_content: ODVInput[bool] = DEFAULT_NONE,
        message_thread_id: Optional[int] = None,
        thumbnail: Optional[FileInput] = None,
        *,
        filename: Optional[str] = None,
        read_timeout: ODVInput[float] = DEFAULT_NONE,
        write_timeout: ODVInput[float] = 20,
        connect_timeout: ODVInput[float] = DEFAULT_NONE,
        pool_timeout: ODVInput[float] = DEFAULT_NONE,
        api_kwargs: Optional[JSONDict] = None,
        rate_limit_args: Optional[RLARGS] = None,
    ) -> Message:
        return await super().send_audio(
            chat_id=chat_id,
            audio=audio,
            duration=duration,
            performer=performer,
            title=title,
            caption=caption,
            disable_notification=disable_notification,
            reply_to_message_id=reply_to_message_id,
            reply_markup=reply_markup,
            parse_mode=parse_mode,
            thumb=thumb,
            allow_sending_without_reply=allow_sending_without_reply,
            caption_entities=caption_entities,
            protect_content=protect_content,
            message_thread_id=message_thread_id,
            thumbnail=thumbnail,
            filename=filename,
            read_timeout=read_timeout,
            write_timeout=write_timeout,
            connect_timeout=connect_timeout,
            pool_timeout=pool_timeout,
            api_kwargs=self._merge_api_rl_kwargs(api_kwargs, rate_limit_args),
        )

    async def send_chat_action(
        self,
        chat_id: Union[str, int],
        action: str,
        message_thread_id: Optional[int] = None,
        *,
        read_timeout: ODVInput[float] = DEFAULT_NONE,
        write_timeout: ODVInput[float] = DEFAULT_NONE,
        connect_timeout: ODVInput[float] = DEFAULT_NONE,
        pool_timeout: ODVInput[float] = DEFAULT_NONE,
        api_kwargs: Optional[JSONDict] = None,
        rate_limit_args: Optional[RLARGS] = None,
    ) -> bool:
        return await super().send_chat_action(
            chat_id=chat_id,
            action=action,
            message_thread_id=message_thread_id,
            read_timeout=read_timeout,
            write_timeout=write_timeout,
            connect_timeout=connect_timeout,
            pool_timeout=pool_timeout,
            api_kwargs=self._merge_api_rl_kwargs(api_kwargs, rate_limit_args),
        )

    async def send_contact(
        self,
        chat_id: Union[int, str],
        phone_number: Optional[str] = None,
        first_name: Optional[str] = None,
        last_name: Optional[str] = None,
        disable_notification: DVInput[bool] = DEFAULT_NONE,
        reply_to_message_id: Optional[int] = None,
        reply_markup: Optional[ReplyMarkup] = None,
        vcard: Optional[str] = None,
        allow_sending_without_reply: ODVInput[bool] = DEFAULT_NONE,
        protect_content: ODVInput[bool] = DEFAULT_NONE,
        message_thread_id: Optional[int] = None,
        *,
        contact: Optional[Contact] = None,
        read_timeout: ODVInput[float] = DEFAULT_NONE,
        write_timeout: ODVInput[float] = DEFAULT_NONE,
        connect_timeout: ODVInput[float] = DEFAULT_NONE,
        pool_timeout: ODVInput[float] = DEFAULT_NONE,
        api_kwargs: Optional[JSONDict] = None,
        rate_limit_args: Optional[RLARGS] = None,
    ) -> Message:
        return await super().send_contact(
            chat_id=chat_id,
            phone_number=phone_number,
            first_name=first_name,
            last_name=last_name,
            disable_notification=disable_notification,
            reply_to_message_id=reply_to_message_id,
            reply_markup=reply_markup,
            vcard=vcard,
            allow_sending_without_reply=allow_sending_without_reply,
            protect_content=protect_content,
            message_thread_id=message_thread_id,
            contact=contact,
            read_timeout=read_timeout,
            write_timeout=write_timeout,
            connect_timeout=connect_timeout,
            pool_timeout=pool_timeout,
            api_kwargs=self._merge_api_rl_kwargs(api_kwargs, rate_limit_args),
        )

    async def send_dice(
        self,
        chat_id: Union[int, str],
        disable_notification: ODVInput[bool] = DEFAULT_NONE,
        reply_to_message_id: Optional[int] = None,
        reply_markup: Optional[ReplyMarkup] = None,
        emoji: Optional[str] = None,
        allow_sending_without_reply: ODVInput[bool] = DEFAULT_NONE,
        protect_content: ODVInput[bool] = DEFAULT_NONE,
        message_thread_id: Optional[int] = None,
        *,
        read_timeout: ODVInput[float] = DEFAULT_NONE,
        write_timeout: ODVInput[float] = DEFAULT_NONE,
        connect_timeout: ODVInput[float] = DEFAULT_NONE,
        pool_timeout: ODVInput[float] = DEFAULT_NONE,
        api_kwargs: Optional[JSONDict] = None,
        rate_limit_args: Optional[RLARGS] = None,
    ) -> Message:
        return await super().send_dice(
            chat_id=chat_id,
            disable_notification=disable_notification,
            reply_to_message_id=reply_to_message_id,
            reply_markup=reply_markup,
            emoji=emoji,
            allow_sending_without_reply=allow_sending_without_reply,
            protect_content=protect_content,
            message_thread_id=message_thread_id,
            read_timeout=read_timeout,
            write_timeout=write_timeout,
            connect_timeout=connect_timeout,
            pool_timeout=pool_timeout,
            api_kwargs=self._merge_api_rl_kwargs(api_kwargs, rate_limit_args),
        )

    async def send_document(
        self,
        chat_id: Union[int, str],
        document: Union[FileInput, "Document"],
        caption: Optional[str] = None,
        disable_notification: DVInput[bool] = DEFAULT_NONE,
        reply_to_message_id: Optional[int] = None,
        reply_markup: Optional[ReplyMarkup] = None,
        parse_mode: ODVInput[str] = DEFAULT_NONE,
        thumb: Optional[FileInput] = None,
        disable_content_type_detection: Optional[bool] = None,
        allow_sending_without_reply: ODVInput[bool] = DEFAULT_NONE,
        caption_entities: Optional[Sequence["MessageEntity"]] = None,
        protect_content: ODVInput[bool] = DEFAULT_NONE,
        message_thread_id: Optional[int] = None,
        thumbnail: Optional[FileInput] = None,
        *,
        filename: Optional[str] = None,
        read_timeout: ODVInput[float] = DEFAULT_NONE,
        write_timeout: ODVInput[float] = 20,
        connect_timeout: ODVInput[float] = DEFAULT_NONE,
        pool_timeout: ODVInput[float] = DEFAULT_NONE,
        api_kwargs: Optional[JSONDict] = None,
        rate_limit_args: Optional[RLARGS] = None,
    ) -> Message:
        return await super().send_document(
            chat_id=chat_id,
            document=document,
            caption=caption,
            disable_notification=disable_notification,
            reply_to_message_id=reply_to_message_id,
            reply_markup=reply_markup,
            parse_mode=parse_mode,
            thumb=thumb,
            disable_content_type_detection=disable_content_type_detection,
            allow_sending_without_reply=allow_sending_without_reply,
            caption_entities=caption_entities,
            protect_content=protect_content,
            message_thread_id=message_thread_id,
            thumbnail=thumbnail,
            filename=filename,
            read_timeout=read_timeout,
            write_timeout=write_timeout,
            connect_timeout=connect_timeout,
            pool_timeout=pool_timeout,
            api_kwargs=self._merge_api_rl_kwargs(api_kwargs, rate_limit_args),
        )

    async def send_game(
        self,
        chat_id: Union[int, str],
        game_short_name: str,
        disable_notification: DVInput[bool] = DEFAULT_NONE,
        reply_to_message_id: Optional[int] = None,
        reply_markup: Optional[InlineKeyboardMarkup] = None,
        allow_sending_without_reply: ODVInput[bool] = DEFAULT_NONE,
        protect_content: ODVInput[bool] = DEFAULT_NONE,
        message_thread_id: Optional[int] = None,
        *,
        read_timeout: ODVInput[float] = DEFAULT_NONE,
        write_timeout: ODVInput[float] = DEFAULT_NONE,
        connect_timeout: ODVInput[float] = DEFAULT_NONE,
        pool_timeout: ODVInput[float] = DEFAULT_NONE,
        api_kwargs: Optional[JSONDict] = None,
        rate_limit_args: Optional[RLARGS] = None,
    ) -> Message:
        return await super().send_game(
            chat_id=chat_id,
            game_short_name=game_short_name,
            disable_notification=disable_notification,
            reply_to_message_id=reply_to_message_id,
            reply_markup=reply_markup,
            allow_sending_without_reply=allow_sending_without_reply,
            protect_content=protect_content,
            message_thread_id=message_thread_id,
            read_timeout=read_timeout,
            write_timeout=write_timeout,
            connect_timeout=connect_timeout,
            pool_timeout=pool_timeout,
            api_kwargs=self._merge_api_rl_kwargs(api_kwargs, rate_limit_args),
        )

    async def send_invoice(
        self,
        chat_id: Union[int, str],
        title: str,
        description: str,
        payload: str,
        provider_token: str,
        currency: str,
        prices: Sequence["LabeledPrice"],
        start_parameter: Optional[str] = None,
        photo_url: Optional[str] = None,
        photo_size: Optional[int] = None,
        photo_width: Optional[int] = None,
        photo_height: Optional[int] = None,
        need_name: Optional[bool] = None,
        need_phone_number: Optional[bool] = None,
        need_email: Optional[bool] = None,
        need_shipping_address: Optional[bool] = None,
        is_flexible: Optional[bool] = None,
        disable_notification: DVInput[bool] = DEFAULT_NONE,
        reply_to_message_id: Optional[int] = None,
        reply_markup: Optional[InlineKeyboardMarkup] = None,
        provider_data: Optional[Union[str, object]] = None,
        send_phone_number_to_provider: Optional[bool] = None,
        send_email_to_provider: Optional[bool] = None,
        allow_sending_without_reply: ODVInput[bool] = DEFAULT_NONE,
        max_tip_amount: Optional[int] = None,
        suggested_tip_amounts: Optional[Sequence[int]] = None,
        protect_content: ODVInput[bool] = DEFAULT_NONE,
        message_thread_id: Optional[int] = None,
        *,
        read_timeout: ODVInput[float] = DEFAULT_NONE,
        write_timeout: ODVInput[float] = DEFAULT_NONE,
        connect_timeout: ODVInput[float] = DEFAULT_NONE,
        pool_timeout: ODVInput[float] = DEFAULT_NONE,
        api_kwargs: Optional[JSONDict] = None,
        rate_limit_args: Optional[RLARGS] = None,
    ) -> Message:
        return await super().send_invoice(
            chat_id=chat_id,
            title=title,
            description=description,
            payload=payload,
            provider_token=provider_token,
            currency=currency,
            prices=prices,
            start_parameter=start_parameter,
            photo_url=photo_url,
            photo_size=photo_size,
            photo_width=photo_width,
            photo_height=photo_height,
            need_name=need_name,
            need_phone_number=need_phone_number,
            need_email=need_email,
            need_shipping_address=need_shipping_address,
            is_flexible=is_flexible,
            disable_notification=disable_notification,
            reply_to_message_id=reply_to_message_id,
            reply_markup=reply_markup,
            provider_data=provider_data,
            send_phone_number_to_provider=send_phone_number_to_provider,
            send_email_to_provider=send_email_to_provider,
            allow_sending_without_reply=allow_sending_without_reply,
            max_tip_amount=max_tip_amount,
            suggested_tip_amounts=suggested_tip_amounts,
            protect_content=protect_content,
            message_thread_id=message_thread_id,
            read_timeout=read_timeout,
            write_timeout=write_timeout,
            connect_timeout=connect_timeout,
            pool_timeout=pool_timeout,
            api_kwargs=self._merge_api_rl_kwargs(api_kwargs, rate_limit_args),
        )

    async def send_location(
        self,
        chat_id: Union[int, str],
        latitude: Optional[float] = None,
        longitude: Optional[float] = None,
        disable_notification: DVInput[bool] = DEFAULT_NONE,
        reply_to_message_id: Optional[int] = None,
        reply_markup: Optional[ReplyMarkup] = None,
        live_period: Optional[int] = None,
        horizontal_accuracy: Optional[float] = None,
        heading: Optional[int] = None,
        proximity_alert_radius: Optional[int] = None,
        allow_sending_without_reply: ODVInput[bool] = DEFAULT_NONE,
        protect_content: ODVInput[bool] = DEFAULT_NONE,
        message_thread_id: Optional[int] = None,
        *,
        location: Optional[Location] = None,
        read_timeout: ODVInput[float] = DEFAULT_NONE,
        write_timeout: ODVInput[float] = DEFAULT_NONE,
        connect_timeout: ODVInput[float] = DEFAULT_NONE,
        pool_timeout: ODVInput[float] = DEFAULT_NONE,
        api_kwargs: Optional[JSONDict] = None,
        rate_limit_args: Optional[RLARGS] = None,
    ) -> Message:
        return await super().send_location(
            chat_id=chat_id,
            latitude=latitude,
            longitude=longitude,
            disable_notification=disable_notification,
            reply_to_message_id=reply_to_message_id,
            reply_markup=reply_markup,
            live_period=live_period,
            horizontal_accuracy=horizontal_accuracy,
            heading=heading,
            proximity_alert_radius=proximity_alert_radius,
            allow_sending_without_reply=allow_sending_without_reply,
            protect_content=protect_content,
            message_thread_id=message_thread_id,
            location=location,
            read_timeout=read_timeout,
            write_timeout=write_timeout,
            connect_timeout=connect_timeout,
            pool_timeout=pool_timeout,
            api_kwargs=self._merge_api_rl_kwargs(api_kwargs, rate_limit_args),
        )

    async def send_media_group(
        self,
        chat_id: Union[int, str],
        media: Sequence[
            Union["InputMediaAudio", "InputMediaDocument", "InputMediaPhoto", "InputMediaVideo"]
        ],
        disable_notification: ODVInput[bool] = DEFAULT_NONE,
        reply_to_message_id: Optional[int] = None,
        allow_sending_without_reply: ODVInput[bool] = DEFAULT_NONE,
        protect_content: ODVInput[bool] = DEFAULT_NONE,
        message_thread_id: Optional[int] = None,
        *,
        read_timeout: ODVInput[float] = DEFAULT_NONE,
        write_timeout: ODVInput[float] = 20,
        connect_timeout: ODVInput[float] = DEFAULT_NONE,
        pool_timeout: ODVInput[float] = DEFAULT_NONE,
        api_kwargs: Optional[JSONDict] = None,
        rate_limit_args: Optional[RLARGS] = None,
        caption: Optional[str] = None,
        parse_mode: ODVInput[str] = DEFAULT_NONE,
        caption_entities: Optional[Sequence["MessageEntity"]] = None,
    ) -> Tuple[Message, ...]:
        return await super().send_media_group(
            chat_id=chat_id,
            media=media,
            disable_notification=disable_notification,
            reply_to_message_id=reply_to_message_id,
            allow_sending_without_reply=allow_sending_without_reply,
            protect_content=protect_content,
            message_thread_id=message_thread_id,
            read_timeout=read_timeout,
            write_timeout=write_timeout,
            connect_timeout=connect_timeout,
            pool_timeout=pool_timeout,
            api_kwargs=self._merge_api_rl_kwargs(api_kwargs, rate_limit_args),
            caption=caption,
            parse_mode=parse_mode,
            caption_entities=caption_entities,
        )

    async def send_message(
        self,
        chat_id: Union[int, str],
        text: str,
        parse_mode: ODVInput[str] = DEFAULT_NONE,
        entities: Optional[Sequence["MessageEntity"]] = None,
        disable_web_page_preview: ODVInput[bool] = DEFAULT_NONE,
        disable_notification: DVInput[bool] = DEFAULT_NONE,
        protect_content: ODVInput[bool] = DEFAULT_NONE,
        reply_to_message_id: Optional[int] = None,
        allow_sending_without_reply: ODVInput[bool] = DEFAULT_NONE,
        reply_markup: Optional[ReplyMarkup] = None,
        message_thread_id: Optional[int] = None,
        *,
        read_timeout: ODVInput[float] = DEFAULT_NONE,
        write_timeout: ODVInput[float] = DEFAULT_NONE,
        connect_timeout: ODVInput[float] = DEFAULT_NONE,
        pool_timeout: ODVInput[float] = DEFAULT_NONE,
        api_kwargs: Optional[JSONDict] = None,
        rate_limit_args: Optional[RLARGS] = None,
    ) -> Message:
        return await super().send_message(
            chat_id=chat_id,
            text=text,
            parse_mode=parse_mode,
            entities=entities,
            disable_web_page_preview=disable_web_page_preview,
            disable_notification=disable_notification,
            protect_content=protect_content,
            message_thread_id=message_thread_id,
            reply_to_message_id=reply_to_message_id,
            allow_sending_without_reply=allow_sending_without_reply,
            reply_markup=reply_markup,
            read_timeout=read_timeout,
            write_timeout=write_timeout,
            connect_timeout=connect_timeout,
            pool_timeout=pool_timeout,
            api_kwargs=self._merge_api_rl_kwargs(api_kwargs, rate_limit_args),
        )

    async def send_photo(
        self,
        chat_id: Union[int, str],
        photo: Union[FileInput, "PhotoSize"],
        caption: Optional[str] = None,
        disable_notification: DVInput[bool] = DEFAULT_NONE,
        reply_to_message_id: Optional[int] = None,
        reply_markup: Optional[ReplyMarkup] = None,
        parse_mode: ODVInput[str] = DEFAULT_NONE,
        allow_sending_without_reply: ODVInput[bool] = DEFAULT_NONE,
        caption_entities: Optional[Sequence["MessageEntity"]] = None,
        protect_content: ODVInput[bool] = DEFAULT_NONE,
        message_thread_id: Optional[int] = None,
        has_spoiler: Optional[bool] = None,
        *,
        filename: Optional[str] = None,
        read_timeout: ODVInput[float] = DEFAULT_NONE,
        write_timeout: ODVInput[float] = 20,
        connect_timeout: ODVInput[float] = DEFAULT_NONE,
        pool_timeout: ODVInput[float] = DEFAULT_NONE,
        api_kwargs: Optional[JSONDict] = None,
        rate_limit_args: Optional[RLARGS] = None,
    ) -> Message:
        return await super().send_photo(
            chat_id=chat_id,
            photo=photo,
            caption=caption,
            disable_notification=disable_notification,
            reply_to_message_id=reply_to_message_id,
            reply_markup=reply_markup,
            parse_mode=parse_mode,
            allow_sending_without_reply=allow_sending_without_reply,
            caption_entities=caption_entities,
            protect_content=protect_content,
            message_thread_id=message_thread_id,
            has_spoiler=has_spoiler,
            filename=filename,
            read_timeout=read_timeout,
            write_timeout=write_timeout,
            connect_timeout=connect_timeout,
            pool_timeout=pool_timeout,
            api_kwargs=self._merge_api_rl_kwargs(api_kwargs, rate_limit_args),
        )

    async def send_poll(
        self,
        chat_id: Union[int, str],
        question: str,
        options: Sequence[str],
        is_anonymous: Optional[bool] = None,
        type: Optional[str] = None,  # pylint: disable=redefined-builtin
        allows_multiple_answers: Optional[bool] = None,
        correct_option_id: Optional[int] = None,
        is_closed: Optional[bool] = None,
        disable_notification: ODVInput[bool] = DEFAULT_NONE,
        reply_to_message_id: Optional[int] = None,
        reply_markup: Optional[ReplyMarkup] = None,
        explanation: Optional[str] = None,
        explanation_parse_mode: ODVInput[str] = DEFAULT_NONE,
        open_period: Optional[int] = None,
        close_date: Optional[Union[int, datetime]] = None,
        allow_sending_without_reply: ODVInput[bool] = DEFAULT_NONE,
        explanation_entities: Optional[Sequence["MessageEntity"]] = None,
        protect_content: ODVInput[bool] = DEFAULT_NONE,
        message_thread_id: Optional[int] = None,
        *,
        read_timeout: ODVInput[float] = DEFAULT_NONE,
        write_timeout: ODVInput[float] = DEFAULT_NONE,
        connect_timeout: ODVInput[float] = DEFAULT_NONE,
        pool_timeout: ODVInput[float] = DEFAULT_NONE,
        api_kwargs: Optional[JSONDict] = None,
        rate_limit_args: Optional[RLARGS] = None,
    ) -> Message:
        return await super().send_poll(
            chat_id=chat_id,
            question=question,
            options=options,
            is_anonymous=is_anonymous,
            type=type,
            allows_multiple_answers=allows_multiple_answers,
            correct_option_id=correct_option_id,
            is_closed=is_closed,
            disable_notification=disable_notification,
            reply_to_message_id=reply_to_message_id,
            reply_markup=reply_markup,
            explanation=explanation,
            explanation_parse_mode=explanation_parse_mode,
            open_period=open_period,
            close_date=close_date,
            allow_sending_without_reply=allow_sending_without_reply,
            explanation_entities=explanation_entities,
            protect_content=protect_content,
            message_thread_id=message_thread_id,
            read_timeout=read_timeout,
            write_timeout=write_timeout,
            connect_timeout=connect_timeout,
            pool_timeout=pool_timeout,
            api_kwargs=self._merge_api_rl_kwargs(api_kwargs, rate_limit_args),
        )

    async def send_sticker(
        self,
        chat_id: Union[int, str],
        sticker: Union[FileInput, "Sticker"],
        disable_notification: DVInput[bool] = DEFAULT_NONE,
        reply_to_message_id: Optional[int] = None,
        reply_markup: Optional[ReplyMarkup] = None,
        allow_sending_without_reply: ODVInput[bool] = DEFAULT_NONE,
        protect_content: ODVInput[bool] = DEFAULT_NONE,
        message_thread_id: Optional[int] = None,
        emoji: Optional[str] = None,
        *,
        read_timeout: ODVInput[float] = DEFAULT_NONE,
        write_timeout: ODVInput[float] = 20,
        connect_timeout: ODVInput[float] = DEFAULT_NONE,
        pool_timeout: ODVInput[float] = DEFAULT_NONE,
        api_kwargs: Optional[JSONDict] = None,
        rate_limit_args: Optional[RLARGS] = None,
    ) -> Message:
        return await super().send_sticker(
            chat_id=chat_id,
            sticker=sticker,
            disable_notification=disable_notification,
            reply_to_message_id=reply_to_message_id,
            reply_markup=reply_markup,
            allow_sending_without_reply=allow_sending_without_reply,
            protect_content=protect_content,
            message_thread_id=message_thread_id,
            read_timeout=read_timeout,
            write_timeout=write_timeout,
            connect_timeout=connect_timeout,
            pool_timeout=pool_timeout,
            emoji=emoji,
            api_kwargs=self._merge_api_rl_kwargs(api_kwargs, rate_limit_args),
        )

    async def send_venue(
        self,
        chat_id: Union[int, str],
        latitude: Optional[float] = None,
        longitude: Optional[float] = None,
        title: Optional[str] = None,
        address: Optional[str] = None,
        foursquare_id: Optional[str] = None,
        disable_notification: DVInput[bool] = DEFAULT_NONE,
        reply_to_message_id: Optional[int] = None,
        reply_markup: Optional[ReplyMarkup] = None,
        foursquare_type: Optional[str] = None,
        google_place_id: Optional[str] = None,
        google_place_type: Optional[str] = None,
        allow_sending_without_reply: ODVInput[bool] = DEFAULT_NONE,
        protect_content: ODVInput[bool] = DEFAULT_NONE,
        message_thread_id: Optional[int] = None,
        *,
        venue: Optional[Venue] = None,
        read_timeout: ODVInput[float] = DEFAULT_NONE,
        write_timeout: ODVInput[float] = DEFAULT_NONE,
        connect_timeout: ODVInput[float] = DEFAULT_NONE,
        pool_timeout: ODVInput[float] = DEFAULT_NONE,
        api_kwargs: Optional[JSONDict] = None,
        rate_limit_args: Optional[RLARGS] = None,
    ) -> Message:
        return await super().send_venue(
            chat_id=chat_id,
            latitude=latitude,
            longitude=longitude,
            title=title,
            address=address,
            foursquare_id=foursquare_id,
            disable_notification=disable_notification,
            reply_to_message_id=reply_to_message_id,
            reply_markup=reply_markup,
            foursquare_type=foursquare_type,
            google_place_id=google_place_id,
            google_place_type=google_place_type,
            allow_sending_without_reply=allow_sending_without_reply,
            protect_content=protect_content,
            message_thread_id=message_thread_id,
            venue=venue,
            read_timeout=read_timeout,
            write_timeout=write_timeout,
            connect_timeout=connect_timeout,
            pool_timeout=pool_timeout,
            api_kwargs=self._merge_api_rl_kwargs(api_kwargs, rate_limit_args),
        )

    async def send_video(
        self,
        chat_id: Union[int, str],
        video: Union[FileInput, "Video"],
        duration: Optional[int] = None,
        caption: Optional[str] = None,
        disable_notification: DVInput[bool] = DEFAULT_NONE,
        reply_to_message_id: Optional[int] = None,
        reply_markup: Optional[ReplyMarkup] = None,
        width: Optional[int] = None,
        height: Optional[int] = None,
        parse_mode: ODVInput[str] = DEFAULT_NONE,
        supports_streaming: Optional[bool] = None,
        thumb: Optional[FileInput] = None,
        allow_sending_without_reply: ODVInput[bool] = DEFAULT_NONE,
        caption_entities: Optional[Sequence["MessageEntity"]] = None,
        protect_content: ODVInput[bool] = DEFAULT_NONE,
        message_thread_id: Optional[int] = None,
        has_spoiler: Optional[bool] = None,
        thumbnail: Optional[FileInput] = None,
        *,
        filename: Optional[str] = None,
        read_timeout: ODVInput[float] = DEFAULT_NONE,
        write_timeout: ODVInput[float] = 20,
        connect_timeout: ODVInput[float] = DEFAULT_NONE,
        pool_timeout: ODVInput[float] = DEFAULT_NONE,
        api_kwargs: Optional[JSONDict] = None,
        rate_limit_args: Optional[RLARGS] = None,
    ) -> Message:
        return await super().send_video(
            chat_id=chat_id,
            video=video,
            duration=duration,
            caption=caption,
            disable_notification=disable_notification,
            reply_to_message_id=reply_to_message_id,
            reply_markup=reply_markup,
            width=width,
            height=height,
            parse_mode=parse_mode,
            supports_streaming=supports_streaming,
            thumb=thumb,
            allow_sending_without_reply=allow_sending_without_reply,
            caption_entities=caption_entities,
            protect_content=protect_content,
            message_thread_id=message_thread_id,
            has_spoiler=has_spoiler,
            thumbnail=thumbnail,
            filename=filename,
            read_timeout=read_timeout,
            write_timeout=write_timeout,
            connect_timeout=connect_timeout,
            pool_timeout=pool_timeout,
            api_kwargs=self._merge_api_rl_kwargs(api_kwargs, rate_limit_args),
        )

    async def send_video_note(
        self,
        chat_id: Union[int, str],
        video_note: Union[FileInput, "VideoNote"],
        duration: Optional[int] = None,
        length: Optional[int] = None,
        disable_notification: DVInput[bool] = DEFAULT_NONE,
        reply_to_message_id: Optional[int] = None,
        reply_markup: Optional[ReplyMarkup] = None,
        thumb: Optional[FileInput] = None,
        allow_sending_without_reply: ODVInput[bool] = DEFAULT_NONE,
        protect_content: ODVInput[bool] = DEFAULT_NONE,
        message_thread_id: Optional[int] = None,
        thumbnail: Optional[FileInput] = None,
        *,
        filename: Optional[str] = None,
        read_timeout: ODVInput[float] = DEFAULT_NONE,
        write_timeout: ODVInput[float] = 20,
        connect_timeout: ODVInput[float] = DEFAULT_NONE,
        pool_timeout: ODVInput[float] = DEFAULT_NONE,
        api_kwargs: Optional[JSONDict] = None,
        rate_limit_args: Optional[RLARGS] = None,
    ) -> Message:
        return await super().send_video_note(
            chat_id=chat_id,
            video_note=video_note,
            duration=duration,
            length=length,
            disable_notification=disable_notification,
            reply_to_message_id=reply_to_message_id,
            reply_markup=reply_markup,
            thumb=thumb,
            allow_sending_without_reply=allow_sending_without_reply,
            protect_content=protect_content,
            message_thread_id=message_thread_id,
            thumbnail=thumbnail,
            filename=filename,
            read_timeout=read_timeout,
            write_timeout=write_timeout,
            connect_timeout=connect_timeout,
            pool_timeout=pool_timeout,
            api_kwargs=self._merge_api_rl_kwargs(api_kwargs, rate_limit_args),
        )

    async def send_voice(
        self,
        chat_id: Union[int, str],
        voice: Union[FileInput, "Voice"],
        duration: Optional[int] = None,
        caption: Optional[str] = None,
        disable_notification: DVInput[bool] = DEFAULT_NONE,
        reply_to_message_id: Optional[int] = None,
        reply_markup: Optional[ReplyMarkup] = None,
        parse_mode: ODVInput[str] = DEFAULT_NONE,
        allow_sending_without_reply: ODVInput[bool] = DEFAULT_NONE,
        caption_entities: Optional[Sequence["MessageEntity"]] = None,
        protect_content: ODVInput[bool] = DEFAULT_NONE,
        message_thread_id: Optional[int] = None,
        *,
        filename: Optional[str] = None,
        read_timeout: ODVInput[float] = DEFAULT_NONE,
        write_timeout: ODVInput[float] = 20,
        connect_timeout: ODVInput[float] = DEFAULT_NONE,
        pool_timeout: ODVInput[float] = DEFAULT_NONE,
        api_kwargs: Optional[JSONDict] = None,
        rate_limit_args: Optional[RLARGS] = None,
    ) -> Message:
        return await super().send_voice(
            chat_id=chat_id,
            voice=voice,
            duration=duration,
            caption=caption,
            disable_notification=disable_notification,
            reply_to_message_id=reply_to_message_id,
            reply_markup=reply_markup,
            parse_mode=parse_mode,
            allow_sending_without_reply=allow_sending_without_reply,
            caption_entities=caption_entities,
            protect_content=protect_content,
            message_thread_id=message_thread_id,
            filename=filename,
            read_timeout=read_timeout,
            write_timeout=write_timeout,
            connect_timeout=connect_timeout,
            pool_timeout=pool_timeout,
            api_kwargs=self._merge_api_rl_kwargs(api_kwargs, rate_limit_args),
        )

    async def set_chat_administrator_custom_title(
        self,
        chat_id: Union[int, str],
        user_id: Union[int, str],
        custom_title: str,
        *,
        read_timeout: ODVInput[float] = DEFAULT_NONE,
        write_timeout: ODVInput[float] = DEFAULT_NONE,
        connect_timeout: ODVInput[float] = DEFAULT_NONE,
        pool_timeout: ODVInput[float] = DEFAULT_NONE,
        api_kwargs: Optional[JSONDict] = None,
        rate_limit_args: Optional[RLARGS] = None,
    ) -> bool:
        return await super().set_chat_administrator_custom_title(
            chat_id=chat_id,
            user_id=user_id,
            custom_title=custom_title,
            read_timeout=read_timeout,
            write_timeout=write_timeout,
            connect_timeout=connect_timeout,
            pool_timeout=pool_timeout,
            api_kwargs=self._merge_api_rl_kwargs(api_kwargs, rate_limit_args),
        )

    async def set_chat_description(
        self,
        chat_id: Union[str, int],
        description: Optional[str] = None,
        *,
        read_timeout: ODVInput[float] = DEFAULT_NONE,
        write_timeout: ODVInput[float] = DEFAULT_NONE,
        connect_timeout: ODVInput[float] = DEFAULT_NONE,
        pool_timeout: ODVInput[float] = DEFAULT_NONE,
        api_kwargs: Optional[JSONDict] = None,
        rate_limit_args: Optional[RLARGS] = None,
    ) -> bool:
        return await super().set_chat_description(
            chat_id=chat_id,
            description=description,
            read_timeout=read_timeout,
            write_timeout=write_timeout,
            connect_timeout=connect_timeout,
            pool_timeout=pool_timeout,
            api_kwargs=self._merge_api_rl_kwargs(api_kwargs, rate_limit_args),
        )

    async def set_chat_menu_button(
        self,
        chat_id: Optional[int] = None,
        menu_button: Optional[MenuButton] = None,
        *,
        read_timeout: ODVInput[float] = DEFAULT_NONE,
        write_timeout: ODVInput[float] = DEFAULT_NONE,
        connect_timeout: ODVInput[float] = DEFAULT_NONE,
        pool_timeout: ODVInput[float] = DEFAULT_NONE,
        api_kwargs: Optional[JSONDict] = None,
        rate_limit_args: Optional[RLARGS] = None,
    ) -> bool:
        return await super().set_chat_menu_button(
            chat_id=chat_id,
            menu_button=menu_button,
            read_timeout=read_timeout,
            write_timeout=write_timeout,
            connect_timeout=connect_timeout,
            pool_timeout=pool_timeout,
            api_kwargs=self._merge_api_rl_kwargs(api_kwargs, rate_limit_args),
        )

    async def set_chat_permissions(
        self,
        chat_id: Union[str, int],
        permissions: ChatPermissions,
        use_independent_chat_permissions: Optional[bool] = None,
        *,
        read_timeout: ODVInput[float] = DEFAULT_NONE,
        write_timeout: ODVInput[float] = DEFAULT_NONE,
        connect_timeout: ODVInput[float] = DEFAULT_NONE,
        pool_timeout: ODVInput[float] = DEFAULT_NONE,
        api_kwargs: Optional[JSONDict] = None,
        rate_limit_args: Optional[RLARGS] = None,
    ) -> bool:
        return await super().set_chat_permissions(
            chat_id=chat_id,
            permissions=permissions,
            use_independent_chat_permissions=use_independent_chat_permissions,
            read_timeout=read_timeout,
            write_timeout=write_timeout,
            connect_timeout=connect_timeout,
            pool_timeout=pool_timeout,
            api_kwargs=self._merge_api_rl_kwargs(api_kwargs, rate_limit_args),
        )

    async def set_chat_photo(
        self,
        chat_id: Union[str, int],
        photo: FileInput,
        *,
        read_timeout: ODVInput[float] = DEFAULT_NONE,
        write_timeout: ODVInput[float] = 20,
        connect_timeout: ODVInput[float] = DEFAULT_NONE,
        pool_timeout: ODVInput[float] = DEFAULT_NONE,
        api_kwargs: Optional[JSONDict] = None,
        rate_limit_args: Optional[RLARGS] = None,
    ) -> bool:
        return await super().set_chat_photo(
            chat_id=chat_id,
            photo=photo,
            read_timeout=read_timeout,
            write_timeout=write_timeout,
            connect_timeout=connect_timeout,
            pool_timeout=pool_timeout,
            api_kwargs=self._merge_api_rl_kwargs(api_kwargs, rate_limit_args),
        )

    async def set_chat_sticker_set(
        self,
        chat_id: Union[str, int],
        sticker_set_name: str,
        *,
        read_timeout: ODVInput[float] = DEFAULT_NONE,
        write_timeout: ODVInput[float] = DEFAULT_NONE,
        connect_timeout: ODVInput[float] = DEFAULT_NONE,
        pool_timeout: ODVInput[float] = DEFAULT_NONE,
        api_kwargs: Optional[JSONDict] = None,
        rate_limit_args: Optional[RLARGS] = None,
    ) -> bool:
        return await super().set_chat_sticker_set(
            chat_id=chat_id,
            sticker_set_name=sticker_set_name,
            read_timeout=read_timeout,
            write_timeout=write_timeout,
            connect_timeout=connect_timeout,
            pool_timeout=pool_timeout,
            api_kwargs=self._merge_api_rl_kwargs(api_kwargs, rate_limit_args),
        )

    async def set_chat_title(
        self,
        chat_id: Union[str, int],
        title: str,
        *,
        read_timeout: ODVInput[float] = DEFAULT_NONE,
        write_timeout: ODVInput[float] = DEFAULT_NONE,
        connect_timeout: ODVInput[float] = DEFAULT_NONE,
        pool_timeout: ODVInput[float] = DEFAULT_NONE,
        api_kwargs: Optional[JSONDict] = None,
        rate_limit_args: Optional[RLARGS] = None,
    ) -> bool:
        return await super().set_chat_title(
            chat_id=chat_id,
            title=title,
            read_timeout=read_timeout,
            write_timeout=write_timeout,
            connect_timeout=connect_timeout,
            pool_timeout=pool_timeout,
            api_kwargs=self._merge_api_rl_kwargs(api_kwargs, rate_limit_args),
        )

    async def set_game_score(
        self,
        user_id: Union[int, str],
        score: int,
        chat_id: Optional[Union[str, int]] = None,
        message_id: Optional[int] = None,
        inline_message_id: Optional[str] = None,
        force: Optional[bool] = None,
        disable_edit_message: Optional[bool] = None,
        *,
        read_timeout: ODVInput[float] = DEFAULT_NONE,
        write_timeout: ODVInput[float] = DEFAULT_NONE,
        connect_timeout: ODVInput[float] = DEFAULT_NONE,
        pool_timeout: ODVInput[float] = DEFAULT_NONE,
        api_kwargs: Optional[JSONDict] = None,
        rate_limit_args: Optional[RLARGS] = None,
    ) -> Union[Message, bool]:
        return await super().set_game_score(
            user_id=user_id,
            score=score,
            chat_id=chat_id,
            message_id=message_id,
            inline_message_id=inline_message_id,
            force=force,
            disable_edit_message=disable_edit_message,
            read_timeout=read_timeout,
            write_timeout=write_timeout,
            connect_timeout=connect_timeout,
            pool_timeout=pool_timeout,
            api_kwargs=self._merge_api_rl_kwargs(api_kwargs, rate_limit_args),
        )

    async def set_my_commands(
        self,
        commands: Sequence[Union[BotCommand, Tuple[str, str]]],
        scope: Optional[BotCommandScope] = None,
        language_code: Optional[str] = None,
        *,
        read_timeout: ODVInput[float] = DEFAULT_NONE,
        write_timeout: ODVInput[float] = DEFAULT_NONE,
        connect_timeout: ODVInput[float] = DEFAULT_NONE,
        pool_timeout: ODVInput[float] = DEFAULT_NONE,
        api_kwargs: Optional[JSONDict] = None,
        rate_limit_args: Optional[RLARGS] = None,
    ) -> bool:
        return await super().set_my_commands(
            commands=commands,
            scope=scope,
            language_code=language_code,
            read_timeout=read_timeout,
            write_timeout=write_timeout,
            connect_timeout=connect_timeout,
            pool_timeout=pool_timeout,
            api_kwargs=self._merge_api_rl_kwargs(api_kwargs, rate_limit_args),
        )

    async def set_my_default_administrator_rights(
        self,
        rights: Optional[ChatAdministratorRights] = None,
        for_channels: Optional[bool] = None,
        *,
        read_timeout: ODVInput[float] = DEFAULT_NONE,
        write_timeout: ODVInput[float] = DEFAULT_NONE,
        connect_timeout: ODVInput[float] = DEFAULT_NONE,
        pool_timeout: ODVInput[float] = DEFAULT_NONE,
        api_kwargs: Optional[JSONDict] = None,
        rate_limit_args: Optional[RLARGS] = None,
    ) -> bool:
        return await super().set_my_default_administrator_rights(
            rights=rights,
            for_channels=for_channels,
            read_timeout=read_timeout,
            write_timeout=write_timeout,
            connect_timeout=connect_timeout,
            pool_timeout=pool_timeout,
            api_kwargs=self._merge_api_rl_kwargs(api_kwargs, rate_limit_args),
        )

    async def set_passport_data_errors(
        self,
        user_id: Union[str, int],
        errors: Sequence[PassportElementError],
        *,
        read_timeout: ODVInput[float] = DEFAULT_NONE,
        write_timeout: ODVInput[float] = DEFAULT_NONE,
        connect_timeout: ODVInput[float] = DEFAULT_NONE,
        pool_timeout: ODVInput[float] = DEFAULT_NONE,
        api_kwargs: Optional[JSONDict] = None,
        rate_limit_args: Optional[RLARGS] = None,
    ) -> bool:
        return await super().set_passport_data_errors(
            user_id=user_id,
            errors=errors,
            read_timeout=read_timeout,
            write_timeout=write_timeout,
            connect_timeout=connect_timeout,
            pool_timeout=pool_timeout,
            api_kwargs=self._merge_api_rl_kwargs(api_kwargs, rate_limit_args),
        )

    async def set_sticker_position_in_set(
        self,
        sticker: str,
        position: int,
        *,
        read_timeout: ODVInput[float] = DEFAULT_NONE,
        write_timeout: ODVInput[float] = DEFAULT_NONE,
        connect_timeout: ODVInput[float] = DEFAULT_NONE,
        pool_timeout: ODVInput[float] = DEFAULT_NONE,
        api_kwargs: Optional[JSONDict] = None,
        rate_limit_args: Optional[RLARGS] = None,
    ) -> bool:
        return await super().set_sticker_position_in_set(
            sticker=sticker,
            position=position,
            read_timeout=read_timeout,
            write_timeout=write_timeout,
            connect_timeout=connect_timeout,
            pool_timeout=pool_timeout,
            api_kwargs=self._merge_api_rl_kwargs(api_kwargs, rate_limit_args),
        )

    async def set_sticker_set_thumbnail(
        self,
        name: str,
        user_id: Union[str, int],
        thumbnail: Optional[FileInput] = None,
        *,
        read_timeout: ODVInput[float] = DEFAULT_NONE,
        write_timeout: ODVInput[float] = DEFAULT_NONE,
        connect_timeout: ODVInput[float] = DEFAULT_NONE,
        pool_timeout: ODVInput[float] = DEFAULT_NONE,
        api_kwargs: Optional[JSONDict] = None,
        rate_limit_args: Optional[RLARGS] = None,
    ) -> bool:
        return await super().set_sticker_set_thumbnail(
            name=name,
            user_id=user_id,
            thumbnail=thumbnail,
            read_timeout=read_timeout,
            write_timeout=write_timeout,
            connect_timeout=connect_timeout,
            pool_timeout=pool_timeout,
            api_kwargs=self._merge_api_rl_kwargs(api_kwargs, rate_limit_args),
        )

    async def set_sticker_set_thumb(
        self,
        name: str,
        user_id: Union[str, int],
        thumb: Optional[FileInput] = None,
        *,
        read_timeout: ODVInput[float] = DEFAULT_NONE,
        write_timeout: ODVInput[float] = DEFAULT_NONE,
        connect_timeout: ODVInput[float] = DEFAULT_NONE,
        pool_timeout: ODVInput[float] = DEFAULT_NONE,
        api_kwargs: Optional[JSONDict] = None,
        rate_limit_args: Optional[RLARGS] = None,
    ) -> bool:
        return await super().set_sticker_set_thumb(
            name=name,
            user_id=user_id,
            thumb=thumb,
            read_timeout=read_timeout,
            write_timeout=write_timeout,
            connect_timeout=connect_timeout,
            pool_timeout=pool_timeout,
            api_kwargs=self._merge_api_rl_kwargs(api_kwargs, rate_limit_args),
        )

    async def set_webhook(
        self,
        url: str,
        certificate: Optional[FileInput] = None,
        max_connections: Optional[int] = None,
        allowed_updates: Optional[Sequence[str]] = None,
        ip_address: Optional[str] = None,
        drop_pending_updates: Optional[bool] = None,
        secret_token: Optional[str] = None,
        *,
        read_timeout: ODVInput[float] = DEFAULT_NONE,
        write_timeout: ODVInput[float] = DEFAULT_NONE,
        connect_timeout: ODVInput[float] = DEFAULT_NONE,
        pool_timeout: ODVInput[float] = DEFAULT_NONE,
        api_kwargs: Optional[JSONDict] = None,
        rate_limit_args: Optional[RLARGS] = None,
    ) -> bool:
        return await super().set_webhook(
            url=url,
            certificate=certificate,
            max_connections=max_connections,
            allowed_updates=allowed_updates,
            ip_address=ip_address,
            drop_pending_updates=drop_pending_updates,
            secret_token=secret_token,
            read_timeout=read_timeout,
            write_timeout=write_timeout,
            connect_timeout=connect_timeout,
            pool_timeout=pool_timeout,
            api_kwargs=self._merge_api_rl_kwargs(api_kwargs, rate_limit_args),
        )

    async def stop_message_live_location(
        self,
        chat_id: Optional[Union[str, int]] = None,
        message_id: Optional[int] = None,
        inline_message_id: Optional[str] = None,
        reply_markup: Optional[InlineKeyboardMarkup] = None,
        *,
        read_timeout: ODVInput[float] = DEFAULT_NONE,
        write_timeout: ODVInput[float] = DEFAULT_NONE,
        connect_timeout: ODVInput[float] = DEFAULT_NONE,
        pool_timeout: ODVInput[float] = DEFAULT_NONE,
        api_kwargs: Optional[JSONDict] = None,
        rate_limit_args: Optional[RLARGS] = None,
    ) -> Union[Message, bool]:
        return await super().stop_message_live_location(
            chat_id=chat_id,
            message_id=message_id,
            inline_message_id=inline_message_id,
            reply_markup=reply_markup,
            read_timeout=read_timeout,
            write_timeout=write_timeout,
            connect_timeout=connect_timeout,
            pool_timeout=pool_timeout,
            api_kwargs=self._merge_api_rl_kwargs(api_kwargs, rate_limit_args),
        )

    async def unban_chat_member(
        self,
        chat_id: Union[str, int],
        user_id: Union[str, int],
        only_if_banned: Optional[bool] = None,
        *,
        read_timeout: ODVInput[float] = DEFAULT_NONE,
        write_timeout: ODVInput[float] = DEFAULT_NONE,
        connect_timeout: ODVInput[float] = DEFAULT_NONE,
        pool_timeout: ODVInput[float] = DEFAULT_NONE,
        api_kwargs: Optional[JSONDict] = None,
        rate_limit_args: Optional[RLARGS] = None,
    ) -> bool:
        return await super().unban_chat_member(
            chat_id=chat_id,
            user_id=user_id,
            only_if_banned=only_if_banned,
            read_timeout=read_timeout,
            write_timeout=write_timeout,
            connect_timeout=connect_timeout,
            pool_timeout=pool_timeout,
            api_kwargs=self._merge_api_rl_kwargs(api_kwargs, rate_limit_args),
        )

    async def unban_chat_sender_chat(
        self,
        chat_id: Union[str, int],
        sender_chat_id: int,
        *,
        read_timeout: ODVInput[float] = DEFAULT_NONE,
        write_timeout: ODVInput[float] = DEFAULT_NONE,
        connect_timeout: ODVInput[float] = DEFAULT_NONE,
        pool_timeout: ODVInput[float] = DEFAULT_NONE,
        api_kwargs: Optional[JSONDict] = None,
        rate_limit_args: Optional[RLARGS] = None,
    ) -> bool:
        return await super().unban_chat_sender_chat(
            chat_id=chat_id,
            sender_chat_id=sender_chat_id,
            read_timeout=read_timeout,
            write_timeout=write_timeout,
            connect_timeout=connect_timeout,
            pool_timeout=pool_timeout,
            api_kwargs=self._merge_api_rl_kwargs(api_kwargs, rate_limit_args),
        )

    async def unpin_all_chat_messages(
        self,
        chat_id: Union[str, int],
        *,
        read_timeout: ODVInput[float] = DEFAULT_NONE,
        write_timeout: ODVInput[float] = DEFAULT_NONE,
        connect_timeout: ODVInput[float] = DEFAULT_NONE,
        pool_timeout: ODVInput[float] = DEFAULT_NONE,
        api_kwargs: Optional[JSONDict] = None,
        rate_limit_args: Optional[RLARGS] = None,
    ) -> bool:
        return await super().unpin_all_chat_messages(
            chat_id=chat_id,
            read_timeout=read_timeout,
            write_timeout=write_timeout,
            connect_timeout=connect_timeout,
            pool_timeout=pool_timeout,
            api_kwargs=self._merge_api_rl_kwargs(api_kwargs, rate_limit_args),
        )

    async def unpin_chat_message(
        self,
        chat_id: Union[str, int],
        message_id: Optional[int] = None,
        *,
        read_timeout: ODVInput[float] = DEFAULT_NONE,
        write_timeout: ODVInput[float] = DEFAULT_NONE,
        connect_timeout: ODVInput[float] = DEFAULT_NONE,
        pool_timeout: ODVInput[float] = DEFAULT_NONE,
        api_kwargs: Optional[JSONDict] = None,
        rate_limit_args: Optional[RLARGS] = None,
    ) -> bool:
        return await super().unpin_chat_message(
            chat_id=chat_id,
            message_id=message_id,
            read_timeout=read_timeout,
            write_timeout=write_timeout,
            connect_timeout=connect_timeout,
            pool_timeout=pool_timeout,
            api_kwargs=self._merge_api_rl_kwargs(api_kwargs, rate_limit_args),
        )

    async def unpin_all_forum_topic_messages(
        self,
        chat_id: Union[str, int],
        message_thread_id: int,
        *,
        read_timeout: ODVInput[float] = DEFAULT_NONE,
        write_timeout: ODVInput[float] = DEFAULT_NONE,
        connect_timeout: ODVInput[float] = DEFAULT_NONE,
        pool_timeout: ODVInput[float] = DEFAULT_NONE,
        api_kwargs: Optional[JSONDict] = None,
        rate_limit_args: Optional[RLARGS] = None,
    ) -> bool:
        return await super().unpin_all_forum_topic_messages(
            chat_id=chat_id,
            message_thread_id=message_thread_id,
            read_timeout=read_timeout,
            write_timeout=write_timeout,
            connect_timeout=connect_timeout,
            pool_timeout=pool_timeout,
            api_kwargs=self._merge_api_rl_kwargs(api_kwargs, rate_limit_args),
        )

    async def upload_sticker_file(
        self,
        user_id: Union[str, int],
        png_sticker: Optional[
            FileInput
        ] = None,  # Deprecated since bot api 6.6. Optional for compatiblity.
        sticker: Optional[FileInput] = None,  # Actually required, but optional for compatibility.
        sticker_format: Optional[str] = None,  # Actually required, but optional for compatibility.
        *,
        read_timeout: ODVInput[float] = DEFAULT_NONE,
        write_timeout: ODVInput[float] = 20,
        connect_timeout: ODVInput[float] = DEFAULT_NONE,
        pool_timeout: ODVInput[float] = DEFAULT_NONE,
        api_kwargs: Optional[JSONDict] = None,
        rate_limit_args: Optional[RLARGS] = None,
    ) -> File:
        return await super().upload_sticker_file(
            user_id=user_id,
            sticker=sticker,
            sticker_format=sticker_format,
            png_sticker=png_sticker,
            read_timeout=read_timeout,
            write_timeout=write_timeout,
            connect_timeout=connect_timeout,
            pool_timeout=pool_timeout,
            api_kwargs=self._merge_api_rl_kwargs(api_kwargs, rate_limit_args),
        )

    async def set_my_description(
        self,
        description: Optional[str] = None,
        language_code: Optional[str] = None,
        *,
        read_timeout: ODVInput[float] = DEFAULT_NONE,
        write_timeout: ODVInput[float] = DEFAULT_NONE,
        connect_timeout: ODVInput[float] = DEFAULT_NONE,
        pool_timeout: ODVInput[float] = DEFAULT_NONE,
        api_kwargs: Optional[JSONDict] = None,
        rate_limit_args: Optional[RLARGS] = None,
    ) -> bool:
        return await super().set_my_description(
            description=description,
            language_code=language_code,
            read_timeout=read_timeout,
            write_timeout=write_timeout,
            connect_timeout=connect_timeout,
            pool_timeout=pool_timeout,
            api_kwargs=self._merge_api_rl_kwargs(api_kwargs, rate_limit_args),
        )

    async def set_my_short_description(
        self,
        short_description: Optional[str] = None,
        language_code: Optional[str] = None,
        *,
        read_timeout: ODVInput[float] = DEFAULT_NONE,
        write_timeout: ODVInput[float] = DEFAULT_NONE,
        connect_timeout: ODVInput[float] = DEFAULT_NONE,
        pool_timeout: ODVInput[float] = DEFAULT_NONE,
        api_kwargs: Optional[JSONDict] = None,
        rate_limit_args: Optional[RLARGS] = None,
    ) -> bool:
        return await super().set_my_short_description(
            short_description=short_description,
            language_code=language_code,
            read_timeout=read_timeout,
            write_timeout=write_timeout,
            connect_timeout=connect_timeout,
            pool_timeout=pool_timeout,
            api_kwargs=self._merge_api_rl_kwargs(api_kwargs, rate_limit_args),
        )

    async def get_my_description(
        self,
        language_code: Optional[str] = None,
        *,
        read_timeout: ODVInput[float] = DEFAULT_NONE,
        write_timeout: ODVInput[float] = DEFAULT_NONE,
        connect_timeout: ODVInput[float] = DEFAULT_NONE,
        pool_timeout: ODVInput[float] = DEFAULT_NONE,
        api_kwargs: Optional[JSONDict] = None,
        rate_limit_args: Optional[RLARGS] = None,
    ) -> BotDescription:
        return await super().get_my_description(
            language_code=language_code,
            read_timeout=read_timeout,
            write_timeout=write_timeout,
            connect_timeout=connect_timeout,
            pool_timeout=pool_timeout,
            api_kwargs=self._merge_api_rl_kwargs(api_kwargs, rate_limit_args),
        )

    async def get_my_short_description(
        self,
        language_code: Optional[str] = None,
        *,
        read_timeout: ODVInput[float] = DEFAULT_NONE,
        write_timeout: ODVInput[float] = DEFAULT_NONE,
        connect_timeout: ODVInput[float] = DEFAULT_NONE,
        pool_timeout: ODVInput[float] = DEFAULT_NONE,
        api_kwargs: Optional[JSONDict] = None,
        rate_limit_args: Optional[RLARGS] = None,
    ) -> BotShortDescription:
        return await super().get_my_short_description(
            language_code=language_code,
            read_timeout=read_timeout,
            write_timeout=write_timeout,
            connect_timeout=connect_timeout,
            pool_timeout=pool_timeout,
            api_kwargs=self._merge_api_rl_kwargs(api_kwargs, rate_limit_args),
        )

    async def set_my_name(
        self,
        name: str = None,
        language_code: str = None,
        *,
        read_timeout: ODVInput[float] = DEFAULT_NONE,
        write_timeout: ODVInput[float] = DEFAULT_NONE,
        connect_timeout: ODVInput[float] = DEFAULT_NONE,
        pool_timeout: ODVInput[float] = DEFAULT_NONE,
        api_kwargs: JSONDict = None,
        rate_limit_args: RLARGS = None,
    ) -> bool:
        return await super().set_my_name(
            name=name,
            language_code=language_code,
            read_timeout=read_timeout,
            write_timeout=write_timeout,
            connect_timeout=connect_timeout,
            pool_timeout=pool_timeout,
            api_kwargs=self._merge_api_rl_kwargs(api_kwargs, rate_limit_args),
        )

    async def get_my_name(
        self,
        language_code: str = None,
        *,
        read_timeout: ODVInput[float] = DEFAULT_NONE,
        write_timeout: ODVInput[float] = DEFAULT_NONE,
        connect_timeout: ODVInput[float] = DEFAULT_NONE,
        pool_timeout: ODVInput[float] = DEFAULT_NONE,
        api_kwargs: JSONDict = None,
        rate_limit_args: RLARGS = None,
    ) -> BotName:
        return await super().get_my_name(
            language_code=language_code,
            read_timeout=read_timeout,
            write_timeout=write_timeout,
            connect_timeout=connect_timeout,
            pool_timeout=pool_timeout,
            api_kwargs=self._merge_api_rl_kwargs(api_kwargs, rate_limit_args),
        )

    async def set_custom_emoji_sticker_set_thumbnail(
        self,
        name: str,
        custom_emoji_id: Optional[str] = None,
        *,
        read_timeout: ODVInput[float] = DEFAULT_NONE,
        write_timeout: ODVInput[float] = DEFAULT_NONE,
        connect_timeout: ODVInput[float] = DEFAULT_NONE,
        pool_timeout: ODVInput[float] = DEFAULT_NONE,
        api_kwargs: Optional[JSONDict] = None,
        rate_limit_args: Optional[RLARGS] = None,
    ) -> bool:
        return await super().set_custom_emoji_sticker_set_thumbnail(
            name=name,
            custom_emoji_id=custom_emoji_id,
            read_timeout=read_timeout,
            write_timeout=write_timeout,
            connect_timeout=connect_timeout,
            pool_timeout=pool_timeout,
            api_kwargs=self._merge_api_rl_kwargs(api_kwargs, rate_limit_args),
        )

    async def set_sticker_set_title(
        self,
        name: str,
        title: str,
        *,
        read_timeout: ODVInput[float] = DEFAULT_NONE,
        write_timeout: ODVInput[float] = DEFAULT_NONE,
        connect_timeout: ODVInput[float] = DEFAULT_NONE,
        pool_timeout: ODVInput[float] = DEFAULT_NONE,
        api_kwargs: Optional[JSONDict] = None,
        rate_limit_args: Optional[RLARGS] = None,
    ) -> bool:
        return await super().set_sticker_set_title(
            name=name,
            title=title,
            read_timeout=read_timeout,
            write_timeout=write_timeout,
            connect_timeout=connect_timeout,
            pool_timeout=pool_timeout,
            api_kwargs=self._merge_api_rl_kwargs(api_kwargs, rate_limit_args),
        )

    async def delete_sticker_set(
        self,
        name: str,
        *,
        read_timeout: ODVInput[float] = DEFAULT_NONE,
        write_timeout: ODVInput[float] = DEFAULT_NONE,
        connect_timeout: ODVInput[float] = DEFAULT_NONE,
        pool_timeout: ODVInput[float] = DEFAULT_NONE,
        api_kwargs: Optional[JSONDict] = None,
        rate_limit_args: Optional[RLARGS] = None,
    ) -> bool:
        return await super().delete_sticker_set(
            name=name,
            read_timeout=read_timeout,
            write_timeout=write_timeout,
            connect_timeout=connect_timeout,
            pool_timeout=pool_timeout,
            api_kwargs=self._merge_api_rl_kwargs(api_kwargs, rate_limit_args),
        )

    async def set_sticker_emoji_list(
        self,
        sticker: str,
        emoji_list: Sequence[str],
        *,
        read_timeout: ODVInput[float] = DEFAULT_NONE,
        write_timeout: ODVInput[float] = DEFAULT_NONE,
        connect_timeout: ODVInput[float] = DEFAULT_NONE,
        pool_timeout: ODVInput[float] = DEFAULT_NONE,
        api_kwargs: Optional[JSONDict] = None,
        rate_limit_args: Optional[RLARGS] = None,
    ) -> bool:
        return await super().set_sticker_emoji_list(
            sticker=sticker,
            emoji_list=emoji_list,
            read_timeout=read_timeout,
            write_timeout=write_timeout,
            connect_timeout=connect_timeout,
            pool_timeout=pool_timeout,
            api_kwargs=self._merge_api_rl_kwargs(api_kwargs, rate_limit_args),
        )

    async def set_sticker_keywords(
        self,
        sticker: str,
        keywords: Optional[Sequence[str]] = None,
        *,
        read_timeout: ODVInput[float] = DEFAULT_NONE,
        write_timeout: ODVInput[float] = DEFAULT_NONE,
        connect_timeout: ODVInput[float] = DEFAULT_NONE,
        pool_timeout: ODVInput[float] = DEFAULT_NONE,
        api_kwargs: Optional[JSONDict] = None,
        rate_limit_args: Optional[RLARGS] = None,
    ) -> bool:
        return await super().set_sticker_keywords(
            sticker=sticker,
            keywords=keywords,
            read_timeout=read_timeout,
            write_timeout=write_timeout,
            connect_timeout=connect_timeout,
            pool_timeout=pool_timeout,
            api_kwargs=self._merge_api_rl_kwargs(api_kwargs, rate_limit_args),
        )

    async def set_sticker_mask_position(
        self,
        sticker: str,
        mask_position: Optional[MaskPosition] = None,
        *,
        read_timeout: ODVInput[float] = DEFAULT_NONE,
        write_timeout: ODVInput[float] = DEFAULT_NONE,
        connect_timeout: ODVInput[float] = DEFAULT_NONE,
        pool_timeout: ODVInput[float] = DEFAULT_NONE,
        api_kwargs: Optional[JSONDict] = None,
        rate_limit_args: Optional[RLARGS] = None,
    ) -> bool:
        return await super().set_sticker_mask_position(
            sticker=sticker,
            mask_position=mask_position,
            read_timeout=read_timeout,
            write_timeout=write_timeout,
            connect_timeout=connect_timeout,
            pool_timeout=pool_timeout,
            api_kwargs=self._merge_api_rl_kwargs(api_kwargs, rate_limit_args),
        )

    # updated camelCase aliases
    getMe = get_me
    sendMessage = send_message
    deleteMessage = delete_message
    forwardMessage = forward_message
    sendPhoto = send_photo
    sendAudio = send_audio
    sendDocument = send_document
    sendSticker = send_sticker
    sendVideo = send_video
    sendAnimation = send_animation
    sendVoice = send_voice
    sendVideoNote = send_video_note
    sendMediaGroup = send_media_group
    sendLocation = send_location
    editMessageLiveLocation = edit_message_live_location
    stopMessageLiveLocation = stop_message_live_location
    sendVenue = send_venue
    sendContact = send_contact
    sendGame = send_game
    sendChatAction = send_chat_action
    answerInlineQuery = answer_inline_query
    getUserProfilePhotos = get_user_profile_photos
    getFile = get_file
    banChatMember = ban_chat_member
    banChatSenderChat = ban_chat_sender_chat
    unbanChatMember = unban_chat_member
    unbanChatSenderChat = unban_chat_sender_chat
    answerCallbackQuery = answer_callback_query
    editMessageText = edit_message_text
    editMessageCaption = edit_message_caption
    editMessageMedia = edit_message_media
    editMessageReplyMarkup = edit_message_reply_markup
    getUpdates = get_updates
    setWebhook = set_webhook
    deleteWebhook = delete_webhook
    leaveChat = leave_chat
    getChat = get_chat
    getChatAdministrators = get_chat_administrators
    getChatMember = get_chat_member
    setChatStickerSet = set_chat_sticker_set
    deleteChatStickerSet = delete_chat_sticker_set
    getChatMemberCount = get_chat_member_count
    getWebhookInfo = get_webhook_info
    setGameScore = set_game_score
    getGameHighScores = get_game_high_scores
    sendInvoice = send_invoice
    answerShippingQuery = answer_shipping_query
    answerPreCheckoutQuery = answer_pre_checkout_query
    answerWebAppQuery = answer_web_app_query
    restrictChatMember = restrict_chat_member
    promoteChatMember = promote_chat_member
    setChatPermissions = set_chat_permissions
    setChatAdministratorCustomTitle = set_chat_administrator_custom_title
    exportChatInviteLink = export_chat_invite_link
    createChatInviteLink = create_chat_invite_link
    editChatInviteLink = edit_chat_invite_link
    revokeChatInviteLink = revoke_chat_invite_link
    approveChatJoinRequest = approve_chat_join_request
    declineChatJoinRequest = decline_chat_join_request
    setChatPhoto = set_chat_photo
    deleteChatPhoto = delete_chat_photo
    setChatTitle = set_chat_title
    setChatDescription = set_chat_description
    pinChatMessage = pin_chat_message
    unpinChatMessage = unpin_chat_message
    unpinAllChatMessages = unpin_all_chat_messages
    getStickerSet = get_sticker_set
    getCustomEmojiStickers = get_custom_emoji_stickers
    uploadStickerFile = upload_sticker_file
    createNewStickerSet = create_new_sticker_set
    addStickerToSet = add_sticker_to_set
    setStickerPositionInSet = set_sticker_position_in_set
    deleteStickerFromSet = delete_sticker_from_set
    setStickerSetThumb = set_sticker_set_thumb
    setStickerSetThumbnail = set_sticker_set_thumbnail
    setPassportDataErrors = set_passport_data_errors
    sendPoll = send_poll
    stopPoll = stop_poll
    sendDice = send_dice
    getMyCommands = get_my_commands
    setMyCommands = set_my_commands
    deleteMyCommands = delete_my_commands
    logOut = log_out
    copyMessage = copy_message
    getChatMenuButton = get_chat_menu_button
    setChatMenuButton = set_chat_menu_button
    getMyDefaultAdministratorRights = get_my_default_administrator_rights
    setMyDefaultAdministratorRights = set_my_default_administrator_rights
    createInvoiceLink = create_invoice_link
    getForumTopicIconStickers = get_forum_topic_icon_stickers
    createForumTopic = create_forum_topic
    editForumTopic = edit_forum_topic
    closeForumTopic = close_forum_topic
    reopenForumTopic = reopen_forum_topic
    deleteForumTopic = delete_forum_topic
    unpinAllForumTopicMessages = unpin_all_forum_topic_messages
    editGeneralForumTopic = edit_general_forum_topic
    closeGeneralForumTopic = close_general_forum_topic
    reopenGeneralForumTopic = reopen_general_forum_topic
    hideGeneralForumTopic = hide_general_forum_topic
    unhideGeneralForumTopic = unhide_general_forum_topic
    setMyDescription = set_my_description
    getMyDescription = get_my_description
    setMyShortDescription = set_my_short_description
    getMyShortDescription = get_my_short_description
    setCustomEmojiStickerSetThumbnail = set_custom_emoji_sticker_set_thumbnail
    setStickerSetTitle = set_sticker_set_title
    deleteStickerSet = delete_sticker_set
    setStickerEmojiList = set_sticker_emoji_list
    setStickerKeywords = set_sticker_keywords
    setStickerMaskPosition = set_sticker_mask_position
    setMyName = set_my_name
    getMyName = get_my_name<|MERGE_RESOLUTION|>--- conflicted
+++ resolved
@@ -791,20 +791,12 @@
         results: Union[
             Sequence["InlineQueryResult"], Callable[[int], Optional[Sequence["InlineQueryResult"]]]
         ],
-<<<<<<< HEAD
         cache_time: Optional[int] = None,
         is_personal: Optional[bool] = None,
         next_offset: Optional[str] = None,
         switch_pm_text: Optional[str] = None,
         switch_pm_parameter: Optional[str] = None,
-=======
-        cache_time: int = None,
-        is_personal: bool = None,
-        next_offset: str = None,
-        switch_pm_text: str = None,
-        switch_pm_parameter: str = None,
-        button: InlineQueryResultsButton = None,
->>>>>>> bfbf6d3f
+        button: Optional[InlineQueryResultsButton] = None,
         *,
         current_offset: Optional[str] = None,
         read_timeout: ODVInput[float] = DEFAULT_NONE,
@@ -3608,8 +3600,8 @@
         write_timeout: ODVInput[float] = DEFAULT_NONE,
         connect_timeout: ODVInput[float] = DEFAULT_NONE,
         pool_timeout: ODVInput[float] = DEFAULT_NONE,
-        api_kwargs: JSONDict = None,
-        rate_limit_args: RLARGS = None,
+        api_kwargs: Optional[JSONDict] = None,
+        rate_limit_args: Optional[RLARGS] = None,
     ) -> bool:
         return await super().set_my_name(
             name=name,
@@ -3629,8 +3621,8 @@
         write_timeout: ODVInput[float] = DEFAULT_NONE,
         connect_timeout: ODVInput[float] = DEFAULT_NONE,
         pool_timeout: ODVInput[float] = DEFAULT_NONE,
-        api_kwargs: JSONDict = None,
-        rate_limit_args: RLARGS = None,
+        api_kwargs: Optional[JSONDict] = None,
+        rate_limit_args: Optional[RLARGS] = None,
     ) -> BotName:
         return await super().get_my_name(
             language_code=language_code,
