#!/usr/bin/env python
# pylint: disable=too-many-arguments
#
# A library that provides a Python interface to the Telegram Bot API
# Copyright (C) 2015-2022
# Leandro Toledo de Souza <devs@python-telegram-bot.org>
#
# This program is free software: you can redistribute it and/or modify
# it under the terms of the GNU Lesser Public License as published by
# the Free Software Foundation, either version 3 of the License, or
# (at your option) any later version.
#
# This program is distributed in the hope that it will be useful,
# but WITHOUT ANY WARRANTY; without even the implied warranty of
# MERCHANTABILITY or FITNESS FOR A PARTICULAR PURPOSE.  See the
# GNU Lesser Public License for more details.
#
# You should have received a copy of the GNU Lesser Public License
# along with this program.  If not, see [http://www.gnu.org/licenses/].
"""This module contains an object that represents a Telegram Bot with convenience extensions."""
from copy import copy
from datetime import datetime
from typing import (
    TYPE_CHECKING,
    Any,
    Callable,
    Dict,
    Generic,
    List,
    Optional,
    Sequence,
    Tuple,
    TypeVar,
    Union,
    cast,
    no_type_check,
    overload,
)
from uuid import uuid4

from telegram import (
    Animation,
    Audio,
    Bot,
    BotCommand,
    BotCommandScope,
    CallbackQuery,
    Chat,
    ChatAdministratorRights,
    ChatInviteLink,
    ChatMember,
    ChatPermissions,
    ChatPhoto,
    Contact,
    Document,
    File,
    ForumTopic,
    GameHighScore,
    InlineKeyboardMarkup,
    InputMedia,
    Location,
    MaskPosition,
    MenuButton,
    Message,
    MessageId,
    PassportElementError,
    PhotoSize,
    Poll,
    SentWebAppMessage,
    ShippingOption,
    Sticker,
    StickerSet,
    Update,
    User,
    UserProfilePhotos,
    Venue,
    Video,
    VideoNote,
    Voice,
    WebhookInfo,
)
from telegram._utils.datetime import to_timestamp
from telegram._utils.defaultvalue import DEFAULT_NONE, DefaultValue
from telegram._utils.types import DVInput, FileInput, JSONDict, ODVInput, ReplyMarkup
from telegram.ext._callbackdatacache import CallbackDataCache
from telegram.ext._utils.types import RLARGS
from telegram.request import BaseRequest

if TYPE_CHECKING:
    from telegram import (
        InlineQueryResult,
        InputMediaAudio,
        InputMediaDocument,
        InputMediaPhoto,
        InputMediaVideo,
        LabeledPrice,
        MessageEntity,
    )
    from telegram.ext import BaseRateLimiter, Defaults

HandledTypes = TypeVar("HandledTypes", bound=Union[Message, CallbackQuery, Chat])


class ExtBot(Bot, Generic[RLARGS]):
    """This object represents a Telegram Bot with convenience extensions.

    Warning:
        Not to be confused with :class:`telegram.Bot`.

    For the documentation of the arguments, methods and attributes, please see
    :class:`telegram.Bot`.

    All API methods of this class have an additional keyword argument ``rate_limit_args``.
    This can be used to pass additional information to the rate limiter, specifically to
    :paramref:`telegram.ext.BaseRateLimiter.process_request.rate_limit_args`.

    Warning:
        * The keyword argument ``rate_limit_args`` can `not` be used, if :attr:`rate_limiter`
          is :obj:`None`.
        * The method :meth:`~telegram.Bot.get_updates` is the only method that does not have the
          additional argument, as this method will never be rate limited.

    Examples:
        :any:`Arbitrary Callback Data Bot <examples.arbitrarycallbackdatabot>`

    .. seealso:: `Arbitrary callback_data <https://github.com/\
        python-telegram-bot/python-telegram-bot/wiki/Arbitrary-callback_data>`_

    .. versionadded:: 13.6

    .. versionchanged:: 20.0
        Removed the attribute ``arbitrary_callback_data``. You can instead use
        :attr:`bot.callback_data_cache.maxsize <telegram.ext.CallbackDataCache.maxsize>` to
        access the size of the cache.

    Args:
        defaults (:class:`telegram.ext.Defaults`, optional): An object containing default values to
            be used if not set explicitly in the bot methods.
        arbitrary_callback_data (:obj:`bool` | :obj:`int`, optional): Whether to
            allow arbitrary objects as callback data for :class:`telegram.InlineKeyboardButton`.
            Pass an integer to specify the maximum number of objects cached in memory.
            Defaults to :obj:`False`.

            .. seealso:: `Arbitrary callback_data <https://github.com/\
            python-telegram-bot/python-telegram-bot/wiki/Arbitrary-callback_data>`_
        rate_limiter (:class:`telegram.ext.BaseRateLimiter`, optional): A rate limiter to use for
            limiting the number of requests made by the bot per time interval.

            .. versionadded:: 20.0

    """

    __slots__ = ("_callback_data_cache", "_defaults", "_rate_limiter")

    # using object() would be a tiny bit safer, but a string plays better with the typing setup
    __RL_KEY = uuid4().hex

    @overload
    def __init__(
        self: "ExtBot[None]",
        token: str,
        base_url: str = "https://api.telegram.org/bot",
        base_file_url: str = "https://api.telegram.org/file/bot",
        request: BaseRequest = None,
        get_updates_request: BaseRequest = None,
        private_key: bytes = None,
        private_key_password: bytes = None,
        defaults: "Defaults" = None,
        arbitrary_callback_data: Union[bool, int] = False,
        local_mode: bool = False,
    ):
        ...

    @overload
    def __init__(
        self: "ExtBot[RLARGS]",
        token: str,
        base_url: str = "https://api.telegram.org/bot",
        base_file_url: str = "https://api.telegram.org/file/bot",
        request: BaseRequest = None,
        get_updates_request: BaseRequest = None,
        private_key: bytes = None,
        private_key_password: bytes = None,
        defaults: "Defaults" = None,
        arbitrary_callback_data: Union[bool, int] = False,
        local_mode: bool = False,
        rate_limiter: "BaseRateLimiter[RLARGS]" = None,
    ):
        ...

    def __init__(
        self,
        token: str,
        base_url: str = "https://api.telegram.org/bot",
        base_file_url: str = "https://api.telegram.org/file/bot",
        request: BaseRequest = None,
        get_updates_request: BaseRequest = None,
        private_key: bytes = None,
        private_key_password: bytes = None,
        defaults: "Defaults" = None,
        arbitrary_callback_data: Union[bool, int] = False,
        local_mode: bool = False,
        rate_limiter: "BaseRateLimiter" = None,
    ):
        super().__init__(
            token=token,
            base_url=base_url,
            base_file_url=base_file_url,
            request=request,
            get_updates_request=get_updates_request,
            private_key=private_key,
            private_key_password=private_key_password,
            local_mode=local_mode,
        )
        with self._unfrozen():
            self._defaults = defaults
            self._rate_limiter = rate_limiter
            self._callback_data_cache: Optional[CallbackDataCache] = None

            # set up callback_data
            if arbitrary_callback_data is False:
                return

            if not isinstance(arbitrary_callback_data, bool):
                maxsize = cast(int, arbitrary_callback_data)
            else:
                maxsize = 1024

            self._callback_data_cache = CallbackDataCache(bot=self, maxsize=maxsize)

    @property
    def callback_data_cache(self) -> Optional[CallbackDataCache]:
        """:class:`telegram.ext.CallbackDataCache`: Optional. The cache for
        objects passed as callback data for :class:`telegram.InlineKeyboardButton`.

        Examples:
            :any:`Arbitrary Callback Data Bot <examples.arbitrarycallbackdatabot>`

        .. versionchanged:: 20.0
           * This property is now read-only.
           * This property is now optional and can be :obj:`None` if
             :paramref:`~telegram.ext.ExtBot.arbitrary_callback_data` is set to :obj:`False`.
        """
        return self._callback_data_cache

    async def initialize(self) -> None:
        """See :meth:`telegram.Bot.initialize`. Also initializes the
        :paramref:`ExtBot.rate_limiter` (if set)
        by calling :meth:`telegram.ext.BaseRateLimiter.initialize`.
        """
        # Initialize before calling super, because super calls get_me
        if self.rate_limiter:
            await self.rate_limiter.initialize()
        await super().initialize()

    async def shutdown(self) -> None:
        """See :meth:`telegram.Bot.shutdown`. Also shuts down the
        :paramref:`ExtBot.rate_limiter` (if set) by
        calling :meth:`telegram.ext.BaseRateLimiter.shutdown`.
        """
        # Shut down the rate limiter before shutting down the request objects!
        if self.rate_limiter:
            await self.rate_limiter.shutdown()
        await super().shutdown()

    @classmethod
    def _merge_api_rl_kwargs(
        cls, api_kwargs: Optional[JSONDict], rate_limit_args: Optional[RLARGS]
    ) -> Optional[JSONDict]:
        """Inserts the `rate_limit_args` into `api_kwargs` with the special key `__RL_KEY` so
        that we can extract them later without having to modify the `telegram.Bot` class.
        """
        if not rate_limit_args:
            return api_kwargs
        if api_kwargs is None:
            api_kwargs = {}
        api_kwargs[cls.__RL_KEY] = rate_limit_args
        return api_kwargs

    @classmethod
    def _extract_rl_kwargs(cls, data: Optional[JSONDict]) -> Optional[RLARGS]:
        """Extracts the `rate_limit_args` from `data` if it exists."""
        if not data:
            return None
        return data.pop(cls.__RL_KEY, None)

    async def _do_post(
        self,
        endpoint: str,
        data: JSONDict,
        *,
        read_timeout: ODVInput[float] = DEFAULT_NONE,
        write_timeout: ODVInput[float] = DEFAULT_NONE,
        connect_timeout: ODVInput[float] = DEFAULT_NONE,
        pool_timeout: ODVInput[float] = DEFAULT_NONE,
    ) -> Union[bool, JSONDict, List[JSONDict]]:
        """Order of method calls is: Bot.some_method -> Bot._post -> Bot._do_post.
        So we can override Bot._do_post to add rate limiting.
        """
        rate_limit_args = self._extract_rl_kwargs(data)
        if not self.rate_limiter and rate_limit_args is not None:
            raise ValueError(
                "`rate_limit_args` can only be used if a `ExtBot.rate_limiter` is set."
            )

        # getting updates should not be rate limited!
        if endpoint == "getUpdates" or not self.rate_limiter:
            return await super()._do_post(
                endpoint=endpoint,
                data=data,
                write_timeout=write_timeout,
                connect_timeout=connect_timeout,
                pool_timeout=pool_timeout,
                read_timeout=read_timeout,
            )

        kwargs = {
            "read_timeout": read_timeout,
            "write_timeout": write_timeout,
            "connect_timeout": connect_timeout,
            "pool_timeout": pool_timeout,
        }
        self._logger.debug(
            "Passing request through rate limiter of type %s with rate_limit_args %s",
            type(self.rate_limiter),
            rate_limit_args,
        )
        return await self.rate_limiter.process_request(
            callback=super()._do_post,
            args=(endpoint, data),
            kwargs=kwargs,
            endpoint=endpoint,
            data=data,
            rate_limit_args=rate_limit_args,
        )

    @property
    def defaults(self) -> Optional["Defaults"]:
        """The :class:`telegram.ext.Defaults` used by this bot, if any."""
        # This is a property because defaults shouldn't be changed at runtime
        return self._defaults

    @property
    def rate_limiter(self) -> Optional["BaseRateLimiter"]:
        """The :class:`telegram.ext.BaseRateLimiter` used by this bot, if any.

        .. versionadded:: 20.0
        """
        # This is a property because the rate limiter shouldn't be changed at runtime
        return self._rate_limiter

    def _insert_defaults(self, data: Dict[str, object]) -> None:
        """Inserts the defaults values for optional kwargs for which tg.ext.Defaults provides
        convenience functionality, i.e. the kwargs with a tg.utils.helpers.DefaultValue default

        data is edited in-place. As timeout is not passed via the kwargs, it needs to be passed
        separately and gets returned.

        This can only work, if all kwargs that may have defaults are passed in data!
        """
        # if we have Defaults, we
        # 1) replace all DefaultValue instances with the relevant Defaults value. If there is none,
        #    we fall back to the default value of the bot method
        # 2) convert all datetime.datetime objects to timestamps wrt the correct default timezone
        # 3) set the correct parse_mode for all InputMedia objects
        for key, val in data.items():
            # 1)
            if isinstance(val, DefaultValue):
                data[key] = (
                    self.defaults.api_defaults.get(key, val.value)
                    if self.defaults
                    else DefaultValue.get_value(val)
                )

            # 2)
            elif isinstance(val, datetime):
                data[key] = to_timestamp(
                    val, tzinfo=self.defaults.tzinfo if self.defaults else None
                )

            # 3)
            elif isinstance(val, InputMedia) and val.parse_mode is DEFAULT_NONE:
                # Copy object as not to edit it in-place
                val = copy(val)
                with val._unfrozen():
                    val.parse_mode = self.defaults.parse_mode if self.defaults else None
                data[key] = val
            elif key == "media" and isinstance(val, list):
                # Copy objects as not to edit them in-place
                copy_list = [copy(media) for media in val]
                for media in copy_list:
                    if media.parse_mode is DEFAULT_NONE:
                        with media._unfrozen():
                            media.parse_mode = self.defaults.parse_mode if self.defaults else None

                data[key] = copy_list

    def _replace_keyboard(self, reply_markup: Optional[ReplyMarkup]) -> Optional[ReplyMarkup]:
        # If the reply_markup is an inline keyboard and we allow arbitrary callback data, let the
        # CallbackDataCache build a new keyboard with the data replaced. Otherwise return the input
        if isinstance(reply_markup, InlineKeyboardMarkup) and self.callback_data_cache is not None:
            return self.callback_data_cache.process_keyboard(reply_markup)

        return reply_markup

    def insert_callback_data(self, update: Update) -> None:
        """If this bot allows for arbitrary callback data, this inserts the cached data into all
        corresponding buttons within this update.

        Note:
            Checks :attr:`telegram.Message.via_bot` and :attr:`telegram.Message.from_user`
            to figure out if a) a reply markup exists and b) it was actually sent by this
            bot. If not, the message will be returned unchanged.

            Note that this will fail for channel posts, as :attr:`telegram.Message.from_user` is
            :obj:`None` for those! In the corresponding reply markups, the callback data will be
            replaced by :class:`telegram.ext.InvalidCallbackData`.

        Warning:
            *In place*, i.e. the passed :class:`telegram.Message` will be changed!

        Args:
            update (:class:`telegram.Update`): The update.

        """
        # The only incoming updates that can directly contain a message sent by the bot itself are:
        # * CallbackQueries
        # * Messages where the pinned_message is sent by the bot
        # * Messages where the reply_to_message is sent by the bot
        # * Messages where via_bot is the bot
        # Finally there is effective_chat.pinned message, but that's only returned in get_chat
        if update.callback_query:
            self._insert_callback_data(update.callback_query)
        # elif instead of if, as effective_message includes callback_query.message
        # and that has already been processed
        elif update.effective_message:
            self._insert_callback_data(update.effective_message)

    def _insert_callback_data(self, obj: HandledTypes) -> HandledTypes:
        if self.callback_data_cache is None:
            return obj

        if isinstance(obj, CallbackQuery):
            self.callback_data_cache.process_callback_query(obj)
            return obj  # type: ignore[return-value]

        if isinstance(obj, Message):
            if obj.reply_to_message:
                # reply_to_message can't contain further reply_to_messages, so no need to check
                self.callback_data_cache.process_message(obj.reply_to_message)
                if obj.reply_to_message.pinned_message:
                    # pinned messages can't contain reply_to_message, no need to check
                    self.callback_data_cache.process_message(obj.reply_to_message.pinned_message)
            if obj.pinned_message:
                # pinned messages can't contain reply_to_message, no need to check
                self.callback_data_cache.process_message(obj.pinned_message)

            # Finally, handle the message itself
            self.callback_data_cache.process_message(message=obj)
            return obj  # type: ignore[return-value]

        if isinstance(obj, Chat) and obj.pinned_message:
            self.callback_data_cache.process_message(obj.pinned_message)

        return obj

    async def _send_message(
        self,
        endpoint: str,
        data: JSONDict,
        reply_to_message_id: int = None,
        disable_notification: ODVInput[bool] = DEFAULT_NONE,
        reply_markup: ReplyMarkup = None,
        allow_sending_without_reply: ODVInput[bool] = DEFAULT_NONE,
        protect_content: ODVInput[bool] = DEFAULT_NONE,
        message_thread_id: int = None,
        caption: str = None,
        parse_mode: ODVInput[str] = DEFAULT_NONE,
        caption_entities: Union[List["MessageEntity"], Tuple["MessageEntity", ...]] = None,
        disable_web_page_preview: ODVInput[bool] = DEFAULT_NONE,
        *,
        read_timeout: ODVInput[float] = DEFAULT_NONE,
        write_timeout: ODVInput[float] = DEFAULT_NONE,
        connect_timeout: ODVInput[float] = DEFAULT_NONE,
        pool_timeout: ODVInput[float] = DEFAULT_NONE,
        api_kwargs: JSONDict = None,
    ) -> Any:
        # We override this method to call self._replace_keyboard and self._insert_callback_data.
        # This covers most methods that have a reply_markup
        result = await super()._send_message(
            endpoint=endpoint,
            data=data,
            reply_to_message_id=reply_to_message_id,
            disable_notification=disable_notification,
            reply_markup=self._replace_keyboard(reply_markup),
            allow_sending_without_reply=allow_sending_without_reply,
            protect_content=protect_content,
            message_thread_id=message_thread_id,
            caption=caption,
            parse_mode=parse_mode,
            caption_entities=caption_entities,
            disable_web_page_preview=disable_web_page_preview,
            read_timeout=read_timeout,
            write_timeout=write_timeout,
            connect_timeout=connect_timeout,
            pool_timeout=pool_timeout,
            api_kwargs=api_kwargs,
        )
        if isinstance(result, Message):
            self._insert_callback_data(result)
        return result

    async def get_updates(
        self,
        offset: int = None,
        limit: int = None,
        timeout: float = None,
        allowed_updates: List[str] = None,
        *,
        read_timeout: float = 2,
        write_timeout: ODVInput[float] = DEFAULT_NONE,
        connect_timeout: ODVInput[float] = DEFAULT_NONE,
        pool_timeout: ODVInput[float] = DEFAULT_NONE,
        api_kwargs: JSONDict = None,
    ) -> Tuple[Update, ...]:
        updates = await super().get_updates(
            offset=offset,
            limit=limit,
            timeout=timeout,
            allowed_updates=allowed_updates,
            read_timeout=read_timeout,
            write_timeout=write_timeout,
            connect_timeout=connect_timeout,
            pool_timeout=pool_timeout,
            api_kwargs=api_kwargs,
        )

        for update in updates:
            self.insert_callback_data(update)

        return updates

    def _effective_inline_results(
        self,
        results: Union[
            Sequence["InlineQueryResult"], Callable[[int], Optional[Sequence["InlineQueryResult"]]]
        ],
        next_offset: str = None,
        current_offset: str = None,
    ) -> Tuple[Sequence["InlineQueryResult"], Optional[str]]:
        """This method is called by Bot.answer_inline_query to build the actual results list.
        Overriding this to call self._replace_keyboard suffices
        """
        effective_results, next_offset = super()._effective_inline_results(
            results=results, next_offset=next_offset, current_offset=current_offset
        )

        # Process arbitrary callback
        if self.callback_data_cache is None:
            return effective_results, next_offset
        results = []
        for result in effective_results:
            # All currently existingInlineQueryResults have a reply_markup, but future ones
            # might not have. Better be save than sorry
            if not hasattr(result, "reply_markup"):
                results.append(result)
            else:
                # We build a new result in case the user wants to use the same object in
                # different places
                new_result = copy(result)
<<<<<<< HEAD
                with new_result._unfrozen():
                    markup = self._replace_keyboard(
                        result.reply_markup  # type: ignore[attr-defined]
                    )
                    new_result.reply_markup = markup

=======
                markup = self._replace_keyboard(result.reply_markup)
                new_result.reply_markup = markup  # type: ignore[attr-defined]
>>>>>>> 6e4a1f0a
                results.append(new_result)

        return results, next_offset

    @no_type_check  # mypy doesn't play too well with hasattr
    def _insert_defaults_for_ilq_results(self, res: "InlineQueryResult") -> "InlineQueryResult":
        """This method is called by Bot.answer_inline_query to replace `DefaultValue(obj)` with
        `obj`.
        Overriding this to call insert the actual desired default values.
        """
        # Copy the objects that need modification to avoid modifying the original object
        copied = False
        if hasattr(res, "parse_mode") and res.parse_mode is DEFAULT_NONE:
            res = copy(res)
            with res._unfrozen():
                copied = True
                res.parse_mode = self.defaults.parse_mode if self.defaults else None
        if hasattr(res, "input_message_content") and res.input_message_content:
            if (
                hasattr(res.input_message_content, "parse_mode")
                and res.input_message_content.parse_mode is DEFAULT_NONE
            ):
                if not copied:
                    res = copy(res)
                    copied = True
                with res.input_message_content._unfrozen():
                    res.input_message_content.parse_mode = (
                        self.defaults.parse_mode if self.defaults else None
                    )
            if (
                hasattr(res.input_message_content, "disable_web_page_preview")
                and res.input_message_content.disable_web_page_preview is DEFAULT_NONE
            ):
                if not copied:
                    res = copy(res)
                with res.input_message_content._unfrozen():
                    res.input_message_content.disable_web_page_preview = (
                        self.defaults.disable_web_page_preview if self.defaults else None
                    )

        return res

    async def stop_poll(
        self,
        chat_id: Union[int, str],
        message_id: int,
        reply_markup: InlineKeyboardMarkup = None,
        *,
        read_timeout: ODVInput[float] = DEFAULT_NONE,
        write_timeout: ODVInput[float] = DEFAULT_NONE,
        connect_timeout: ODVInput[float] = DEFAULT_NONE,
        pool_timeout: ODVInput[float] = DEFAULT_NONE,
        api_kwargs: JSONDict = None,
        rate_limit_args: RLARGS = None,
    ) -> Poll:
        # We override this method to call self._replace_keyboard
        return await super().stop_poll(
            chat_id=chat_id,
            message_id=message_id,
            reply_markup=self._replace_keyboard(reply_markup),
            read_timeout=read_timeout,
            write_timeout=write_timeout,
            connect_timeout=connect_timeout,
            pool_timeout=pool_timeout,
            api_kwargs=self._merge_api_rl_kwargs(api_kwargs, rate_limit_args),
        )

    async def copy_message(
        self,
        chat_id: Union[int, str],
        from_chat_id: Union[str, int],
        message_id: int,
        caption: str = None,
        parse_mode: ODVInput[str] = DEFAULT_NONE,
        caption_entities: Union[Tuple["MessageEntity", ...], List["MessageEntity"]] = None,
        disable_notification: DVInput[bool] = DEFAULT_NONE,
        reply_to_message_id: int = None,
        allow_sending_without_reply: DVInput[bool] = DEFAULT_NONE,
        reply_markup: ReplyMarkup = None,
        protect_content: ODVInput[bool] = DEFAULT_NONE,
        message_thread_id: int = None,
        *,
        read_timeout: ODVInput[float] = DEFAULT_NONE,
        write_timeout: ODVInput[float] = DEFAULT_NONE,
        connect_timeout: ODVInput[float] = DEFAULT_NONE,
        pool_timeout: ODVInput[float] = DEFAULT_NONE,
        api_kwargs: JSONDict = None,
        rate_limit_args: RLARGS = None,
    ) -> MessageId:
        # We override this method to call self._replace_keyboard
        return await super().copy_message(
            chat_id=chat_id,
            from_chat_id=from_chat_id,
            message_id=message_id,
            caption=caption,
            parse_mode=parse_mode,
            caption_entities=caption_entities,
            disable_notification=disable_notification,
            reply_to_message_id=reply_to_message_id,
            allow_sending_without_reply=allow_sending_without_reply,
            reply_markup=self._replace_keyboard(reply_markup),
            protect_content=protect_content,
            message_thread_id=message_thread_id,
            read_timeout=read_timeout,
            write_timeout=write_timeout,
            connect_timeout=connect_timeout,
            pool_timeout=pool_timeout,
            api_kwargs=self._merge_api_rl_kwargs(api_kwargs, rate_limit_args),
        )

    async def get_chat(
        self,
        chat_id: Union[str, int],
        *,
        read_timeout: ODVInput[float] = DEFAULT_NONE,
        write_timeout: ODVInput[float] = DEFAULT_NONE,
        connect_timeout: ODVInput[float] = DEFAULT_NONE,
        pool_timeout: ODVInput[float] = DEFAULT_NONE,
        api_kwargs: JSONDict = None,
        rate_limit_args: RLARGS = None,
    ) -> Chat:
        # We override this method to call self._insert_callback_data
        result = await super().get_chat(
            chat_id=chat_id,
            read_timeout=read_timeout,
            write_timeout=write_timeout,
            connect_timeout=connect_timeout,
            pool_timeout=pool_timeout,
            api_kwargs=self._merge_api_rl_kwargs(api_kwargs, rate_limit_args),
        )
        return self._insert_callback_data(result)

    async def add_sticker_to_set(
        self,
        user_id: Union[str, int],
        name: str,
        emojis: str,
        png_sticker: FileInput = None,
        mask_position: MaskPosition = None,
        tgs_sticker: FileInput = None,
        webm_sticker: FileInput = None,
        *,
        read_timeout: ODVInput[float] = DEFAULT_NONE,
        write_timeout: ODVInput[float] = 20,
        connect_timeout: ODVInput[float] = DEFAULT_NONE,
        pool_timeout: ODVInput[float] = DEFAULT_NONE,
        api_kwargs: JSONDict = None,
        rate_limit_args: RLARGS = None,
    ) -> bool:
        return await super().add_sticker_to_set(
            user_id=user_id,
            name=name,
            emojis=emojis,
            png_sticker=png_sticker,
            mask_position=mask_position,
            tgs_sticker=tgs_sticker,
            webm_sticker=webm_sticker,
            read_timeout=read_timeout,
            write_timeout=write_timeout,
            connect_timeout=connect_timeout,
            pool_timeout=pool_timeout,
            api_kwargs=self._merge_api_rl_kwargs(api_kwargs, rate_limit_args),
        )

    async def answer_callback_query(
        self,
        callback_query_id: str,
        text: str = None,
        show_alert: bool = None,
        url: str = None,
        cache_time: int = None,
        *,
        read_timeout: ODVInput[float] = DEFAULT_NONE,
        write_timeout: ODVInput[float] = DEFAULT_NONE,
        connect_timeout: ODVInput[float] = DEFAULT_NONE,
        pool_timeout: ODVInput[float] = DEFAULT_NONE,
        api_kwargs: JSONDict = None,
        rate_limit_args: RLARGS = None,
    ) -> bool:
        return await super().answer_callback_query(
            callback_query_id=callback_query_id,
            text=text,
            show_alert=show_alert,
            url=url,
            cache_time=cache_time,
            read_timeout=read_timeout,
            write_timeout=write_timeout,
            connect_timeout=connect_timeout,
            pool_timeout=pool_timeout,
            api_kwargs=self._merge_api_rl_kwargs(api_kwargs, rate_limit_args),
        )

    async def answer_inline_query(
        self,
        inline_query_id: str,
        results: Union[
            Sequence["InlineQueryResult"], Callable[[int], Optional[Sequence["InlineQueryResult"]]]
        ],
        cache_time: int = None,
        is_personal: bool = None,
        next_offset: str = None,
        switch_pm_text: str = None,
        switch_pm_parameter: str = None,
        *,
        current_offset: str = None,
        read_timeout: ODVInput[float] = DEFAULT_NONE,
        write_timeout: ODVInput[float] = DEFAULT_NONE,
        connect_timeout: ODVInput[float] = DEFAULT_NONE,
        pool_timeout: ODVInput[float] = DEFAULT_NONE,
        api_kwargs: JSONDict = None,
        rate_limit_args: RLARGS = None,
    ) -> bool:
        return await super().answer_inline_query(
            inline_query_id=inline_query_id,
            results=results,
            cache_time=cache_time,
            is_personal=is_personal,
            next_offset=next_offset,
            switch_pm_text=switch_pm_text,
            switch_pm_parameter=switch_pm_parameter,
            current_offset=current_offset,
            read_timeout=read_timeout,
            write_timeout=write_timeout,
            connect_timeout=connect_timeout,
            pool_timeout=pool_timeout,
            api_kwargs=self._merge_api_rl_kwargs(api_kwargs, rate_limit_args),
        )

    async def answer_pre_checkout_query(
        self,
        pre_checkout_query_id: str,
        ok: bool,
        error_message: str = None,
        *,
        read_timeout: ODVInput[float] = DEFAULT_NONE,
        write_timeout: ODVInput[float] = DEFAULT_NONE,
        connect_timeout: ODVInput[float] = DEFAULT_NONE,
        pool_timeout: ODVInput[float] = DEFAULT_NONE,
        api_kwargs: JSONDict = None,
        rate_limit_args: RLARGS = None,
    ) -> bool:
        return await super().answer_pre_checkout_query(
            pre_checkout_query_id=pre_checkout_query_id,
            ok=ok,
            error_message=error_message,
            read_timeout=read_timeout,
            write_timeout=write_timeout,
            connect_timeout=connect_timeout,
            pool_timeout=pool_timeout,
            api_kwargs=self._merge_api_rl_kwargs(api_kwargs, rate_limit_args),
        )

    async def answer_shipping_query(
        self,
        shipping_query_id: str,
        ok: bool,
        shipping_options: List[ShippingOption] = None,
        error_message: str = None,
        *,
        read_timeout: ODVInput[float] = DEFAULT_NONE,
        write_timeout: ODVInput[float] = DEFAULT_NONE,
        connect_timeout: ODVInput[float] = DEFAULT_NONE,
        pool_timeout: ODVInput[float] = DEFAULT_NONE,
        api_kwargs: JSONDict = None,
        rate_limit_args: RLARGS = None,
    ) -> bool:
        return await super().answer_shipping_query(
            shipping_query_id=shipping_query_id,
            ok=ok,
            shipping_options=shipping_options,
            error_message=error_message,
            read_timeout=read_timeout,
            write_timeout=write_timeout,
            connect_timeout=connect_timeout,
            pool_timeout=pool_timeout,
            api_kwargs=self._merge_api_rl_kwargs(api_kwargs, rate_limit_args),
        )

    async def answer_web_app_query(
        self,
        web_app_query_id: str,
        result: "InlineQueryResult",
        *,
        read_timeout: ODVInput[float] = DEFAULT_NONE,
        write_timeout: ODVInput[float] = DEFAULT_NONE,
        connect_timeout: ODVInput[float] = DEFAULT_NONE,
        pool_timeout: ODVInput[float] = DEFAULT_NONE,
        api_kwargs: JSONDict = None,
        rate_limit_args: RLARGS = None,
    ) -> SentWebAppMessage:
        return await super().answer_web_app_query(
            web_app_query_id=web_app_query_id,
            result=result,
            read_timeout=read_timeout,
            write_timeout=write_timeout,
            connect_timeout=connect_timeout,
            pool_timeout=pool_timeout,
            api_kwargs=self._merge_api_rl_kwargs(api_kwargs, rate_limit_args),
        )

    async def approve_chat_join_request(
        self,
        chat_id: Union[str, int],
        user_id: int,
        *,
        read_timeout: ODVInput[float] = DEFAULT_NONE,
        write_timeout: ODVInput[float] = DEFAULT_NONE,
        connect_timeout: ODVInput[float] = DEFAULT_NONE,
        pool_timeout: ODVInput[float] = DEFAULT_NONE,
        api_kwargs: JSONDict = None,
        rate_limit_args: RLARGS = None,
    ) -> bool:
        return await super().approve_chat_join_request(
            chat_id=chat_id,
            user_id=user_id,
            read_timeout=read_timeout,
            write_timeout=write_timeout,
            connect_timeout=connect_timeout,
            pool_timeout=pool_timeout,
            api_kwargs=self._merge_api_rl_kwargs(api_kwargs, rate_limit_args),
        )

    async def ban_chat_member(
        self,
        chat_id: Union[str, int],
        user_id: Union[str, int],
        until_date: Union[int, datetime] = None,
        revoke_messages: bool = None,
        *,
        read_timeout: ODVInput[float] = DEFAULT_NONE,
        write_timeout: ODVInput[float] = DEFAULT_NONE,
        connect_timeout: ODVInput[float] = DEFAULT_NONE,
        pool_timeout: ODVInput[float] = DEFAULT_NONE,
        api_kwargs: JSONDict = None,
        rate_limit_args: RLARGS = None,
    ) -> bool:
        return await super().ban_chat_member(
            chat_id=chat_id,
            user_id=user_id,
            until_date=until_date,
            revoke_messages=revoke_messages,
            read_timeout=read_timeout,
            write_timeout=write_timeout,
            connect_timeout=connect_timeout,
            pool_timeout=pool_timeout,
            api_kwargs=self._merge_api_rl_kwargs(api_kwargs, rate_limit_args),
        )

    async def ban_chat_sender_chat(
        self,
        chat_id: Union[str, int],
        sender_chat_id: int,
        *,
        read_timeout: ODVInput[float] = DEFAULT_NONE,
        write_timeout: ODVInput[float] = DEFAULT_NONE,
        connect_timeout: ODVInput[float] = DEFAULT_NONE,
        pool_timeout: ODVInput[float] = DEFAULT_NONE,
        api_kwargs: JSONDict = None,
        rate_limit_args: RLARGS = None,
    ) -> bool:
        return await super().ban_chat_sender_chat(
            chat_id=chat_id,
            sender_chat_id=sender_chat_id,
            read_timeout=read_timeout,
            write_timeout=write_timeout,
            connect_timeout=connect_timeout,
            pool_timeout=pool_timeout,
            api_kwargs=self._merge_api_rl_kwargs(api_kwargs, rate_limit_args),
        )

    async def create_chat_invite_link(
        self,
        chat_id: Union[str, int],
        expire_date: Union[int, datetime] = None,
        member_limit: int = None,
        name: str = None,
        creates_join_request: bool = None,
        *,
        read_timeout: ODVInput[float] = DEFAULT_NONE,
        write_timeout: ODVInput[float] = DEFAULT_NONE,
        connect_timeout: ODVInput[float] = DEFAULT_NONE,
        pool_timeout: ODVInput[float] = DEFAULT_NONE,
        api_kwargs: JSONDict = None,
        rate_limit_args: RLARGS = None,
    ) -> ChatInviteLink:
        return await super().create_chat_invite_link(
            chat_id=chat_id,
            expire_date=expire_date,
            member_limit=member_limit,
            name=name,
            creates_join_request=creates_join_request,
            read_timeout=read_timeout,
            write_timeout=write_timeout,
            connect_timeout=connect_timeout,
            pool_timeout=pool_timeout,
            api_kwargs=self._merge_api_rl_kwargs(api_kwargs, rate_limit_args),
        )

    async def create_invoice_link(
        self,
        title: str,
        description: str,
        payload: str,
        provider_token: str,
        currency: str,
        prices: List["LabeledPrice"],
        max_tip_amount: int = None,
        suggested_tip_amounts: List[int] = None,
        provider_data: Union[str, object] = None,
        photo_url: str = None,
        photo_size: int = None,
        photo_width: int = None,
        photo_height: int = None,
        need_name: bool = None,
        need_phone_number: bool = None,
        need_email: bool = None,
        need_shipping_address: bool = None,
        send_phone_number_to_provider: bool = None,
        send_email_to_provider: bool = None,
        is_flexible: bool = None,
        *,
        read_timeout: ODVInput[float] = DEFAULT_NONE,
        write_timeout: ODVInput[float] = DEFAULT_NONE,
        connect_timeout: ODVInput[float] = DEFAULT_NONE,
        pool_timeout: ODVInput[float] = DEFAULT_NONE,
        api_kwargs: JSONDict = None,
        rate_limit_args: RLARGS = None,
    ) -> str:
        return await super().create_invoice_link(
            title=title,
            description=description,
            payload=payload,
            provider_token=provider_token,
            currency=currency,
            prices=prices,
            max_tip_amount=max_tip_amount,
            suggested_tip_amounts=suggested_tip_amounts,
            provider_data=provider_data,
            photo_url=photo_url,
            photo_size=photo_size,
            photo_width=photo_width,
            photo_height=photo_height,
            need_name=need_name,
            need_phone_number=need_phone_number,
            need_email=need_email,
            need_shipping_address=need_shipping_address,
            send_phone_number_to_provider=send_phone_number_to_provider,
            send_email_to_provider=send_email_to_provider,
            is_flexible=is_flexible,
            read_timeout=read_timeout,
            write_timeout=write_timeout,
            connect_timeout=connect_timeout,
            pool_timeout=pool_timeout,
            api_kwargs=self._merge_api_rl_kwargs(api_kwargs, rate_limit_args),
        )

    async def create_new_sticker_set(
        self,
        user_id: Union[str, int],
        name: str,
        title: str,
        emojis: str,
        png_sticker: FileInput = None,
        mask_position: MaskPosition = None,
        tgs_sticker: FileInput = None,
        webm_sticker: FileInput = None,
        sticker_type: str = None,
        *,
        read_timeout: ODVInput[float] = DEFAULT_NONE,
        write_timeout: ODVInput[float] = 20,
        connect_timeout: ODVInput[float] = DEFAULT_NONE,
        pool_timeout: ODVInput[float] = DEFAULT_NONE,
        api_kwargs: JSONDict = None,
        rate_limit_args: RLARGS = None,
    ) -> bool:
        return await super().create_new_sticker_set(
            user_id=user_id,
            name=name,
            title=title,
            emojis=emojis,
            png_sticker=png_sticker,
            mask_position=mask_position,
            tgs_sticker=tgs_sticker,
            webm_sticker=webm_sticker,
            sticker_type=sticker_type,
            read_timeout=read_timeout,
            write_timeout=write_timeout,
            connect_timeout=connect_timeout,
            pool_timeout=pool_timeout,
            api_kwargs=self._merge_api_rl_kwargs(api_kwargs, rate_limit_args),
        )

    async def decline_chat_join_request(
        self,
        chat_id: Union[str, int],
        user_id: int,
        *,
        read_timeout: ODVInput[float] = DEFAULT_NONE,
        write_timeout: ODVInput[float] = DEFAULT_NONE,
        connect_timeout: ODVInput[float] = DEFAULT_NONE,
        pool_timeout: ODVInput[float] = DEFAULT_NONE,
        api_kwargs: JSONDict = None,
        rate_limit_args: RLARGS = None,
    ) -> bool:
        return await super().decline_chat_join_request(
            chat_id=chat_id,
            user_id=user_id,
            read_timeout=read_timeout,
            write_timeout=write_timeout,
            connect_timeout=connect_timeout,
            pool_timeout=pool_timeout,
            api_kwargs=self._merge_api_rl_kwargs(api_kwargs, rate_limit_args),
        )

    async def delete_chat_photo(
        self,
        chat_id: Union[str, int],
        *,
        read_timeout: ODVInput[float] = DEFAULT_NONE,
        write_timeout: ODVInput[float] = DEFAULT_NONE,
        connect_timeout: ODVInput[float] = DEFAULT_NONE,
        pool_timeout: ODVInput[float] = DEFAULT_NONE,
        api_kwargs: JSONDict = None,
        rate_limit_args: RLARGS = None,
    ) -> bool:
        return await super().delete_chat_photo(
            chat_id=chat_id,
            read_timeout=read_timeout,
            write_timeout=write_timeout,
            connect_timeout=connect_timeout,
            pool_timeout=pool_timeout,
            api_kwargs=self._merge_api_rl_kwargs(api_kwargs, rate_limit_args),
        )

    async def delete_chat_sticker_set(
        self,
        chat_id: Union[str, int],
        *,
        read_timeout: ODVInput[float] = DEFAULT_NONE,
        write_timeout: ODVInput[float] = DEFAULT_NONE,
        connect_timeout: ODVInput[float] = DEFAULT_NONE,
        pool_timeout: ODVInput[float] = DEFAULT_NONE,
        api_kwargs: JSONDict = None,
        rate_limit_args: RLARGS = None,
    ) -> bool:
        return await super().delete_chat_sticker_set(
            chat_id=chat_id,
            read_timeout=read_timeout,
            write_timeout=write_timeout,
            connect_timeout=connect_timeout,
            pool_timeout=pool_timeout,
            api_kwargs=self._merge_api_rl_kwargs(api_kwargs, rate_limit_args),
        )

    async def delete_forum_topic(
        self,
        chat_id: Union[str, int],
        message_thread_id: int,
        *,
        read_timeout: ODVInput[float] = DEFAULT_NONE,
        write_timeout: ODVInput[float] = DEFAULT_NONE,
        connect_timeout: ODVInput[float] = DEFAULT_NONE,
        pool_timeout: ODVInput[float] = DEFAULT_NONE,
        api_kwargs: JSONDict = None,
        rate_limit_args: RLARGS = None,
    ) -> bool:
        return await super().delete_forum_topic(
            chat_id=chat_id,
            message_thread_id=message_thread_id,
            read_timeout=read_timeout,
            write_timeout=write_timeout,
            connect_timeout=connect_timeout,
            pool_timeout=pool_timeout,
            api_kwargs=self._merge_api_rl_kwargs(api_kwargs, rate_limit_args),
        )

    async def delete_message(
        self,
        chat_id: Union[str, int],
        message_id: int,
        *,
        read_timeout: ODVInput[float] = DEFAULT_NONE,
        write_timeout: ODVInput[float] = DEFAULT_NONE,
        connect_timeout: ODVInput[float] = DEFAULT_NONE,
        pool_timeout: ODVInput[float] = DEFAULT_NONE,
        api_kwargs: JSONDict = None,
        rate_limit_args: RLARGS = None,
    ) -> bool:
        return await super().delete_message(
            chat_id=chat_id,
            message_id=message_id,
            read_timeout=read_timeout,
            write_timeout=write_timeout,
            connect_timeout=connect_timeout,
            pool_timeout=pool_timeout,
            api_kwargs=self._merge_api_rl_kwargs(api_kwargs, rate_limit_args),
        )

    async def delete_my_commands(
        self,
        scope: BotCommandScope = None,
        language_code: str = None,
        *,
        read_timeout: ODVInput[float] = DEFAULT_NONE,
        write_timeout: ODVInput[float] = DEFAULT_NONE,
        connect_timeout: ODVInput[float] = DEFAULT_NONE,
        pool_timeout: ODVInput[float] = DEFAULT_NONE,
        api_kwargs: JSONDict = None,
        rate_limit_args: RLARGS = None,
    ) -> bool:
        return await super().delete_my_commands(
            scope=scope,
            language_code=language_code,
            read_timeout=read_timeout,
            write_timeout=write_timeout,
            connect_timeout=connect_timeout,
            pool_timeout=pool_timeout,
            api_kwargs=self._merge_api_rl_kwargs(api_kwargs, rate_limit_args),
        )

    async def delete_sticker_from_set(
        self,
        sticker: str,
        *,
        read_timeout: ODVInput[float] = DEFAULT_NONE,
        write_timeout: ODVInput[float] = DEFAULT_NONE,
        connect_timeout: ODVInput[float] = DEFAULT_NONE,
        pool_timeout: ODVInput[float] = DEFAULT_NONE,
        api_kwargs: JSONDict = None,
        rate_limit_args: RLARGS = None,
    ) -> bool:
        return await super().delete_sticker_from_set(
            sticker=sticker,
            read_timeout=read_timeout,
            write_timeout=write_timeout,
            connect_timeout=connect_timeout,
            pool_timeout=pool_timeout,
            api_kwargs=self._merge_api_rl_kwargs(api_kwargs, rate_limit_args),
        )

    async def delete_webhook(
        self,
        drop_pending_updates: bool = None,
        *,
        read_timeout: ODVInput[float] = DEFAULT_NONE,
        write_timeout: ODVInput[float] = DEFAULT_NONE,
        connect_timeout: ODVInput[float] = DEFAULT_NONE,
        pool_timeout: ODVInput[float] = DEFAULT_NONE,
        api_kwargs: JSONDict = None,
        rate_limit_args: RLARGS = None,
    ) -> bool:
        return await super().delete_webhook(
            drop_pending_updates=drop_pending_updates,
            read_timeout=read_timeout,
            write_timeout=write_timeout,
            connect_timeout=connect_timeout,
            pool_timeout=pool_timeout,
            api_kwargs=self._merge_api_rl_kwargs(api_kwargs, rate_limit_args),
        )

    async def edit_chat_invite_link(
        self,
        chat_id: Union[str, int],
        invite_link: Union[str, "ChatInviteLink"],
        expire_date: Union[int, datetime] = None,
        member_limit: int = None,
        name: str = None,
        creates_join_request: bool = None,
        *,
        read_timeout: ODVInput[float] = DEFAULT_NONE,
        write_timeout: ODVInput[float] = DEFAULT_NONE,
        connect_timeout: ODVInput[float] = DEFAULT_NONE,
        pool_timeout: ODVInput[float] = DEFAULT_NONE,
        api_kwargs: JSONDict = None,
        rate_limit_args: RLARGS = None,
    ) -> ChatInviteLink:
        return await super().edit_chat_invite_link(
            chat_id=chat_id,
            invite_link=invite_link,
            expire_date=expire_date,
            member_limit=member_limit,
            name=name,
            creates_join_request=creates_join_request,
            read_timeout=read_timeout,
            write_timeout=write_timeout,
            connect_timeout=connect_timeout,
            pool_timeout=pool_timeout,
            api_kwargs=self._merge_api_rl_kwargs(api_kwargs, rate_limit_args),
        )

    async def edit_forum_topic(
        self,
        chat_id: Union[str, int],
        message_thread_id: int,
        name: str,
        icon_custom_emoji_id: str,
        *,
        read_timeout: ODVInput[float] = DEFAULT_NONE,
        write_timeout: ODVInput[float] = DEFAULT_NONE,
        connect_timeout: ODVInput[float] = DEFAULT_NONE,
        pool_timeout: ODVInput[float] = DEFAULT_NONE,
        api_kwargs: JSONDict = None,
        rate_limit_args: RLARGS = None,
    ) -> bool:
        return await super().edit_forum_topic(
            chat_id=chat_id,
            message_thread_id=message_thread_id,
            name=name,
            icon_custom_emoji_id=icon_custom_emoji_id,
            read_timeout=read_timeout,
            write_timeout=write_timeout,
            connect_timeout=connect_timeout,
            pool_timeout=pool_timeout,
            api_kwargs=self._merge_api_rl_kwargs(api_kwargs, rate_limit_args),
        )

    async def edit_message_caption(
        self,
        chat_id: Union[str, int] = None,
        message_id: int = None,
        inline_message_id: str = None,
        caption: str = None,
        reply_markup: InlineKeyboardMarkup = None,
        parse_mode: ODVInput[str] = DEFAULT_NONE,
        caption_entities: Union[List["MessageEntity"], Tuple["MessageEntity", ...]] = None,
        *,
        read_timeout: ODVInput[float] = DEFAULT_NONE,
        write_timeout: ODVInput[float] = DEFAULT_NONE,
        connect_timeout: ODVInput[float] = DEFAULT_NONE,
        pool_timeout: ODVInput[float] = DEFAULT_NONE,
        api_kwargs: JSONDict = None,
        rate_limit_args: RLARGS = None,
    ) -> Union[Message, bool]:
        return await super().edit_message_caption(
            chat_id=chat_id,
            message_id=message_id,
            inline_message_id=inline_message_id,
            caption=caption,
            reply_markup=reply_markup,
            parse_mode=parse_mode,
            caption_entities=caption_entities,
            read_timeout=read_timeout,
            write_timeout=write_timeout,
            connect_timeout=connect_timeout,
            pool_timeout=pool_timeout,
            api_kwargs=self._merge_api_rl_kwargs(api_kwargs, rate_limit_args),
        )

    async def edit_message_live_location(
        self,
        chat_id: Union[str, int] = None,
        message_id: int = None,
        inline_message_id: str = None,
        latitude: float = None,
        longitude: float = None,
        reply_markup: InlineKeyboardMarkup = None,
        horizontal_accuracy: float = None,
        heading: int = None,
        proximity_alert_radius: int = None,
        *,
        location: Location = None,
        read_timeout: ODVInput[float] = DEFAULT_NONE,
        write_timeout: ODVInput[float] = DEFAULT_NONE,
        connect_timeout: ODVInput[float] = DEFAULT_NONE,
        pool_timeout: ODVInput[float] = DEFAULT_NONE,
        api_kwargs: JSONDict = None,
        rate_limit_args: RLARGS = None,
    ) -> Union[Message, bool]:
        return await super().edit_message_live_location(
            chat_id=chat_id,
            message_id=message_id,
            inline_message_id=inline_message_id,
            latitude=latitude,
            longitude=longitude,
            reply_markup=reply_markup,
            horizontal_accuracy=horizontal_accuracy,
            heading=heading,
            proximity_alert_radius=proximity_alert_radius,
            location=location,
            read_timeout=read_timeout,
            write_timeout=write_timeout,
            connect_timeout=connect_timeout,
            pool_timeout=pool_timeout,
            api_kwargs=self._merge_api_rl_kwargs(api_kwargs, rate_limit_args),
        )

    async def edit_message_media(
        self,
        media: "InputMedia",
        chat_id: Union[str, int] = None,
        message_id: int = None,
        inline_message_id: str = None,
        reply_markup: InlineKeyboardMarkup = None,
        *,
        read_timeout: ODVInput[float] = DEFAULT_NONE,
        write_timeout: ODVInput[float] = DEFAULT_NONE,
        connect_timeout: ODVInput[float] = DEFAULT_NONE,
        pool_timeout: ODVInput[float] = DEFAULT_NONE,
        api_kwargs: JSONDict = None,
        rate_limit_args: RLARGS = None,
    ) -> Union[Message, bool]:
        return await super().edit_message_media(
            media=media,
            chat_id=chat_id,
            message_id=message_id,
            inline_message_id=inline_message_id,
            reply_markup=reply_markup,
            read_timeout=read_timeout,
            write_timeout=write_timeout,
            connect_timeout=connect_timeout,
            pool_timeout=pool_timeout,
            api_kwargs=self._merge_api_rl_kwargs(api_kwargs, rate_limit_args),
        )

    async def edit_message_reply_markup(
        self,
        chat_id: Union[str, int] = None,
        message_id: int = None,
        inline_message_id: str = None,
        reply_markup: Optional["InlineKeyboardMarkup"] = None,
        *,
        read_timeout: ODVInput[float] = DEFAULT_NONE,
        write_timeout: ODVInput[float] = DEFAULT_NONE,
        connect_timeout: ODVInput[float] = DEFAULT_NONE,
        pool_timeout: ODVInput[float] = DEFAULT_NONE,
        api_kwargs: JSONDict = None,
        rate_limit_args: RLARGS = None,
    ) -> Union[Message, bool]:
        return await super().edit_message_reply_markup(
            chat_id=chat_id,
            message_id=message_id,
            inline_message_id=inline_message_id,
            reply_markup=reply_markup,
            read_timeout=read_timeout,
            write_timeout=write_timeout,
            connect_timeout=connect_timeout,
            pool_timeout=pool_timeout,
            api_kwargs=self._merge_api_rl_kwargs(api_kwargs, rate_limit_args),
        )

    async def edit_message_text(
        self,
        text: str,
        chat_id: Union[str, int] = None,
        message_id: int = None,
        inline_message_id: str = None,
        parse_mode: ODVInput[str] = DEFAULT_NONE,
        disable_web_page_preview: ODVInput[bool] = DEFAULT_NONE,
        reply_markup: InlineKeyboardMarkup = None,
        entities: Union[List["MessageEntity"], Tuple["MessageEntity", ...]] = None,
        *,
        read_timeout: ODVInput[float] = DEFAULT_NONE,
        write_timeout: ODVInput[float] = DEFAULT_NONE,
        connect_timeout: ODVInput[float] = DEFAULT_NONE,
        pool_timeout: ODVInput[float] = DEFAULT_NONE,
        api_kwargs: JSONDict = None,
        rate_limit_args: RLARGS = None,
    ) -> Union[Message, bool]:
        return await super().edit_message_text(
            text=text,
            chat_id=chat_id,
            message_id=message_id,
            inline_message_id=inline_message_id,
            parse_mode=parse_mode,
            disable_web_page_preview=disable_web_page_preview,
            reply_markup=reply_markup,
            entities=entities,
            read_timeout=read_timeout,
            write_timeout=write_timeout,
            connect_timeout=connect_timeout,
            pool_timeout=pool_timeout,
            api_kwargs=self._merge_api_rl_kwargs(api_kwargs, rate_limit_args),
        )

    async def export_chat_invite_link(
        self,
        chat_id: Union[str, int],
        *,
        read_timeout: ODVInput[float] = DEFAULT_NONE,
        write_timeout: ODVInput[float] = DEFAULT_NONE,
        connect_timeout: ODVInput[float] = DEFAULT_NONE,
        pool_timeout: ODVInput[float] = DEFAULT_NONE,
        api_kwargs: JSONDict = None,
        rate_limit_args: RLARGS = None,
    ) -> str:
        return await super().export_chat_invite_link(
            chat_id=chat_id,
            read_timeout=read_timeout,
            write_timeout=write_timeout,
            connect_timeout=connect_timeout,
            pool_timeout=pool_timeout,
            api_kwargs=self._merge_api_rl_kwargs(api_kwargs, rate_limit_args),
        )

    async def forward_message(
        self,
        chat_id: Union[int, str],
        from_chat_id: Union[str, int],
        message_id: int,
        disable_notification: DVInput[bool] = DEFAULT_NONE,
        protect_content: ODVInput[bool] = DEFAULT_NONE,
        message_thread_id: int = None,
        *,
        read_timeout: ODVInput[float] = DEFAULT_NONE,
        write_timeout: ODVInput[float] = DEFAULT_NONE,
        connect_timeout: ODVInput[float] = DEFAULT_NONE,
        pool_timeout: ODVInput[float] = DEFAULT_NONE,
        api_kwargs: JSONDict = None,
        rate_limit_args: RLARGS = None,
    ) -> Message:
        return await super().forward_message(
            chat_id=chat_id,
            from_chat_id=from_chat_id,
            message_id=message_id,
            disable_notification=disable_notification,
            protect_content=protect_content,
            message_thread_id=message_thread_id,
            read_timeout=read_timeout,
            write_timeout=write_timeout,
            connect_timeout=connect_timeout,
            pool_timeout=pool_timeout,
            api_kwargs=self._merge_api_rl_kwargs(api_kwargs, rate_limit_args),
        )

    async def get_chat_administrators(
        self,
        chat_id: Union[str, int],
        *,
        read_timeout: ODVInput[float] = DEFAULT_NONE,
        write_timeout: ODVInput[float] = DEFAULT_NONE,
        connect_timeout: ODVInput[float] = DEFAULT_NONE,
        pool_timeout: ODVInput[float] = DEFAULT_NONE,
        api_kwargs: JSONDict = None,
        rate_limit_args: RLARGS = None,
    ) -> Tuple[ChatMember, ...]:
        return await super().get_chat_administrators(
            chat_id=chat_id,
            read_timeout=read_timeout,
            write_timeout=write_timeout,
            connect_timeout=connect_timeout,
            pool_timeout=pool_timeout,
            api_kwargs=self._merge_api_rl_kwargs(api_kwargs, rate_limit_args),
        )

    async def get_chat_member(
        self,
        chat_id: Union[str, int],
        user_id: Union[str, int],
        *,
        read_timeout: ODVInput[float] = DEFAULT_NONE,
        write_timeout: ODVInput[float] = DEFAULT_NONE,
        connect_timeout: ODVInput[float] = DEFAULT_NONE,
        pool_timeout: ODVInput[float] = DEFAULT_NONE,
        api_kwargs: JSONDict = None,
        rate_limit_args: RLARGS = None,
    ) -> ChatMember:
        return await super().get_chat_member(
            chat_id=chat_id,
            user_id=user_id,
            read_timeout=read_timeout,
            write_timeout=write_timeout,
            connect_timeout=connect_timeout,
            pool_timeout=pool_timeout,
            api_kwargs=self._merge_api_rl_kwargs(api_kwargs, rate_limit_args),
        )

    async def get_chat_member_count(
        self,
        chat_id: Union[str, int],
        *,
        read_timeout: ODVInput[float] = DEFAULT_NONE,
        write_timeout: ODVInput[float] = DEFAULT_NONE,
        connect_timeout: ODVInput[float] = DEFAULT_NONE,
        pool_timeout: ODVInput[float] = DEFAULT_NONE,
        api_kwargs: JSONDict = None,
        rate_limit_args: RLARGS = None,
    ) -> int:
        return await super().get_chat_member_count(
            chat_id=chat_id,
            read_timeout=read_timeout,
            write_timeout=write_timeout,
            connect_timeout=connect_timeout,
            pool_timeout=pool_timeout,
            api_kwargs=self._merge_api_rl_kwargs(api_kwargs, rate_limit_args),
        )

    async def get_chat_menu_button(
        self,
        chat_id: int = None,
        *,
        read_timeout: ODVInput[float] = DEFAULT_NONE,
        write_timeout: ODVInput[float] = DEFAULT_NONE,
        connect_timeout: ODVInput[float] = DEFAULT_NONE,
        pool_timeout: ODVInput[float] = DEFAULT_NONE,
        api_kwargs: JSONDict = None,
        rate_limit_args: RLARGS = None,
    ) -> MenuButton:
        return await super().get_chat_menu_button(
            chat_id=chat_id,
            read_timeout=read_timeout,
            write_timeout=write_timeout,
            connect_timeout=connect_timeout,
            pool_timeout=pool_timeout,
            api_kwargs=self._merge_api_rl_kwargs(api_kwargs, rate_limit_args),
        )

    async def get_file(
        self,
        file_id: Union[
            str, Animation, Audio, ChatPhoto, Document, PhotoSize, Sticker, Video, VideoNote, Voice
        ],
        *,
        read_timeout: ODVInput[float] = DEFAULT_NONE,
        write_timeout: ODVInput[float] = DEFAULT_NONE,
        connect_timeout: ODVInput[float] = DEFAULT_NONE,
        pool_timeout: ODVInput[float] = DEFAULT_NONE,
        api_kwargs: JSONDict = None,
        rate_limit_args: RLARGS = None,
    ) -> File:
        return await super().get_file(
            file_id=file_id,
            read_timeout=read_timeout,
            write_timeout=write_timeout,
            connect_timeout=connect_timeout,
            pool_timeout=pool_timeout,
            api_kwargs=self._merge_api_rl_kwargs(api_kwargs, rate_limit_args),
        )

    async def get_forum_topic_icon_stickers(
        self,
        *,
        read_timeout: ODVInput[float] = DEFAULT_NONE,
        write_timeout: ODVInput[float] = DEFAULT_NONE,
        connect_timeout: ODVInput[float] = DEFAULT_NONE,
        pool_timeout: ODVInput[float] = DEFAULT_NONE,
        api_kwargs: JSONDict = None,
        rate_limit_args: RLARGS = None,
    ) -> Tuple[Sticker, ...]:
        return await super().get_forum_topic_icon_stickers(
            read_timeout=read_timeout,
            write_timeout=write_timeout,
            connect_timeout=connect_timeout,
            pool_timeout=pool_timeout,
            api_kwargs=self._merge_api_rl_kwargs(api_kwargs, rate_limit_args),
        )

    async def get_game_high_scores(
        self,
        user_id: Union[int, str],
        chat_id: Union[str, int] = None,
        message_id: int = None,
        inline_message_id: str = None,
        *,
        read_timeout: ODVInput[float] = DEFAULT_NONE,
        write_timeout: ODVInput[float] = DEFAULT_NONE,
        connect_timeout: ODVInput[float] = DEFAULT_NONE,
        pool_timeout: ODVInput[float] = DEFAULT_NONE,
        api_kwargs: JSONDict = None,
        rate_limit_args: RLARGS = None,
    ) -> Tuple[GameHighScore, ...]:
        return await super().get_game_high_scores(
            user_id=user_id,
            chat_id=chat_id,
            message_id=message_id,
            inline_message_id=inline_message_id,
            read_timeout=read_timeout,
            write_timeout=write_timeout,
            connect_timeout=connect_timeout,
            pool_timeout=pool_timeout,
            api_kwargs=self._merge_api_rl_kwargs(api_kwargs, rate_limit_args),
        )

    async def get_me(
        self,
        *,
        read_timeout: ODVInput[float] = DEFAULT_NONE,
        write_timeout: ODVInput[float] = DEFAULT_NONE,
        connect_timeout: ODVInput[float] = DEFAULT_NONE,
        pool_timeout: ODVInput[float] = DEFAULT_NONE,
        api_kwargs: JSONDict = None,
        rate_limit_args: RLARGS = None,
    ) -> User:
        return await super().get_me(
            read_timeout=read_timeout,
            write_timeout=write_timeout,
            connect_timeout=connect_timeout,
            pool_timeout=pool_timeout,
            api_kwargs=self._merge_api_rl_kwargs(api_kwargs, rate_limit_args),
        )

    async def get_my_commands(
        self,
        scope: BotCommandScope = None,
        language_code: str = None,
        *,
        read_timeout: ODVInput[float] = DEFAULT_NONE,
        write_timeout: ODVInput[float] = DEFAULT_NONE,
        connect_timeout: ODVInput[float] = DEFAULT_NONE,
        pool_timeout: ODVInput[float] = DEFAULT_NONE,
        api_kwargs: JSONDict = None,
        rate_limit_args: RLARGS = None,
    ) -> Tuple[BotCommand, ...]:
        return await super().get_my_commands(
            scope=scope,
            language_code=language_code,
            read_timeout=read_timeout,
            write_timeout=write_timeout,
            connect_timeout=connect_timeout,
            pool_timeout=pool_timeout,
            api_kwargs=self._merge_api_rl_kwargs(api_kwargs, rate_limit_args),
        )

    async def get_my_default_administrator_rights(
        self,
        for_channels: bool = None,
        *,
        read_timeout: ODVInput[float] = DEFAULT_NONE,
        write_timeout: ODVInput[float] = DEFAULT_NONE,
        connect_timeout: ODVInput[float] = DEFAULT_NONE,
        pool_timeout: ODVInput[float] = DEFAULT_NONE,
        api_kwargs: JSONDict = None,
        rate_limit_args: RLARGS = None,
    ) -> ChatAdministratorRights:
        return await super().get_my_default_administrator_rights(
            for_channels=for_channels,
            read_timeout=read_timeout,
            write_timeout=write_timeout,
            connect_timeout=connect_timeout,
            pool_timeout=pool_timeout,
            api_kwargs=self._merge_api_rl_kwargs(api_kwargs, rate_limit_args),
        )

    async def get_sticker_set(
        self,
        name: str,
        *,
        read_timeout: ODVInput[float] = DEFAULT_NONE,
        write_timeout: ODVInput[float] = DEFAULT_NONE,
        connect_timeout: ODVInput[float] = DEFAULT_NONE,
        pool_timeout: ODVInput[float] = DEFAULT_NONE,
        api_kwargs: JSONDict = None,
        rate_limit_args: RLARGS = None,
    ) -> StickerSet:
        return await super().get_sticker_set(
            name=name,
            read_timeout=read_timeout,
            write_timeout=write_timeout,
            connect_timeout=connect_timeout,
            pool_timeout=pool_timeout,
            api_kwargs=self._merge_api_rl_kwargs(api_kwargs, rate_limit_args),
        )

    async def get_custom_emoji_stickers(
        self,
        custom_emoji_ids: List[str],
        *,
        read_timeout: ODVInput[float] = DEFAULT_NONE,
        write_timeout: ODVInput[float] = DEFAULT_NONE,
        connect_timeout: ODVInput[float] = DEFAULT_NONE,
        pool_timeout: ODVInput[float] = DEFAULT_NONE,
        api_kwargs: JSONDict = None,
        rate_limit_args: RLARGS = None,
    ) -> Tuple[Sticker, ...]:
        return await super().get_custom_emoji_stickers(
            custom_emoji_ids=custom_emoji_ids,
            read_timeout=read_timeout,
            write_timeout=write_timeout,
            connect_timeout=connect_timeout,
            pool_timeout=pool_timeout,
            api_kwargs=self._merge_api_rl_kwargs(api_kwargs, rate_limit_args),
        )

    async def get_user_profile_photos(
        self,
        user_id: Union[str, int],
        offset: int = None,
        limit: int = None,
        *,
        read_timeout: ODVInput[float] = DEFAULT_NONE,
        write_timeout: ODVInput[float] = DEFAULT_NONE,
        connect_timeout: ODVInput[float] = DEFAULT_NONE,
        pool_timeout: ODVInput[float] = DEFAULT_NONE,
        api_kwargs: JSONDict = None,
        rate_limit_args: RLARGS = None,
    ) -> UserProfilePhotos:
        return await super().get_user_profile_photos(
            user_id=user_id,
            offset=offset,
            limit=limit,
            read_timeout=read_timeout,
            write_timeout=write_timeout,
            connect_timeout=connect_timeout,
            pool_timeout=pool_timeout,
            api_kwargs=self._merge_api_rl_kwargs(api_kwargs, rate_limit_args),
        )

    async def get_webhook_info(
        self,
        *,
        read_timeout: ODVInput[float] = DEFAULT_NONE,
        write_timeout: ODVInput[float] = DEFAULT_NONE,
        connect_timeout: ODVInput[float] = DEFAULT_NONE,
        pool_timeout: ODVInput[float] = DEFAULT_NONE,
        api_kwargs: JSONDict = None,
        rate_limit_args: RLARGS = None,
    ) -> WebhookInfo:
        return await super().get_webhook_info(
            read_timeout=read_timeout,
            write_timeout=write_timeout,
            connect_timeout=connect_timeout,
            pool_timeout=pool_timeout,
            api_kwargs=self._merge_api_rl_kwargs(api_kwargs, rate_limit_args),
        )

    async def leave_chat(
        self,
        chat_id: Union[str, int],
        *,
        read_timeout: ODVInput[float] = DEFAULT_NONE,
        write_timeout: ODVInput[float] = DEFAULT_NONE,
        connect_timeout: ODVInput[float] = DEFAULT_NONE,
        pool_timeout: ODVInput[float] = DEFAULT_NONE,
        api_kwargs: JSONDict = None,
        rate_limit_args: RLARGS = None,
    ) -> bool:
        return await super().leave_chat(
            chat_id=chat_id,
            read_timeout=read_timeout,
            write_timeout=write_timeout,
            connect_timeout=connect_timeout,
            pool_timeout=pool_timeout,
            api_kwargs=self._merge_api_rl_kwargs(api_kwargs, rate_limit_args),
        )

    async def log_out(
        self,
        *,
        read_timeout: ODVInput[float] = DEFAULT_NONE,
        write_timeout: ODVInput[float] = DEFAULT_NONE,
        connect_timeout: ODVInput[float] = DEFAULT_NONE,
        pool_timeout: ODVInput[float] = DEFAULT_NONE,
        api_kwargs: JSONDict = None,
        rate_limit_args: RLARGS = None,
    ) -> bool:
        return await super().log_out(
            read_timeout=read_timeout,
            write_timeout=write_timeout,
            connect_timeout=connect_timeout,
            pool_timeout=pool_timeout,
            api_kwargs=self._merge_api_rl_kwargs(api_kwargs, rate_limit_args),
        )

    async def close(
        self,
        *,
        read_timeout: ODVInput[float] = DEFAULT_NONE,
        write_timeout: ODVInput[float] = DEFAULT_NONE,
        connect_timeout: ODVInput[float] = DEFAULT_NONE,
        pool_timeout: ODVInput[float] = DEFAULT_NONE,
        api_kwargs: JSONDict = None,
        rate_limit_args: RLARGS = None,
    ) -> bool:
        return await super().close(
            read_timeout=read_timeout,
            write_timeout=write_timeout,
            connect_timeout=connect_timeout,
            pool_timeout=pool_timeout,
            api_kwargs=self._merge_api_rl_kwargs(api_kwargs, rate_limit_args),
        )

    async def close_forum_topic(
        self,
        chat_id: Union[str, int],
        message_thread_id: int,
        *,
        read_timeout: ODVInput[float] = DEFAULT_NONE,
        write_timeout: ODVInput[float] = DEFAULT_NONE,
        connect_timeout: ODVInput[float] = DEFAULT_NONE,
        pool_timeout: ODVInput[float] = DEFAULT_NONE,
        api_kwargs: JSONDict = None,
        rate_limit_args: RLARGS = None,
    ) -> bool:
        return await super().close_forum_topic(
            chat_id=chat_id,
            message_thread_id=message_thread_id,
            read_timeout=read_timeout,
            write_timeout=write_timeout,
            connect_timeout=connect_timeout,
            pool_timeout=pool_timeout,
            api_kwargs=self._merge_api_rl_kwargs(api_kwargs, rate_limit_args),
        )

    async def create_forum_topic(
        self,
        chat_id: Union[str, int],
        name: str,
        icon_color: int = None,
        icon_custom_emoji_id: str = None,
        *,
        read_timeout: ODVInput[float] = DEFAULT_NONE,
        write_timeout: ODVInput[float] = DEFAULT_NONE,
        connect_timeout: ODVInput[float] = DEFAULT_NONE,
        pool_timeout: ODVInput[float] = DEFAULT_NONE,
        api_kwargs: JSONDict = None,
        rate_limit_args: RLARGS = None,
    ) -> ForumTopic:
        return await super().create_forum_topic(
            chat_id=chat_id,
            name=name,
            icon_color=icon_color,
            icon_custom_emoji_id=icon_custom_emoji_id,
            read_timeout=read_timeout,
            write_timeout=write_timeout,
            connect_timeout=connect_timeout,
            pool_timeout=pool_timeout,
            api_kwargs=self._merge_api_rl_kwargs(api_kwargs, rate_limit_args),
        )

    async def pin_chat_message(
        self,
        chat_id: Union[str, int],
        message_id: int,
        disable_notification: ODVInput[bool] = DEFAULT_NONE,
        *,
        read_timeout: ODVInput[float] = DEFAULT_NONE,
        write_timeout: ODVInput[float] = DEFAULT_NONE,
        connect_timeout: ODVInput[float] = DEFAULT_NONE,
        pool_timeout: ODVInput[float] = DEFAULT_NONE,
        api_kwargs: JSONDict = None,
        rate_limit_args: RLARGS = None,
    ) -> bool:
        return await super().pin_chat_message(
            chat_id=chat_id,
            message_id=message_id,
            disable_notification=disable_notification,
            read_timeout=read_timeout,
            write_timeout=write_timeout,
            connect_timeout=connect_timeout,
            pool_timeout=pool_timeout,
            api_kwargs=self._merge_api_rl_kwargs(api_kwargs, rate_limit_args),
        )

    async def promote_chat_member(
        self,
        chat_id: Union[str, int],
        user_id: Union[str, int],
        can_change_info: bool = None,
        can_post_messages: bool = None,
        can_edit_messages: bool = None,
        can_delete_messages: bool = None,
        can_invite_users: bool = None,
        can_restrict_members: bool = None,
        can_pin_messages: bool = None,
        can_promote_members: bool = None,
        is_anonymous: bool = None,
        can_manage_chat: bool = None,
        can_manage_video_chats: bool = None,
        can_manage_topics: bool = None,
        *,
        read_timeout: ODVInput[float] = DEFAULT_NONE,
        write_timeout: ODVInput[float] = DEFAULT_NONE,
        connect_timeout: ODVInput[float] = DEFAULT_NONE,
        pool_timeout: ODVInput[float] = DEFAULT_NONE,
        api_kwargs: JSONDict = None,
        rate_limit_args: RLARGS = None,
    ) -> bool:
        return await super().promote_chat_member(
            chat_id=chat_id,
            user_id=user_id,
            can_change_info=can_change_info,
            can_post_messages=can_post_messages,
            can_edit_messages=can_edit_messages,
            can_delete_messages=can_delete_messages,
            can_invite_users=can_invite_users,
            can_restrict_members=can_restrict_members,
            can_pin_messages=can_pin_messages,
            can_promote_members=can_promote_members,
            is_anonymous=is_anonymous,
            can_manage_chat=can_manage_chat,
            can_manage_video_chats=can_manage_video_chats,
            can_manage_topics=can_manage_topics,
            read_timeout=read_timeout,
            write_timeout=write_timeout,
            connect_timeout=connect_timeout,
            pool_timeout=pool_timeout,
            api_kwargs=self._merge_api_rl_kwargs(api_kwargs, rate_limit_args),
        )

    async def reopen_forum_topic(
        self,
        chat_id: Union[str, int],
        message_thread_id: int,
        *,
        read_timeout: ODVInput[float] = DEFAULT_NONE,
        write_timeout: ODVInput[float] = DEFAULT_NONE,
        connect_timeout: ODVInput[float] = DEFAULT_NONE,
        pool_timeout: ODVInput[float] = DEFAULT_NONE,
        api_kwargs: JSONDict = None,
        rate_limit_args: RLARGS = None,
    ) -> bool:
        return await super().reopen_forum_topic(
            chat_id=chat_id,
            message_thread_id=message_thread_id,
            read_timeout=read_timeout,
            write_timeout=write_timeout,
            connect_timeout=connect_timeout,
            pool_timeout=pool_timeout,
            api_kwargs=self._merge_api_rl_kwargs(api_kwargs, rate_limit_args),
        )

    async def restrict_chat_member(
        self,
        chat_id: Union[str, int],
        user_id: Union[str, int],
        permissions: ChatPermissions,
        until_date: Union[int, datetime] = None,
        *,
        read_timeout: ODVInput[float] = DEFAULT_NONE,
        write_timeout: ODVInput[float] = DEFAULT_NONE,
        connect_timeout: ODVInput[float] = DEFAULT_NONE,
        pool_timeout: ODVInput[float] = DEFAULT_NONE,
        api_kwargs: JSONDict = None,
        rate_limit_args: RLARGS = None,
    ) -> bool:
        return await super().restrict_chat_member(
            chat_id=chat_id,
            user_id=user_id,
            permissions=permissions,
            until_date=until_date,
            read_timeout=read_timeout,
            write_timeout=write_timeout,
            connect_timeout=connect_timeout,
            pool_timeout=pool_timeout,
            api_kwargs=self._merge_api_rl_kwargs(api_kwargs, rate_limit_args),
        )

    async def revoke_chat_invite_link(
        self,
        chat_id: Union[str, int],
        invite_link: Union[str, "ChatInviteLink"],
        *,
        read_timeout: ODVInput[float] = DEFAULT_NONE,
        write_timeout: ODVInput[float] = DEFAULT_NONE,
        connect_timeout: ODVInput[float] = DEFAULT_NONE,
        pool_timeout: ODVInput[float] = DEFAULT_NONE,
        api_kwargs: JSONDict = None,
        rate_limit_args: RLARGS = None,
    ) -> ChatInviteLink:
        return await super().revoke_chat_invite_link(
            chat_id=chat_id,
            invite_link=invite_link,
            read_timeout=read_timeout,
            write_timeout=write_timeout,
            connect_timeout=connect_timeout,
            pool_timeout=pool_timeout,
            api_kwargs=self._merge_api_rl_kwargs(api_kwargs, rate_limit_args),
        )

    async def send_animation(
        self,
        chat_id: Union[int, str],
        animation: Union[FileInput, "Animation"],
        duration: int = None,
        width: int = None,
        height: int = None,
        thumb: FileInput = None,
        caption: str = None,
        parse_mode: ODVInput[str] = DEFAULT_NONE,
        disable_notification: DVInput[bool] = DEFAULT_NONE,
        reply_to_message_id: int = None,
        reply_markup: ReplyMarkup = None,
        allow_sending_without_reply: ODVInput[bool] = DEFAULT_NONE,
        caption_entities: Union[List["MessageEntity"], Tuple["MessageEntity", ...]] = None,
        protect_content: ODVInput[bool] = DEFAULT_NONE,
        message_thread_id: int = None,
        *,
        filename: str = None,
        read_timeout: ODVInput[float] = DEFAULT_NONE,
        write_timeout: ODVInput[float] = 20,
        connect_timeout: ODVInput[float] = DEFAULT_NONE,
        pool_timeout: ODVInput[float] = DEFAULT_NONE,
        api_kwargs: JSONDict = None,
        rate_limit_args: RLARGS = None,
    ) -> Message:
        return await super().send_animation(
            chat_id=chat_id,
            animation=animation,
            duration=duration,
            width=width,
            height=height,
            thumb=thumb,
            caption=caption,
            parse_mode=parse_mode,
            disable_notification=disable_notification,
            reply_to_message_id=reply_to_message_id,
            reply_markup=reply_markup,
            allow_sending_without_reply=allow_sending_without_reply,
            caption_entities=caption_entities,
            protect_content=protect_content,
            message_thread_id=message_thread_id,
            filename=filename,
            read_timeout=read_timeout,
            write_timeout=write_timeout,
            connect_timeout=connect_timeout,
            pool_timeout=pool_timeout,
            api_kwargs=self._merge_api_rl_kwargs(api_kwargs, rate_limit_args),
        )

    async def send_audio(
        self,
        chat_id: Union[int, str],
        audio: Union[FileInput, "Audio"],
        duration: int = None,
        performer: str = None,
        title: str = None,
        caption: str = None,
        disable_notification: DVInput[bool] = DEFAULT_NONE,
        reply_to_message_id: int = None,
        reply_markup: ReplyMarkup = None,
        parse_mode: ODVInput[str] = DEFAULT_NONE,
        thumb: FileInput = None,
        allow_sending_without_reply: ODVInput[bool] = DEFAULT_NONE,
        caption_entities: Union[List["MessageEntity"], Tuple["MessageEntity", ...]] = None,
        protect_content: ODVInput[bool] = DEFAULT_NONE,
        message_thread_id: int = None,
        *,
        filename: str = None,
        read_timeout: ODVInput[float] = DEFAULT_NONE,
        write_timeout: ODVInput[float] = 20,
        connect_timeout: ODVInput[float] = DEFAULT_NONE,
        pool_timeout: ODVInput[float] = DEFAULT_NONE,
        api_kwargs: JSONDict = None,
        rate_limit_args: RLARGS = None,
    ) -> Message:
        return await super().send_audio(
            chat_id=chat_id,
            audio=audio,
            duration=duration,
            performer=performer,
            title=title,
            caption=caption,
            disable_notification=disable_notification,
            reply_to_message_id=reply_to_message_id,
            reply_markup=reply_markup,
            parse_mode=parse_mode,
            thumb=thumb,
            allow_sending_without_reply=allow_sending_without_reply,
            caption_entities=caption_entities,
            protect_content=protect_content,
            message_thread_id=message_thread_id,
            filename=filename,
            read_timeout=read_timeout,
            write_timeout=write_timeout,
            connect_timeout=connect_timeout,
            pool_timeout=pool_timeout,
            api_kwargs=self._merge_api_rl_kwargs(api_kwargs, rate_limit_args),
        )

    async def send_chat_action(
        self,
        chat_id: Union[str, int],
        action: str,
        *,
        read_timeout: ODVInput[float] = DEFAULT_NONE,
        write_timeout: ODVInput[float] = DEFAULT_NONE,
        connect_timeout: ODVInput[float] = DEFAULT_NONE,
        pool_timeout: ODVInput[float] = DEFAULT_NONE,
        api_kwargs: JSONDict = None,
        rate_limit_args: RLARGS = None,
    ) -> bool:
        return await super().send_chat_action(
            chat_id=chat_id,
            action=action,
            read_timeout=read_timeout,
            write_timeout=write_timeout,
            connect_timeout=connect_timeout,
            pool_timeout=pool_timeout,
            api_kwargs=self._merge_api_rl_kwargs(api_kwargs, rate_limit_args),
        )

    async def send_contact(
        self,
        chat_id: Union[int, str],
        phone_number: str = None,
        first_name: str = None,
        last_name: str = None,
        disable_notification: DVInput[bool] = DEFAULT_NONE,
        reply_to_message_id: int = None,
        reply_markup: ReplyMarkup = None,
        vcard: str = None,
        allow_sending_without_reply: ODVInput[bool] = DEFAULT_NONE,
        protect_content: ODVInput[bool] = DEFAULT_NONE,
        message_thread_id: int = None,
        *,
        contact: Contact = None,
        read_timeout: ODVInput[float] = DEFAULT_NONE,
        write_timeout: ODVInput[float] = DEFAULT_NONE,
        connect_timeout: ODVInput[float] = DEFAULT_NONE,
        pool_timeout: ODVInput[float] = DEFAULT_NONE,
        api_kwargs: JSONDict = None,
        rate_limit_args: RLARGS = None,
    ) -> Message:
        return await super().send_contact(
            chat_id=chat_id,
            phone_number=phone_number,
            first_name=first_name,
            last_name=last_name,
            disable_notification=disable_notification,
            reply_to_message_id=reply_to_message_id,
            reply_markup=reply_markup,
            vcard=vcard,
            allow_sending_without_reply=allow_sending_without_reply,
            protect_content=protect_content,
            message_thread_id=message_thread_id,
            contact=contact,
            read_timeout=read_timeout,
            write_timeout=write_timeout,
            connect_timeout=connect_timeout,
            pool_timeout=pool_timeout,
            api_kwargs=self._merge_api_rl_kwargs(api_kwargs, rate_limit_args),
        )

    async def send_dice(
        self,
        chat_id: Union[int, str],
        disable_notification: ODVInput[bool] = DEFAULT_NONE,
        reply_to_message_id: int = None,
        reply_markup: ReplyMarkup = None,
        emoji: str = None,
        allow_sending_without_reply: ODVInput[bool] = DEFAULT_NONE,
        protect_content: ODVInput[bool] = DEFAULT_NONE,
        message_thread_id: int = None,
        *,
        read_timeout: ODVInput[float] = DEFAULT_NONE,
        write_timeout: ODVInput[float] = DEFAULT_NONE,
        connect_timeout: ODVInput[float] = DEFAULT_NONE,
        pool_timeout: ODVInput[float] = DEFAULT_NONE,
        api_kwargs: JSONDict = None,
        rate_limit_args: RLARGS = None,
    ) -> Message:
        return await super().send_dice(
            chat_id=chat_id,
            disable_notification=disable_notification,
            reply_to_message_id=reply_to_message_id,
            reply_markup=reply_markup,
            emoji=emoji,
            allow_sending_without_reply=allow_sending_without_reply,
            protect_content=protect_content,
            message_thread_id=message_thread_id,
            read_timeout=read_timeout,
            write_timeout=write_timeout,
            connect_timeout=connect_timeout,
            pool_timeout=pool_timeout,
            api_kwargs=self._merge_api_rl_kwargs(api_kwargs, rate_limit_args),
        )

    async def send_document(
        self,
        chat_id: Union[int, str],
        document: Union[FileInput, "Document"],
        caption: str = None,
        disable_notification: DVInput[bool] = DEFAULT_NONE,
        reply_to_message_id: int = None,
        reply_markup: ReplyMarkup = None,
        parse_mode: ODVInput[str] = DEFAULT_NONE,
        thumb: FileInput = None,
        disable_content_type_detection: bool = None,
        allow_sending_without_reply: ODVInput[bool] = DEFAULT_NONE,
        caption_entities: Union[List["MessageEntity"], Tuple["MessageEntity", ...]] = None,
        protect_content: ODVInput[bool] = DEFAULT_NONE,
        message_thread_id: int = None,
        *,
        filename: str = None,
        read_timeout: ODVInput[float] = DEFAULT_NONE,
        write_timeout: ODVInput[float] = 20,
        connect_timeout: ODVInput[float] = DEFAULT_NONE,
        pool_timeout: ODVInput[float] = DEFAULT_NONE,
        api_kwargs: JSONDict = None,
        rate_limit_args: RLARGS = None,
    ) -> Message:
        return await super().send_document(
            chat_id=chat_id,
            document=document,
            caption=caption,
            disable_notification=disable_notification,
            reply_to_message_id=reply_to_message_id,
            reply_markup=reply_markup,
            parse_mode=parse_mode,
            thumb=thumb,
            disable_content_type_detection=disable_content_type_detection,
            allow_sending_without_reply=allow_sending_without_reply,
            caption_entities=caption_entities,
            protect_content=protect_content,
            message_thread_id=message_thread_id,
            filename=filename,
            read_timeout=read_timeout,
            write_timeout=write_timeout,
            connect_timeout=connect_timeout,
            pool_timeout=pool_timeout,
            api_kwargs=self._merge_api_rl_kwargs(api_kwargs, rate_limit_args),
        )

    async def send_game(
        self,
        chat_id: Union[int, str],
        game_short_name: str,
        disable_notification: DVInput[bool] = DEFAULT_NONE,
        reply_to_message_id: int = None,
        reply_markup: InlineKeyboardMarkup = None,
        allow_sending_without_reply: ODVInput[bool] = DEFAULT_NONE,
        protect_content: ODVInput[bool] = DEFAULT_NONE,
        message_thread_id: int = None,
        *,
        read_timeout: ODVInput[float] = DEFAULT_NONE,
        write_timeout: ODVInput[float] = DEFAULT_NONE,
        connect_timeout: ODVInput[float] = DEFAULT_NONE,
        pool_timeout: ODVInput[float] = DEFAULT_NONE,
        api_kwargs: JSONDict = None,
        rate_limit_args: RLARGS = None,
    ) -> Message:
        return await super().send_game(
            chat_id=chat_id,
            game_short_name=game_short_name,
            disable_notification=disable_notification,
            reply_to_message_id=reply_to_message_id,
            reply_markup=reply_markup,
            allow_sending_without_reply=allow_sending_without_reply,
            protect_content=protect_content,
            message_thread_id=message_thread_id,
            read_timeout=read_timeout,
            write_timeout=write_timeout,
            connect_timeout=connect_timeout,
            pool_timeout=pool_timeout,
            api_kwargs=self._merge_api_rl_kwargs(api_kwargs, rate_limit_args),
        )

    async def send_invoice(
        self,
        chat_id: Union[int, str],
        title: str,
        description: str,
        payload: str,
        provider_token: str,
        currency: str,
        prices: List["LabeledPrice"],
        start_parameter: str = None,
        photo_url: str = None,
        photo_size: int = None,
        photo_width: int = None,
        photo_height: int = None,
        need_name: bool = None,
        need_phone_number: bool = None,
        need_email: bool = None,
        need_shipping_address: bool = None,
        is_flexible: bool = None,
        disable_notification: DVInput[bool] = DEFAULT_NONE,
        reply_to_message_id: int = None,
        reply_markup: InlineKeyboardMarkup = None,
        provider_data: Union[str, object] = None,
        send_phone_number_to_provider: bool = None,
        send_email_to_provider: bool = None,
        allow_sending_without_reply: ODVInput[bool] = DEFAULT_NONE,
        max_tip_amount: int = None,
        suggested_tip_amounts: List[int] = None,
        protect_content: ODVInput[bool] = DEFAULT_NONE,
        message_thread_id: int = None,
        *,
        read_timeout: ODVInput[float] = DEFAULT_NONE,
        write_timeout: ODVInput[float] = DEFAULT_NONE,
        connect_timeout: ODVInput[float] = DEFAULT_NONE,
        pool_timeout: ODVInput[float] = DEFAULT_NONE,
        api_kwargs: JSONDict = None,
        rate_limit_args: RLARGS = None,
    ) -> Message:
        return await super().send_invoice(
            chat_id=chat_id,
            title=title,
            description=description,
            payload=payload,
            provider_token=provider_token,
            currency=currency,
            prices=prices,
            start_parameter=start_parameter,
            photo_url=photo_url,
            photo_size=photo_size,
            photo_width=photo_width,
            photo_height=photo_height,
            need_name=need_name,
            need_phone_number=need_phone_number,
            need_email=need_email,
            need_shipping_address=need_shipping_address,
            is_flexible=is_flexible,
            disable_notification=disable_notification,
            reply_to_message_id=reply_to_message_id,
            reply_markup=reply_markup,
            provider_data=provider_data,
            send_phone_number_to_provider=send_phone_number_to_provider,
            send_email_to_provider=send_email_to_provider,
            allow_sending_without_reply=allow_sending_without_reply,
            max_tip_amount=max_tip_amount,
            suggested_tip_amounts=suggested_tip_amounts,
            protect_content=protect_content,
            message_thread_id=message_thread_id,
            read_timeout=read_timeout,
            write_timeout=write_timeout,
            connect_timeout=connect_timeout,
            pool_timeout=pool_timeout,
            api_kwargs=self._merge_api_rl_kwargs(api_kwargs, rate_limit_args),
        )

    async def send_location(
        self,
        chat_id: Union[int, str],
        latitude: float = None,
        longitude: float = None,
        disable_notification: DVInput[bool] = DEFAULT_NONE,
        reply_to_message_id: int = None,
        reply_markup: ReplyMarkup = None,
        live_period: int = None,
        horizontal_accuracy: float = None,
        heading: int = None,
        proximity_alert_radius: int = None,
        allow_sending_without_reply: ODVInput[bool] = DEFAULT_NONE,
        protect_content: ODVInput[bool] = DEFAULT_NONE,
        message_thread_id: int = None,
        *,
        location: Location = None,
        read_timeout: ODVInput[float] = DEFAULT_NONE,
        write_timeout: ODVInput[float] = DEFAULT_NONE,
        connect_timeout: ODVInput[float] = DEFAULT_NONE,
        pool_timeout: ODVInput[float] = DEFAULT_NONE,
        api_kwargs: JSONDict = None,
        rate_limit_args: RLARGS = None,
    ) -> Message:
        return await super().send_location(
            chat_id=chat_id,
            latitude=latitude,
            longitude=longitude,
            disable_notification=disable_notification,
            reply_to_message_id=reply_to_message_id,
            reply_markup=reply_markup,
            live_period=live_period,
            horizontal_accuracy=horizontal_accuracy,
            heading=heading,
            proximity_alert_radius=proximity_alert_radius,
            allow_sending_without_reply=allow_sending_without_reply,
            protect_content=protect_content,
            message_thread_id=message_thread_id,
            location=location,
            read_timeout=read_timeout,
            write_timeout=write_timeout,
            connect_timeout=connect_timeout,
            pool_timeout=pool_timeout,
            api_kwargs=self._merge_api_rl_kwargs(api_kwargs, rate_limit_args),
        )

    async def send_media_group(
        self,
        chat_id: Union[int, str],
        media: List[
            Union["InputMediaAudio", "InputMediaDocument", "InputMediaPhoto", "InputMediaVideo"]
        ],
        disable_notification: ODVInput[bool] = DEFAULT_NONE,
        reply_to_message_id: int = None,
        allow_sending_without_reply: ODVInput[bool] = DEFAULT_NONE,
        protect_content: ODVInput[bool] = DEFAULT_NONE,
        message_thread_id: int = None,
        *,
        read_timeout: ODVInput[float] = DEFAULT_NONE,
        write_timeout: ODVInput[float] = 20,
        connect_timeout: ODVInput[float] = DEFAULT_NONE,
        pool_timeout: ODVInput[float] = DEFAULT_NONE,
        api_kwargs: JSONDict = None,
        rate_limit_args: RLARGS = None,
        caption: Optional[str] = None,
        parse_mode: ODVInput[str] = DEFAULT_NONE,
        caption_entities: Union[List["MessageEntity"], Tuple["MessageEntity", ...]] = None,
    ) -> Tuple[Message, ...]:
        return await super().send_media_group(
            chat_id=chat_id,
            media=media,
            disable_notification=disable_notification,
            reply_to_message_id=reply_to_message_id,
            allow_sending_without_reply=allow_sending_without_reply,
            protect_content=protect_content,
            message_thread_id=message_thread_id,
            read_timeout=read_timeout,
            write_timeout=write_timeout,
            connect_timeout=connect_timeout,
            pool_timeout=pool_timeout,
            api_kwargs=self._merge_api_rl_kwargs(api_kwargs, rate_limit_args),
            caption=caption,
            parse_mode=parse_mode,
            caption_entities=caption_entities,
        )

    async def send_message(
        self,
        chat_id: Union[int, str],
        text: str,
        parse_mode: ODVInput[str] = DEFAULT_NONE,
        entities: Union[List["MessageEntity"], Tuple["MessageEntity", ...]] = None,
        disable_web_page_preview: ODVInput[bool] = DEFAULT_NONE,
        disable_notification: DVInput[bool] = DEFAULT_NONE,
        protect_content: ODVInput[bool] = DEFAULT_NONE,
        reply_to_message_id: int = None,
        allow_sending_without_reply: ODVInput[bool] = DEFAULT_NONE,
        reply_markup: ReplyMarkup = None,
        message_thread_id: int = None,
        *,
        read_timeout: ODVInput[float] = DEFAULT_NONE,
        write_timeout: ODVInput[float] = DEFAULT_NONE,
        connect_timeout: ODVInput[float] = DEFAULT_NONE,
        pool_timeout: ODVInput[float] = DEFAULT_NONE,
        api_kwargs: JSONDict = None,
        rate_limit_args: RLARGS = None,
    ) -> Message:
        return await super().send_message(
            chat_id=chat_id,
            text=text,
            parse_mode=parse_mode,
            entities=entities,
            disable_web_page_preview=disable_web_page_preview,
            disable_notification=disable_notification,
            protect_content=protect_content,
            message_thread_id=message_thread_id,
            reply_to_message_id=reply_to_message_id,
            allow_sending_without_reply=allow_sending_without_reply,
            reply_markup=reply_markup,
            read_timeout=read_timeout,
            write_timeout=write_timeout,
            connect_timeout=connect_timeout,
            pool_timeout=pool_timeout,
            api_kwargs=self._merge_api_rl_kwargs(api_kwargs, rate_limit_args),
        )

    async def send_photo(
        self,
        chat_id: Union[int, str],
        photo: Union[FileInput, "PhotoSize"],
        caption: str = None,
        disable_notification: DVInput[bool] = DEFAULT_NONE,
        reply_to_message_id: int = None,
        reply_markup: ReplyMarkup = None,
        parse_mode: ODVInput[str] = DEFAULT_NONE,
        allow_sending_without_reply: ODVInput[bool] = DEFAULT_NONE,
        caption_entities: Union[List["MessageEntity"], Tuple["MessageEntity", ...]] = None,
        protect_content: ODVInput[bool] = DEFAULT_NONE,
        message_thread_id: int = None,
        *,
        filename: str = None,
        read_timeout: ODVInput[float] = DEFAULT_NONE,
        write_timeout: ODVInput[float] = 20,
        connect_timeout: ODVInput[float] = DEFAULT_NONE,
        pool_timeout: ODVInput[float] = DEFAULT_NONE,
        api_kwargs: JSONDict = None,
        rate_limit_args: RLARGS = None,
    ) -> Message:
        return await super().send_photo(
            chat_id=chat_id,
            photo=photo,
            caption=caption,
            disable_notification=disable_notification,
            reply_to_message_id=reply_to_message_id,
            reply_markup=reply_markup,
            parse_mode=parse_mode,
            allow_sending_without_reply=allow_sending_without_reply,
            caption_entities=caption_entities,
            protect_content=protect_content,
            message_thread_id=message_thread_id,
            filename=filename,
            read_timeout=read_timeout,
            write_timeout=write_timeout,
            connect_timeout=connect_timeout,
            pool_timeout=pool_timeout,
            api_kwargs=self._merge_api_rl_kwargs(api_kwargs, rate_limit_args),
        )

    async def send_poll(
        self,
        chat_id: Union[int, str],
        question: str,
        options: List[str],
        is_anonymous: bool = None,
        type: str = None,  # pylint: disable=redefined-builtin
        allows_multiple_answers: bool = None,
        correct_option_id: int = None,
        is_closed: bool = None,
        disable_notification: ODVInput[bool] = DEFAULT_NONE,
        reply_to_message_id: int = None,
        reply_markup: ReplyMarkup = None,
        explanation: str = None,
        explanation_parse_mode: ODVInput[str] = DEFAULT_NONE,
        open_period: int = None,
        close_date: Union[int, datetime] = None,
        allow_sending_without_reply: ODVInput[bool] = DEFAULT_NONE,
        explanation_entities: Union[List["MessageEntity"], Tuple["MessageEntity", ...]] = None,
        protect_content: ODVInput[bool] = DEFAULT_NONE,
        message_thread_id: int = None,
        *,
        read_timeout: ODVInput[float] = DEFAULT_NONE,
        write_timeout: ODVInput[float] = DEFAULT_NONE,
        connect_timeout: ODVInput[float] = DEFAULT_NONE,
        pool_timeout: ODVInput[float] = DEFAULT_NONE,
        api_kwargs: JSONDict = None,
        rate_limit_args: RLARGS = None,
    ) -> Message:
        return await super().send_poll(
            chat_id=chat_id,
            question=question,
            options=options,
            is_anonymous=is_anonymous,
            type=type,
            allows_multiple_answers=allows_multiple_answers,
            correct_option_id=correct_option_id,
            is_closed=is_closed,
            disable_notification=disable_notification,
            reply_to_message_id=reply_to_message_id,
            reply_markup=reply_markup,
            explanation=explanation,
            explanation_parse_mode=explanation_parse_mode,
            open_period=open_period,
            close_date=close_date,
            allow_sending_without_reply=allow_sending_without_reply,
            explanation_entities=explanation_entities,
            protect_content=protect_content,
            message_thread_id=message_thread_id,
            read_timeout=read_timeout,
            write_timeout=write_timeout,
            connect_timeout=connect_timeout,
            pool_timeout=pool_timeout,
            api_kwargs=self._merge_api_rl_kwargs(api_kwargs, rate_limit_args),
        )

    async def send_sticker(
        self,
        chat_id: Union[int, str],
        sticker: Union[FileInput, "Sticker"],
        disable_notification: DVInput[bool] = DEFAULT_NONE,
        reply_to_message_id: int = None,
        reply_markup: ReplyMarkup = None,
        allow_sending_without_reply: ODVInput[bool] = DEFAULT_NONE,
        protect_content: ODVInput[bool] = DEFAULT_NONE,
        message_thread_id: int = None,
        *,
        read_timeout: ODVInput[float] = DEFAULT_NONE,
        write_timeout: ODVInput[float] = 20,
        connect_timeout: ODVInput[float] = DEFAULT_NONE,
        pool_timeout: ODVInput[float] = DEFAULT_NONE,
        api_kwargs: JSONDict = None,
        rate_limit_args: RLARGS = None,
    ) -> Message:
        return await super().send_sticker(
            chat_id=chat_id,
            sticker=sticker,
            disable_notification=disable_notification,
            reply_to_message_id=reply_to_message_id,
            reply_markup=reply_markup,
            allow_sending_without_reply=allow_sending_without_reply,
            protect_content=protect_content,
            message_thread_id=message_thread_id,
            read_timeout=read_timeout,
            write_timeout=write_timeout,
            connect_timeout=connect_timeout,
            pool_timeout=pool_timeout,
            api_kwargs=self._merge_api_rl_kwargs(api_kwargs, rate_limit_args),
        )

    async def send_venue(
        self,
        chat_id: Union[int, str],
        latitude: float = None,
        longitude: float = None,
        title: str = None,
        address: str = None,
        foursquare_id: str = None,
        disable_notification: DVInput[bool] = DEFAULT_NONE,
        reply_to_message_id: int = None,
        reply_markup: ReplyMarkup = None,
        foursquare_type: str = None,
        google_place_id: str = None,
        google_place_type: str = None,
        allow_sending_without_reply: ODVInput[bool] = DEFAULT_NONE,
        protect_content: ODVInput[bool] = DEFAULT_NONE,
        message_thread_id: int = None,
        *,
        venue: Venue = None,
        read_timeout: ODVInput[float] = DEFAULT_NONE,
        write_timeout: ODVInput[float] = DEFAULT_NONE,
        connect_timeout: ODVInput[float] = DEFAULT_NONE,
        pool_timeout: ODVInput[float] = DEFAULT_NONE,
        api_kwargs: JSONDict = None,
        rate_limit_args: RLARGS = None,
    ) -> Message:
        return await super().send_venue(
            chat_id=chat_id,
            latitude=latitude,
            longitude=longitude,
            title=title,
            address=address,
            foursquare_id=foursquare_id,
            disable_notification=disable_notification,
            reply_to_message_id=reply_to_message_id,
            reply_markup=reply_markup,
            foursquare_type=foursquare_type,
            google_place_id=google_place_id,
            google_place_type=google_place_type,
            allow_sending_without_reply=allow_sending_without_reply,
            protect_content=protect_content,
            message_thread_id=message_thread_id,
            venue=venue,
            read_timeout=read_timeout,
            write_timeout=write_timeout,
            connect_timeout=connect_timeout,
            pool_timeout=pool_timeout,
            api_kwargs=self._merge_api_rl_kwargs(api_kwargs, rate_limit_args),
        )

    async def send_video(
        self,
        chat_id: Union[int, str],
        video: Union[FileInput, "Video"],
        duration: int = None,
        caption: str = None,
        disable_notification: DVInput[bool] = DEFAULT_NONE,
        reply_to_message_id: int = None,
        reply_markup: ReplyMarkup = None,
        width: int = None,
        height: int = None,
        parse_mode: ODVInput[str] = DEFAULT_NONE,
        supports_streaming: bool = None,
        thumb: FileInput = None,
        allow_sending_without_reply: ODVInput[bool] = DEFAULT_NONE,
        caption_entities: Union[List["MessageEntity"], Tuple["MessageEntity", ...]] = None,
        protect_content: ODVInput[bool] = DEFAULT_NONE,
        message_thread_id: int = None,
        *,
        filename: str = None,
        read_timeout: ODVInput[float] = DEFAULT_NONE,
        write_timeout: ODVInput[float] = 20,
        connect_timeout: ODVInput[float] = DEFAULT_NONE,
        pool_timeout: ODVInput[float] = DEFAULT_NONE,
        api_kwargs: JSONDict = None,
        rate_limit_args: RLARGS = None,
    ) -> Message:
        return await super().send_video(
            chat_id=chat_id,
            video=video,
            duration=duration,
            caption=caption,
            disable_notification=disable_notification,
            reply_to_message_id=reply_to_message_id,
            reply_markup=reply_markup,
            width=width,
            height=height,
            parse_mode=parse_mode,
            supports_streaming=supports_streaming,
            thumb=thumb,
            allow_sending_without_reply=allow_sending_without_reply,
            caption_entities=caption_entities,
            protect_content=protect_content,
            message_thread_id=message_thread_id,
            filename=filename,
            read_timeout=read_timeout,
            write_timeout=write_timeout,
            connect_timeout=connect_timeout,
            pool_timeout=pool_timeout,
            api_kwargs=self._merge_api_rl_kwargs(api_kwargs, rate_limit_args),
        )

    async def send_video_note(
        self,
        chat_id: Union[int, str],
        video_note: Union[FileInput, "VideoNote"],
        duration: int = None,
        length: int = None,
        disable_notification: DVInput[bool] = DEFAULT_NONE,
        reply_to_message_id: int = None,
        reply_markup: ReplyMarkup = None,
        thumb: FileInput = None,
        allow_sending_without_reply: ODVInput[bool] = DEFAULT_NONE,
        protect_content: ODVInput[bool] = DEFAULT_NONE,
        message_thread_id: int = None,
        *,
        filename: str = None,
        read_timeout: ODVInput[float] = DEFAULT_NONE,
        write_timeout: ODVInput[float] = 20,
        connect_timeout: ODVInput[float] = DEFAULT_NONE,
        pool_timeout: ODVInput[float] = DEFAULT_NONE,
        api_kwargs: JSONDict = None,
        rate_limit_args: RLARGS = None,
    ) -> Message:
        return await super().send_video_note(
            chat_id=chat_id,
            video_note=video_note,
            duration=duration,
            length=length,
            disable_notification=disable_notification,
            reply_to_message_id=reply_to_message_id,
            reply_markup=reply_markup,
            thumb=thumb,
            allow_sending_without_reply=allow_sending_without_reply,
            protect_content=protect_content,
            message_thread_id=message_thread_id,
            filename=filename,
            read_timeout=read_timeout,
            write_timeout=write_timeout,
            connect_timeout=connect_timeout,
            pool_timeout=pool_timeout,
            api_kwargs=self._merge_api_rl_kwargs(api_kwargs, rate_limit_args),
        )

    async def send_voice(
        self,
        chat_id: Union[int, str],
        voice: Union[FileInput, "Voice"],
        duration: int = None,
        caption: str = None,
        disable_notification: DVInput[bool] = DEFAULT_NONE,
        reply_to_message_id: int = None,
        reply_markup: ReplyMarkup = None,
        parse_mode: ODVInput[str] = DEFAULT_NONE,
        allow_sending_without_reply: ODVInput[bool] = DEFAULT_NONE,
        caption_entities: Union[List["MessageEntity"], Tuple["MessageEntity", ...]] = None,
        protect_content: ODVInput[bool] = DEFAULT_NONE,
        message_thread_id: int = None,
        *,
        filename: str = None,
        read_timeout: ODVInput[float] = DEFAULT_NONE,
        write_timeout: ODVInput[float] = 20,
        connect_timeout: ODVInput[float] = DEFAULT_NONE,
        pool_timeout: ODVInput[float] = DEFAULT_NONE,
        api_kwargs: JSONDict = None,
        rate_limit_args: RLARGS = None,
    ) -> Message:
        return await super().send_voice(
            chat_id=chat_id,
            voice=voice,
            duration=duration,
            caption=caption,
            disable_notification=disable_notification,
            reply_to_message_id=reply_to_message_id,
            reply_markup=reply_markup,
            parse_mode=parse_mode,
            allow_sending_without_reply=allow_sending_without_reply,
            caption_entities=caption_entities,
            protect_content=protect_content,
            message_thread_id=message_thread_id,
            filename=filename,
            read_timeout=read_timeout,
            write_timeout=write_timeout,
            connect_timeout=connect_timeout,
            pool_timeout=pool_timeout,
            api_kwargs=self._merge_api_rl_kwargs(api_kwargs, rate_limit_args),
        )

    async def set_chat_administrator_custom_title(
        self,
        chat_id: Union[int, str],
        user_id: Union[int, str],
        custom_title: str,
        *,
        read_timeout: ODVInput[float] = DEFAULT_NONE,
        write_timeout: ODVInput[float] = DEFAULT_NONE,
        connect_timeout: ODVInput[float] = DEFAULT_NONE,
        pool_timeout: ODVInput[float] = DEFAULT_NONE,
        api_kwargs: JSONDict = None,
        rate_limit_args: RLARGS = None,
    ) -> bool:
        return await super().set_chat_administrator_custom_title(
            chat_id=chat_id,
            user_id=user_id,
            custom_title=custom_title,
            read_timeout=read_timeout,
            write_timeout=write_timeout,
            connect_timeout=connect_timeout,
            pool_timeout=pool_timeout,
            api_kwargs=self._merge_api_rl_kwargs(api_kwargs, rate_limit_args),
        )

    async def set_chat_description(
        self,
        chat_id: Union[str, int],
        description: str = None,
        *,
        read_timeout: ODVInput[float] = DEFAULT_NONE,
        write_timeout: ODVInput[float] = DEFAULT_NONE,
        connect_timeout: ODVInput[float] = DEFAULT_NONE,
        pool_timeout: ODVInput[float] = DEFAULT_NONE,
        api_kwargs: JSONDict = None,
        rate_limit_args: RLARGS = None,
    ) -> bool:
        return await super().set_chat_description(
            chat_id=chat_id,
            description=description,
            read_timeout=read_timeout,
            write_timeout=write_timeout,
            connect_timeout=connect_timeout,
            pool_timeout=pool_timeout,
            api_kwargs=self._merge_api_rl_kwargs(api_kwargs, rate_limit_args),
        )

    async def set_chat_menu_button(
        self,
        chat_id: int = None,
        menu_button: MenuButton = None,
        *,
        read_timeout: ODVInput[float] = DEFAULT_NONE,
        write_timeout: ODVInput[float] = DEFAULT_NONE,
        connect_timeout: ODVInput[float] = DEFAULT_NONE,
        pool_timeout: ODVInput[float] = DEFAULT_NONE,
        api_kwargs: JSONDict = None,
        rate_limit_args: RLARGS = None,
    ) -> bool:
        return await super().set_chat_menu_button(
            chat_id=chat_id,
            menu_button=menu_button,
            read_timeout=read_timeout,
            write_timeout=write_timeout,
            connect_timeout=connect_timeout,
            pool_timeout=pool_timeout,
            api_kwargs=self._merge_api_rl_kwargs(api_kwargs, rate_limit_args),
        )

    async def set_chat_permissions(
        self,
        chat_id: Union[str, int],
        permissions: ChatPermissions,
        *,
        read_timeout: ODVInput[float] = DEFAULT_NONE,
        write_timeout: ODVInput[float] = DEFAULT_NONE,
        connect_timeout: ODVInput[float] = DEFAULT_NONE,
        pool_timeout: ODVInput[float] = DEFAULT_NONE,
        api_kwargs: JSONDict = None,
        rate_limit_args: RLARGS = None,
    ) -> bool:
        return await super().set_chat_permissions(
            chat_id=chat_id,
            permissions=permissions,
            read_timeout=read_timeout,
            write_timeout=write_timeout,
            connect_timeout=connect_timeout,
            pool_timeout=pool_timeout,
            api_kwargs=self._merge_api_rl_kwargs(api_kwargs, rate_limit_args),
        )

    async def set_chat_photo(
        self,
        chat_id: Union[str, int],
        photo: FileInput,
        *,
        read_timeout: ODVInput[float] = DEFAULT_NONE,
        write_timeout: ODVInput[float] = 20,
        connect_timeout: ODVInput[float] = DEFAULT_NONE,
        pool_timeout: ODVInput[float] = DEFAULT_NONE,
        api_kwargs: JSONDict = None,
        rate_limit_args: RLARGS = None,
    ) -> bool:
        return await super().set_chat_photo(
            chat_id=chat_id,
            photo=photo,
            read_timeout=read_timeout,
            write_timeout=write_timeout,
            connect_timeout=connect_timeout,
            pool_timeout=pool_timeout,
            api_kwargs=self._merge_api_rl_kwargs(api_kwargs, rate_limit_args),
        )

    async def set_chat_sticker_set(
        self,
        chat_id: Union[str, int],
        sticker_set_name: str,
        *,
        read_timeout: ODVInput[float] = DEFAULT_NONE,
        write_timeout: ODVInput[float] = DEFAULT_NONE,
        connect_timeout: ODVInput[float] = DEFAULT_NONE,
        pool_timeout: ODVInput[float] = DEFAULT_NONE,
        api_kwargs: JSONDict = None,
        rate_limit_args: RLARGS = None,
    ) -> bool:
        return await super().set_chat_sticker_set(
            chat_id=chat_id,
            sticker_set_name=sticker_set_name,
            read_timeout=read_timeout,
            write_timeout=write_timeout,
            connect_timeout=connect_timeout,
            pool_timeout=pool_timeout,
            api_kwargs=self._merge_api_rl_kwargs(api_kwargs, rate_limit_args),
        )

    async def set_chat_title(
        self,
        chat_id: Union[str, int],
        title: str,
        *,
        read_timeout: ODVInput[float] = DEFAULT_NONE,
        write_timeout: ODVInput[float] = DEFAULT_NONE,
        connect_timeout: ODVInput[float] = DEFAULT_NONE,
        pool_timeout: ODVInput[float] = DEFAULT_NONE,
        api_kwargs: JSONDict = None,
        rate_limit_args: RLARGS = None,
    ) -> bool:
        return await super().set_chat_title(
            chat_id=chat_id,
            title=title,
            read_timeout=read_timeout,
            write_timeout=write_timeout,
            connect_timeout=connect_timeout,
            pool_timeout=pool_timeout,
            api_kwargs=self._merge_api_rl_kwargs(api_kwargs, rate_limit_args),
        )

    async def set_game_score(
        self,
        user_id: Union[int, str],
        score: int,
        chat_id: Union[str, int] = None,
        message_id: int = None,
        inline_message_id: str = None,
        force: bool = None,
        disable_edit_message: bool = None,
        *,
        read_timeout: ODVInput[float] = DEFAULT_NONE,
        write_timeout: ODVInput[float] = DEFAULT_NONE,
        connect_timeout: ODVInput[float] = DEFAULT_NONE,
        pool_timeout: ODVInput[float] = DEFAULT_NONE,
        api_kwargs: JSONDict = None,
        rate_limit_args: RLARGS = None,
    ) -> Union[Message, bool]:
        return await super().set_game_score(
            user_id=user_id,
            score=score,
            chat_id=chat_id,
            message_id=message_id,
            inline_message_id=inline_message_id,
            force=force,
            disable_edit_message=disable_edit_message,
            read_timeout=read_timeout,
            write_timeout=write_timeout,
            connect_timeout=connect_timeout,
            pool_timeout=pool_timeout,
            api_kwargs=self._merge_api_rl_kwargs(api_kwargs, rate_limit_args),
        )

    async def set_my_commands(
        self,
        commands: List[Union[BotCommand, Tuple[str, str]]],
        scope: BotCommandScope = None,
        language_code: str = None,
        *,
        read_timeout: ODVInput[float] = DEFAULT_NONE,
        write_timeout: ODVInput[float] = DEFAULT_NONE,
        connect_timeout: ODVInput[float] = DEFAULT_NONE,
        pool_timeout: ODVInput[float] = DEFAULT_NONE,
        api_kwargs: JSONDict = None,
        rate_limit_args: RLARGS = None,
    ) -> bool:
        return await super().set_my_commands(
            commands=commands,
            scope=scope,
            language_code=language_code,
            read_timeout=read_timeout,
            write_timeout=write_timeout,
            connect_timeout=connect_timeout,
            pool_timeout=pool_timeout,
            api_kwargs=self._merge_api_rl_kwargs(api_kwargs, rate_limit_args),
        )

    async def set_my_default_administrator_rights(
        self,
        rights: ChatAdministratorRights = None,
        for_channels: bool = None,
        *,
        read_timeout: ODVInput[float] = DEFAULT_NONE,
        write_timeout: ODVInput[float] = DEFAULT_NONE,
        connect_timeout: ODVInput[float] = DEFAULT_NONE,
        pool_timeout: ODVInput[float] = DEFAULT_NONE,
        api_kwargs: JSONDict = None,
        rate_limit_args: RLARGS = None,
    ) -> bool:
        return await super().set_my_default_administrator_rights(
            rights=rights,
            for_channels=for_channels,
            read_timeout=read_timeout,
            write_timeout=write_timeout,
            connect_timeout=connect_timeout,
            pool_timeout=pool_timeout,
            api_kwargs=self._merge_api_rl_kwargs(api_kwargs, rate_limit_args),
        )

    async def set_passport_data_errors(
        self,
        user_id: Union[str, int],
        errors: List[PassportElementError],
        *,
        read_timeout: ODVInput[float] = DEFAULT_NONE,
        write_timeout: ODVInput[float] = DEFAULT_NONE,
        connect_timeout: ODVInput[float] = DEFAULT_NONE,
        pool_timeout: ODVInput[float] = DEFAULT_NONE,
        api_kwargs: JSONDict = None,
        rate_limit_args: RLARGS = None,
    ) -> bool:
        return await super().set_passport_data_errors(
            user_id=user_id,
            errors=errors,
            read_timeout=read_timeout,
            write_timeout=write_timeout,
            connect_timeout=connect_timeout,
            pool_timeout=pool_timeout,
            api_kwargs=self._merge_api_rl_kwargs(api_kwargs, rate_limit_args),
        )

    async def set_sticker_position_in_set(
        self,
        sticker: str,
        position: int,
        *,
        read_timeout: ODVInput[float] = DEFAULT_NONE,
        write_timeout: ODVInput[float] = DEFAULT_NONE,
        connect_timeout: ODVInput[float] = DEFAULT_NONE,
        pool_timeout: ODVInput[float] = DEFAULT_NONE,
        api_kwargs: JSONDict = None,
        rate_limit_args: RLARGS = None,
    ) -> bool:
        return await super().set_sticker_position_in_set(
            sticker=sticker,
            position=position,
            read_timeout=read_timeout,
            write_timeout=write_timeout,
            connect_timeout=connect_timeout,
            pool_timeout=pool_timeout,
            api_kwargs=self._merge_api_rl_kwargs(api_kwargs, rate_limit_args),
        )

    async def set_sticker_set_thumb(
        self,
        name: str,
        user_id: Union[str, int],
        thumb: FileInput = None,
        *,
        read_timeout: ODVInput[float] = DEFAULT_NONE,
        write_timeout: ODVInput[float] = DEFAULT_NONE,
        connect_timeout: ODVInput[float] = DEFAULT_NONE,
        pool_timeout: ODVInput[float] = DEFAULT_NONE,
        api_kwargs: JSONDict = None,
        rate_limit_args: RLARGS = None,
    ) -> bool:
        return await super().set_sticker_set_thumb(
            name=name,
            user_id=user_id,
            thumb=thumb,
            read_timeout=read_timeout,
            write_timeout=write_timeout,
            connect_timeout=connect_timeout,
            pool_timeout=pool_timeout,
            api_kwargs=self._merge_api_rl_kwargs(api_kwargs, rate_limit_args),
        )

    async def set_webhook(
        self,
        url: str,
        certificate: FileInput = None,
        max_connections: int = None,
        allowed_updates: List[str] = None,
        ip_address: str = None,
        drop_pending_updates: bool = None,
        secret_token: str = None,
        *,
        read_timeout: ODVInput[float] = DEFAULT_NONE,
        write_timeout: ODVInput[float] = DEFAULT_NONE,
        connect_timeout: ODVInput[float] = DEFAULT_NONE,
        pool_timeout: ODVInput[float] = DEFAULT_NONE,
        api_kwargs: JSONDict = None,
        rate_limit_args: RLARGS = None,
    ) -> bool:
        return await super().set_webhook(
            url=url,
            certificate=certificate,
            max_connections=max_connections,
            allowed_updates=allowed_updates,
            ip_address=ip_address,
            drop_pending_updates=drop_pending_updates,
            secret_token=secret_token,
            read_timeout=read_timeout,
            write_timeout=write_timeout,
            connect_timeout=connect_timeout,
            pool_timeout=pool_timeout,
            api_kwargs=self._merge_api_rl_kwargs(api_kwargs, rate_limit_args),
        )

    async def stop_message_live_location(
        self,
        chat_id: Union[str, int] = None,
        message_id: int = None,
        inline_message_id: str = None,
        reply_markup: InlineKeyboardMarkup = None,
        *,
        read_timeout: ODVInput[float] = DEFAULT_NONE,
        write_timeout: ODVInput[float] = DEFAULT_NONE,
        connect_timeout: ODVInput[float] = DEFAULT_NONE,
        pool_timeout: ODVInput[float] = DEFAULT_NONE,
        api_kwargs: JSONDict = None,
        rate_limit_args: RLARGS = None,
    ) -> Union[Message, bool]:
        return await super().stop_message_live_location(
            chat_id=chat_id,
            message_id=message_id,
            inline_message_id=inline_message_id,
            reply_markup=reply_markup,
            read_timeout=read_timeout,
            write_timeout=write_timeout,
            connect_timeout=connect_timeout,
            pool_timeout=pool_timeout,
            api_kwargs=self._merge_api_rl_kwargs(api_kwargs, rate_limit_args),
        )

    async def unban_chat_member(
        self,
        chat_id: Union[str, int],
        user_id: Union[str, int],
        only_if_banned: bool = None,
        *,
        read_timeout: ODVInput[float] = DEFAULT_NONE,
        write_timeout: ODVInput[float] = DEFAULT_NONE,
        connect_timeout: ODVInput[float] = DEFAULT_NONE,
        pool_timeout: ODVInput[float] = DEFAULT_NONE,
        api_kwargs: JSONDict = None,
        rate_limit_args: RLARGS = None,
    ) -> bool:
        return await super().unban_chat_member(
            chat_id=chat_id,
            user_id=user_id,
            only_if_banned=only_if_banned,
            read_timeout=read_timeout,
            write_timeout=write_timeout,
            connect_timeout=connect_timeout,
            pool_timeout=pool_timeout,
            api_kwargs=self._merge_api_rl_kwargs(api_kwargs, rate_limit_args),
        )

    async def unban_chat_sender_chat(
        self,
        chat_id: Union[str, int],
        sender_chat_id: int,
        *,
        read_timeout: ODVInput[float] = DEFAULT_NONE,
        write_timeout: ODVInput[float] = DEFAULT_NONE,
        connect_timeout: ODVInput[float] = DEFAULT_NONE,
        pool_timeout: ODVInput[float] = DEFAULT_NONE,
        api_kwargs: JSONDict = None,
        rate_limit_args: RLARGS = None,
    ) -> bool:
        return await super().unban_chat_sender_chat(
            chat_id=chat_id,
            sender_chat_id=sender_chat_id,
            read_timeout=read_timeout,
            write_timeout=write_timeout,
            connect_timeout=connect_timeout,
            pool_timeout=pool_timeout,
            api_kwargs=self._merge_api_rl_kwargs(api_kwargs, rate_limit_args),
        )

    async def unpin_all_chat_messages(
        self,
        chat_id: Union[str, int],
        *,
        read_timeout: ODVInput[float] = DEFAULT_NONE,
        write_timeout: ODVInput[float] = DEFAULT_NONE,
        connect_timeout: ODVInput[float] = DEFAULT_NONE,
        pool_timeout: ODVInput[float] = DEFAULT_NONE,
        api_kwargs: JSONDict = None,
        rate_limit_args: RLARGS = None,
    ) -> bool:
        return await super().unpin_all_chat_messages(
            chat_id=chat_id,
            read_timeout=read_timeout,
            write_timeout=write_timeout,
            connect_timeout=connect_timeout,
            pool_timeout=pool_timeout,
            api_kwargs=self._merge_api_rl_kwargs(api_kwargs, rate_limit_args),
        )

    async def unpin_chat_message(
        self,
        chat_id: Union[str, int],
        message_id: int = None,
        *,
        read_timeout: ODVInput[float] = DEFAULT_NONE,
        write_timeout: ODVInput[float] = DEFAULT_NONE,
        connect_timeout: ODVInput[float] = DEFAULT_NONE,
        pool_timeout: ODVInput[float] = DEFAULT_NONE,
        api_kwargs: JSONDict = None,
        rate_limit_args: RLARGS = None,
    ) -> bool:
        return await super().unpin_chat_message(
            chat_id=chat_id,
            message_id=message_id,
            read_timeout=read_timeout,
            write_timeout=write_timeout,
            connect_timeout=connect_timeout,
            pool_timeout=pool_timeout,
            api_kwargs=self._merge_api_rl_kwargs(api_kwargs, rate_limit_args),
        )

    async def unpin_all_forum_topic_messages(
        self,
        chat_id: Union[str, int],
        message_thread_id: int,
        *,
        read_timeout: ODVInput[float] = DEFAULT_NONE,
        write_timeout: ODVInput[float] = DEFAULT_NONE,
        connect_timeout: ODVInput[float] = DEFAULT_NONE,
        pool_timeout: ODVInput[float] = DEFAULT_NONE,
        api_kwargs: JSONDict = None,
        rate_limit_args: RLARGS = None,
    ) -> bool:
        return await super().unpin_all_forum_topic_messages(
            chat_id=chat_id,
            message_thread_id=message_thread_id,
            read_timeout=read_timeout,
            write_timeout=write_timeout,
            connect_timeout=connect_timeout,
            pool_timeout=pool_timeout,
            api_kwargs=self._merge_api_rl_kwargs(api_kwargs, rate_limit_args),
        )

    async def upload_sticker_file(
        self,
        user_id: Union[str, int],
        png_sticker: FileInput,
        *,
        read_timeout: ODVInput[float] = DEFAULT_NONE,
        write_timeout: ODVInput[float] = 20,
        connect_timeout: ODVInput[float] = DEFAULT_NONE,
        pool_timeout: ODVInput[float] = DEFAULT_NONE,
        api_kwargs: JSONDict = None,
        rate_limit_args: RLARGS = None,
    ) -> File:
        return await super().upload_sticker_file(
            user_id=user_id,
            png_sticker=png_sticker,
            read_timeout=read_timeout,
            write_timeout=write_timeout,
            connect_timeout=connect_timeout,
            pool_timeout=pool_timeout,
            api_kwargs=self._merge_api_rl_kwargs(api_kwargs, rate_limit_args),
        )

    # updated camelCase aliases
    getMe = get_me
    sendMessage = send_message
    deleteMessage = delete_message
    forwardMessage = forward_message
    sendPhoto = send_photo
    sendAudio = send_audio
    sendDocument = send_document
    sendSticker = send_sticker
    sendVideo = send_video
    sendAnimation = send_animation
    sendVoice = send_voice
    sendVideoNote = send_video_note
    sendMediaGroup = send_media_group
    sendLocation = send_location
    editMessageLiveLocation = edit_message_live_location
    stopMessageLiveLocation = stop_message_live_location
    sendVenue = send_venue
    sendContact = send_contact
    sendGame = send_game
    sendChatAction = send_chat_action
    answerInlineQuery = answer_inline_query
    getUserProfilePhotos = get_user_profile_photos
    getFile = get_file
    banChatMember = ban_chat_member
    banChatSenderChat = ban_chat_sender_chat
    unbanChatMember = unban_chat_member
    unbanChatSenderChat = unban_chat_sender_chat
    answerCallbackQuery = answer_callback_query
    editMessageText = edit_message_text
    editMessageCaption = edit_message_caption
    editMessageMedia = edit_message_media
    editMessageReplyMarkup = edit_message_reply_markup
    getUpdates = get_updates
    setWebhook = set_webhook
    deleteWebhook = delete_webhook
    leaveChat = leave_chat
    getChat = get_chat
    getChatAdministrators = get_chat_administrators
    getChatMember = get_chat_member
    setChatStickerSet = set_chat_sticker_set
    deleteChatStickerSet = delete_chat_sticker_set
    getChatMemberCount = get_chat_member_count
    getWebhookInfo = get_webhook_info
    setGameScore = set_game_score
    getGameHighScores = get_game_high_scores
    sendInvoice = send_invoice
    answerShippingQuery = answer_shipping_query
    answerPreCheckoutQuery = answer_pre_checkout_query
    answerWebAppQuery = answer_web_app_query
    restrictChatMember = restrict_chat_member
    promoteChatMember = promote_chat_member
    setChatPermissions = set_chat_permissions
    setChatAdministratorCustomTitle = set_chat_administrator_custom_title
    exportChatInviteLink = export_chat_invite_link
    createChatInviteLink = create_chat_invite_link
    editChatInviteLink = edit_chat_invite_link
    revokeChatInviteLink = revoke_chat_invite_link
    approveChatJoinRequest = approve_chat_join_request
    declineChatJoinRequest = decline_chat_join_request
    setChatPhoto = set_chat_photo
    deleteChatPhoto = delete_chat_photo
    setChatTitle = set_chat_title
    setChatDescription = set_chat_description
    pinChatMessage = pin_chat_message
    unpinChatMessage = unpin_chat_message
    unpinAllChatMessages = unpin_all_chat_messages
    getStickerSet = get_sticker_set
    getCustomEmojiStickers = get_custom_emoji_stickers
    uploadStickerFile = upload_sticker_file
    createNewStickerSet = create_new_sticker_set
    addStickerToSet = add_sticker_to_set
    setStickerPositionInSet = set_sticker_position_in_set
    deleteStickerFromSet = delete_sticker_from_set
    setStickerSetThumb = set_sticker_set_thumb
    setPassportDataErrors = set_passport_data_errors
    sendPoll = send_poll
    stopPoll = stop_poll
    sendDice = send_dice
    getMyCommands = get_my_commands
    setMyCommands = set_my_commands
    deleteMyCommands = delete_my_commands
    logOut = log_out
    copyMessage = copy_message
    getChatMenuButton = get_chat_menu_button
    setChatMenuButton = set_chat_menu_button
    getMyDefaultAdministratorRights = get_my_default_administrator_rights
    setMyDefaultAdministratorRights = set_my_default_administrator_rights
    createInvoiceLink = create_invoice_link
    getForumTopicIconStickers = get_forum_topic_icon_stickers
    createForumTopic = create_forum_topic
    editForumTopic = edit_forum_topic
    closeForumTopic = close_forum_topic
    reopenForumTopic = reopen_forum_topic
    deleteForumTopic = delete_forum_topic
    unpinAllForumTopicMessages = unpin_all_forum_topic_messages<|MERGE_RESOLUTION|>--- conflicted
+++ resolved
@@ -568,17 +568,10 @@
                 # We build a new result in case the user wants to use the same object in
                 # different places
                 new_result = copy(result)
-<<<<<<< HEAD
                 with new_result._unfrozen():
-                    markup = self._replace_keyboard(
-                        result.reply_markup  # type: ignore[attr-defined]
-                    )
+                    markup = self._replace_keyboard(result.reply_markup)
                     new_result.reply_markup = markup
 
-=======
-                markup = self._replace_keyboard(result.reply_markup)
-                new_result.reply_markup = markup  # type: ignore[attr-defined]
->>>>>>> 6e4a1f0a
                 results.append(new_result)
 
         return results, next_offset
