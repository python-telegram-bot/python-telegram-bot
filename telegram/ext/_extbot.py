--- conflicted
+++ resolved
@@ -492,10 +492,7 @@
 
                 data[key] = new_value
 
-<<<<<<< HEAD
-=======
             # 6)
->>>>>>> 637b8e26
             elif isinstance(val, Sequence) and all(
                 isinstance(obj, InputPollOption) for obj in val
             ):
