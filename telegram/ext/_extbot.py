--- conflicted
+++ resolved
@@ -108,11 +108,6 @@
     For the documentation of the arguments, methods and attributes, please see
     :class:`telegram.Bot`.
 
-<<<<<<< HEAD
-    .. seealso:: `Arbitrary Callback Example <examples.arbitrarycallbackdatabot.html>`_,
-        `Arbitrary callback_data <https://github.com/python-telegram-bot/
-        python-telegram-bot/wiki/Arbitrary-callback_data>`_
-=======
     All API methods of this class have an additional keyword argument ``rate_limit_args``.
     This can be used to pass additional information to the rate limiter, specifically to
     :paramref:`telegram.ext.BaseRateLimiter.process_request.rate_limit_args`.
@@ -122,7 +117,10 @@
           is :obj:`None`.
         * The method :meth:`~telegram.Bot.get_updates` is the only method that does not have the
           additional argument, as this method will never be rate limited.
->>>>>>> 741a50ab
+
+    .. seealso:: `Arbitrary Callback Example <examples.arbitrarycallbackdatabot.html>`_,
+        `Arbitrary callback_data <https://github.com/python-telegram-bot/
+        python-telegram-bot/wiki/Arbitrary-callback_data>`_
 
     .. versionadded:: 13.6
 
