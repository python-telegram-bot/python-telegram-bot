--- conflicted
+++ resolved
@@ -93,13 +93,9 @@
         channel_post_updates (:obj:`bool`, optional): Should channel posts updates be handled?
             Default is :obj:`True`.
         edited_updates (:obj:`bool`, optional): Should "edited" message updates be handled? Default
-<<<<<<< HEAD
-            is ``False``.
+            is :obj:`False`.
         run_async (:obj:`bool`): Determines whether this handlers callback function will be run
             asynchronously. Defaults to :obj:`False`.
-=======
-            is :obj:`False`.
->>>>>>> bb34c799
 
     Raises:
         ValueError
