#!/usr/bin/env python
#
# Module author:
# Tymofii A. Khodniev (thodnev) <thodnev@mail.ru>
#
# A library that provides a Python interface to the Telegram Bot API
# Copyright (C) 2015-2020
# Leandro Toledo de Souza <devs@python-telegram-bot.org>
#
# This program is free software: you can redistribute it and/or modify
# it under the terms of the GNU Lesser Public License as published by
# the Free Software Foundation, either version 3 of the License, or
# (at your option) any later version.
#
# This program is distributed in the hope that it will be useful,
# but WITHOUT ANY WARRANTY; without even the implied warranty of
# MERCHANTABILITY or FITNESS FOR A PARTICULAR PURPOSE.  See the
# GNU Lesser Public License for more details.
#
# You should have received a copy of the GNU Lesser Public License
# along with this program.  If not, see [http://www.gnu.org/licenses/]
"""A throughput-limiting message processor for Telegram bots."""
from telegram.utils import promise

import functools
import time
import threading
import queue as q

from typing import Callable, Any, TYPE_CHECKING, List

if TYPE_CHECKING:
    from telegram import Bot

# We need to count < 1s intervals, so the most accurate timer is needed
curtime = time.perf_counter


class DelayQueueError(RuntimeError):
    """Indicates processing errors."""
    pass


class DelayQueue(threading.Thread):
    """
    Processes callbacks from queue with specified throughput limits. Creates a separate thread to
    process callbacks with delays.

    Attributes:
        burst_limit (:obj:`int`): Number of maximum callbacks to process per time-window.
        time_limit (:obj:`int`): Defines width of time-window used when each processing limit is
            calculated.
        exc_route (:obj:`callable`): A callable, accepting 1 positional argument; used to route
            exceptions from processor thread to main thread;
        name (:obj:`str`): Thread's name.

    Args:
        queue (:obj:`Queue`, optional): Used to pass callbacks to thread. Creates ``Queue``
            implicitly if not provided.
        burst_limit (:obj:`int`, optional): Number of maximum callbacks to process per time-window
            defined by :attr:`time_limit_ms`. Defaults to 30.
        time_limit_ms (:obj:`int`, optional): Defines width of time-window used when each
            processing limit is calculated. Defaults to 1000.
        exc_route (:obj:`callable`, optional): A callable, accepting 1 positional argument; used to
            route exceptions from processor thread to main thread; is called on `Exception`
            subclass exceptions. If not provided, exceptions are routed through dummy handler,
            which re-raises them.
        autostart (:obj:`bool`, optional): If :obj:`True`, processor is started immediately after
            object's creation; if :obj:`False`, should be started manually by `start` method.
            Defaults to :obj:`True`.
        name (:obj:`str`, optional): Thread's name. Defaults to ``'DelayQueue-N'``, where N is
            sequential number of object created.

    """

    _instcnt = 0  # instance counter

    def __init__(self,
                 queue: q.Queue = None,
                 burst_limit: int = 30,
                 time_limit_ms: int = 1000,
                 exc_route: Callable[[Exception], None] = None,
                 autostart: bool = True,
                 name: str = None):
        self._queue = queue if queue is not None else q.Queue()
        self.burst_limit = burst_limit
        self.time_limit = time_limit_ms / 1000
        self.exc_route = (exc_route if exc_route is not None else self._default_exception_handler)
        self.__exit_req = False  # flag to gently exit thread
        self.__class__._instcnt += 1
        if name is None:
            name = '{}-{}'.format(self.__class__.__name__, self.__class__._instcnt)
        super().__init__(name=name)
        self.daemon = False
        if autostart:  # immediately start processing
            super().start()

    def run(self) -> None:
        """
        Do not use the method except for unthreaded testing purposes, the method normally is
        automatically called by autostart argument.

        """

        times: List[float] = []  # used to store each callable processing time
        while True:
            item = self._queue.get()
            if self.__exit_req:
                return  # shutdown thread
            # delay routine
            now = time.perf_counter()
            t_delta = now - self.time_limit  # calculate early to improve perf.
            if times and t_delta > times[-1]:
                # if last call was before the limit time-window
                # used to impr. perf. in long-interval calls case
                times = [now]
            else:
                # collect last in current limit time-window
                times = [t for t in times if t >= t_delta]
                times.append(now)
            if len(times) >= self.burst_limit:  # if throughput limit was hit
                time.sleep(times[1] - t_delta)
            # finally process one
            try:
                func, args, kwargs = item
                func(*args, **kwargs)
            except Exception as exc:  # re-route any exceptions
                self.exc_route(exc)  # to prevent thread exit

    def stop(self, timeout: float = None) -> None:
        """Used to gently stop processor and shutdown its thread.

        Args:
            timeout (:obj:`float`): Indicates maximum time to wait for processor to stop and its
                thread to exit. If timeout exceeds and processor has not stopped, method silently
                returns. :attr:`is_alive` could be used afterwards to check the actual status.
                ``timeout`` set to :obj:`None`, blocks until processor is shut down.
                Defaults to :obj:`None`.

        """

        self.__exit_req = True  # gently request
        self._queue.put(None)  # put something to unfreeze if frozen
        super().join(timeout=timeout)

    @staticmethod
    def _default_exception_handler(exc: Exception) -> None:
        """
        Dummy exception handler which re-raises exception in thread. Could be possibly overwritten
        by subclasses.

        """

        raise exc

    def __call__(self, func: Callable, *args: Any, **kwargs: Any) -> None:
        """Used to process callbacks in throughput-limiting thread through queue.

        Args:
            func (:obj:`callable`): The actual function (or any callable) that is processed through
                queue.
            *args (:obj:`list`): Variable-length `func` arguments.
            **kwargs (:obj:`dict`): Arbitrary keyword-arguments to `func`.

        """

        if not self.is_alive() or self.__exit_req:
            raise DelayQueueError('Could not process callback in stopped thread')
        self._queue.put((func, args, kwargs))


# The most straightforward way to implement this is to use 2 sequential delay
# queues, like on classic delay chain schematics in electronics.
# So, message path is:
# msg --> group delay if group msg, else no delay --> normal msg delay --> out
# This way OS threading scheduler cares of timings accuracy.
# (see time.time, time.clock, time.perf_counter, time.sleep @ docs.python.org)
class MessageQueue:
    """
    Implements callback processing with proper delays to avoid hitting Telegram's message limits.
    Contains two ``DelayQueue``, for group and for all messages, interconnected in delay chain.
    Callables are processed through *group* ``DelayQueue``, then through *all* ``DelayQueue`` for
    group-type messages. For non-group messages, only the *all* ``DelayQueue`` is used.

    Args:
        all_burst_limit (:obj:`int`, optional): Number of maximum *all-type* callbacks to process
            per time-window defined by :attr:`all_time_limit_ms`. Defaults to 30.
        all_time_limit_ms (:obj:`int`, optional): Defines width of *all-type* time-window used when
            each processing limit is calculated. Defaults to 1000 ms.
        group_burst_limit (:obj:`int`, optional): Number of maximum *group-type* callbacks to
            process per time-window defined by :attr:`group_time_limit_ms`. Defaults to 20.
        group_time_limit_ms (:obj:`int`, optional): Defines width of *group-type* time-window used
            when each processing limit is calculated. Defaults to 60000 ms.
        exc_route (:obj:`callable`, optional): A callable, accepting one positional argument; used
            to route exceptions from processor threads to main thread; is called on ``Exception``
            subclass exceptions. If not provided, exceptions are routed through dummy handler,
            which re-raises them.
        autostart (:obj:`bool`, optional): If :obj:`True`, processors are started immediately after
            object's creation; if :obj:`False`, should be started manually by :attr:`start` method.
            Defaults to :obj:`True`.

    """

    def __init__(self,
<<<<<<< HEAD
                 all_burst_limit: int = 30,
                 all_time_limit_ms: int = 1000,
                 group_burst_limit: int = 20,
                 group_time_limit_ms: int = 60000,
                 exc_route: Callable[[Exception], None] = None,
                 autostart: bool = True):
        # create accoring delay queues, use composition
=======
                 all_burst_limit=30,
                 all_time_limit_ms=1000,
                 group_burst_limit=20,
                 group_time_limit_ms=60000,
                 exc_route=None,
                 autostart=True):
        # create according delay queues, use composition
>>>>>>> 85c68318
        self._all_delayq = DelayQueue(
            burst_limit=all_burst_limit,
            time_limit_ms=all_time_limit_ms,
            exc_route=exc_route,
            autostart=autostart)
        self._group_delayq = DelayQueue(
            burst_limit=group_burst_limit,
            time_limit_ms=group_time_limit_ms,
            exc_route=exc_route,
            autostart=autostart)

    def start(self) -> None:
        """Method is used to manually start the ``MessageQueue`` processing."""
        self._all_delayq.start()
        self._group_delayq.start()

    def stop(self, timeout: float = None) -> None:
        self._group_delayq.stop(timeout=timeout)
        self._all_delayq.stop(timeout=timeout)

    stop.__doc__ = DelayQueue.stop.__doc__ or ''  # reuse docstring if any

    def __call__(self, promise: Callable, is_group_msg: bool = False) -> Callable:
        """
        Processes callables in throughput-limiting queues to avoid hitting limits (specified with
        :attr:`burst_limit` and :attr:`time_limit`.

        Args:
            promise (:obj:`callable`): Mainly the ``telegram.utils.promise.Promise`` (see Notes for
                other callables), that is processed in delay queues.
            is_group_msg (:obj:`bool`, optional): Defines whether ``promise`` would be processed in
                group*+*all* ``DelayQueue``s (if set to :obj:`True`), or only through *all*
                ``DelayQueue`` (if set to :obj:`False`), resulting in needed delays to avoid
                hitting specified limits. Defaults to :obj:`False`.

        Note:
            Method is designed to accept ``telegram.utils.promise.Promise`` as ``promise``
            argument, but other callables could be used too. For example, lambdas or simple
            functions could be used to wrap original func to be called with needed args. In that
            case, be sure that either wrapper func does not raise outside exceptions or the proper
            :attr:`exc_route` handler is provided.

        Returns:
            :obj:`callable`: Used as ``promise`` argument.

        """

        if not is_group_msg:  # ignore middle group delay
            self._all_delayq(promise)
        else:  # use middle group delay
            self._group_delayq(self._all_delayq, promise)
        return promise


def queuedmessage(method: Callable) -> Callable:
    """A decorator to be used with :attr:`telegram.Bot` send* methods.

    Note:
        As it probably wouldn't be a good idea to make this decorator a property, it has been coded
        as decorator function, so it implies that first positional argument to wrapped MUST be
        self.

    The next object attributes are used by decorator:

    Attributes:
        self._is_messages_queued_default (:obj:`bool`): Value to provide class-defaults to
            ``queued`` kwarg if not provided during wrapped method call.
        self._msg_queue (:class:`telegram.ext.messagequeue.MessageQueue`): The actual
            ``MessageQueue`` used to delay outbound messages according to specified time-limits.

    Wrapped method starts accepting the next kwargs:

    Args:
        queued (:obj:`bool`, optional): If set to :obj:`True`, the ``MessageQueue`` is used to
            process output messages. Defaults to `self._is_queued_out`.
        isgroup (:obj:`bool`, optional): If set to :obj:`True`, the message is meant to be
            group-type(as there's no obvious way to determine its type in other way at the moment).
            Group-type messages could have additional processing delay according to limits set
            in `self._out_queue`. Defaults to :obj:`False`.

    Returns:
        ``telegram.utils.promise.Promise``: In case call is queued or original method's return
        value if it's not.

    """

    @functools.wraps(method)
    def wrapped(self: 'Bot', *args: Any, **kwargs: Any) -> Any:
        queued = kwargs.pop('queued',
                            self._is_messages_queued_default)  # type: ignore[attr-defined]
        isgroup = kwargs.pop('isgroup', False)
        if queued:
            prom = promise.Promise(method, (self, ) + args, kwargs)
            return self._msg_queue(prom, isgroup)  # type: ignore[attr-defined]
        return method(self, *args, **kwargs)

    return wrapped<|MERGE_RESOLUTION|>--- conflicted
+++ resolved
@@ -202,23 +202,13 @@
     """
 
     def __init__(self,
-<<<<<<< HEAD
                  all_burst_limit: int = 30,
                  all_time_limit_ms: int = 1000,
                  group_burst_limit: int = 20,
                  group_time_limit_ms: int = 60000,
                  exc_route: Callable[[Exception], None] = None,
                  autostart: bool = True):
-        # create accoring delay queues, use composition
-=======
-                 all_burst_limit=30,
-                 all_time_limit_ms=1000,
-                 group_burst_limit=20,
-                 group_time_limit_ms=60000,
-                 exc_route=None,
-                 autostart=True):
         # create according delay queues, use composition
->>>>>>> 85c68318
         self._all_delayq = DelayQueue(
             burst_limit=all_burst_limit,
             time_limit_ms=all_time_limit_ms,
