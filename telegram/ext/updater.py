#!/usr/bin/env python
#
# A library that provides a Python interface to the Telegram Bot API
# Copyright (C) 2015-2021
# Leandro Toledo de Souza <devs@python-telegram-bot.org>
#
# This program is free software: you can redistribute it and/or modify
# it under the terms of the GNU Lesser Public License as published by
# the Free Software Foundation, either version 3 of the License, or
# (at your option) any later version.
#
# This program is distributed in the hope that it will be useful,
# but WITHOUT ANY WARRANTY; without even the implied warranty of
# MERCHANTABILITY or FITNESS FOR A PARTICULAR PURPOSE.  See the
# GNU Lesser Public License for more details.
#
# You should have received a copy of the GNU Lesser Public License
# along with this program.  If not, see [http://www.gnu.org/licenses/].
"""This module contains the class Updater, which tries to make creating Telegram bots intuitive."""
import inspect
import logging
import ssl
import signal
<<<<<<< HEAD
from pathlib import Path
=======
>>>>>>> 2c44dc0d
from queue import Queue
from threading import Event, Lock, Thread, current_thread
from time import sleep
from typing import (
    Any,
    Callable,
    List,
    Optional,
    Tuple,
    Union,
    no_type_check,
    Generic,
    TypeVar,
    TYPE_CHECKING,
)

<<<<<<< HEAD
from telegram.error import InvalidToken, RetryAfter, TimedOut, Unauthorized, TelegramError
from telegram.ext import Dispatcher
from telegram.ext.utils.types import BT
=======
from telegram import Bot
from telegram.error import InvalidToken, RetryAfter, TimedOut, Unauthorized, TelegramError
from telegram.ext import Dispatcher, JobQueue, ContextTypes, ExtBot
from telegram.warnings import PTBDeprecationWarning
from telegram.request import Request
from telegram.utils.defaultvalue import DEFAULT_FALSE, DefaultValue
from telegram.utils.warnings import warn
from telegram.ext.utils.types import CCT, UD, CD, BD
>>>>>>> 2c44dc0d
from telegram.ext.utils.webhookhandler import WebhookAppClass, WebhookServer
from .utils.stack import was_called_by
from ..utils.warnings import warn

if TYPE_CHECKING:
    from .builders import InitUpdaterBuilder


DT = TypeVar('DT', bound=Union[None, Dispatcher])


class Updater(Generic[BT, DT]):
    """
    This class, which employs the :class:`telegram.ext.Dispatcher`, provides a frontend to
    :class:`telegram.Bot` to the programmer, so they can focus on coding the bot. Its purpose is to
    receive the updates from Telegram and to deliver them to said dispatcher. It also runs in a
    separate thread, so the user can interact with the bot, for example on the command line. The
    dispatcher supports handlers for different kinds of data: Updates from Telegram, basic text
    commands and even arbitrary types. The updater can be started as a polling service or, for
    production, use a webhook to receive updates. This is achieved using the WebhookServer and
    WebhookHandler classes.

    Note:
<<<<<<< HEAD
         This class may not be initialized directly. Use :class:`telegram.ext.UpdaterBuilder` or
         :meth:`builder` (for convenience).
=======
        * You must supply either a :attr:`bot` or a :attr:`token` argument.
        * If you supply a :attr:`bot`, you will need to pass :attr:`arbitrary_callback_data`,
          and :attr:`defaults` to the bot instead of the :class:`telegram.ext.Updater`. In this
          case, you'll have to use the class :class:`telegram.ext.ExtBot`.

          .. versionchanged:: 13.6

    Args:
        token (:obj:`str`, optional): The bot's token given by the @BotFather.
        base_url (:obj:`str`, optional): Base_url for the bot.
        base_file_url (:obj:`str`, optional): Base_file_url for the bot.
        workers (:obj:`int`, optional): Amount of threads in the thread pool for functions
            decorated with ``@run_async`` (ignored if `dispatcher` argument is used).
        bot (:class:`telegram.Bot`, optional): A pre-initialized bot instance (ignored if
            `dispatcher` argument is used). If a pre-initialized bot is used, it is the user's
            responsibility to create it using a `Request` instance with a large enough connection
            pool.
        dispatcher (:class:`telegram.ext.Dispatcher`, optional): A pre-initialized dispatcher
            instance. If a pre-initialized dispatcher is used, it is the user's responsibility to
            create it with proper arguments.
        private_key (:obj:`bytes`, optional): Private key for decryption of telegram passport data.
        private_key_password (:obj:`bytes`, optional): Password for above private key.
        user_sig_handler (:obj:`function`, optional): Takes ``signum, frame`` as positional
            arguments. This will be called when a signal is received, defaults are (SIGINT,
            SIGTERM, SIGABRT) settable with :attr:`idle`.
        request_kwargs (:obj:`dict`, optional): Keyword args to control the creation of a
            `telegram.request.Request` object (ignored if `bot` or `dispatcher` argument is
            used). The request_kwargs are very useful for the advanced users who would like to
            control the default timeouts and/or control the proxy used for http communication.
        persistence (:class:`telegram.ext.BasePersistence`, optional): The persistence class to
            store data that should be persistent over restarts (ignored if `dispatcher` argument is
            used).
        defaults (:class:`telegram.ext.Defaults`, optional): An object containing default values to
            be used if not set explicitly in the bot methods.
        arbitrary_callback_data (:obj:`bool` | :obj:`int` | :obj:`None`, optional): Whether to
            allow arbitrary objects as callback data for :class:`telegram.InlineKeyboardButton`.
            Pass an integer to specify the maximum number of cached objects. For more details,
            please see our wiki. Defaults to :obj:`False`.

            .. versionadded:: 13.6
        context_types (:class:`telegram.ext.ContextTypes`, optional): Pass an instance
            of :class:`telegram.ext.ContextTypes` to customize the types used in the
            ``context`` interface. If not passed, the defaults documented in
            :class:`telegram.ext.ContextTypes` will be used.

            .. versionadded:: 13.6

    Raises:
        ValueError: If both :attr:`token` and :attr:`bot` are passed or none of them.
>>>>>>> 2c44dc0d

    .. versionchanged:: 14.0
        * Initialization is now done through the :class:`telegram.ext.UpdaterBuilder`.
        * Renamed ``user_sig_handler`` to :attr:`user_signal_handler`.
        * Removed the attributes ``job_queue``, and ``persistence`` - use the corresponding
          attributes of :attr:`dispatcher` instead.

    Attributes:
        bot (:class:`telegram.Bot`): The bot used with this Updater.
        user_signal_handler (:obj:`function`): Optional. Function to be called when a signal is
            received.

            .. versionchanged:: 14.0
                Renamed ``user_sig_handler`` to ``user_signal_handler``.
        update_queue (:obj:`Queue`): Queue for the updates.
        dispatcher (:class:`telegram.ext.Dispatcher`): Optional. Dispatcher that handles the
            updates and dispatches them to the handlers.
        running (:obj:`bool`): Indicates if the updater is running.
<<<<<<< HEAD
        exception_event (:class:`threading.Event`): When an unhandled exception happens while
            fetching updates, this event will be set. If :attr:`dispatcher` is not :obj:`None`, it
            is the same object as :attr:`telegram.ext.Dispatcher.exception_event`.

            .. versionadded:: 14.0
=======
        persistence (:class:`telegram.ext.BasePersistence`): Optional. The persistence class to
            store data that should be persistent over restarts.
>>>>>>> 2c44dc0d

    """

    __slots__ = (
        'dispatcher',
        'user_signal_handler',
        'bot',
        'logger',
        'update_queue',
        'exception_event',
        'last_update_id',
        'running',
        'is_idle',
        'httpd',
        '__lock',
        '__threads',
    )

    def __init__(
<<<<<<< HEAD
        self: 'Updater[BT, DT]',
        *,
        user_signal_handler: Callable[[int, object], Any] = None,
        dispatcher: DT = None,
        bot: BT = None,
        update_queue: Queue = None,
        exception_event: Event = None,
    ):
        if not was_called_by(
            inspect.currentframe(), Path(__file__).parent.resolve() / 'builders.py'
        ):
            warn(
                '`Updater` instances should be built via the `UpdaterBuilder`.',
                stacklevel=2,
            )

        self.user_signal_handler = user_signal_handler
        self.dispatcher = dispatcher
        if self.dispatcher:
            self.bot = self.dispatcher.bot
            self.update_queue = self.dispatcher.update_queue
            self.exception_event = self.dispatcher.exception_event
=======
        self: 'Updater[CallbackContext, dict, dict, dict]',
        token: str = None,
        base_url: str = None,
        workers: int = 4,
        bot: Bot = None,
        private_key: bytes = None,
        private_key_password: bytes = None,
        user_sig_handler: Callable = None,
        request_kwargs: Dict[str, Any] = None,
        persistence: 'BasePersistence' = None,  # pylint: disable=E0601
        defaults: 'Defaults' = None,
        base_file_url: str = None,
        arbitrary_callback_data: Union[DefaultValue, bool, int, None] = DEFAULT_FALSE,
    ):
        ...

    @overload
    def __init__(
        self: 'Updater[CCT, UD, CD, BD]',
        token: str = None,
        base_url: str = None,
        workers: int = 4,
        bot: Bot = None,
        private_key: bytes = None,
        private_key_password: bytes = None,
        user_sig_handler: Callable = None,
        request_kwargs: Dict[str, Any] = None,
        persistence: 'BasePersistence' = None,
        defaults: 'Defaults' = None,
        base_file_url: str = None,
        arbitrary_callback_data: Union[DefaultValue, bool, int, None] = DEFAULT_FALSE,
        context_types: ContextTypes[CCT, UD, CD, BD] = None,
    ):
        ...

    @overload
    def __init__(
        self: 'Updater[CCT, UD, CD, BD]',
        user_sig_handler: Callable = None,
        dispatcher: Dispatcher[CCT, UD, CD, BD] = None,
    ):
        ...

    def __init__(  # type: ignore[no-untyped-def,misc]
        self,
        token: str = None,
        base_url: str = None,
        workers: int = 4,
        bot: Bot = None,
        private_key: bytes = None,
        private_key_password: bytes = None,
        user_sig_handler: Callable = None,
        request_kwargs: Dict[str, Any] = None,
        persistence: 'BasePersistence' = None,
        defaults: 'Defaults' = None,
        dispatcher=None,
        base_file_url: str = None,
        arbitrary_callback_data: Union[DefaultValue, bool, int, None] = DEFAULT_FALSE,
        context_types: ContextTypes[CCT, UD, CD, BD] = None,
    ):

        if defaults and bot:
            warn(
                'Passing defaults to an Updater has no effect when a Bot is passed '
                'as well. Pass them to the Bot instead.',
                PTBDeprecationWarning,
                stacklevel=2,
            )
        if arbitrary_callback_data is not DEFAULT_FALSE and bot:
            warn(
                'Passing arbitrary_callback_data to an Updater has no '
                'effect when a Bot is passed as well. Pass them to the Bot instead.',
                stacklevel=2,
            )

        if dispatcher is None:
            if (token is None) and (bot is None):
                raise ValueError('`token` or `bot` must be passed')
            if (token is not None) and (bot is not None):
                raise ValueError('`token` and `bot` are mutually exclusive')
            if (private_key is not None) and (bot is not None):
                raise ValueError('`bot` and `private_key` are mutually exclusive')
        else:
            if bot is not None:
                raise ValueError('`dispatcher` and `bot` are mutually exclusive')
            if persistence is not None:
                raise ValueError('`dispatcher` and `persistence` are mutually exclusive')
            if context_types is not None:
                raise ValueError('`dispatcher` and `context_types` are mutually exclusive')
            if workers is not None:
                raise ValueError('`dispatcher` and `workers` are mutually exclusive')

        self.logger = logging.getLogger(__name__)
        self._request = None

        if dispatcher is None:
            con_pool_size = workers + 4

            if bot is not None:
                self.bot = bot
                if bot.request.con_pool_size < con_pool_size:
                    warn(
                        f'Connection pool of Request object is smaller than optimal value '
                        f'{con_pool_size}',
                        stacklevel=2,
                    )
            else:
                # we need a connection pool the size of:
                # * for each of the workers
                # * 1 for Dispatcher
                # * 1 for polling Updater (even if webhook is used, we can spare a connection)
                # * 1 for JobQueue
                # * 1 for main thread
                if request_kwargs is None:
                    request_kwargs = {}
                if 'con_pool_size' not in request_kwargs:
                    request_kwargs['con_pool_size'] = con_pool_size
                self._request = Request(**request_kwargs)
                self.bot = ExtBot(
                    token,  # type: ignore[arg-type]
                    base_url,
                    base_file_url=base_file_url,
                    request=self._request,
                    private_key=private_key,
                    private_key_password=private_key_password,
                    defaults=defaults,
                    arbitrary_callback_data=(
                        False  # type: ignore[arg-type]
                        if arbitrary_callback_data is DEFAULT_FALSE
                        else arbitrary_callback_data
                    ),
                )
            self.update_queue: Queue = Queue()
            self.job_queue = JobQueue()
            self.__exception_event = Event()
            self.persistence = persistence
            self.dispatcher = Dispatcher(
                self.bot,
                self.update_queue,
                job_queue=self.job_queue,
                workers=workers,
                exception_event=self.__exception_event,
                persistence=persistence,
                context_types=context_types,
            )
            self.job_queue.set_dispatcher(self.dispatcher)
>>>>>>> 2c44dc0d
        else:
            self.bot = bot
            self.update_queue = update_queue
            self.exception_event = exception_event

<<<<<<< HEAD
=======
            self.bot = dispatcher.bot
            if self.bot.request.con_pool_size < con_pool_size:
                warn(
                    f'Connection pool of Request object is smaller than optimal value '
                    f'{con_pool_size}',
                    stacklevel=2,
                )
            self.update_queue = dispatcher.update_queue
            self.__exception_event = dispatcher.exception_event
            self.persistence = dispatcher.persistence
            self.job_queue = dispatcher.job_queue
            self.dispatcher = dispatcher

        self.user_sig_handler = user_sig_handler
>>>>>>> 2c44dc0d
        self.last_update_id = 0
        self.running = False
        self.is_idle = False
        self.httpd = None
        self.__lock = Lock()
        self.__threads: List[Thread] = []
        self.logger = logging.getLogger(__name__)

    @staticmethod
    def builder() -> 'InitUpdaterBuilder':
        """Convenience method. Returns a new :class:`telegram.ext.UpdaterBuilder`.

        .. versionadded:: 14.0
        """
        # Unfortunately this needs to be here due to cyclical imports
        from telegram.ext import UpdaterBuilder  # pylint: disable=C0415

<<<<<<< HEAD
        return UpdaterBuilder()

=======
>>>>>>> 2c44dc0d
    def _init_thread(self, target: Callable, name: str, *args: object, **kwargs: object) -> None:
        thr = Thread(
            target=self._thread_wrapper,
            name=f"Bot:{self.bot.id}:{name}",
            args=(target,) + args,
            kwargs=kwargs,
        )
        thr.start()
        self.__threads.append(thr)

    def _thread_wrapper(self, target: Callable, *args: object, **kwargs: object) -> None:
        thr_name = current_thread().name
        self.logger.debug('%s - started', thr_name)
        try:
            target(*args, **kwargs)
        except Exception:
            self.exception_event.set()
            self.logger.exception('unhandled exception in %s', thr_name)
            raise
        self.logger.debug('%s - ended', thr_name)

    def start_polling(
        self,
        poll_interval: float = 0.0,
        timeout: float = 10,
        bootstrap_retries: int = -1,
        read_latency: float = 2.0,
        allowed_updates: List[str] = None,
        drop_pending_updates: bool = None,
    ) -> Optional[Queue]:
        """Starts polling updates from Telegram.

        .. versionchanged:: 14.0
            Removed the ``clean`` argument in favor of ``drop_pending_updates``.

        Args:
            poll_interval (:obj:`float`, optional): Time to wait between polling updates from
                Telegram in seconds. Default is ``0.0``.
            timeout (:obj:`float`, optional): Passed to :meth:`telegram.Bot.get_updates`.
            drop_pending_updates (:obj:`bool`, optional): Whether to clean any pending updates on
                Telegram servers before actually starting to poll. Default is :obj:`False`.

                .. versionadded :: 13.4
            bootstrap_retries (:obj:`int`, optional): Whether the bootstrapping phase of the
                :class:`telegram.ext.Updater` will retry on failures on the Telegram server.

                * < 0 - retry indefinitely (default)
                *   0 - no retries
                * > 0 - retry up to X times

            allowed_updates (List[:obj:`str`], optional): Passed to
                :meth:`telegram.Bot.get_updates`.
            read_latency (:obj:`float` | :obj:`int`, optional): Grace time in seconds for receiving
                the reply from server. Will be added to the ``timeout`` value and used as the read
                timeout from server (Default: ``2``).

        Returns:
            :obj:`Queue`: The update queue that can be filled from the main thread.

        """
        with self.__lock:
            if not self.running:
                self.running = True

                # Create & start threads
                dispatcher_ready = Event()
                polling_ready = Event()

                if self.dispatcher:
                    self._init_thread(self.dispatcher.start, "dispatcher", ready=dispatcher_ready)
                self._init_thread(
                    self._start_polling,
                    "updater",
                    poll_interval,
                    timeout,
                    read_latency,
                    bootstrap_retries,
                    drop_pending_updates,
                    allowed_updates,
                    ready=polling_ready,
                )

                self.logger.debug('Waiting for polling to start')
                polling_ready.wait()
                if self.dispatcher:
                    self.logger.debug('Waiting for Dispatcher to start')
                    dispatcher_ready.wait()

                # Return the update queue so the main thread can insert updates
                return self.update_queue
            return None

    def start_webhook(
        self,
        listen: str = '127.0.0.1',
        port: int = 80,
        url_path: str = '',
        cert: str = None,
        key: str = None,
        bootstrap_retries: int = 0,
        webhook_url: str = None,
        allowed_updates: List[str] = None,
        drop_pending_updates: bool = None,
        ip_address: str = None,
        max_connections: int = 40,
    ) -> Optional[Queue]:
        """
        Starts a small http server to listen for updates via webhook. If :attr:`cert`
        and :attr:`key` are not provided, the webhook will be started directly on
        http://listen:port/url_path, so SSL can be handled by another
        application. Else, the webhook will be started on
        https://listen:port/url_path. Also calls :meth:`telegram.Bot.set_webhook` as required.

        .. versionchanged:: 13.4
            :meth:`start_webhook` now *always* calls :meth:`telegram.Bot.set_webhook`, so pass
            ``webhook_url`` instead of calling ``updater.bot.set_webhook(webhook_url)`` manually.

        .. versionchanged:: 14.0
            Removed the ``clean`` argument in favor of ``drop_pending_updates`` and removed the
            deprecated argument ``force_event_loop``.

        Args:
            listen (:obj:`str`, optional): IP-Address to listen on. Default ``127.0.0.1``.
            port (:obj:`int`, optional): Port the bot should be listening on. Default ``80``.
            url_path (:obj:`str`, optional): Path inside url.
            cert (:obj:`str`, optional): Path to the SSL certificate file.
            key (:obj:`str`, optional): Path to the SSL key file.
            drop_pending_updates (:obj:`bool`, optional): Whether to clean any pending updates on
                Telegram servers before actually starting to poll. Default is :obj:`False`.

                .. versionadded :: 13.4
            bootstrap_retries (:obj:`int`, optional): Whether the bootstrapping phase of the
                :class:`telegram.ext.Updater` will retry on failures on the Telegram server.

                * < 0 - retry indefinitely (default)
                *   0 - no retries
                * > 0 - retry up to X times

            webhook_url (:obj:`str`, optional): Explicitly specify the webhook url. Useful behind
                NAT, reverse proxy, etc. Default is derived from ``listen``, ``port`` &
                ``url_path``.
            ip_address (:obj:`str`, optional): Passed to :meth:`telegram.Bot.set_webhook`.

                .. versionadded :: 13.4
            allowed_updates (List[:obj:`str`], optional): Passed to
                :meth:`telegram.Bot.set_webhook`.
            max_connections (:obj:`int`, optional): Passed to
                :meth:`telegram.Bot.set_webhook`.

                .. versionadded:: 13.6

        Returns:
            :obj:`Queue`: The update queue that can be filled from the main thread.

        """
        with self.__lock:
            if not self.running:
                self.running = True

                # Create & start threads
                webhook_ready = Event()
                dispatcher_ready = Event()

                if self.dispatcher:
                    self._init_thread(self.dispatcher.start, "dispatcher", dispatcher_ready)
                self._init_thread(
                    self._start_webhook,
                    "updater",
                    listen,
                    port,
                    url_path,
                    cert,
                    key,
                    bootstrap_retries,
                    drop_pending_updates,
                    webhook_url,
                    allowed_updates,
                    ready=webhook_ready,
                    ip_address=ip_address,
                    max_connections=max_connections,
                )

                self.logger.debug('Waiting for webhook to start')
                webhook_ready.wait()
                if self.dispatcher:
                    self.logger.debug('Waiting for Dispatcher to start')
                    dispatcher_ready.wait()

                # Return the update queue so the main thread can insert updates
                return self.update_queue
            return None

    @no_type_check
    def _start_polling(
        self,
        poll_interval,
        timeout,
        read_latency,
        bootstrap_retries,
        drop_pending_updates,
        allowed_updates,
        ready=None,
    ):  # pragma: no cover
        # Thread target of thread 'updater'. Runs in background, pulls
        # updates from Telegram and inserts them in the update queue of the
        # Dispatcher.

        self.logger.debug('Updater thread started (polling)')

        self._bootstrap(
            bootstrap_retries,
            drop_pending_updates=drop_pending_updates,
            webhook_url='',
            allowed_updates=None,
        )

        self.logger.debug('Bootstrap done')

        def polling_action_cb():
            updates = self.bot.get_updates(
                self.last_update_id,
                timeout=timeout,
                read_latency=read_latency,
                allowed_updates=allowed_updates,
            )

            if updates:
                if not self.running:
                    self.logger.debug('Updates ignored and will be pulled again on restart')
                else:
                    for update in updates:
                        self.update_queue.put(update)
                    self.last_update_id = updates[-1].update_id + 1

            return True

        def polling_onerr_cb(exc):
            # Put the error into the update queue and let the Dispatcher
            # broadcast it
            self.update_queue.put(exc)

        if ready is not None:
            ready.set()

        self._network_loop_retry(
            polling_action_cb, polling_onerr_cb, 'getting Updates', poll_interval
        )

    @no_type_check
    def _network_loop_retry(self, action_cb, onerr_cb, description, interval):
        """Perform a loop calling `action_cb`, retrying after network errors.

        Stop condition for loop: `self.running` evaluates :obj:`False` or return value of
        `action_cb` evaluates :obj:`False`.

        Args:
            action_cb (:obj:`callable`): Network oriented callback function to call.
            onerr_cb (:obj:`callable`): Callback to call when TelegramError is caught. Receives the
                exception object as a parameter.
            description (:obj:`str`): Description text to use for logs and exception raised.
            interval (:obj:`float` | :obj:`int`): Interval to sleep between each call to
                `action_cb`.

        """
        self.logger.debug('Start network loop retry %s', description)
        cur_interval = interval
        while self.running:
            try:
                if not action_cb():
                    break
            except RetryAfter as exc:
                self.logger.info('%s', exc)
                cur_interval = 0.5 + exc.retry_after
            except TimedOut as toe:
                self.logger.debug('Timed out %s: %s', description, toe)
                # If failure is due to timeout, we should retry asap.
                cur_interval = 0
            except InvalidToken as pex:
                self.logger.error('Invalid token; aborting')
                raise pex
            except TelegramError as telegram_exc:
                self.logger.error('Error while %s: %s', description, telegram_exc)
                onerr_cb(telegram_exc)
                cur_interval = self._increase_poll_interval(cur_interval)
            else:
                cur_interval = interval

            if cur_interval:
                sleep(cur_interval)

    @staticmethod
    def _increase_poll_interval(current_interval: float) -> float:
        # increase waiting times on subsequent errors up to 30secs
        if current_interval == 0:
            current_interval = 1
        elif current_interval < 30:
            current_interval *= 1.5
        else:
            current_interval = min(30.0, current_interval)
        return current_interval

    @no_type_check
    def _start_webhook(
        self,
        listen,
        port,
        url_path,
        cert,
        key,
        bootstrap_retries,
        drop_pending_updates,
        webhook_url,
        allowed_updates,
        ready=None,
        ip_address=None,
        max_connections: int = 40,
    ):
        self.logger.debug('Updater thread started (webhook)')

        # Note that we only use the SSL certificate for the WebhookServer, if the key is also
        # present. This is because the WebhookServer may not actually be in charge of performing
        # the SSL handshake, e.g. in case a reverse proxy is used
        use_ssl = cert is not None and key is not None

        if not url_path.startswith('/'):
            url_path = f'/{url_path}'

        # Create Tornado app instance
        app = WebhookAppClass(url_path, self.bot, self.update_queue)

        # Form SSL Context
        # An SSLError is raised if the private key does not match with the certificate
        if use_ssl:
            try:
                ssl_ctx = ssl.create_default_context(ssl.Purpose.CLIENT_AUTH)
                ssl_ctx.load_cert_chain(cert, key)
            except ssl.SSLError as exc:
                raise TelegramError('Invalid SSL Certificate') from exc
        else:
            ssl_ctx = None

        # Create and start server
        self.httpd = WebhookServer(listen, port, app, ssl_ctx)

        if not webhook_url:
            webhook_url = self._gen_webhook_url(listen, port, url_path)

        # We pass along the cert to the webhook if present.
        if cert is not None:
            with open(cert, 'rb') as cert_file:
                self._bootstrap(
                    cert=cert_file,
                    max_retries=bootstrap_retries,
                    drop_pending_updates=drop_pending_updates,
                    webhook_url=webhook_url,
                    allowed_updates=allowed_updates,
                    ip_address=ip_address,
                    max_connections=max_connections,
                )
        else:
            self._bootstrap(
                max_retries=bootstrap_retries,
                drop_pending_updates=drop_pending_updates,
                webhook_url=webhook_url,
                allowed_updates=allowed_updates,
                ip_address=ip_address,
                max_connections=max_connections,
            )

        self.httpd.serve_forever(ready=ready)

    @staticmethod
    def _gen_webhook_url(listen: str, port: int, url_path: str) -> str:
        return f'https://{listen}:{port}{url_path}'

    @no_type_check
    def _bootstrap(
        self,
        max_retries,
        drop_pending_updates,
        webhook_url,
        allowed_updates,
        cert=None,
        bootstrap_interval=5,
        ip_address=None,
        max_connections: int = 40,
    ):
        retries = [0]

        def bootstrap_del_webhook():
            self.logger.debug('Deleting webhook')
            if drop_pending_updates:
                self.logger.debug('Dropping pending updates from Telegram server')
            self.bot.delete_webhook(drop_pending_updates=drop_pending_updates)
            return False

        def bootstrap_set_webhook():
            self.logger.debug('Setting webhook')
            if drop_pending_updates:
                self.logger.debug('Dropping pending updates from Telegram server')
            self.bot.set_webhook(
                url=webhook_url,
                certificate=cert,
                allowed_updates=allowed_updates,
                ip_address=ip_address,
                drop_pending_updates=drop_pending_updates,
                max_connections=max_connections,
            )
            return False

        def bootstrap_onerr_cb(exc):
            if not isinstance(exc, Unauthorized) and (max_retries < 0 or retries[0] < max_retries):
                retries[0] += 1
                self.logger.warning(
                    'Failed bootstrap phase; try=%s max_retries=%s', retries[0], max_retries
                )
            else:
                self.logger.error('Failed bootstrap phase after %s retries (%s)', retries[0], exc)
                raise exc

        # Dropping pending updates from TG can be efficiently done with the drop_pending_updates
        # parameter of delete/start_webhook, even in the case of polling. Also we want to make
        # sure that no webhook is configured in case of polling, so we just always call
        # delete_webhook for polling
        if drop_pending_updates or not webhook_url:
            self._network_loop_retry(
                bootstrap_del_webhook,
                bootstrap_onerr_cb,
                'bootstrap del webhook',
                bootstrap_interval,
            )
            retries[0] = 0

        # Restore/set webhook settings, if needed. Again, we don't know ahead if a webhook is set,
        # so we set it anyhow.
        if webhook_url:
            self._network_loop_retry(
                bootstrap_set_webhook,
                bootstrap_onerr_cb,
                'bootstrap set webhook',
                bootstrap_interval,
            )

    def stop(self) -> None:
        """Stops the polling/webhook thread, the dispatcher and the job queue."""
        with self.__lock:
            if self.running or (self.dispatcher and self.dispatcher.has_running_threads):
                self.logger.debug(
                    'Stopping Updater %s...', 'and Dispatcher ' if self.dispatcher else ''
                )

                self.running = False

                self._stop_httpd()
                self._stop_dispatcher()
                self._join_threads()

                # Clear the connection pool only if the bot is managed by the Updater
                # Otherwise `dispatcher.stop()` already does that
                if not self.dispatcher:
                    self.bot.request.stop()

    @no_type_check
    def _stop_httpd(self) -> None:
        if self.httpd:
            self.logger.debug(
                'Waiting for current webhook connection to be '
                'closed... Send a Telegram message to the bot to exit '
                'immediately.'
            )
            self.httpd.shutdown()
            self.httpd = None

    @no_type_check
    def _stop_dispatcher(self) -> None:
        if self.dispatcher:
            self.logger.debug('Requesting Dispatcher to stop...')
            self.dispatcher.stop()

    @no_type_check
    def _join_threads(self) -> None:
        for thr in self.__threads:
            self.logger.debug('Waiting for %s thread to end', thr.name)
            thr.join()
            self.logger.debug('%s thread has ended', thr.name)
        self.__threads = []

    @no_type_check
    def _signal_handler(self, signum, frame) -> None:
        self.is_idle = False
        if self.running:
            self.logger.info(
                'Received signal %s (%s), stopping...',
                signum,
                # signal.Signals is undocumented for some reason see
                # https://github.com/python/typeshed/pull/555#issuecomment-247874222
                # https://bugs.python.org/issue28206
                signal.Signals(signum),  # pylint: disable=no-member
            )
            self.stop()
            if self.user_signal_handler:
                self.user_signal_handler(signum, frame)
        else:
            self.logger.warning('Exiting immediately!')
            # pylint: disable=C0415,W0212
            import os

            os._exit(1)

    def idle(
        self, stop_signals: Union[List, Tuple] = (signal.SIGINT, signal.SIGTERM, signal.SIGABRT)
    ) -> None:
        """Blocks until one of the signals are received and stops the updater.

        Args:
            stop_signals (:obj:`list` | :obj:`tuple`): List containing signals from the signal
                module that should be subscribed to. :meth:`Updater.stop()` will be called on
                receiving one of those signals. Defaults to (``SIGINT``, ``SIGTERM``, ``SIGABRT``).

        """
        for sig in stop_signals:
            signal.signal(sig, self._signal_handler)

        self.is_idle = True

        while self.is_idle:
            sleep(1)<|MERGE_RESOLUTION|>--- conflicted
+++ resolved
@@ -21,10 +21,7 @@
 import logging
 import ssl
 import signal
-<<<<<<< HEAD
 from pathlib import Path
-=======
->>>>>>> 2c44dc0d
 from queue import Queue
 from threading import Event, Lock, Thread, current_thread
 from time import sleep
@@ -41,22 +38,11 @@
     TYPE_CHECKING,
 )
 
-<<<<<<< HEAD
 from telegram.error import InvalidToken, RetryAfter, TimedOut, Unauthorized, TelegramError
 from telegram.ext import Dispatcher
-from telegram.ext.utils.types import BT
-=======
-from telegram import Bot
-from telegram.error import InvalidToken, RetryAfter, TimedOut, Unauthorized, TelegramError
-from telegram.ext import Dispatcher, JobQueue, ContextTypes, ExtBot
-from telegram.warnings import PTBDeprecationWarning
-from telegram.request import Request
-from telegram.utils.defaultvalue import DEFAULT_FALSE, DefaultValue
-from telegram.utils.warnings import warn
-from telegram.ext.utils.types import CCT, UD, CD, BD
->>>>>>> 2c44dc0d
 from telegram.ext.utils.webhookhandler import WebhookAppClass, WebhookServer
 from .utils.stack import was_called_by
+from .utils.types import BT
 from ..utils.warnings import warn
 
 if TYPE_CHECKING:
@@ -78,60 +64,8 @@
     WebhookHandler classes.
 
     Note:
-<<<<<<< HEAD
          This class may not be initialized directly. Use :class:`telegram.ext.UpdaterBuilder` or
          :meth:`builder` (for convenience).
-=======
-        * You must supply either a :attr:`bot` or a :attr:`token` argument.
-        * If you supply a :attr:`bot`, you will need to pass :attr:`arbitrary_callback_data`,
-          and :attr:`defaults` to the bot instead of the :class:`telegram.ext.Updater`. In this
-          case, you'll have to use the class :class:`telegram.ext.ExtBot`.
-
-          .. versionchanged:: 13.6
-
-    Args:
-        token (:obj:`str`, optional): The bot's token given by the @BotFather.
-        base_url (:obj:`str`, optional): Base_url for the bot.
-        base_file_url (:obj:`str`, optional): Base_file_url for the bot.
-        workers (:obj:`int`, optional): Amount of threads in the thread pool for functions
-            decorated with ``@run_async`` (ignored if `dispatcher` argument is used).
-        bot (:class:`telegram.Bot`, optional): A pre-initialized bot instance (ignored if
-            `dispatcher` argument is used). If a pre-initialized bot is used, it is the user's
-            responsibility to create it using a `Request` instance with a large enough connection
-            pool.
-        dispatcher (:class:`telegram.ext.Dispatcher`, optional): A pre-initialized dispatcher
-            instance. If a pre-initialized dispatcher is used, it is the user's responsibility to
-            create it with proper arguments.
-        private_key (:obj:`bytes`, optional): Private key for decryption of telegram passport data.
-        private_key_password (:obj:`bytes`, optional): Password for above private key.
-        user_sig_handler (:obj:`function`, optional): Takes ``signum, frame`` as positional
-            arguments. This will be called when a signal is received, defaults are (SIGINT,
-            SIGTERM, SIGABRT) settable with :attr:`idle`.
-        request_kwargs (:obj:`dict`, optional): Keyword args to control the creation of a
-            `telegram.request.Request` object (ignored if `bot` or `dispatcher` argument is
-            used). The request_kwargs are very useful for the advanced users who would like to
-            control the default timeouts and/or control the proxy used for http communication.
-        persistence (:class:`telegram.ext.BasePersistence`, optional): The persistence class to
-            store data that should be persistent over restarts (ignored if `dispatcher` argument is
-            used).
-        defaults (:class:`telegram.ext.Defaults`, optional): An object containing default values to
-            be used if not set explicitly in the bot methods.
-        arbitrary_callback_data (:obj:`bool` | :obj:`int` | :obj:`None`, optional): Whether to
-            allow arbitrary objects as callback data for :class:`telegram.InlineKeyboardButton`.
-            Pass an integer to specify the maximum number of cached objects. For more details,
-            please see our wiki. Defaults to :obj:`False`.
-
-            .. versionadded:: 13.6
-        context_types (:class:`telegram.ext.ContextTypes`, optional): Pass an instance
-            of :class:`telegram.ext.ContextTypes` to customize the types used in the
-            ``context`` interface. If not passed, the defaults documented in
-            :class:`telegram.ext.ContextTypes` will be used.
-
-            .. versionadded:: 13.6
-
-    Raises:
-        ValueError: If both :attr:`token` and :attr:`bot` are passed or none of them.
->>>>>>> 2c44dc0d
 
     .. versionchanged:: 14.0
         * Initialization is now done through the :class:`telegram.ext.UpdaterBuilder`.
@@ -150,16 +84,11 @@
         dispatcher (:class:`telegram.ext.Dispatcher`): Optional. Dispatcher that handles the
             updates and dispatches them to the handlers.
         running (:obj:`bool`): Indicates if the updater is running.
-<<<<<<< HEAD
         exception_event (:class:`threading.Event`): When an unhandled exception happens while
             fetching updates, this event will be set. If :attr:`dispatcher` is not :obj:`None`, it
             is the same object as :attr:`telegram.ext.Dispatcher.exception_event`.
 
             .. versionadded:: 14.0
-=======
-        persistence (:class:`telegram.ext.BasePersistence`): Optional. The persistence class to
-            store data that should be persistent over restarts.
->>>>>>> 2c44dc0d
 
     """
 
@@ -179,7 +108,6 @@
     )
 
     def __init__(
-<<<<<<< HEAD
         self: 'Updater[BT, DT]',
         *,
         user_signal_handler: Callable[[int, object], Any] = None,
@@ -202,176 +130,11 @@
             self.bot = self.dispatcher.bot
             self.update_queue = self.dispatcher.update_queue
             self.exception_event = self.dispatcher.exception_event
-=======
-        self: 'Updater[CallbackContext, dict, dict, dict]',
-        token: str = None,
-        base_url: str = None,
-        workers: int = 4,
-        bot: Bot = None,
-        private_key: bytes = None,
-        private_key_password: bytes = None,
-        user_sig_handler: Callable = None,
-        request_kwargs: Dict[str, Any] = None,
-        persistence: 'BasePersistence' = None,  # pylint: disable=E0601
-        defaults: 'Defaults' = None,
-        base_file_url: str = None,
-        arbitrary_callback_data: Union[DefaultValue, bool, int, None] = DEFAULT_FALSE,
-    ):
-        ...
-
-    @overload
-    def __init__(
-        self: 'Updater[CCT, UD, CD, BD]',
-        token: str = None,
-        base_url: str = None,
-        workers: int = 4,
-        bot: Bot = None,
-        private_key: bytes = None,
-        private_key_password: bytes = None,
-        user_sig_handler: Callable = None,
-        request_kwargs: Dict[str, Any] = None,
-        persistence: 'BasePersistence' = None,
-        defaults: 'Defaults' = None,
-        base_file_url: str = None,
-        arbitrary_callback_data: Union[DefaultValue, bool, int, None] = DEFAULT_FALSE,
-        context_types: ContextTypes[CCT, UD, CD, BD] = None,
-    ):
-        ...
-
-    @overload
-    def __init__(
-        self: 'Updater[CCT, UD, CD, BD]',
-        user_sig_handler: Callable = None,
-        dispatcher: Dispatcher[CCT, UD, CD, BD] = None,
-    ):
-        ...
-
-    def __init__(  # type: ignore[no-untyped-def,misc]
-        self,
-        token: str = None,
-        base_url: str = None,
-        workers: int = 4,
-        bot: Bot = None,
-        private_key: bytes = None,
-        private_key_password: bytes = None,
-        user_sig_handler: Callable = None,
-        request_kwargs: Dict[str, Any] = None,
-        persistence: 'BasePersistence' = None,
-        defaults: 'Defaults' = None,
-        dispatcher=None,
-        base_file_url: str = None,
-        arbitrary_callback_data: Union[DefaultValue, bool, int, None] = DEFAULT_FALSE,
-        context_types: ContextTypes[CCT, UD, CD, BD] = None,
-    ):
-
-        if defaults and bot:
-            warn(
-                'Passing defaults to an Updater has no effect when a Bot is passed '
-                'as well. Pass them to the Bot instead.',
-                PTBDeprecationWarning,
-                stacklevel=2,
-            )
-        if arbitrary_callback_data is not DEFAULT_FALSE and bot:
-            warn(
-                'Passing arbitrary_callback_data to an Updater has no '
-                'effect when a Bot is passed as well. Pass them to the Bot instead.',
-                stacklevel=2,
-            )
-
-        if dispatcher is None:
-            if (token is None) and (bot is None):
-                raise ValueError('`token` or `bot` must be passed')
-            if (token is not None) and (bot is not None):
-                raise ValueError('`token` and `bot` are mutually exclusive')
-            if (private_key is not None) and (bot is not None):
-                raise ValueError('`bot` and `private_key` are mutually exclusive')
-        else:
-            if bot is not None:
-                raise ValueError('`dispatcher` and `bot` are mutually exclusive')
-            if persistence is not None:
-                raise ValueError('`dispatcher` and `persistence` are mutually exclusive')
-            if context_types is not None:
-                raise ValueError('`dispatcher` and `context_types` are mutually exclusive')
-            if workers is not None:
-                raise ValueError('`dispatcher` and `workers` are mutually exclusive')
-
-        self.logger = logging.getLogger(__name__)
-        self._request = None
-
-        if dispatcher is None:
-            con_pool_size = workers + 4
-
-            if bot is not None:
-                self.bot = bot
-                if bot.request.con_pool_size < con_pool_size:
-                    warn(
-                        f'Connection pool of Request object is smaller than optimal value '
-                        f'{con_pool_size}',
-                        stacklevel=2,
-                    )
-            else:
-                # we need a connection pool the size of:
-                # * for each of the workers
-                # * 1 for Dispatcher
-                # * 1 for polling Updater (even if webhook is used, we can spare a connection)
-                # * 1 for JobQueue
-                # * 1 for main thread
-                if request_kwargs is None:
-                    request_kwargs = {}
-                if 'con_pool_size' not in request_kwargs:
-                    request_kwargs['con_pool_size'] = con_pool_size
-                self._request = Request(**request_kwargs)
-                self.bot = ExtBot(
-                    token,  # type: ignore[arg-type]
-                    base_url,
-                    base_file_url=base_file_url,
-                    request=self._request,
-                    private_key=private_key,
-                    private_key_password=private_key_password,
-                    defaults=defaults,
-                    arbitrary_callback_data=(
-                        False  # type: ignore[arg-type]
-                        if arbitrary_callback_data is DEFAULT_FALSE
-                        else arbitrary_callback_data
-                    ),
-                )
-            self.update_queue: Queue = Queue()
-            self.job_queue = JobQueue()
-            self.__exception_event = Event()
-            self.persistence = persistence
-            self.dispatcher = Dispatcher(
-                self.bot,
-                self.update_queue,
-                job_queue=self.job_queue,
-                workers=workers,
-                exception_event=self.__exception_event,
-                persistence=persistence,
-                context_types=context_types,
-            )
-            self.job_queue.set_dispatcher(self.dispatcher)
->>>>>>> 2c44dc0d
         else:
             self.bot = bot
             self.update_queue = update_queue
             self.exception_event = exception_event
 
-<<<<<<< HEAD
-=======
-            self.bot = dispatcher.bot
-            if self.bot.request.con_pool_size < con_pool_size:
-                warn(
-                    f'Connection pool of Request object is smaller than optimal value '
-                    f'{con_pool_size}',
-                    stacklevel=2,
-                )
-            self.update_queue = dispatcher.update_queue
-            self.__exception_event = dispatcher.exception_event
-            self.persistence = dispatcher.persistence
-            self.job_queue = dispatcher.job_queue
-            self.dispatcher = dispatcher
-
-        self.user_sig_handler = user_sig_handler
->>>>>>> 2c44dc0d
         self.last_update_id = 0
         self.running = False
         self.is_idle = False
@@ -389,11 +152,8 @@
         # Unfortunately this needs to be here due to cyclical imports
         from telegram.ext import UpdaterBuilder  # pylint: disable=C0415
 
-<<<<<<< HEAD
         return UpdaterBuilder()
 
-=======
->>>>>>> 2c44dc0d
     def _init_thread(self, target: Callable, name: str, *args: object, **kwargs: object) -> None:
         thr = Thread(
             target=self._thread_wrapper,
