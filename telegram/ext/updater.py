#!/usr/bin/env python
#
# A library that provides a Python interface to the Telegram Bot API
# Copyright (C) 2015-2020
# Leandro Toledo de Souza <devs@python-telegram-bot.org>
#
# This program is free software: you can redistribute it and/or modify
# it under the terms of the GNU Lesser Public License as published by
# the Free Software Foundation, either version 3 of the License, or
# (at your option) any later version.
#
# This program is distributed in the hope that it will be useful,
# but WITHOUT ANY WARRANTY; without even the implied warranty of
# MERCHANTABILITY or FITNESS FOR A PARTICULAR PURPOSE.  See the
# GNU Lesser Public License for more details.
#
# You should have received a copy of the GNU Lesser Public License
# along with this program.  If not, see [http://www.gnu.org/licenses/].
"""This module contains the class Updater, which tries to make creating Telegram bots intuitive."""

import logging
import ssl
import warnings
from threading import Thread, Lock, current_thread, Event
from time import sleep
from signal import signal, SIGINT, SIGTERM, SIGABRT
from queue import Queue

from telegram import Bot, TelegramError
from telegram.ext import Dispatcher, JobQueue
from telegram.error import Unauthorized, InvalidToken, RetryAfter, TimedOut
from telegram.utils.deprecate import TelegramDeprecationWarning
from telegram.utils.helpers import get_signal_name
from telegram.utils.request import Request
from telegram.utils.webhookhandler import (WebhookServer, WebhookAppClass)

from typing import Callable, Dict, TYPE_CHECKING, Any, List, Union, Tuple, no_type_check, Optional

if TYPE_CHECKING:
    from telegram.ext import BasePersistence, Defaults


class Updater:
    """
    This class, which employs the :class:`telegram.ext.Dispatcher`, provides a frontend to
    :class:`telegram.Bot` to the programmer, so they can focus on coding the bot. Its purpose is to
    receive the updates from Telegram and to deliver them to said dispatcher. It also runs in a
    separate thread, so the user can interact with the bot, for example on the command line. The
    dispatcher supports handlers for different kinds of data: Updates from Telegram, basic text
    commands and even arbitrary types. The updater can be started as a polling service or, for
    production, use a webhook to receive updates. This is achieved using the WebhookServer and
    WebhookHandler classes.


    Attributes:
        bot (:class:`telegram.Bot`): The bot used with this Updater.
        user_sig_handler (:obj:`function`): Optional. Function to be called when a signal is
            received.
        update_queue (:obj:`Queue`): Queue for the updates.
        job_queue (:class:`telegram.ext.JobQueue`): Jobqueue for the updater.
        dispatcher (:class:`telegram.ext.Dispatcher`): Dispatcher that handles the updates and
            dispatches them to the handlers.
        running (:obj:`bool`): Indicates if the updater is running.
        persistence (:class:`telegram.ext.BasePersistence`): Optional. The persistence class to
            store data that should be persistent over restarts.
        use_context (:obj:`bool`): Optional. ``True`` if using context based callbacks.

    Args:
        token (:obj:`str`, optional): The bot's token given by the @BotFather.
        base_url (:obj:`str`, optional): Base_url for the bot.
        base_file_url (:obj:`str`, optional): Base_file_url for the bot.
        workers (:obj:`int`, optional): Amount of threads in the thread pool for functions
            decorated with ``@run_async`` (ignored if `dispatcher` argument is used).
        bot (:class:`telegram.Bot`, optional): A pre-initialized bot instance (ignored if
            `dispatcher` argument is used). If a pre-initialized bot is used, it is the user's
            responsibility to create it using a `Request` instance with a large enough connection
            pool.
        dispatcher (:class:`telegram.ext.Dispatcher`, optional): A pre-initialized dispatcher
            instance. If a pre-initialized dispatcher is used, it is the user's responsibility to
            create it with proper arguments.
        private_key (:obj:`bytes`, optional): Private key for decryption of telegram passport data.
        private_key_password (:obj:`bytes`, optional): Password for above private key.
        user_sig_handler (:obj:`function`, optional): Takes ``signum, frame`` as positional
            arguments. This will be called when a signal is received, defaults are (SIGINT,
            SIGTERM, SIGABRT) setable with :attr:`idle`.
        request_kwargs (:obj:`dict`, optional): Keyword args to control the creation of a
            `telegram.utils.request.Request` object (ignored if `bot` or `dispatcher` argument is
            used). The request_kwargs are very useful for the advanced users who would like to
            control the default timeouts and/or control the proxy used for http communication.
        use_context (:obj:`bool`, optional): If set to :obj:`True` uses the context based callback
            API (ignored if `dispatcher` argument is used). Defaults to :obj:`True`.
            **New users**: set this to :obj:`True`.
        persistence (:class:`telegram.ext.BasePersistence`, optional): The persistence class to
            store data that should be persistent over restarts (ignored if `dispatcher` argument is
            used).
        defaults (:class:`telegram.ext.Defaults`, optional): An object containing default values to
            be used if not set explicitly in the bot methods.

    Note:
        * You must supply either a :attr:`bot` or a :attr:`token` argument.
        * If you supply a :attr:`bot`, you will need to pass :attr:`defaults` to *both* the bot and
          the :class:`telegram.ext.Updater`.

    Raises:
        ValueError: If both :attr:`token` and :attr:`bot` are passed or none of them.

    """

    _request = None

    def __init__(self,
<<<<<<< HEAD
                 token: str = None,
                 base_url: str = None,
                 workers: int = 4,
                 bot: Bot = None,
                 private_key: bytes = None,
                 private_key_password: bytes = None,
                 user_sig_handler: Callable = None,
                 request_kwargs: Dict[str, Any] = None,
                 persistence: 'BasePersistence' = None,
                 defaults: 'Defaults' = None,
                 use_context: bool = False,
                 dispatcher: Dispatcher = None,
                 base_file_url: str = None):
=======
                 token=None,
                 base_url=None,
                 workers=4,
                 bot=None,
                 private_key=None,
                 private_key_password=None,
                 user_sig_handler=None,
                 request_kwargs=None,
                 persistence=None,
                 defaults=None,
                 use_context=True,
                 dispatcher=None,
                 base_file_url=None):
>>>>>>> ad30a8f4

        if defaults and bot:
            warnings.warn('Passing defaults to an Updater has no effect when a Bot is passed '
                          'as well. Pass them to the Bot instead.',
                          TelegramDeprecationWarning,
                          stacklevel=2)

        if dispatcher is None:
            if (token is None) and (bot is None):
                raise ValueError('`token` or `bot` must be passed')
            if (token is not None) and (bot is not None):
                raise ValueError('`token` and `bot` are mutually exclusive')
            if (private_key is not None) and (bot is not None):
                raise ValueError('`bot` and `private_key` are mutually exclusive')
        else:
            if bot is not None:
                raise ValueError('`dispatcher` and `bot` are mutually exclusive')
            if persistence is not None:
                raise ValueError('`dispatcher` and `persistence` are mutually exclusive')
            if workers is not None:
                raise ValueError('`dispatcher` and `workers` are mutually exclusive')
            if use_context != dispatcher.use_context:
                raise ValueError('`dispatcher` and `use_context` are mutually exclusive')

        self.logger = logging.getLogger(__name__)

        if dispatcher is None:
            con_pool_size = workers + 4

            if bot is not None:
                self.bot = bot
                if bot.request.con_pool_size < con_pool_size:
                    self.logger.warning(
                        'Connection pool of Request object is smaller than optimal value (%s)',
                        con_pool_size)
            else:
                # we need a connection pool the size of:
                # * for each of the workers
                # * 1 for Dispatcher
                # * 1 for polling Updater (even if webhook is used, we can spare a connection)
                # * 1 for JobQueue
                # * 1 for main thread
                if request_kwargs is None:
                    request_kwargs = {}
                if 'con_pool_size' not in request_kwargs:
                    request_kwargs['con_pool_size'] = con_pool_size
                self._request = Request(**request_kwargs)
                self.bot = Bot(token,  # type: ignore[arg-type]
                               base_url,
                               base_file_url=base_file_url,
                               request=self._request,
                               private_key=private_key,
                               private_key_password=private_key_password,
                               defaults=defaults)
            self.update_queue: Queue = Queue()
            self.job_queue = JobQueue()
            self.__exception_event = Event()
            self.persistence = persistence
            self.dispatcher = Dispatcher(self.bot,
                                         self.update_queue,
                                         job_queue=self.job_queue,
                                         workers=workers,
                                         exception_event=self.__exception_event,
                                         persistence=persistence,
                                         use_context=use_context)
            self.job_queue.set_dispatcher(self.dispatcher)
        else:
            con_pool_size = dispatcher.workers + 4

            self.bot = dispatcher.bot
            if self.bot.request.con_pool_size < con_pool_size:
                self.logger.warning(
                    'Connection pool of Request object is smaller than optimal value (%s)',
                    con_pool_size)
            self.update_queue = dispatcher.update_queue
            self.__exception_event = dispatcher.exception_event
            self.persistence = dispatcher.persistence
            self.job_queue = dispatcher.job_queue
            self.dispatcher = dispatcher

        self.user_sig_handler = user_sig_handler
        self.last_update_id = 0
        self.running = False
        self.is_idle = False
        self.httpd = None
        self.__lock = Lock()
        self.__threads: List[Thread] = []

<<<<<<< HEAD
        # Just for passing to WebhookAppClass
        self._default_quote = defaults.quote if defaults else None

    def _init_thread(self, target: Callable, name: str, *args: Any, **kwargs: Any) -> None:
=======
    def _init_thread(self, target, name, *args, **kwargs):
>>>>>>> ad30a8f4
        thr = Thread(target=self._thread_wrapper,
                     name="Bot:{}:{}".format(self.bot.id, name),
                     args=(target,) + args,
                     kwargs=kwargs)
        thr.start()
        self.__threads.append(thr)

    def _thread_wrapper(self, target: Callable, *args: Any, **kwargs: Any) -> None:
        thr_name = current_thread().name
        self.logger.debug('{} - started'.format(thr_name))
        try:
            target(*args, **kwargs)
        except Exception:
            self.__exception_event.set()
            self.logger.exception('unhandled exception in %s', thr_name)
            raise
        self.logger.debug('{} - ended'.format(thr_name))

    def start_polling(self,
                      poll_interval: float = 0.0,
                      timeout: float = 10,
                      clean: bool = False,
                      bootstrap_retries: int = -1,
                      read_latency: float = 2.,
                      allowed_updates: List[str] = None) -> Optional[Queue]:
        """Starts polling updates from Telegram.

        Args:
            poll_interval (:obj:`float`, optional): Time to wait between polling updates from
                Telegram in seconds. Default is 0.0.
            timeout (:obj:`float`, optional): Passed to :attr:`telegram.Bot.get_updates`.
            clean (:obj:`bool`, optional): Whether to clean any pending updates on Telegram servers
                before actually starting to poll. Default is False.
            bootstrap_retries (:obj:`int`, optional): Whether the bootstrapping phase of the
                `Updater` will retry on failures on the Telegram server.

                * < 0 - retry indefinitely (default)
                *   0 - no retries
                * > 0 - retry up to X times

            allowed_updates (List[:obj:`str`], optional): Passed to
                :attr:`telegram.Bot.get_updates`.
            read_latency (:obj:`float` | :obj:`int`, optional): Grace time in seconds for receiving
                the reply from server. Will be added to the `timeout` value and used as the read
                timeout from server (Default: 2).

        Returns:
            :obj:`Queue`: The update queue that can be filled from the main thread.

        """
        with self.__lock:
            if not self.running:
                self.running = True

                # Create & start threads
                self.job_queue.start()
                dispatcher_ready = Event()
                self._init_thread(self.dispatcher.start, "dispatcher", ready=dispatcher_ready)
                self._init_thread(self._start_polling, "updater", poll_interval, timeout,
                                  read_latency, bootstrap_retries, clean, allowed_updates)

                dispatcher_ready.wait()

                # Return the update queue so the main thread can insert updates
                return self.update_queue
            return None

    def start_webhook(self,
                      listen: str = '127.0.0.1',
                      port: int = 80,
                      url_path: str = '',
                      cert: str = None,
                      key: str = None,
                      clean: bool = False,
                      bootstrap_retries: int = 0,
                      webhook_url: str = None,
                      allowed_updates: List[str] = None) -> Optional[Queue]:
        """
        Starts a small http server to listen for updates via webhook. If cert
        and key are not provided, the webhook will be started directly on
        http://listen:port/url_path, so SSL can be handled by another
        application. Else, the webhook will be started on
        https://listen:port/url_path

        Args:
            listen (:obj:`str`, optional): IP-Address to listen on. Default ``127.0.0.1``.
            port (:obj:`int`, optional): Port the bot should be listening on. Default ``80``.
            url_path (:obj:`str`, optional): Path inside url.
            cert (:obj:`str`, optional): Path to the SSL certificate file.
            key (:obj:`str`, optional): Path to the SSL key file.
            clean (:obj:`bool`, optional): Whether to clean any pending updates on Telegram servers
                before actually starting the webhook. Default is ``False``.
            bootstrap_retries (:obj:`int`, optional): Whether the bootstrapping phase of the
                `Updater` will retry on failures on the Telegram server.

                * < 0 - retry indefinitely (default)
                *   0 - no retries
                * > 0 - retry up to X times

            webhook_url (:obj:`str`, optional): Explicitly specify the webhook url. Useful behind
                NAT, reverse proxy, etc. Default is derived from `listen`, `port` & `url_path`.
            allowed_updates (List[:obj:`str`], optional): Passed to
                :attr:`telegram.Bot.set_webhook`.

        Returns:
            :obj:`Queue`: The update queue that can be filled from the main thread.

        """
        with self.__lock:
            if not self.running:
                self.running = True

                # Create & start threads
                self.job_queue.start()
                self._init_thread(self.dispatcher.start, "dispatcher")
                self._init_thread(self._start_webhook, "updater", listen, port, url_path, cert,
                                  key, bootstrap_retries, clean, webhook_url, allowed_updates)

                # Return the update queue so the main thread can insert updates
                return self.update_queue
            return None

    @no_type_check
    def _start_polling(self, poll_interval, timeout, read_latency, bootstrap_retries, clean,
                       allowed_updates):  # pragma: no cover
        # Thread target of thread 'updater'. Runs in background, pulls
        # updates from Telegram and inserts them in the update queue of the
        # Dispatcher.

        self.logger.debug('Updater thread started (polling)')

        self._bootstrap(bootstrap_retries, clean=clean, webhook_url='', allowed_updates=None)

        self.logger.debug('Bootstrap done')

        def polling_action_cb():
            updates = self.bot.get_updates(self.last_update_id,
                                           timeout=timeout,
                                           read_latency=read_latency,
                                           allowed_updates=allowed_updates)

            if updates:
                if not self.running:
                    self.logger.debug('Updates ignored and will be pulled again on restart')
                else:
                    for update in updates:
                        self.update_queue.put(update)
                    self.last_update_id = updates[-1].update_id + 1

            return True

        def polling_onerr_cb(exc):
            # Put the error into the update queue and let the Dispatcher
            # broadcast it
            self.update_queue.put(exc)

        self._network_loop_retry(polling_action_cb, polling_onerr_cb, 'getting Updates',
                                 poll_interval)

    @no_type_check
    def _network_loop_retry(self, action_cb, onerr_cb, description, interval):
        """Perform a loop calling `action_cb`, retrying after network errors.

        Stop condition for loop: `self.running` evaluates False or return value of `action_cb`
        evaluates False.

        Args:
            action_cb (:obj:`callable`): Network oriented callback function to call.
            onerr_cb (:obj:`callable`): Callback to call when TelegramError is caught. Receives the
                exception object as a parameter.
            description (:obj:`str`): Description text to use for logs and exception raised.
            interval (:obj:`float` | :obj:`int`): Interval to sleep between each call to
                `action_cb`.

        """
        self.logger.debug('Start network loop retry %s', description)
        cur_interval = interval
        while self.running:
            try:
                if not action_cb():
                    break
            except RetryAfter as e:
                self.logger.info('%s', e)
                cur_interval = 0.5 + e.retry_after
            except TimedOut as toe:
                self.logger.debug('Timed out %s: %s', description, toe)
                # If failure is due to timeout, we should retry asap.
                cur_interval = 0
            except InvalidToken as pex:
                self.logger.error('Invalid token; aborting')
                raise pex
            except TelegramError as te:
                self.logger.error('Error while %s: %s', description, te)
                onerr_cb(te)
                cur_interval = self._increase_poll_interval(cur_interval)
            else:
                cur_interval = interval

            if cur_interval:
                sleep(cur_interval)

    @staticmethod
    def _increase_poll_interval(current_interval: float) -> float:
        # increase waiting times on subsequent errors up to 30secs
        if current_interval == 0:
            current_interval = 1
        elif current_interval < 30:
            current_interval += current_interval / 2
        elif current_interval > 30:
            current_interval = 30
        return current_interval

    @no_type_check
    def _start_webhook(self, listen, port, url_path, cert, key, bootstrap_retries, clean,
                       webhook_url, allowed_updates):
        self.logger.debug('Updater thread started (webhook)')
        use_ssl = cert is not None and key is not None
        if not url_path.startswith('/'):
            url_path = '/{}'.format(url_path)

        # Create Tornado app instance
        app = WebhookAppClass(url_path, self.bot, self.update_queue)

        # Form SSL Context
        # An SSLError is raised if the private key does not match with the certificate
        if use_ssl:
            try:
                ssl_ctx = ssl.create_default_context(ssl.Purpose.CLIENT_AUTH)
                ssl_ctx.load_cert_chain(cert, key)
            except ssl.SSLError:
                raise TelegramError('Invalid SSL Certificate')
        else:
            ssl_ctx = None

        # Create and start server
        self.httpd = WebhookServer(listen, port, app, ssl_ctx)

        if use_ssl:
            # DO NOT CHANGE: Only set webhook if SSL is handled by library
            if not webhook_url:
                webhook_url = self._gen_webhook_url(listen, port, url_path)

            self._bootstrap(max_retries=bootstrap_retries,
                            clean=clean,
                            webhook_url=webhook_url,
                            cert=open(cert, 'rb'),
                            allowed_updates=allowed_updates)
        elif clean:
            self.logger.warning("cleaning updates is not supported if "
                                "SSL-termination happens elsewhere; skipping")

        self.httpd.serve_forever()

    @staticmethod
    def _gen_webhook_url(listen: str, port: int, url_path: str) -> str:
        return 'https://{listen}:{port}{path}'.format(listen=listen, port=port, path=url_path)

    @no_type_check
    def _bootstrap(self,
                   max_retries,
                   clean,
                   webhook_url,
                   allowed_updates,
                   cert=None,
                   bootstrap_interval=5):
        retries = [0]

        def bootstrap_del_webhook():
            self.bot.delete_webhook()
            return False

        def bootstrap_clean_updates():
            self.logger.debug('Cleaning updates from Telegram server')
            updates = self.bot.get_updates()
            while updates:
                updates = self.bot.get_updates(updates[-1].update_id + 1)
            return False

        def bootstrap_set_webhook():
            self.bot.set_webhook(url=webhook_url,
                                 certificate=cert,
                                 allowed_updates=allowed_updates)
            return False

        def bootstrap_onerr_cb(exc):
            if not isinstance(exc, Unauthorized) and (max_retries < 0 or retries[0] < max_retries):
                retries[0] += 1
                self.logger.warning('Failed bootstrap phase; try=%s max_retries=%s', retries[0],
                                    max_retries)
            else:
                self.logger.error('Failed bootstrap phase after %s retries (%s)', retries[0], exc)
                raise exc

        # Cleaning pending messages is done by polling for them - so we need to delete webhook if
        # one is configured.
        # We also take this chance to delete pre-configured webhook if this is a polling Updater.
        # NOTE: We don't know ahead if a webhook is configured, so we just delete.
        if clean or not webhook_url:
            self._network_loop_retry(bootstrap_del_webhook, bootstrap_onerr_cb,
                                     'bootstrap del webhook', bootstrap_interval)
            retries[0] = 0

        # Clean pending messages, if requested.
        if clean:
            self._network_loop_retry(bootstrap_clean_updates, bootstrap_onerr_cb,
                                     'bootstrap clean updates', bootstrap_interval)
            retries[0] = 0
            sleep(1)

        # Restore/set webhook settings, if needed. Again, we don't know ahead if a webhook is set,
        # so we set it anyhow.
        if webhook_url:
            self._network_loop_retry(bootstrap_set_webhook, bootstrap_onerr_cb,
                                     'bootstrap set webhook', bootstrap_interval)

    def stop(self) -> None:
        """Stops the polling/webhook thread, the dispatcher and the job queue."""

        self.job_queue.stop()
        with self.__lock:
            if self.running or self.dispatcher.has_running_threads:
                self.logger.debug('Stopping Updater and Dispatcher...')

                self.running = False

                self._stop_httpd()
                self._stop_dispatcher()
                self._join_threads()

                # Stop the Request instance only if it was created by the Updater
                if self._request:
                    self._request.stop()

    @no_type_check
    def _stop_httpd(self) -> None:
        if self.httpd:
            self.logger.debug('Waiting for current webhook connection to be '
                              'closed... Send a Telegram message to the bot to exit '
                              'immediately.')
            self.httpd.shutdown()
            self.httpd = None

    @no_type_check
    def _stop_dispatcher(self) -> None:
        self.logger.debug('Requesting Dispatcher to stop...')
        self.dispatcher.stop()

    @no_type_check
    def _join_threads(self) -> None:
        for thr in self.__threads:
            self.logger.debug('Waiting for {} thread to end'.format(thr.name))
            thr.join()
            self.logger.debug('{} thread has ended'.format(thr.name))
        self.__threads = []

    @no_type_check
    def signal_handler(self, signum, frame) -> None:
        self.is_idle = False
        if self.running:
            self.logger.info('Received signal {} ({}), stopping...'.format(
                signum, get_signal_name(signum)))
            if self.persistence:
                # Update user_data and chat_data before flushing
                self.dispatcher.update_persistence()
                self.persistence.flush()
            self.stop()
            if self.user_sig_handler:
                self.user_sig_handler(signum, frame)
        else:
            self.logger.warning('Exiting immediately!')
            import os
            os._exit(1)

    def idle(self, stop_signals: Union[List, Tuple] = (SIGINT, SIGTERM, SIGABRT)) -> None:
        """Blocks until one of the signals are received and stops the updater.

        Args:
            stop_signals (:obj:`list` | :obj:`tuple`): List containing signals from the signal
                module that should be subscribed to. Updater.stop() will be called on receiving one
                of those signals. Defaults to (``SIGINT``, ``SIGTERM``, ``SIGABRT``).

        """
        for sig in stop_signals:
            signal(sig, self.signal_handler)

        self.is_idle = True

        while self.is_idle:
            sleep(1)<|MERGE_RESOLUTION|>--- conflicted
+++ resolved
@@ -109,7 +109,6 @@
     _request = None
 
     def __init__(self,
-<<<<<<< HEAD
                  token: str = None,
                  base_url: str = None,
                  workers: int = 4,
@@ -120,24 +119,9 @@
                  request_kwargs: Dict[str, Any] = None,
                  persistence: 'BasePersistence' = None,
                  defaults: 'Defaults' = None,
-                 use_context: bool = False,
+                 use_context: bool = True,
                  dispatcher: Dispatcher = None,
                  base_file_url: str = None):
-=======
-                 token=None,
-                 base_url=None,
-                 workers=4,
-                 bot=None,
-                 private_key=None,
-                 private_key_password=None,
-                 user_sig_handler=None,
-                 request_kwargs=None,
-                 persistence=None,
-                 defaults=None,
-                 use_context=True,
-                 dispatcher=None,
-                 base_file_url=None):
->>>>>>> ad30a8f4
 
         if defaults and bot:
             warnings.warn('Passing defaults to an Updater has no effect when a Bot is passed '
@@ -226,14 +210,7 @@
         self.__lock = Lock()
         self.__threads: List[Thread] = []
 
-<<<<<<< HEAD
-        # Just for passing to WebhookAppClass
-        self._default_quote = defaults.quote if defaults else None
-
     def _init_thread(self, target: Callable, name: str, *args: Any, **kwargs: Any) -> None:
-=======
-    def _init_thread(self, target, name, *args, **kwargs):
->>>>>>> ad30a8f4
         thr = Thread(target=self._thread_wrapper,
                      name="Bot:{}:{}".format(self.bot.id, name),
                      args=(target,) + args,
