--- conflicted
+++ resolved
@@ -391,30 +391,7 @@
             self.logger.warning("cleaning updates is not supported if "
                                 "SSL-termination happens elsewhere; skipping")
 
-<<<<<<< HEAD
         self.httpd.serve_forever()
-=======
-        self.httpd.serve_forever(poll_interval=1)
-
-    def _check_ssl_cert(self, cert, key):
-        # Check SSL-Certificate with openssl, if possible
-        try:
-            exit_code = subprocess.call(
-                ["openssl", "x509", "-text", "-noout", "-in", cert],
-                stdout=open(os.devnull, 'wb'),
-                stderr=subprocess.STDOUT)
-        except OSError:
-            exit_code = 0
-        if exit_code == 0:
-            try:
-                self.httpd.socket = ssl.wrap_socket(
-                    self.httpd.socket, certfile=cert, keyfile=key, server_side=True)
-            except ssl.SSLError as error:
-                self.logger.exception('Failed to init SSL socket')
-                raise TelegramError(str(error))
-        else:
-            raise TelegramError('SSL Certificate invalid')
->>>>>>> 937be3d2
 
     @staticmethod
     def _gen_webhook_url(listen, port, url_path):
