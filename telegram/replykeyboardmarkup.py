#!/usr/bin/env python
#
# A library that provides a Python interface to the Telegram Bot API
# Copyright (C) 2015-2020
# Leandro Toledo de Souza <devs@python-telegram-bot.org>
#
# This program is free software: you can redistribute it and/or modify
# it under the terms of the GNU Lesser Public License as published by
# the Free Software Foundation, either version 3 of the License, or
# (at your option) any later version.
#
# This program is distributed in the hope that it will be useful,
# but WITHOUT ANY WARRANTY; without even the implied warranty of
# MERCHANTABILITY or FITNESS FOR A PARTICULAR PURPOSE.  See the
# GNU Lesser Public License for more details.
#
# You should have received a copy of the GNU Lesser Public License
# along with this program.  If not, see [http://www.gnu.org/licenses/].
"""This module contains an object that represents a Telegram ReplyKeyboardMarkup."""

<<<<<<< HEAD
from telegram import ReplyMarkup, KeyboardButton
from telegram.utils.types import JSONDict
from typing import List, Union, Any
=======
from telegram import ReplyMarkup
from .keyboardbutton import KeyboardButton
>>>>>>> 1e29c1a7


class ReplyKeyboardMarkup(ReplyMarkup):
    """This object represents a custom keyboard with reply options.

    Objects of this class are comparable in terms of equality. Two objects of this class are
    considered equal, if their the size of :attr:`keyboard` and all the buttons are equal.

    Attributes:
        keyboard (List[List[:class:`telegram.KeyboardButton` | :obj:`str`]]): Array of button rows.
        resize_keyboard (:obj:`bool`): Optional. Requests clients to resize the keyboard.
        one_time_keyboard (:obj:`bool`): Optional. Requests clients to hide the keyboard as soon as
            it's been used.
        selective (:obj:`bool`): Optional. Show the keyboard to specific users only.

    Example:
        A user requests to change the bot's language, bot replies to the request with a keyboard
        to select the new language. Other users in the group don't see the keyboard.

    Args:
        keyboard (List[List[:obj:`str` | :class:`telegram.KeyboardButton`]]): Array of button rows,
                each represented by an Array of :class:`telegram.KeyboardButton` objects.
        resize_keyboard (:obj:`bool`, optional): Requests clients to resize the keyboard vertically
            for optimal fit (e.g., make the keyboard smaller if there are just two rows of
            buttons). Defaults to false, in which case the custom keyboard is always of the same
            height as the app's standard keyboard. Defaults to ``False``
        one_time_keyboard (:obj:`bool`, optional): Requests clients to hide the keyboard as soon as
            it's been used. The keyboard will still be available, but clients will automatically
            display the usual letter-keyboard in the chat - the user can press a special button in
            the input field to see the custom keyboard again. Defaults to ``False``.
        selective (:obj:`bool`, optional): Use this parameter if you want to show the keyboard to
            specific users only. Targets:

            1) users that are @mentioned in the text of the Message object
            2) if the bot's message is a reply (has reply_to_message_id), sender of the original
               message.

            Defaults to ``False``.

        **kwargs (:obj:`dict`): Arbitrary keyword arguments.

    """

    def __init__(self,
                 keyboard: List[List[Union[str, KeyboardButton]]],
                 resize_keyboard: bool = False,
                 one_time_keyboard: bool = False,
                 selective: bool = False,
                 **kwargs: Any):
        # Required
        self.keyboard = []
        for row in keyboard:
            r = []
            for button in row:
                if hasattr(button, 'to_dict'):
                    r.append(button)  # telegram.KeyboardButton
                else:
                    r.append(KeyboardButton(button))  # str
            self.keyboard.append(r)

        # Optionals
        self.resize_keyboard = bool(resize_keyboard)
        self.one_time_keyboard = bool(one_time_keyboard)
        self.selective = bool(selective)

    def to_dict(self) -> JSONDict:
        data = super().to_dict()

        data['keyboard'] = []
        for row in self.keyboard:
            r: List[Union[JSONDict, str]] = []
            for button in row:
                if isinstance(button, KeyboardButton):
                    r.append(button.to_dict())  # telegram.KeyboardButton
                else:
                    r.append(button)  # str
            data['keyboard'].append(r)
        return data

    @classmethod
    def from_button(cls,
                    button: Union[KeyboardButton, str],
                    resize_keyboard: bool = False,
                    one_time_keyboard: bool = False,
                    selective: bool = False,
                    **kwargs: Any) -> 'ReplyKeyboardMarkup':
        """Shortcut for::

            ReplyKeyboardMarkup([[button]], **kwargs)

        Return an ReplyKeyboardMarkup from a single KeyboardButton

        Args:
            button (:class:`telegram.KeyboardButton` | :obj:`str`): The button to use in the markup
            resize_keyboard (:obj:`bool`, optional): Requests clients to resize the keyboard
                vertically for optimal fit (e.g., make the keyboard smaller if there are just two
                rows of buttons). Defaults to false, in which case the custom keyboard is always of
                the same height as the app's standard keyboard.
                Defaults to ``False``
            one_time_keyboard (:obj:`bool`, optional): Requests clients to hide the keyboard as
                soon as it's been used. The keyboard will still be available, but clients will
                automatically display the usual letter-keyboard in the chat - the user can press
                a special button in the input field to see the custom keyboard again.
                Defaults to ``False``.
            selective (:obj:`bool`, optional): Use this parameter if you want to show the keyboard
                to specific users only. Targets:

                1) users that are @mentioned in the text of the Message object
                2) if the bot's message is a reply (has reply_to_message_id), sender of the
                    original message.

                Defaults to ``False``.
            **kwargs (:obj:`dict`): Arbitrary keyword arguments.
        """
        return cls([[button]],
                   resize_keyboard=resize_keyboard,
                   one_time_keyboard=one_time_keyboard,
                   selective=selective,
                   **kwargs)

    @classmethod
    def from_row(cls,
                 button_row: List[Union[str, KeyboardButton]],
                 resize_keyboard: bool = False,
                 one_time_keyboard: bool = False,
                 selective: bool = False,
                 **kwargs: Any) -> 'ReplyKeyboardMarkup':
        """Shortcut for::

            ReplyKeyboardMarkup([button_row], **kwargs)

        Return an ReplyKeyboardMarkup from a single row of KeyboardButtons

        Args:
            button_row (List[:class:`telegram.KeyboardButton` | :obj:`str`]): The button to use in
                the markup
            resize_keyboard (:obj:`bool`, optional): Requests clients to resize the keyboard
                vertically for optimal fit (e.g., make the keyboard smaller if there are just two
                rows of buttons). Defaults to false, in which case the custom keyboard is always of
                the same height as the app's standard keyboard.
                Defaults to ``False``
            one_time_keyboard (:obj:`bool`, optional): Requests clients to hide the keyboard as
                soon as it's been used. The keyboard will still be available, but clients will
                automatically display the usual letter-keyboard in the chat - the user can press
                a special button in the input field to see the custom keyboard again.
                Defaults to ``False``.
            selective (:obj:`bool`, optional): Use this parameter if you want to show the keyboard
                to specific users only. Targets:

                1) users that are @mentioned in the text of the Message object
                2) if the bot's message is a reply (has reply_to_message_id), sender of the
                    original message.

                Defaults to ``False``.
            **kwargs (:obj:`dict`): Arbitrary keyword arguments.

        """
        return cls([button_row],
                   resize_keyboard=resize_keyboard,
                   one_time_keyboard=one_time_keyboard,
                   selective=selective,
                   **kwargs)

    @classmethod
    def from_column(cls,
                    button_column: List[Union[str, KeyboardButton]],
                    resize_keyboard: bool = False,
                    one_time_keyboard: bool = False,
                    selective: bool = False,
                    **kwargs: Any) -> 'ReplyKeyboardMarkup':
        """Shortcut for::

            ReplyKeyboardMarkup([[button] for button in button_column], **kwargs)

        Return an ReplyKeyboardMarkup from a single column of KeyboardButtons

        Args:
            button_column (List[:class:`telegram.KeyboardButton` | :obj:`str`]): The button to use
                in the markup
            resize_keyboard (:obj:`bool`, optional): Requests clients to resize the keyboard
                vertically for optimal fit (e.g., make the keyboard smaller if there are just two
                rows of buttons). Defaults to false, in which case the custom keyboard is always of
                the same height as the app's standard keyboard.
                Defaults to ``False``
            one_time_keyboard (:obj:`bool`, optional): Requests clients to hide the keyboard as
                soon as it's been used. The keyboard will still be available, but clients will
                automatically display the usual letter-keyboard in the chat - the user can press
                a special button in the input field to see the custom keyboard again.
                Defaults to ``False``.
            selective (:obj:`bool`, optional): Use this parameter if you want to show the keyboard
                to specific users only. Targets:

                1) users that are @mentioned in the text of the Message object
                2) if the bot's message is a reply (has reply_to_message_id), sender of the
                    original message.

                Defaults to ``False``.
            **kwargs (:obj:`dict`): Arbitrary keyword arguments.

        """
        button_grid = [[button] for button in button_column]
        return cls(button_grid,
                   resize_keyboard=resize_keyboard,
                   one_time_keyboard=one_time_keyboard,
                   selective=selective,
                   **kwargs)

    def __eq__(self, other):
        if isinstance(other, self.__class__):
            if len(self.keyboard) != len(other.keyboard):
                return False
            for idx, row in enumerate(self.keyboard):
                if len(row) != len(other.keyboard[idx]):
                    return False
                for jdx, button in enumerate(row):
                    if button != other.keyboard[idx][jdx]:
                        return False
            return True
        return super(ReplyKeyboardMarkup, self).__eq__(other)  # pylint: disable=no-member

    def __hash__(self):
        return hash((
            tuple(tuple(button for button in row) for row in self.keyboard),
            self.resize_keyboard, self.one_time_keyboard, self.selective
        ))<|MERGE_RESOLUTION|>--- conflicted
+++ resolved
@@ -18,14 +18,9 @@
 # along with this program.  If not, see [http://www.gnu.org/licenses/].
 """This module contains an object that represents a Telegram ReplyKeyboardMarkup."""
 
-<<<<<<< HEAD
 from telegram import ReplyMarkup, KeyboardButton
 from telegram.utils.types import JSONDict
 from typing import List, Union, Any
-=======
-from telegram import ReplyMarkup
-from .keyboardbutton import KeyboardButton
->>>>>>> 1e29c1a7
 
 
 class ReplyKeyboardMarkup(ReplyMarkup):
@@ -80,7 +75,7 @@
         for row in keyboard:
             r = []
             for button in row:
-                if hasattr(button, 'to_dict'):
+                if isinstance(button, KeyboardButton):
                     r.append(button)  # telegram.KeyboardButton
                 else:
                     r.append(KeyboardButton(button))  # str
@@ -233,7 +228,7 @@
                    selective=selective,
                    **kwargs)
 
-    def __eq__(self, other):
+    def __eq__(self, other: object) -> bool:
         if isinstance(other, self.__class__):
             if len(self.keyboard) != len(other.keyboard):
                 return False
@@ -246,7 +241,7 @@
             return True
         return super(ReplyKeyboardMarkup, self).__eq__(other)  # pylint: disable=no-member
 
-    def __hash__(self):
+    def __hash__(self) -> int:
         return hash((
             tuple(tuple(button for button in row) for row in self.keyboard),
             self.resize_keyboard, self.one_time_keyboard, self.selective
