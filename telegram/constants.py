--- conflicted
+++ resolved
@@ -57,7 +57,6 @@
     "ForumIconColor",
     "ForumTopicLimit",
     "GiveawayLimit",
-    "KeyboardButtonRequestUsersLimit",
     "InlineKeyboardButtonLimit",
     "InlineKeyboardMarkupLimit",
     "InlineQueryLimit",
@@ -66,6 +65,7 @@
     "InlineQueryResultsButtonLimit",
     "InputMediaType",
     "InvoiceLimit",
+    "KeyboardButtonRequestUsersLimit",
     "LocationLimit",
     "MaskPosition",
     "MediaGroupLimit",
@@ -78,13 +78,10 @@
     "ParseMode",
     "PollLimit",
     "PollType",
-<<<<<<< HEAD
+    "PollingLimit",
     "ProfileAccentColor",
     "ReactionEmoji",
     "ReactionType",
-=======
-    "PollingLimit",
->>>>>>> dc284a1a
     "ReplyLimit",
     "SUPPORTED_WEBHOOK_PORTS",
     "StickerFormat",
@@ -93,11 +90,8 @@
     "StickerType",
     "UpdateType",
     "UserProfilePhotosLimit",
-<<<<<<< HEAD
+    "WebhookLimit",
     "ZERO_DATE",
-=======
-    "WebhookLimit",
->>>>>>> dc284a1a
 ]
 
 import datetime
