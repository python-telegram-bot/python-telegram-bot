--- conflicted
+++ resolved
@@ -55,20 +55,14 @@
 :class:`telegram.Chat`:
 
 Attributes:
-<<<<<<< HEAD
     CHAT_PRIVATE (:obj:`str`): ``'private'``
     CHAT_GROUP (:obj:`str`): ``'group'``
     CHAT_SUPERGROUP (:obj:`str`): ``'supergroup'``
     CHAT_CHANNEL (:obj:`str`): ``'channel'``
-=======
-    CHAT_PRIVATE (:obj:`str`): 'private'
-    CHAT_GROUP (:obj:`str`): 'group'
-    CHAT_SUPERGROUP (:obj:`str`): 'supergroup'
-    CHAT_CHANNEL (:obj:`str`): 'channel'
-    CHAT_SENDER (:obj:`str`): 'sender'. Only relevant for :attr:`telegram.InlineQuery.chat_type`.
-
-        .. versionadded:: 13.5
->>>>>>> 3938a575
+    CHAT_SENDER (:obj:`str`): ``'sender'``. Only relevant for
+        :attr:`telegram.InlineQuery.chat_type`.
+
+        .. versionadded:: 13.5
 
 :class:`telegram.ChatAction`:
 
@@ -77,14 +71,8 @@
     CHATACTION_RECORD_AUDIO (:obj:`str`): ``'record_audio'``
 
         .. deprecated:: 13.5
-<<<<<<< HEAD
-           Deprecated by Telegram. Use :const:`CHATACTION_RECORD_VOICE` instead, as backwards
-           compatibility is not guaranteed by Telegram.
+           Deprecated by Telegram. Use :const:`CHATACTION_RECORD_VOICE` instead.
     CHATACTION_RECORD_VOICE (:obj:`str`): ``'record_voice'``
-=======
-           Deprecated by Telegram. Use :const:`CHATACTION_RECORD_VOICE` instead.
-    CHATACTION_RECORD_VOICE (:obj:`str`): 'record_voice'
->>>>>>> 3938a575
 
         .. versionadded:: 13.5
     CHATACTION_RECORD_VIDEO (:obj:`str`): ``'record_video'``
@@ -93,14 +81,8 @@
     CHATACTION_UPLOAD_AUDIO (:obj:`str`): ``'upload_audio'``
 
         .. deprecated:: 13.5
-<<<<<<< HEAD
-           Deprecated by Telegram. Use :const:`CHATACTION_UPLOAD_VOICE` instead, as backwards
-           compatibility is not guaranteed by Telegram.
+           Deprecated by Telegram. Use :const:`CHATACTION_UPLOAD_VOICE` instead.
     CHATACTION_UPLOAD_VOICE (:obj:`str`): ``'upload_voice'``
-=======
-           Deprecated by Telegram. Use :const:`CHATACTION_UPLOAD_VOICE` instead.
-    CHATACTION_UPLOAD_VOICE (:obj:`str`): 'upload_voice'
->>>>>>> 3938a575
 
         .. versionadded:: 13.5
     CHATACTION_UPLOAD_DOCUMENT (:obj:`str`): ``'upload_document'``
