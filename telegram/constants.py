--- conflicted
+++ resolved
@@ -75,12 +75,9 @@
     "InlineQueryResultsButtonLimit",
     "InputMediaType",
     "InputPaidMediaType",
-<<<<<<< HEAD
+    "InputProfilePhotoType",
     "InputStoryContentLimit",
     "InputStoryContentType",
-=======
-    "InputProfilePhotoType",
->>>>>>> 380282ee
     "InvoiceLimit",
     "KeyboardButtonRequestUsersLimit",
     "LocationLimit",
@@ -1429,7 +1426,21 @@
     """:obj:`str`: Type of :class:`telegram.InputMediaVideo`."""
 
 
-<<<<<<< HEAD
+class InputProfilePhotoType(StringEnum):
+    """This enum contains the available types of :class:`telegram.InputProfilePhoto`. The enum
+    members of this enumeration are instances of :class:`str` and can be treated as such.
+
+    .. versionadded:: NEXT.VERSION
+    """
+
+    __slots__ = ()
+
+    STATIC = "static"
+    """:obj:`str`: Type of :class:`telegram.InputProfilePhotoStatic`."""
+    ANIMATED = "animated"
+    """:obj:`str`: Type of :class:`telegram.InputProfilePhotoAnimated`."""
+
+
 class InputStoryContentLimit(StringEnum):
     """This enum contains limitations for :class:`telegram.InputStoryContentPhoto`/
     :class:`telegram.InputStoryContentVideo`. The enum members of this enumeration are instances
@@ -1481,29 +1492,15 @@
     """This enum contains the available types of :class:`telegram.InputStoryContent`. The enum
     members of this enumeration are instances of :class:`str` and can be treated as such.
 
-    .. versionadded:: 21.4
-=======
-class InputProfilePhotoType(StringEnum):
-    """This enum contains the available types of :class:`telegram.InputProfilePhoto`. The enum
-    members of this enumeration are instances of :class:`str` and can be treated as such.
-
     .. versionadded:: NEXT.VERSION
->>>>>>> 380282ee
-    """
-
-    __slots__ = ()
-
-<<<<<<< HEAD
+    """
+
+    __slots__ = ()
+
     PHOTO = "photo"
     """:obj:`str`: Type of :class:`telegram.InputStoryContentPhoto`."""
     VIDEO = "video"
     """:obj:`str`: Type of :class:`telegram.InputStoryContentVideo`."""
-=======
-    STATIC = "static"
-    """:obj:`str`: Type of :class:`telegram.InputProfilePhotoStatic`."""
-    ANIMATED = "animated"
-    """:obj:`str`: Type of :class:`telegram.InputProfilePhotoAnimated`."""
->>>>>>> 380282ee
 
 
 class InlineQueryLimit(IntEnum):
