#!/usr/bin/env python
#
# A library that provides a Python interface to the Telegram Bot API
# Copyright (C) 2015-2017
# Leandro Toledo de Souza <devs@python-telegram-bot.org>
#
# This program is free software: you can redistribute it and/or modify
# it under the terms of the GNU Lesser Public License as published by
# the Free Software Foundation, either version 3 of the License, or
# (at your option) any later version.
#
# This program is distributed in the hope that it will be useful,
# but WITHOUT ANY WARRANTY; without even the implied warranty of
# MERCHANTABILITY or FITNESS FOR A PARTICULAR PURPOSE.  See the
# GNU Lesser Public License for more details.
#
# You should have received a copy of the GNU Lesser Public License
# along with this program.  If not, see [http://www.gnu.org/licenses/].
"""This module contains an object that represents a Telegram OrderInfo."""

from telegram import TelegramObject, ShippingAddress


class OrderInfo(TelegramObject):
    """
    This object represents information about an order.

    Attributes:
        name (:obj:`str`): Optional. User name.
        phone_number (:obj:`str`): Optional. User's phone number.
        email (:obj:`str`): Optional. User email.
        shipping_address (:class:`telegram.ShippingAddress`): Optional. User shipping address.

    Args:
        name (:obj:`str`, optional): User name.
        phone_number (:obj:`str`, optional): User's phone number.
        email (:obj:`str`, optional): User email.
        shipping_address (:class:`telegram.ShippingAddress`, optional): User shipping address.
        **kwargs (:obj:`dict`): Arbitrary keyword arguments.
    """

    def __init__(self, name=None, phone_number=None, email=None, shipping_address=None, **kwargs):
        self.name = name
        self.phone_number = phone_number
        self.email = email
        self.shipping_address = shipping_address

<<<<<<< HEAD
    @staticmethod
    def de_json(data, bot):
=======
    @classmethod
    def de_json(cls, data, bot):
        """
        Args:
            data (dict):
            bot (telegram.Bot):

        Returns:
            telegram.OrderInfo:
        """
>>>>>>> 19ce9e45
        if not data:
            return cls()

        data = super(OrderInfo, cls).de_json(data, bot)

        data['shipping_address'] = ShippingAddress.de_json(data.get('shipping_address'), bot)

        return cls(**data)<|MERGE_RESOLUTION|>--- conflicted
+++ resolved
@@ -45,21 +45,8 @@
         self.email = email
         self.shipping_address = shipping_address
 
-<<<<<<< HEAD
-    @staticmethod
-    def de_json(data, bot):
-=======
     @classmethod
     def de_json(cls, data, bot):
-        """
-        Args:
-            data (dict):
-            bot (telegram.Bot):
-
-        Returns:
-            telegram.OrderInfo:
-        """
->>>>>>> 19ce9e45
         if not data:
             return cls()
 
