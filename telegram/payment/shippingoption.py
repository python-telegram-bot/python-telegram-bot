--- conflicted
+++ resolved
@@ -48,13 +48,8 @@
 
         self._id_attrs = (self.id,)
 
-<<<<<<< HEAD
     def to_dict(self) -> JSONDict:
-        data = super(ShippingOption, self).to_dict()
-=======
-    def to_dict(self):
         data = super().to_dict()
->>>>>>> 6005861f
 
         data['prices'] = [p.to_dict() for p in self.prices]
 
