--- conflicted
+++ resolved
@@ -17,12 +17,8 @@
 # You should have received a copy of the GNU Lesser Public License
 # along with this program.  If not, see [http://www.gnu.org/licenses/].
 """This module contains methods to make POST and GET requests using the httpx library."""
-<<<<<<< HEAD
 from collections.abc import Collection
-from typing import Optional, Union
-=======
-from typing import Any, Collection, Dict, Optional, Tuple, Union
->>>>>>> 06854633
+from typing import Any, Optional, Union
 
 import httpx
 
@@ -127,7 +123,7 @@
             :meth:`do_request`. Defaults to ``20`` seconds.
 
             .. versionadded:: 21.0
-        httpx_kwargs (Dict[:obj:`str`, Any], optional): Additional keyword arguments to be passed
+        httpx_kwargs (dict[:obj:`str`, Any], optional): Additional keyword arguments to be passed
             to the `httpx.AsyncClient <https://www.python-httpx.org/api/#asyncclient>`_
             constructor.
 
@@ -158,7 +154,7 @@
         socket_options: Optional[Collection[SocketOpt]] = None,
         proxy: Optional[Union[str, httpx.Proxy, httpx.URL]] = None,
         media_write_timeout: Optional[float] = 20.0,
-        httpx_kwargs: Optional[Dict[str, Any]] = None,
+        httpx_kwargs: Optional[dict[str, Any]] = None,
     ):
         if proxy_url is not None and proxy is not None:
             raise ValueError("The parameters `proxy_url` and `proxy` are mutually exclusive.")
