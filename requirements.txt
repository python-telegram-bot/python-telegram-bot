--- conflicted
+++ resolved
@@ -1,8 +1,4 @@
 certifi
-<<<<<<< HEAD
-cryptography!=3.4
-=======
->>>>>>> a34f0b9b
 # only telegram.ext: # Keep this line here; used in setup(-raw).py
 tornado>=5.1
 APScheduler==3.6.3
