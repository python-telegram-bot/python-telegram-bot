--- conflicted
+++ resolved
@@ -5,11 +5,7 @@
 import sys
 from enum import Enum
 from pathlib import Path
-<<<<<<< HEAD
-from typing import Any, Tuple
-=======
 from typing import List, Tuple
->>>>>>> 31b16981
 
 # If extensions (or modules to document with autodoc) are in another directory,
 # add these directories to sys.path here. If the directory is relative to the
@@ -393,11 +389,6 @@
     "",
 ]
 
-<<<<<<< HEAD
-def autodoc_process_docstring(app: Sphinx, what, name: str, obj: Any, options, lines):
-    """We misuse this autodoc hook to get the file names & line numbers because we have access
-    to the actual object here.
-=======
 write_timeout_sub = [":attr:`~telegram.request.BaseRequest.DEFAULT_NONE`", "``20``"]
 read_timeout_sub = [
     ":attr:`~telegram.request.BaseRequest.DEFAULT_NONE`.",
@@ -445,7 +436,6 @@
 
     2) Misuse this autodoc hook to get the file names & line numbers because we have access
        to the actual object here.
->>>>>>> 31b16981
     """
     # 1) Insert the Keyword Args for the Bot methods
     method_name = name.split(".")[-1]
