--- conflicted
+++ resolved
@@ -429,15 +429,12 @@
       - Used for setting the business account bio.
     * - :meth:`~telegram.Bot.set_business_account_gift_settings`
       - Used for setting the business account gift settings.
-<<<<<<< HEAD
+    * - :meth:`~telegram.Bot.set_business_account_profile_photo`
+      - Used for setting the business accounts profile photo
     * - :meth:`~telegram.Bot.post_story`
       - Used for posting a story on behalf of business account.
     * - :meth:`~telegram.Bot.edit_story`
       - Used for editing business stories posted by the bot.
-=======
-    * - :meth:`~telegram.Bot.set_business_account_profile_photo`
-      - Used for setting the business accounts profile photo
->>>>>>> 380282ee
     * - :meth:`~telegram.Bot.convert_gift_to_stars`
       - Used for converting owned reqular gifts to stars.
     * - :meth:`~telegram.Bot.upgrade_gift`
