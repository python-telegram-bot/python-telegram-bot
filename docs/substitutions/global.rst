.. |uploadinput| replace:: To upload a file, you can either pass a :term:`file object` (e.g. ``open("filename", "rb")``), the file contents as bytes or the path of the file (as string or :class:`pathlib.Path` object). In the latter case, the file contents will either be read as bytes or the file path will be passed to Telegram, depending on the :paramref:`~telegram.Bot.local_mode` setting.

.. |uploadinputnopath| replace:: To upload a file, you can either pass a :term:`file object` (e.g. ``open("filename", "rb")``) or the file contents as bytes. If the bot is running in :paramref:`~telegram.Bot.local_mode`, passing the path of the file (as string or :class:`pathlib.Path` object) is supported as well.

.. |fileinputbase| replace:: Pass a ``file_id`` as String to send a file that exists on the Telegram servers (recommended), pass an HTTP URL as a String for Telegram to get a file from the Internet, or upload a new one.

.. |fileinput| replace:: |fileinputbase| |uploadinput|

.. |fileinputnopath| replace:: |fileinputbase| |uploadinputnopath|

.. |thumbdocstringbase| replace:: Thumbnail of the file sent; can be ignored if thumbnail generation for the file is supported server-side. The thumbnail should be in JPEG format and less than 200 kB in size. A thumbnail's width and height should not exceed 320. Ignored if the file is not uploaded using multipart/form-data. Thumbnails can't be reused and can be only uploaded as a new file.

.. |thumbdocstring| replace:: |thumbdocstringbase| |uploadinput|

.. |thumbdocstringnopath| replace:: |thumbdocstringbase| |uploadinputnopath|

.. |editreplymarkup| replace:: It is currently only possible to edit messages without :attr:`telegram.Message.reply_markup` or with inline keyboards.

.. |bcid_edit_time| replace:: Note that business messages that were not sent by the bot and do not contain an inline keyboard can only be edited within *48 hours* from the time they were sent.

.. |toapikwargsbase| replace:: These arguments are also considered by :meth:`~telegram.TelegramObject.to_dict` and :meth:`~telegram.TelegramObject.to_json`, i.e. when passing objects to Telegram. Passing them to Telegram is however not guaranteed to work for all kinds of objects, e.g. this will fail for objects that can not directly be JSON serialized.

.. |toapikwargsarg| replace:: Arbitrary keyword arguments. Can be used to store data for which there are no dedicated attributes. |toapikwargsbase|

.. |toapikwargsattr| replace:: Optional. Arbitrary keyword arguments. Used to store data for which there are no dedicated attributes. |toapikwargsbase|

.. |chat_id_channel| replace:: Unique identifier for the target chat or username of the target channel (in the format ``@channelusername``).

.. |chat_id_group| replace:: Unique identifier for the target chat or username of the target supergroup (in the format ``@supergroupusername``).

.. |message_thread_id| replace:: Unique identifier for the target message thread of the forum topic.

.. |message_thread_id_arg| replace:: Unique identifier for the target message thread (topic) of the forum; for forum supergroups only.

.. |parse_mode| replace:: Mode for parsing entities. See :class:`telegram.constants.ParseMode` and `formatting options <https://core.telegram.org/bots/api#formatting-options>`__ for more details.

.. |allow_sending_without_reply| replace:: Pass :obj:`True`, if the message should be sent even if the specified replied-to message is not found.

.. |caption_entities| replace:: Sequence of special entities that appear in the caption, which can be specified instead of ``parse_mode``.

.. |protect_content| replace:: Protects the contents of the sent message from forwarding and saving.

.. |disable_notification| replace:: Sends the message silently. Users will receive a notification with no sound.

.. |reply_to_msg_id| replace:: If the message is a reply, ID of the original message.

.. |sequenceclassargs| replace:: |sequenceargs| The input is converted to a tuple.

.. |tupleclassattrs| replace:: This attribute is now an immutable tuple.

.. |alwaystuple| replace:: This attribute is now always a tuple, that may be empty.

.. |sequenceargs| replace:: Accepts any :class:`collections.abc.Sequence` as input instead of just a list.

.. |captionentitiesattr| replace:: Tuple of special entities that appear in the caption, which can be specified instead of ``parse_mode``.

.. |datetime_localization| replace:: The default timezone of the bot is used for localization, which is UTC unless :attr:`telegram.ext.Defaults.tzinfo` is used.

.. |post_methods_note| replace:: If you implement custom logic that implies that you will **not** be using :class:`~telegram.ext.Application`'s methods :meth:`~telegram.ext.Application.run_polling` or :meth:`~telegram.ext.Application.run_webhook` to run your application (like it's done in `Custom Webhook Bot Example <https://docs.python-telegram-bot.org/en/stable/examples.customwebhookbot.html>`__), the callback you set in this method **will not be called automatically**. So instead of setting a callback with this method, you have to explicitly ``await`` the function that you want to run at this stage of your application's life (in the `example mentioned above <https://docs.python-telegram-bot.org/en/stable/examples.customwebhookbot.html>`__, that would be in ``async with application`` context manager).

.. |removed_thumb_note| replace:: Removed the deprecated argument and attribute ``thumb``.

.. |removed_thumb_url_note| replace:: Removed the deprecated argument and attribute ``thumb_url`` which made thumbnail_url mandatory.

.. |removed_thumb_wildcard_note| replace:: Removed the deprecated arguments and attributes ``thumb_*``.

.. |thumbnail_url_mandatory| replace:: Removal of the deprecated argument ``thumb_url`` made ``thumbnail_url`` mandatory.

.. |async_context_manager| replace:: Asynchronous context manager which

.. |reply_parameters| replace:: Description of the message to reply to.

.. |rtm_aswr_deprecated| replace:: replacing this argument. PTB will automatically convert this argument to that one, but you should update your code to use the new argument.

.. |keyword_only_arg| replace:: This argument is now a keyword-only argument.

.. |text_html| replace:: The return value of this property is a best-effort approach. Unfortunately, it can not be guaranteed that sending a message with the returned string will render in the same way as the original message produces the same :attr:`~telegram.Message.entities`/:attr:`~telegram.Message.caption_entities` as the original message. For example, Telegram recommends that entities of type :attr:`~telegram.MessageEntity.BLOCKQUOTE` and :attr:`~telegram.MessageEntity.PRE` *should* start and end on a new line, but does not enforce this and leaves rendering decisions up to the clients.

.. |text_markdown| replace:: |text_html| Moreover, markdown formatting is inherently less expressive than HTML, so some edge cases may not be coverable at all. For example, markdown formatting can not specify two consecutive block quotes without a blank line in between, but HTML can.

.. |reply_quote| replace:: If set to :obj:`True`, the reply is sent as an actual reply to this message. If ``reply_to_message_id`` is passed, this parameter will be ignored. Default: :obj:`True` in group chats and :obj:`False` in private chats.

.. |do_quote| replace:: If set to :obj:`True`, the replied message is quoted. For a dict, it must be the output of :meth:`~telegram.Message.build_reply_arguments` to specify exact ``reply_parameters``. If ``reply_to_message_id`` or ``reply_parameters`` are passed, this parameter will be ignored. When passing dict-valued input, ``do_quote`` is mutually exclusive with ``allow_sending_without_reply``. Default: :obj:`True` in group chats and :obj:`False` in private chats.

.. |non_optional_story_argument| replace:: As of this version, this argument is now required. In accordance with our `stability policy <https://docs.python-telegram-bot.org/en/stable/stability_policy.html>`__, the signature will be kept as optional for now, though they are mandatory and an error will be raised if you don't pass it.

.. |business_id_str| replace:: Unique identifier of the business connection on behalf of which the message will be sent.

.. |business_id_str_edit| replace:: Unique identifier of the business connection on behalf of which the message to be edited was sent

.. |message_effect_id| replace:: Unique identifier of the message effect to be added to the message; for private chats only.

.. |show_cap_above_med| replace:: :obj:`True`, if the caption must be shown above the message media.

.. |tg_stars| replace:: `Telegram Stars <https://t.me/BotNews/90>`__

.. |allow_paid_broadcast| replace:: Pass True to allow up to :tg-const:`telegram.constants.FloodLimit.PAID_MESSAGES_PER_SECOND` messages per second, ignoring `broadcasting limits <https://core.telegram.org/bots/faq#how-can-i-message-all-of-my-bot-39s-subscribers-at-once>`__ for a fee of 0.1 Telegram Stars per message. The relevant Stars will be withdrawn from the bot's balance.

<<<<<<< HEAD
.. |suggested_post_parameters| replace:: An object containing the parameters of the suggested post to send; for direct messages chats only. If the message is sent as a reply to another suggested post, then that suggested post is automatically declined.
=======
.. |direct_messages_topic_id| replace:: Identifier of the direct messages topic to which the message will be sent; required if the message is sent to a direct messages chat.
>>>>>>> ffbc4c1e

.. |tz-naive-dtms| replace:: For timezone naive :obj:`datetime.datetime` objects, the default timezone of the bot will be used, which is UTC unless :attr:`telegram.ext.Defaults.tzinfo` is used.

.. |org-verify| replace:: `on behalf of the organization <https://telegram.org/verify#third-party-verification>`__

.. |time-period-input| replace:: :class:`datetime.timedelta` objects are accepted in addition to plain :obj:`int` values.

.. |time-period-int-deprecated| replace:: In a future major version this attribute will be of type :obj:`datetime.timedelta`. You can opt-in early by setting `PTB_TIMEDELTA=true`  or ``PTB_TIMEDELTA=1`` as an environment variable.<|MERGE_RESOLUTION|>--- conflicted
+++ resolved
@@ -96,11 +96,9 @@
 
 .. |allow_paid_broadcast| replace:: Pass True to allow up to :tg-const:`telegram.constants.FloodLimit.PAID_MESSAGES_PER_SECOND` messages per second, ignoring `broadcasting limits <https://core.telegram.org/bots/faq#how-can-i-message-all-of-my-bot-39s-subscribers-at-once>`__ for a fee of 0.1 Telegram Stars per message. The relevant Stars will be withdrawn from the bot's balance.
 
-<<<<<<< HEAD
+.. |direct_messages_topic_id| replace:: Identifier of the direct messages topic to which the message will be sent; required if the message is sent to a direct messages chat.
+
 .. |suggested_post_parameters| replace:: An object containing the parameters of the suggested post to send; for direct messages chats only. If the message is sent as a reply to another suggested post, then that suggested post is automatically declined.
-=======
-.. |direct_messages_topic_id| replace:: Identifier of the direct messages topic to which the message will be sent; required if the message is sent to a direct messages chat.
->>>>>>> ffbc4c1e
 
 .. |tz-naive-dtms| replace:: For timezone naive :obj:`datetime.datetime` objects, the default timezone of the bot will be used, which is UTC unless :attr:`telegram.ext.Defaults.tzinfo` is used.
 
