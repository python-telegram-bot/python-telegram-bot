--- conflicted
+++ resolved
@@ -98,8 +98,6 @@
 
 .. |tz-naive-dtms| replace:: For timezone naive :obj:`datetime.datetime` objects, the default timezone of the bot will be used, which is UTC unless :attr:`telegram.ext.Defaults.tzinfo` is used.
 
-<<<<<<< HEAD
 .. |org-verify| replace:: `on behalf of the organization <https://telegram.org/verify#third-party-verification>`__
-=======
-.. |time-period-input| replace:: :class:`datetime.timedelta` objects are accepted in addition to plain :obj:`int` values.
->>>>>>> f9f1533c
+
+.. |time-period-input| replace:: :class:`datetime.timedelta` objects are accepted in addition to plain :obj:`int` values.