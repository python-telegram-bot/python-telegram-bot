--- conflicted
+++ resolved
@@ -70,14 +70,11 @@
 
 .. |keyword_only_arg| replace:: In future versions, this argument will become a keyword-only argument.
 
-<<<<<<< HEAD
 .. |mutually_exc_rp| replace:: Mutually exclusive with :paramref:`~telegram.Bot.send_message.reply_parameters`.
 
 .. |text_html| replace:: The return value of this property is a best-effort approach. Unfortunately, it can not be guaranteed that sending a message with the returned string will render in the same way as the original message produces the same :attr:`~telegram.Message.entities`/:attr:`~telegram.Message.caption_entities` as the original message. For example, Telegram recommends that entities of type :attr:`~telegram.MessageEntity.BLOCKQUOTE` and :attr:`~telegram.MessageEntity.PRE` *should* start and end on a new line, but does not enforce this and leaves rendering decisions up to the clients.
 
 .. |text_markdown| replace:: |text_html|. Moreover, markdown formatting is inherently less expressive than HTML, so some edge cases may not be coverable at all. For example, markdown formatting can not specify two consecutive block quotes without a blank line in between, but HTML can.
-=======
 .. |reply_quote| replace:: If set to :obj:`True`, the message is sent as an actual reply to this message. If ``reply_to_message_id`` is passed, this parameter will be ignored. Default: :obj:`True` in group chats and :obj:`False` in private chats.
 
-.. |do_quote| replace:: If set to :obj:`True`, the replied message is quoted. For a dict, it must be the output of :meth:`~telegram.Message.build_reply_arguments` to specify exact ``reply_parameters``.
->>>>>>> 6ce89dec
+.. |do_quote| replace:: If set to :obj:`True`, the replied message is quoted. For a dict, it must be the output of :meth:`~telegram.Message.build_reply_arguments` to specify exact ``reply_parameters``.