--- conflicted
+++ resolved
@@ -50,12 +50,8 @@
     return "\n".join(facts).join(['\n', '\n'])
 
 
-<<<<<<< HEAD
 def start(update: Update, context: CallbackContext) -> int:
-=======
-def start(update: Update, _: CallbackContext) -> int:
     """Start the conversation and ask user for input."""
->>>>>>> e2c6d607
     update.message.reply_text(
         "Hi! My name is Doctor Botter. I will hold a more complex conversation with you. "
         "Why don't you tell me something about yourself?",
@@ -74,12 +70,8 @@
     return TYPING_REPLY
 
 
-<<<<<<< HEAD
 def custom_choice(update: Update, context: CallbackContext) -> int:
-=======
-def custom_choice(update: Update, _: CallbackContext) -> int:
     """Ask the user for a description of a custom category."""
->>>>>>> e2c6d607
     update.message.reply_text(
         'Alright, please send me the category first, for example "Most impressive skill"'
     )
