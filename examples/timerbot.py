--- conflicted
+++ resolved
@@ -45,9 +45,6 @@
     context.bot.send_message(job.context, text='Beep!')
 
 
-<<<<<<< HEAD
-def set_timer(update: Update, context: CallbackContext) -> None:
-=======
 def remove_job_if_exists(name, context):
     """Remove job with given name. Returns whether job was removed."""
     current_jobs = context.job_queue.get_jobs_by_name(name)
@@ -58,8 +55,7 @@
     return True
 
 
-def set_timer(update, context):
->>>>>>> 88440079
+def set_timer(update: Update, context: CallbackContext) -> None:
     """Add a job to the queue."""
     chat_id = update.message.chat_id
     try:
@@ -100,19 +96,10 @@
     dispatcher = updater.dispatcher
 
     # on different commands - answer in Telegram
-<<<<<<< HEAD
     dispatcher.add_handler(CommandHandler("start", start))
     dispatcher.add_handler(CommandHandler("help", start))
-    dispatcher.add_handler(
-        CommandHandler("set", set_timer, pass_args=True, pass_job_queue=True, pass_chat_data=True)
-    )
-    dispatcher.add_handler(CommandHandler("unset", unset, pass_chat_data=True))
-=======
-    dp.add_handler(CommandHandler("start", start))
-    dp.add_handler(CommandHandler("help", start))
-    dp.add_handler(CommandHandler("set", set_timer))
-    dp.add_handler(CommandHandler("unset", unset))
->>>>>>> 88440079
+    dispatcher.add_handler(CommandHandler("set", set_timer))
+    dispatcher.add_handler(CommandHandler("unset", unset))
 
     # Start the Bot
     updater.start_polling()
