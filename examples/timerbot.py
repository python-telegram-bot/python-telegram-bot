--- conflicted
+++ resolved
@@ -33,16 +33,12 @@
 
 # Define a few command handlers. These usually take the two arguments update and
 # context. Error handlers also receive the raised TelegramError object in error.
-<<<<<<< HEAD
 # Best practice would be to replace context with an underscore,
 # since context is an unused local variable.
 # This being an example and not having context present confusing beginners,
 # we decided to have it present as context.
 def start(update: Update, context: CallbackContext) -> None:
-=======
-def start(update: Update, _: CallbackContext) -> None:
     """Sends explanation on how to use the bot."""
->>>>>>> e2c6d607
     update.message.reply_text('Hi! Use /set <seconds> to set a timer')
 
 
