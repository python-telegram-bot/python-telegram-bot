#!/usr/bin/env python
# pylint: disable=C0116,W0613
# This program is dedicated to the public domain under the CC0 license.

"""Basic example for a bot that can receive payment from user."""

import logging

from telegram import LabeledPrice, ShippingOption, Update
from telegram.ext import (
    Updater,
    CommandHandler,
    MessageHandler,
    Filters,
    PreCheckoutQueryHandler,
    ShippingQueryHandler,
    CallbackContext,
)

# Enable logging
logging.basicConfig(
    format='%(asctime)s - %(name)s - %(levelname)s - %(message)s', level=logging.INFO
)

logger = logging.getLogger(__name__)


<<<<<<< HEAD
def start_callback(update: Update, context: CallbackContext) -> None:
=======
def start_callback(update: Update, _: CallbackContext) -> None:
    """Displays info on how to use the bot."""
>>>>>>> e2c6d607
    msg = (
        "Use /shipping to get an invoice for shipping-payment, or /noshipping for an "
        "invoice without shipping."
    )

    update.message.reply_text(msg)


def start_with_shipping_callback(update: Update, context: CallbackContext) -> None:
    """Sends an invoice with shipping-payment."""
    chat_id = update.message.chat_id
    title = "Payment Example"
    description = "Payment Example using python-telegram-bot"
    # select a payload just for you to recognize its the donation from your bot
    payload = "Custom-Payload"
    # In order to get a provider_token see https://core.telegram.org/bots/payments#getting-a-token
    provider_token = "PROVIDER_TOKEN"
    currency = "USD"
    # price in dollars
    price = 1
    # price * 100 so as to include 2 decimal points
    # check https://core.telegram.org/bots/payments#supported-currencies for more details
    prices = [LabeledPrice("Test", price * 100)]

    # optionally pass need_name=True, need_phone_number=True,
    # need_email=True, need_shipping_address=True, is_flexible=True
    context.bot.send_invoice(
        chat_id,
        title,
        description,
        payload,
        provider_token,
        currency,
        prices,
        need_name=True,
        need_phone_number=True,
        need_email=True,
        need_shipping_address=True,
        is_flexible=True,
    )


def start_without_shipping_callback(update: Update, context: CallbackContext) -> None:
    """Sends an invoice without shipping-payment."""
    chat_id = update.message.chat_id
    title = "Payment Example"
    description = "Payment Example using python-telegram-bot"
    # select a payload just for you to recognize its the donation from your bot
    payload = "Custom-Payload"
    # In order to get a provider_token see https://core.telegram.org/bots/payments#getting-a-token
    provider_token = "PROVIDER_TOKEN"
    currency = "USD"
    # price in dollars
    price = 1
    # price * 100 so as to include 2 decimal points
    prices = [LabeledPrice("Test", price * 100)]

    # optionally pass need_name=True, need_phone_number=True,
    # need_email=True, need_shipping_address=True, is_flexible=True
    context.bot.send_invoice(
        chat_id, title, description, payload, provider_token, currency, prices
    )


<<<<<<< HEAD
def shipping_callback(update: Update, context: CallbackContext) -> None:
=======
def shipping_callback(update: Update, _: CallbackContext) -> None:
    """Answers the ShippingQuery with ShippingOptions"""
>>>>>>> e2c6d607
    query = update.shipping_query
    # check the payload, is this from your bot?
    if query.invoice_payload != 'Custom-Payload':
        # answer False pre_checkout_query
        query.answer(ok=False, error_message="Something went wrong...")
        return

    # First option has a single LabeledPrice
    options = [ShippingOption('1', 'Shipping Option A', [LabeledPrice('A', 100)])]
    # second option has an array of LabeledPrice objects
    price_list = [LabeledPrice('B1', 150), LabeledPrice('B2', 200)]
    options.append(ShippingOption('2', 'Shipping Option B', price_list))
    query.answer(ok=True, shipping_options=options)


# after (optional) shipping, it's the pre-checkout
<<<<<<< HEAD
def precheckout_callback(update: Update, context: CallbackContext) -> None:
=======
def precheckout_callback(update: Update, _: CallbackContext) -> None:
    """Answers the PreQecheckoutQuery"""
>>>>>>> e2c6d607
    query = update.pre_checkout_query
    # check the payload, is this from your bot?
    if query.invoice_payload != 'Custom-Payload':
        # answer False pre_checkout_query
        query.answer(ok=False, error_message="Something went wrong...")
    else:
        query.answer(ok=True)


# finally, after contacting the payment provider...
<<<<<<< HEAD
def successful_payment_callback(update: Update, context: CallbackContext) -> None:
=======
def successful_payment_callback(update: Update, _: CallbackContext) -> None:
    """Confirms the successful payment."""
>>>>>>> e2c6d607
    # do something after successfully receiving payment?
    update.message.reply_text("Thank you for your payment!")


def main() -> None:
    """Run the bot."""
    # Create the Updater and pass it your bot's token.
    updater = Updater("TOKEN")

    # Get the dispatcher to register handlers
    dispatcher = updater.dispatcher

    # simple start function
    dispatcher.add_handler(CommandHandler("start", start_callback))

    # Add command handler to start the payment invoice
    dispatcher.add_handler(CommandHandler("shipping", start_with_shipping_callback))
    dispatcher.add_handler(CommandHandler("noshipping", start_without_shipping_callback))

    # Optional handler if your product requires shipping
    dispatcher.add_handler(ShippingQueryHandler(shipping_callback))

    # Pre-checkout handler to final check
    dispatcher.add_handler(PreCheckoutQueryHandler(precheckout_callback))

    # Success! Notify your user!
    dispatcher.add_handler(MessageHandler(Filters.successful_payment, successful_payment_callback))

    # Start the Bot
    updater.start_polling()

    # Run the bot until you press Ctrl-C or the process receives SIGINT,
    # SIGTERM or SIGABRT. This should be used most of the time, since
    # start_polling() is non-blocking and will stop the bot gracefully.
    updater.idle()


if __name__ == '__main__':
    main()<|MERGE_RESOLUTION|>--- conflicted
+++ resolved
@@ -25,12 +25,8 @@
 logger = logging.getLogger(__name__)
 
 
-<<<<<<< HEAD
 def start_callback(update: Update, context: CallbackContext) -> None:
-=======
-def start_callback(update: Update, _: CallbackContext) -> None:
     """Displays info on how to use the bot."""
->>>>>>> e2c6d607
     msg = (
         "Use /shipping to get an invoice for shipping-payment, or /noshipping for an "
         "invoice without shipping."
@@ -95,12 +91,8 @@
     )
 
 
-<<<<<<< HEAD
 def shipping_callback(update: Update, context: CallbackContext) -> None:
-=======
-def shipping_callback(update: Update, _: CallbackContext) -> None:
     """Answers the ShippingQuery with ShippingOptions"""
->>>>>>> e2c6d607
     query = update.shipping_query
     # check the payload, is this from your bot?
     if query.invoice_payload != 'Custom-Payload':
@@ -117,12 +109,8 @@
 
 
 # after (optional) shipping, it's the pre-checkout
-<<<<<<< HEAD
 def precheckout_callback(update: Update, context: CallbackContext) -> None:
-=======
-def precheckout_callback(update: Update, _: CallbackContext) -> None:
     """Answers the PreQecheckoutQuery"""
->>>>>>> e2c6d607
     query = update.pre_checkout_query
     # check the payload, is this from your bot?
     if query.invoice_payload != 'Custom-Payload':
@@ -133,12 +121,8 @@
 
 
 # finally, after contacting the payment provider...
-<<<<<<< HEAD
 def successful_payment_callback(update: Update, context: CallbackContext) -> None:
-=======
-def successful_payment_callback(update: Update, _: CallbackContext) -> None:
     """Confirms the successful payment."""
->>>>>>> e2c6d607
     # do something after successfully receiving payment?
     update.message.reply_text("Thank you for your payment!")
 
