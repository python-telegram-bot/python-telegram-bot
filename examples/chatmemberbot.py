--- conflicted
+++ resolved
@@ -41,37 +41,16 @@
         return None
 
     old_status, new_status = status_change
-<<<<<<< HEAD
     was_member = old_status in [
         ChatMember.MEMBER,
-        ChatMember.CREATOR,
+        ChatMember.OWNER,
         ChatMember.ADMINISTRATOR,
     ] or (old_status == ChatMember.RESTRICTED and old_is_member is True)
     is_member = new_status in [
         ChatMember.MEMBER,
-        ChatMember.CREATOR,
+        ChatMember.OWNER,
         ChatMember.ADMINISTRATOR,
     ] or (new_status == ChatMember.RESTRICTED and new_is_member is True)
-=======
-    was_member = (
-        old_status
-        in [
-            ChatMember.MEMBER,
-            ChatMember.OWNER,
-            ChatMember.ADMINISTRATOR,
-        ]
-        or (old_status == ChatMember.RESTRICTED and old_is_member is True)
-    )
-    is_member = (
-        new_status
-        in [
-            ChatMember.MEMBER,
-            ChatMember.OWNER,
-            ChatMember.ADMINISTRATOR,
-        ]
-        or (new_status == ChatMember.RESTRICTED and new_is_member is True)
-    )
->>>>>>> 2abe90d7
 
     return was_member, is_member
 
