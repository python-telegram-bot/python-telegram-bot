#!/usr/bin/env python
#
# A library that provides a Python interface to the Telegram Bot API
# Copyright (C) 2015-2025
# Leandro Toledo de Souza <devs@python-telegram-bot.org>
#
# This program is free software: you can redistribute it and/or modify
# it under the terms of the GNU Lesser Public License as published by
# the Free Software Foundation, either version 3 of the License, or
# (at your option) any later version.
#
# This program is distributed in the hope that it will be useful,
# but WITHOUT ANY WARRANTY; without even the implied warranty of
# MERCHANTABILITY or FITNESS FOR A PARTICULAR PURPOSE.  See the
# GNU Lesser Public License for more details.
#
# You should have received a copy of the GNU Lesser Public License
# along with this program. If not, see [http://www.gnu.org/licenses/].
"""This module contains objects that represent owned gifts."""

import datetime as dtm
from collections.abc import Sequence
from typing import TYPE_CHECKING, Final

from telegram import constants
from telegram._gifts import Gift
from telegram._messageentity import MessageEntity
from telegram._telegramobject import TelegramObject
from telegram._uniquegift import UniqueGift
from telegram._user import User
from telegram._utils import enum
from telegram._utils.argumentparsing import de_json_optional, de_list_optional, parse_sequence_arg
from telegram._utils.datetime import extract_tzinfo_from_defaults, from_timestamp
from telegram._utils.entities import parse_message_entities, parse_message_entity
from telegram._utils.types import JSONDict

if TYPE_CHECKING:
    from telegram import Bot


class OwnedGift(TelegramObject):
    """This object describes a gift received and owned by a user or a chat. Currently, it
    can be one of:

    * :class:`telegram.OwnedGiftRegular`
    * :class:`telegram.OwnedGiftUnique`

    Objects of this class are comparable in terms of equality. Two objects of this class are
    considered equal, if their :attr:`type` is equal.

    .. versionadded:: 22.1

    Args:
        type (:obj:`str`): Type of the owned gift.

    Attributes:
        type (:obj:`str`): Type of the owned gift.
    """

    __slots__ = ("type",)

    REGULAR: Final[str] = constants.OwnedGiftType.REGULAR
    """:const:`telegram.constants.OwnedGiftType.REGULAR`"""
    UNIQUE: Final[str] = constants.OwnedGiftType.UNIQUE
    """:const:`telegram.constants.OwnedGiftType.UNIQUE`"""

    def __init__(
        self,
        type: str,  # pylint: disable=redefined-builtin
        *,
        api_kwargs: JSONDict | None = None,
    ) -> None:
        super().__init__(api_kwargs=api_kwargs)
        self.type: str = enum.get_member(constants.OwnedGiftType, type, type)

        self._id_attrs = (self.type,)
        self._freeze()

    @classmethod
    def de_json(cls, data: JSONDict, bot: "Bot | None" = None) -> "OwnedGift":
        """Converts JSON data to the appropriate :class:`OwnedGift` object, i.e. takes
        care of selecting the correct subclass.

        Args:
            data (dict[:obj:`str`, ...]): The JSON data.
            bot (:class:`telegram.Bot`, optional): The bot associated with this object.

        Returns:
            The Telegram object.

        """
        data = cls._parse_data(data)

        _class_mapping: dict[str, type[OwnedGift]] = {
            cls.REGULAR: OwnedGiftRegular,
            cls.UNIQUE: OwnedGiftUnique,
        }

        if cls is OwnedGift and data.get("type") in _class_mapping:
            return _class_mapping[data.pop("type")].de_json(data=data, bot=bot)

        return super().de_json(data=data, bot=bot)


class OwnedGifts(TelegramObject):
    """Contains the list of gifts received and owned by a user or a chat.

    Objects of this class are comparable in terms of equality. Two objects of this class are
    considered equal, if their :attr:`total_count` and :attr:`gifts` are equal.

    .. versionadded:: 22.1

    Args:
        total_count (:obj:`int`): The total number of gifts owned by the user or the chat.
        gifts (Sequence[:class:`telegram.OwnedGift`]): The list of gifts.
        next_offset (:obj:`str`, optional): Offset for the next request. If empty,
            then there are no more results.

    Attributes:
        total_count (:obj:`int`): The total number of gifts owned by the user or the chat.
        gifts (Sequence[:class:`telegram.OwnedGift`]): The list of gifts.
        next_offset (:obj:`str`): Optional. Offset for the next request. If empty,
            then there are no more results.
    """

    __slots__ = (
        "gifts",
        "next_offset",
        "total_count",
    )

    def __init__(
        self,
        total_count: int,
        gifts: Sequence[OwnedGift],
        next_offset: str | None = None,
        *,
        api_kwargs: JSONDict | None = None,
    ):
        super().__init__(api_kwargs=api_kwargs)
        self.total_count: int = total_count
        self.gifts: tuple[OwnedGift, ...] = parse_sequence_arg(gifts)
        self.next_offset: str | None = next_offset

        self._id_attrs = (self.total_count, self.gifts)

        self._freeze()

    @classmethod
    def de_json(cls, data: JSONDict, bot: "Bot | None" = None) -> "OwnedGifts":
        """See :meth:`telegram.TelegramObject.de_json`."""
        data = cls._parse_data(data)

        data["gifts"] = de_list_optional(data.get("gifts"), OwnedGift, bot)
        return super().de_json(data=data, bot=bot)


class OwnedGiftRegular(OwnedGift):
    """Describes a regular gift owned by a user or a chat.

    Objects of this class are comparable in terms of equality. Two objects of this class are
    considered equal, if their :attr:`gift` and :attr:`send_date` are equal.

    .. versionadded:: 22.1

    Args:
        gift (:class:`telegram.Gift`): Information about the regular gift.
        owned_gift_id (:obj:`str`, optional): Unique identifier of the gift for the bot; for
            gifts received on behalf of business accounts only.
        sender_user (:class:`telegram.User`, optional): Sender of the gift if it is a known user.
        send_date (:obj:`datetime.datetime`): Date the gift was sent as :class:`datetime.datetime`.
            |datetime_localization|.
        text (:obj:`str`, optional): Text of the message that was added to the gift.
        entities (Sequence[:class:`telegram.MessageEntity`], optional): Special entities that
            appear in the text.
        is_private (:obj:`bool`, optional): :obj:`True`, if the sender and gift text are shown
            only to the gift receiver; otherwise, everyone will be able to see them.
        is_saved (:obj:`bool`, optional): :obj:`True`, if the gift is displayed on the account's
            profile page; for gifts received on behalf of business accounts only.
        can_be_upgraded (:obj:`bool`, optional): :obj:`True`, if the gift can be upgraded to a
            unique gift; for gifts received on behalf of business accounts only.
        was_refunded (:obj:`bool`, optional): :obj:`True`, if the gift was refunded and isn't
            available anymore.
        convert_star_count (:obj:`int`, optional): Number of Telegram Stars that can be
            claimed by the receiver instead of the gift; omitted if the gift cannot be converted
            to Telegram Stars.
        prepaid_upgrade_star_count (:obj:`int`, optional): Number of Telegram Stars that were
            paid by the sender for the ability to upgrade the gift.

    Attributes:
        type (:obj:`str`): Type of the gift, always :attr:`~telegram.OwnedGift.REGULAR`.
        gift (:class:`telegram.Gift`): Information about the regular gift.
        owned_gift_id (:obj:`str`): Optional. Unique identifier of the gift for the bot; for
            gifts received on behalf of business accounts only.
        sender_user (:class:`telegram.User`): Optional. Sender of the gift if it is a known user.
        send_date (:obj:`datetime.datetime`): Date the gift was sent as :class:`datetime.datetime`.
            |datetime_localization|.
        text (:obj:`str`): Optional. Text of the message that was added to the gift.
        entities (Sequence[:class:`telegram.MessageEntity`]): Optional. Special entities that
            appear in the text.
        is_private (:obj:`bool`): Optional. :obj:`True`, if the sender and gift text are shown
            only to the gift receiver; otherwise, everyone will be able to see them.
        is_saved (:obj:`bool`): Optional. :obj:`True`, if the gift is displayed on the account's
            profile page; for gifts received on behalf of business accounts only.
        can_be_upgraded (:obj:`bool`): Optional. :obj:`True`, if the gift can be upgraded to a
            unique gift; for gifts received on behalf of business accounts only.
        was_refunded (:obj:`bool`): Optional. :obj:`True`, if the gift was refunded and isn't
            available anymore.
        convert_star_count (:obj:`int`): Optional. Number of Telegram Stars that can be
            claimed by the receiver instead of the gift; omitted if the gift cannot be converted
            to Telegram Stars.
        prepaid_upgrade_star_count (:obj:`int`): Optional. Number of Telegram Stars that were
            paid by the sender for the ability to upgrade the gift.

    """

    __slots__ = (
        "can_be_upgraded",
        "convert_star_count",
        "entities",
        "gift",
        "is_private",
        "is_saved",
        "owned_gift_id",
        "prepaid_upgrade_star_count",
        "send_date",
        "sender_user",
        "text",
        "was_refunded",
    )

    def __init__(
        self,
        gift: Gift,
        send_date: dtm.datetime,
        owned_gift_id: str | None = None,
        sender_user: User | None = None,
        text: str | None = None,
        entities: Sequence[MessageEntity] | None = None,
        is_private: bool | None = None,
        is_saved: bool | None = None,
        can_be_upgraded: bool | None = None,
        was_refunded: bool | None = None,
        convert_star_count: int | None = None,
        prepaid_upgrade_star_count: int | None = None,
        *,
        api_kwargs: JSONDict | None = None,
    ) -> None:
        super().__init__(type=OwnedGift.REGULAR, api_kwargs=api_kwargs)

        with self._unfrozen():
            self.gift: Gift = gift
            self.send_date: dtm.datetime = send_date
            self.owned_gift_id: str | None = owned_gift_id
            self.sender_user: User | None = sender_user
            self.text: str | None = text
            self.entities: tuple[MessageEntity, ...] = parse_sequence_arg(entities)
            self.is_private: bool | None = is_private
            self.is_saved: bool | None = is_saved
            self.can_be_upgraded: bool | None = can_be_upgraded
            self.was_refunded: bool | None = was_refunded
            self.convert_star_count: int | None = convert_star_count
            self.prepaid_upgrade_star_count: int | None = prepaid_upgrade_star_count

            self._id_attrs = (self.type, self.gift, self.send_date)

    @classmethod
    def de_json(cls, data: JSONDict, bot: "Bot | None" = None) -> "OwnedGiftRegular":
        """See :meth:`telegram.OwnedGift.de_json`."""
        data = cls._parse_data(data)

        loc_tzinfo = extract_tzinfo_from_defaults(bot)
        data["send_date"] = from_timestamp(data.get("send_date"), tzinfo=loc_tzinfo)
        data["sender_user"] = de_json_optional(data.get("sender_user"), User, bot)
        data["gift"] = de_json_optional(data.get("gift"), Gift, bot)
        data["entities"] = de_list_optional(data.get("entities"), MessageEntity, bot)

        return super().de_json(data=data, bot=bot)  # type: ignore[return-value]

    def parse_entity(self, entity: MessageEntity) -> str:
        """Returns the text in :attr:`text`
        from a given :class:`telegram.MessageEntity` of :attr:`entities`.

        Note:
            This method is present because Telegram calculates the offset and length in
            UTF-16 codepoint pairs, which some versions of Python don't handle automatically.
            (That is, you can't just slice ``OwnedGiftRegular.text`` with the offset and length.)

        Args:
            entity (:class:`telegram.MessageEntity`): The entity to extract the text from. It must
                be an entity that belongs to :attr:`entities`.

        Returns:
            :obj:`str`: The text of the given entity.

        Raises:
            RuntimeError: If the owned gift has no text.

        """
        if not self.text:
            raise RuntimeError("This OwnedGiftRegular has no 'text'.")

        return parse_message_entity(self.text, entity)

    def parse_entities(self, types: list[str] | None = None) -> dict[MessageEntity, str]:
        """
        Returns a :obj:`dict` that maps :class:`telegram.MessageEntity` to :obj:`str`.
        It contains entities from this owned gift's text filtered by their ``type`` attribute as
        the key, and the text that each entity belongs to as the value of the :obj:`dict`.

        Note:
            This method should always be used instead of the :attr:`entities`
            attribute, since it calculates the correct substring from the message text based on
            UTF-16 codepoints. See :attr:`parse_entity` for more info.

        Args:
            types (list[:obj:`str`], optional): List of ``MessageEntity`` types as strings. If the
                    ``type`` attribute of an entity is contained in this list, it will be returned.
                    Defaults to :attr:`telegram.MessageEntity.ALL_TYPES`.

        Returns:
            dict[:class:`telegram.MessageEntity`, :obj:`str`]: A dictionary of entities mapped to
            the text that belongs to them, calculated based on UTF-16 codepoints.

        Raises:
            RuntimeError: If the owned gift has no text.

        """
        if not self.text:
            raise RuntimeError("This OwnedGiftRegular has no 'text'.")

        return parse_message_entities(self.text, self.entities, types)


class OwnedGiftUnique(OwnedGift):
    """
    Describes a unique gift received and owned by a user or a chat.

    Objects of this class are comparable in terms of equality. Two objects of this class are
    considered equal, if their :attr:`gift` and :attr:`send_date` are equal.

    .. versionadded:: 22.1

    Args:
        gift (:class:`telegram.UniqueGift`): Information about the unique gift.
        owned_gift_id (:obj:`str`, optional): Unique identifier of the received gift for the
            bot; for gifts received on behalf of business accounts only.
        sender_user (:class:`telegram.User`, optional): Sender of the gift if it is a known user.
        send_date (:obj:`datetime.datetime`): Date the gift was sent as :class:`datetime.datetime`.
            |datetime_localization|
        is_saved (:obj:`bool`, optional): :obj:`True`, if the gift is displayed on the account's
            profile page; for gifts received on behalf of business accounts only.
        can_be_transferred (:obj:`bool`, optional): :obj:`True`, if the gift can be transferred to
            another owner; for gifts received on behalf of business accounts only.
        transfer_star_count (:obj:`int`, optional): Number of Telegram Stars that must be paid
            to transfer the gift; omitted if the bot cannot transfer the gift.
        next_transfer_date (:obj:`datetime.datetime`, optional): Date when the gift can be
            transferred. If it's in the past, then the gift can be transferred now.
            |datetime_localization|
            .. versionadded:: 22.3

    Attributes:
        type (:obj:`str`): Type of the owned gift, always :tg-const:`~telegram.OwnedGift.UNIQUE`.
        gift (:class:`telegram.UniqueGift`): Information about the unique gift.
        owned_gift_id (:obj:`str`): Optional. Unique identifier of the received gift for the
            bot; for gifts received on behalf of business accounts only.
        sender_user (:class:`telegram.User`): Optional. Sender of the gift if it is a known user.
        send_date (:obj:`datetime.datetime`): Date the gift was sent as :class:`datetime.datetime`.
            |datetime_localization|
        is_saved (:obj:`bool`): Optional. :obj:`True`, if the gift is displayed on the account's
            profile page; for gifts received on behalf of business accounts only.
        can_be_transferred (:obj:`bool`): Optional. :obj:`True`, if the gift can be transferred to
            another owner; for gifts received on behalf of business accounts only.
        transfer_star_count (:obj:`int`): Optional. Number of Telegram Stars that must be paid
            to transfer the gift; omitted if the bot cannot transfer the gift.
        next_transfer_date (:obj:`datetime.datetime`): Optional. Date when the gift can be
            transferred. If it's in the past, then the gift can be transferred now.
            |datetime_localization|
            .. versionadded:: 22.3
    """

    __slots__ = (
        "can_be_transferred",
        "gift",
        "is_saved",
        "next_transfer_date",
        "owned_gift_id",
        "send_date",
        "sender_user",
        "transfer_star_count",
    )

    def __init__(
        self,
        gift: UniqueGift,
        send_date: dtm.datetime,
<<<<<<< HEAD
        owned_gift_id: str | None = None,
        sender_user: User | None = None,
        is_saved: bool | None = None,
        can_be_transferred: bool | None = None,
        transfer_star_count: int | None = None,
=======
        owned_gift_id: Optional[str] = None,
        sender_user: Optional[User] = None,
        is_saved: Optional[bool] = None,
        can_be_transferred: Optional[bool] = None,
        transfer_star_count: Optional[int] = None,
        next_transfer_date: Optional[dtm.datetime] = None,
>>>>>>> 197f29b6
        *,
        api_kwargs: JSONDict | None = None,
    ) -> None:
        super().__init__(type=OwnedGift.UNIQUE, api_kwargs=api_kwargs)

        with self._unfrozen():
            self.gift: UniqueGift = gift
            self.send_date: dtm.datetime = send_date
<<<<<<< HEAD
            self.owned_gift_id: str | None = owned_gift_id
            self.sender_user: User | None = sender_user
            self.is_saved: bool | None = is_saved
            self.can_be_transferred: bool | None = can_be_transferred
            self.transfer_star_count: int | None = transfer_star_count
=======
            self.owned_gift_id: Optional[str] = owned_gift_id
            self.sender_user: Optional[User] = sender_user
            self.is_saved: Optional[bool] = is_saved
            self.can_be_transferred: Optional[bool] = can_be_transferred
            self.transfer_star_count: Optional[int] = transfer_star_count
            self.next_transfer_date: Optional[dtm.datetime] = next_transfer_date
>>>>>>> 197f29b6

            self._id_attrs = (self.type, self.gift, self.send_date)

    @classmethod
    def de_json(cls, data: JSONDict, bot: "Bot | None" = None) -> "OwnedGiftUnique":
        """See :meth:`telegram.OwnedGift.de_json`."""
        data = cls._parse_data(data)

        loc_tzinfo = extract_tzinfo_from_defaults(bot)
        data["send_date"] = from_timestamp(data.get("send_date"), tzinfo=loc_tzinfo)
        data["sender_user"] = de_json_optional(data.get("sender_user"), User, bot)
        data["gift"] = de_json_optional(data.get("gift"), UniqueGift, bot)
        data["next_transfer_date"] = from_timestamp(
            data.get("next_transfer_date"), tzinfo=loc_tzinfo
        )

        return super().de_json(data=data, bot=bot)  # type: ignore[return-value]<|MERGE_RESOLUTION|>--- conflicted
+++ resolved
@@ -394,20 +394,12 @@
         self,
         gift: UniqueGift,
         send_date: dtm.datetime,
-<<<<<<< HEAD
         owned_gift_id: str | None = None,
         sender_user: User | None = None,
         is_saved: bool | None = None,
         can_be_transferred: bool | None = None,
         transfer_star_count: int | None = None,
-=======
-        owned_gift_id: Optional[str] = None,
-        sender_user: Optional[User] = None,
-        is_saved: Optional[bool] = None,
-        can_be_transferred: Optional[bool] = None,
-        transfer_star_count: Optional[int] = None,
-        next_transfer_date: Optional[dtm.datetime] = None,
->>>>>>> 197f29b6
+        next_transfer_date: dtm.datetime | None = None,
         *,
         api_kwargs: JSONDict | None = None,
     ) -> None:
@@ -416,20 +408,12 @@
         with self._unfrozen():
             self.gift: UniqueGift = gift
             self.send_date: dtm.datetime = send_date
-<<<<<<< HEAD
             self.owned_gift_id: str | None = owned_gift_id
             self.sender_user: User | None = sender_user
             self.is_saved: bool | None = is_saved
             self.can_be_transferred: bool | None = can_be_transferred
             self.transfer_star_count: int | None = transfer_star_count
-=======
-            self.owned_gift_id: Optional[str] = owned_gift_id
-            self.sender_user: Optional[User] = sender_user
-            self.is_saved: Optional[bool] = is_saved
-            self.can_be_transferred: Optional[bool] = can_be_transferred
-            self.transfer_star_count: Optional[int] = transfer_star_count
-            self.next_transfer_date: Optional[dtm.datetime] = next_transfer_date
->>>>>>> 197f29b6
+            self.next_transfer_date: dtm.datetime | None = next_transfer_date
 
             self._id_attrs = (self.type, self.gift, self.send_date)
 
