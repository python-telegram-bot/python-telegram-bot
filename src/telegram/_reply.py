#!/usr/bin/env python
#
# A library that provides a Python interface to the Telegram Bot API
# Copyright (C) 2015-2025
# Leandro Toledo de Souza <devs@python-telegram-bot.org>
#
# This program is free software: you can redistribute it and/or modify
# it under the terms of the GNU Lesser Public License as published by
# the Free Software Foundation, either version 3 of the License, or
# (at your option) any later version.
#
# This program is distributed in the hope that it will be useful,
# but WITHOUT ANY WARRANTY; without even the implied warranty of
# MERCHANTABILITY or FITNESS FOR A PARTICULAR PURPOSE.  See the
# GNU Lesser Public License for more details.
#
# You should have received a copy of the GNU Lesser Public License
# along with this program.  If not, see [http://www.gnu.org/licenses/].
"""This modules contains objects that represents Telegram Replies"""

from collections.abc import Sequence
from typing import TYPE_CHECKING

from telegram._chat import Chat
from telegram._checklists import Checklist
from telegram._dice import Dice
from telegram._files.animation import Animation
from telegram._files.audio import Audio
from telegram._files.contact import Contact
from telegram._files.document import Document
from telegram._files.location import Location
from telegram._files.photosize import PhotoSize
from telegram._files.sticker import Sticker
from telegram._files.venue import Venue
from telegram._files.video import Video
from telegram._files.videonote import VideoNote
from telegram._files.voice import Voice
from telegram._games.game import Game
from telegram._giveaway import Giveaway, GiveawayWinners
from telegram._linkpreviewoptions import LinkPreviewOptions
from telegram._messageentity import MessageEntity
from telegram._messageorigin import MessageOrigin
from telegram._paidmedia import PaidMediaInfo
from telegram._payment.invoice import Invoice
from telegram._poll import Poll
from telegram._story import Story
from telegram._telegramobject import TelegramObject
from telegram._utils.argumentparsing import de_json_optional, de_list_optional, parse_sequence_arg
from telegram._utils.defaultvalue import DEFAULT_NONE
from telegram._utils.types import JSONDict, ODVInput

if TYPE_CHECKING:
    from telegram import Bot


class ExternalReplyInfo(TelegramObject):
    """
    This object contains information about a message that is being replied to, which may
    come from another chat or forum topic.

    Objects of this class are comparable in terms of equality. Two objects of this class are
    considered equal, if their :attr:`origin` is equal.

    .. versionadded:: 20.8

    Args:
        origin (:class:`telegram.MessageOrigin`): Origin of the message replied to by the given
            message.
        chat (:class:`telegram.Chat`, optional): Chat the original message belongs to. Available
            only if the chat is a supergroup or a channel.
        message_id (:obj:`int`, optional): Unique message identifier inside the original chat.
            Available only if the original chat is a supergroup or a channel.
        link_preview_options (:class:`telegram.LinkPreviewOptions`, optional): Options used for
            link preview generation for the original message, if it is a text message
        animation (:class:`telegram.Animation`, optional): Message is an animation, information
            about the animation.
        audio (:class:`telegram.Audio`, optional): Message is an audio file, information about the
            file.
        document (:class:`telegram.Document`, optional): Message is a general file, information
            about the file.
        photo (Sequence[:class:`telegram.PhotoSize`], optional): Message is a photo, available
            sizes of the photo.
        sticker (:class:`telegram.Sticker`, optional): Message is a sticker, information about the
            sticker.
        story (:class:`telegram.Story`, optional): Message is a forwarded story.
        video (:class:`telegram.Video`, optional): Message is a video, information about the video.
        video_note (:class:`telegram.VideoNote`, optional): Message is a `video note
            <https://telegram.org/blog/video-messages-and-telescope>`_, information about the video
            message.
        voice (:class:`telegram.Voice`, optional): Message is a voice message, information about
            the file.
        has_media_spoiler (:obj:`bool`, optional): :obj:`True`, if the message media is covered by
            a spoiler animation.
        checklist (:class:`telegram.Checklist`, optional): Message is a checklist.

            .. versionadded:: 22.3
        contact (:class:`telegram.Contact`, optional): Message is a shared contact, information
            about the contact.
        dice (:class:`telegram.Dice`, optional): Message is a dice with random value.
        game (:Class:`telegram.Game`. optional): Message is a game, information about the game.
            :ref:`More about games >> <games-tree>`.
        giveaway (:class:`telegram.Giveaway`, optional): Message is a scheduled giveaway,
            information about the giveaway.
        giveaway_winners (:class:`telegram.GiveawayWinners`, optional): A giveaway with public
            winners was completed.
        invoice (:class:`telegram.Invoice`, optional): Message is an invoice for a payment,
            information about the invoice. :ref:`More about payments >> <payments-tree>`.
        location (:class:`telegram.Location`, optional): Message is a shared location, information
            about the location.
        poll (:class:`telegram.Poll`, optional): Message is a native poll, information about the
            poll.
        venue (:class:`telegram.Venue`, optional): Message is a venue, information about the venue.
        paid_media (:class:`telegram.PaidMedia`, optional): Message contains paid media;
            information about the paid media.

            .. versionadded:: 21.4

    Attributes:
        origin (:class:`telegram.MessageOrigin`): Origin of the message replied to by the given
            message.
        chat (:class:`telegram.Chat`): Optional. Chat the original message belongs to. Available
            only if the chat is a supergroup or a channel.
        message_id (:obj:`int`): Optional. Unique message identifier inside the original chat.
            Available only if the original chat is a supergroup or a channel.
        link_preview_options (:class:`telegram.LinkPreviewOptions`): Optional. Options used for
            link preview generation for the original message, if it is a text message.
        animation (:class:`telegram.Animation`): Optional. Message is an animation, information
            about the animation.
        audio (:class:`telegram.Audio`): Optional. Message is an audio file, information about the
            file.
        document (:class:`telegram.Document`): Optional. Message is a general file, information
            about the file.
        photo (tuple[:class:`telegram.PhotoSize`]): Optional. Message is a photo, available sizes
            of the photo.
        sticker (:class:`telegram.Sticker`): Optional. Message is a sticker, information about the
            sticker.
        story (:class:`telegram.Story`): Optional. Message is a forwarded story.
        video (:class:`telegram.Video`): Optional. Message is a video, information about the video.
        video_note (:class:`telegram.VideoNote`): Optional. Message is a `video note
            <https://telegram.org/blog/video-messages-and-telescope>`_, information about the video
            message.
        voice (:class:`telegram.Voice`): Optional. Message is a voice message, information about
            the file.
        has_media_spoiler (:obj:`bool`): Optional. :obj:`True`, if the message media is covered by
            a spoiler animation.
        checklist (:class:`telegram.Checklist`): Optional. Message is a checklist.

            .. versionadded:: 22.3
        contact (:class:`telegram.Contact`): Optional. Message is a shared contact, information
            about the contact.
        dice (:class:`telegram.Dice`): Optional. Message is a dice with random value.
        game (:Class:`telegram.Game`): Optional. Message is a game, information about the game.
            :ref:`More about games >> <games-tree>`.
        giveaway (:class:`telegram.Giveaway`): Optional. Message is a scheduled giveaway,
            information about the giveaway.
        giveaway_winners (:class:`telegram.GiveawayWinners`): Optional. A giveaway with public
            winners was completed.
        invoice (:class:`telegram.Invoice`): Optional. Message is an invoice for a payment,
            information about the invoice. :ref:`More about payments >> <payments-tree>`.
        location (:class:`telegram.Location`): Optional. Message is a shared location, information
            about the location.
        poll (:class:`telegram.Poll`): Optional. Message is a native poll, information about the
            poll.
        venue (:class:`telegram.Venue`): Optional. Message is a venue, information about the venue.
        paid_media (:class:`telegram.PaidMedia`): Optional. Message contains paid media;
            information about the paid media.

            .. versionadded:: 21.4
    """

    __slots__ = (
        "animation",
        "audio",
        "chat",
        "checklist",
        "contact",
        "dice",
        "document",
        "game",
        "giveaway",
        "giveaway_winners",
        "has_media_spoiler",
        "invoice",
        "link_preview_options",
        "location",
        "message_id",
        "origin",
        "paid_media",
        "photo",
        "poll",
        "sticker",
        "story",
        "venue",
        "video",
        "video_note",
        "voice",
    )

    def __init__(
        self,
        origin: MessageOrigin,
        chat: Chat | None = None,
        message_id: int | None = None,
        link_preview_options: LinkPreviewOptions | None = None,
        animation: Animation | None = None,
        audio: Audio | None = None,
        document: Document | None = None,
        photo: Sequence[PhotoSize] | None = None,
        sticker: Sticker | None = None,
        story: Story | None = None,
        video: Video | None = None,
        video_note: VideoNote | None = None,
        voice: Voice | None = None,
        has_media_spoiler: bool | None = None,
        contact: "Contact | None" = None,
        dice: Dice | None = None,
        game: Game | None = None,
        giveaway: Giveaway | None = None,
        giveaway_winners: GiveawayWinners | None = None,
        invoice: Invoice | None = None,
        location: "Location | None" = None,
        poll: Poll | None = None,
        venue: Venue | None = None,
        paid_media: PaidMediaInfo | None = None,
        checklist: Checklist | None = None,
        *,
        api_kwargs: JSONDict | None = None,
    ):
        super().__init__(api_kwargs=api_kwargs)

        self.origin: MessageOrigin = origin
        self.chat: Chat | None = chat
        self.message_id: int | None = message_id
        self.link_preview_options: LinkPreviewOptions | None = link_preview_options
        self.animation: Animation | None = animation
        self.audio: Audio | None = audio
        self.document: Document | None = document
        self.photo: tuple[PhotoSize, ...] | None = parse_sequence_arg(photo)
        self.sticker: Sticker | None = sticker
        self.story: Story | None = story
        self.video: Video | None = video
        self.video_note: VideoNote | None = video_note
        self.voice: Voice | None = voice
        self.has_media_spoiler: bool | None = has_media_spoiler
        self.checklist: Checklist | None = checklist
        self.contact: Contact | None = contact
        self.dice: Dice | None = dice
        self.game: Game | None = game
        self.giveaway: Giveaway | None = giveaway
        self.giveaway_winners: GiveawayWinners | None = giveaway_winners
        self.invoice: Invoice | None = invoice
        self.location: Location | None = location
        self.poll: Poll | None = poll
        self.venue: Venue | None = venue
        self.paid_media: PaidMediaInfo | None = paid_media

        self._id_attrs = (self.origin,)

        self._freeze()

    @classmethod
    def de_json(cls, data: JSONDict, bot: "Bot | None" = None) -> "ExternalReplyInfo":
        """See :meth:`telegram.TelegramObject.de_json`."""
        data = cls._parse_data(data)

        data["origin"] = de_json_optional(data.get("origin"), MessageOrigin, bot)
        data["chat"] = de_json_optional(data.get("chat"), Chat, bot)
        data["link_preview_options"] = de_json_optional(
            data.get("link_preview_options"), LinkPreviewOptions, bot
        )
        data["animation"] = de_json_optional(data.get("animation"), Animation, bot)
        data["audio"] = de_json_optional(data.get("audio"), Audio, bot)
        data["document"] = de_json_optional(data.get("document"), Document, bot)
        data["photo"] = de_list_optional(data.get("photo"), PhotoSize, bot)
        data["sticker"] = de_json_optional(data.get("sticker"), Sticker, bot)
        data["story"] = de_json_optional(data.get("story"), Story, bot)
        data["video"] = de_json_optional(data.get("video"), Video, bot)
        data["video_note"] = de_json_optional(data.get("video_note"), VideoNote, bot)
        data["voice"] = de_json_optional(data.get("voice"), Voice, bot)
        data["contact"] = de_json_optional(data.get("contact"), Contact, bot)
        data["dice"] = de_json_optional(data.get("dice"), Dice, bot)
        data["game"] = de_json_optional(data.get("game"), Game, bot)
        data["giveaway"] = de_json_optional(data.get("giveaway"), Giveaway, bot)
        data["giveaway_winners"] = de_json_optional(
            data.get("giveaway_winners"), GiveawayWinners, bot
        )
        data["invoice"] = de_json_optional(data.get("invoice"), Invoice, bot)
        data["location"] = de_json_optional(data.get("location"), Location, bot)
        data["poll"] = de_json_optional(data.get("poll"), Poll, bot)
        data["venue"] = de_json_optional(data.get("venue"), Venue, bot)
        data["paid_media"] = de_json_optional(data.get("paid_media"), PaidMediaInfo, bot)
        data["checklist"] = de_json_optional(data.get("checklist"), Checklist, bot)

        return super().de_json(data=data, bot=bot)


class TextQuote(TelegramObject):
    """
    This object contains information about the quoted part of a message that is replied to
    by the given message.

    Objects of this class are comparable in terms of equality. Two objects of this class are
    considered equal, if their :attr:`text` and :attr:`position` are equal.

    .. versionadded:: 20.8

    Args:
        text (:obj:`str`): Text of the quoted part of a message that is replied to by the given
            message.
        position (:obj:`int`): Approximate quote position in the original message in UTF-16 code
            units as specified by the sender.
        entities (Sequence[:class:`telegram.MessageEntity`], optional): Special entities that
            appear
            in the quote. Currently, only bold, italic, underline, strikethrough, spoiler, and
            custom_emoji entities are kept in quotes.
        is_manual (:obj:`bool`, optional): :obj:`True`, if the quote was chosen manually by the
            message sender. Otherwise, the quote was added automatically by the server.

    Attributes:
        text (:obj:`str`): Text of the quoted part of a message that is replied to by the given
            message.
        position (:obj:`int`): Approximate quote position in the original message in UTF-16 code
            units as specified by the sender.
        entities (tuple[:class:`telegram.MessageEntity`]): Optional. Special entities that appear
            in the quote. Currently, only bold, italic, underline, strikethrough, spoiler, and
            custom_emoji entities are kept in quotes.
        is_manual (:obj:`bool`): Optional. :obj:`True`, if the quote was chosen manually by the
            message sender. Otherwise, the quote was added automatically by the server.
    """

    __slots__ = (
        "entities",
        "is_manual",
        "position",
        "text",
    )

    def __init__(
        self,
        text: str,
        position: int,
        entities: Sequence[MessageEntity] | None = None,
        is_manual: bool | None = None,
        *,
        api_kwargs: JSONDict | None = None,
    ):
        super().__init__(api_kwargs=api_kwargs)

        self.text: str = text
        self.position: int = position
        self.entities: tuple[MessageEntity, ...] | None = parse_sequence_arg(entities)
        self.is_manual: bool | None = is_manual

        self._id_attrs = (
            self.text,
            self.position,
        )

        self._freeze()

    @classmethod
    def de_json(cls, data: JSONDict, bot: "Bot | None" = None) -> "TextQuote":
        """See :meth:`telegram.TelegramObject.de_json`."""
        data = cls._parse_data(data)

        data["entities"] = de_list_optional(data.get("entities"), MessageEntity, bot)

        return super().de_json(data=data, bot=bot)


class ReplyParameters(TelegramObject):
    """
    Describes reply parameters for the message that is being sent.

    Objects of this class are comparable in terms of equality. Two objects of this class are
    considered equal, if their :attr:`message_id` is equal.

    .. versionadded:: 20.8

    Args:
        message_id (:obj:`int`): Identifier of the message that will be replied to in the current
            chat, or in the chat :paramref:`chat_id` if it is specified.
        chat_id (:obj:`int` | :obj:`str`, optional): If the message to be replied to is from a
            different chat, |chat_id_channel|
            Not supported for messages sent on behalf of a business account and messages from
            channel direct messages chats.
        allow_sending_without_reply (:obj:`bool`, optional): |allow_sending_without_reply| Can be
            used only for replies in the same chat and forum topic.
        quote (:obj:`str`, optional): Quoted part of the message to be replied to; 0-1024
            characters after entities parsing. The quote must be an exact substring of the message
            to be replied to, including bold, italic, underline, strikethrough, spoiler, and
            custom_emoji entities. The message will fail to send if the quote isn't found in the
            original message.
        quote_parse_mode (:obj:`str`, optional): Mode for parsing entities in the quote. See
            :wiki:`formatting options <Code-snippets#message-formatting-bold-italic-code->` for
            more details.
        quote_entities (Sequence[:class:`telegram.MessageEntity`], optional): A JSON-serialized
            list
            of special entities that appear in the quote. It can be specified instead of
            :paramref:`quote_parse_mode`.
        quote_position (:obj:`int`, optional): Position of the quote in the original message in
            UTF-16 code units.
        checklist_task_id (:obj:`int`, optional): Identifier of the specific checklist task to be
            replied to.

            .. versionadded:: 22.4

    Attributes:
        message_id (:obj:`int`): Identifier of the message that will be replied to in the current
            chat, or in the chat :paramref:`chat_id` if it is specified.
        chat_id (:obj:`int` | :obj:`str`): Optional. If the message to be replied to is from a
            different chat, |chat_id_channel|
            Not supported for messages sent on behalf of a business account and messages from
            channel direct messages chats.
        allow_sending_without_reply (:obj:`bool`): Optional. |allow_sending_without_reply| Can be
            used only for replies in the same chat and forum topic.
        quote (:obj:`str`): Optional. Quoted part of the message to be replied to; 0-1024
            characters after entities parsing. The quote must be an exact substring of the message
            to be replied to, including bold, italic, underline, strikethrough, spoiler, and
            custom_emoji entities. The message will fail to send if the quote isn't found in the
            original message.
        quote_parse_mode (:obj:`str`): Optional. Mode for parsing entities in the quote. See
            :wiki:`formatting options <Code-snippets#message-formatting-bold-italic-code->` for
            more details.
        quote_entities (tuple[:class:`telegram.MessageEntity`]): Optional. A JSON-serialized list
            of special entities that appear in the quote. It can be specified instead of
            :paramref:`quote_parse_mode`.
        quote_position (:obj:`int`): Optional. Position of the quote in the original message in
            UTF-16 code units.
        checklist_task_id (:obj:`int`): Optional. Identifier of the specific checklist task to be
            replied to.

            .. versionadded:: 22.4
    """

    __slots__ = (
        "allow_sending_without_reply",
        "chat_id",
        "checklist_task_id",
        "message_id",
        "quote",
        "quote_entities",
        "quote_parse_mode",
        "quote_position",
    )

    def __init__(
        self,
        message_id: int,
        chat_id: int | str | None = None,
        allow_sending_without_reply: ODVInput[bool] = DEFAULT_NONE,
<<<<<<< HEAD
        quote: str | None = None,
=======
        checklist_task_id: Optional[int] = None,
        quote: Optional[str] = None,
>>>>>>> 066ba5bb
        quote_parse_mode: ODVInput[str] = DEFAULT_NONE,
        quote_entities: Sequence[MessageEntity] | None = None,
        quote_position: int | None = None,
        *,
        api_kwargs: JSONDict | None = None,
    ):
        super().__init__(api_kwargs=api_kwargs)

        self.message_id: int = message_id
        self.chat_id: int | str | None = chat_id
        self.allow_sending_without_reply: ODVInput[bool] = allow_sending_without_reply
        self.quote: str | None = quote
        self.quote_parse_mode: ODVInput[str] = quote_parse_mode
<<<<<<< HEAD
        self.quote_entities: tuple[MessageEntity, ...] | None = parse_sequence_arg(quote_entities)
        self.quote_position: int | None = quote_position
=======
        self.quote_entities: Optional[tuple[MessageEntity, ...]] = parse_sequence_arg(
            quote_entities
        )
        self.quote_position: Optional[int] = quote_position
        self.checklist_task_id: Optional[int] = checklist_task_id
>>>>>>> 066ba5bb

        self._id_attrs = (self.message_id,)

        self._freeze()

    @classmethod
    def de_json(cls, data: JSONDict, bot: "Bot | None" = None) -> "ReplyParameters":
        """See :meth:`telegram.TelegramObject.de_json`."""
        data = cls._parse_data(data)

        data["quote_entities"] = tuple(
            de_list_optional(data.get("quote_entities"), MessageEntity, bot)
        )

        return super().de_json(data=data, bot=bot)<|MERGE_RESOLUTION|>--- conflicted
+++ resolved
@@ -449,12 +449,8 @@
         message_id: int,
         chat_id: int | str | None = None,
         allow_sending_without_reply: ODVInput[bool] = DEFAULT_NONE,
-<<<<<<< HEAD
+        checklist_task_id: int | None = None,
         quote: str | None = None,
-=======
-        checklist_task_id: Optional[int] = None,
-        quote: Optional[str] = None,
->>>>>>> 066ba5bb
         quote_parse_mode: ODVInput[str] = DEFAULT_NONE,
         quote_entities: Sequence[MessageEntity] | None = None,
         quote_position: int | None = None,
@@ -468,16 +464,9 @@
         self.allow_sending_without_reply: ODVInput[bool] = allow_sending_without_reply
         self.quote: str | None = quote
         self.quote_parse_mode: ODVInput[str] = quote_parse_mode
-<<<<<<< HEAD
         self.quote_entities: tuple[MessageEntity, ...] | None = parse_sequence_arg(quote_entities)
         self.quote_position: int | None = quote_position
-=======
-        self.quote_entities: Optional[tuple[MessageEntity, ...]] = parse_sequence_arg(
-            quote_entities
-        )
-        self.quote_position: Optional[int] = quote_position
-        self.checklist_task_id: Optional[int] = checklist_task_id
->>>>>>> 066ba5bb
+        self.checklist_task_id: int | None = checklist_task_id
 
         self._id_attrs = (self.message_id,)
 
