--- conflicted
+++ resolved
@@ -28,11 +28,7 @@
 
     * Most of the constants in this module are grouped into enums.
 
-<<<<<<< HEAD
-.. versionremoved:: NEXT.VERSION
-=======
 .. versionremoved:: 22.3
->>>>>>> 6bbc7d63
     Removed deprecated class ``StarTransactions``. Please instead use
     :attr:`telegram.constants.Nanostar.VALUE`.
 """
@@ -2814,11 +2810,7 @@
 
     .. versionadded:: 21.4
 
-<<<<<<< HEAD
-    .. versionremoved:: NEXT.VERSION
-=======
     .. versionremoved:: 22.3
->>>>>>> 6bbc7d63
         Removed deprecated attributes ``StarTransactionsLimit.NANOSTAR_MIN_AMOUNT``
         and ``StarTransactionsLimit.NANOSTAR_MAX_AMOUNT``. Please instead use
         :attr:`telegram.constants.NanostarLimit.MIN_AMOUNT`
