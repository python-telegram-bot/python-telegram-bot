#!/usr/bin/env python
#
# A library that provides a Python interface to the Telegram Bot API
# Copyright (C) 2015-2025
# Leandro Toledo de Souza <devs@python-telegram-bot.org>
#
# This program is free software: you can redistribute it and/or modify
# it under the terms of the GNU Lesser Public License as published by
# the Free Software Foundation, either version 3 of the License, or
# (at your option) any later version.
#
# This program is distributed in the hope that it will be useful,
# but WITHOUT ANY WARRANTY; without even the implied warranty of
# MERCHANTABILITY or FITNESS FOR A PARTICULAR PURPOSE.  See the
# GNU Lesser Public License for more details.
#
# You should have received a copy of the GNU Lesser Public License
# along with this program. If not, see [http://www.gnu.org/licenses/].
"""This module contains objects that represent paid media in Telegram."""

import datetime as dtm
from collections.abc import Sequence
<<<<<<< HEAD
from typing import TYPE_CHECKING, Final
=======
from typing import TYPE_CHECKING, Final, Optional, Union
>>>>>>> 3f5f3a68

from telegram import constants
from telegram._files.photosize import PhotoSize
from telegram._files.video import Video
from telegram._telegramobject import TelegramObject
from telegram._user import User
from telegram._utils import enum
from telegram._utils.argumentparsing import (
    de_json_optional,
    de_list_optional,
    parse_sequence_arg,
    to_timedelta,
)
from telegram._utils.datetime import get_timedelta_value
from telegram._utils.types import JSONDict, TimePeriod

if TYPE_CHECKING:
    from telegram import Bot


class PaidMedia(TelegramObject):
    """Describes the paid media added to a message. Currently, it can be one of:

    * :class:`telegram.PaidMediaPreview`
    * :class:`telegram.PaidMediaPhoto`
    * :class:`telegram.PaidMediaVideo`

    Objects of this class are comparable in terms of equality. Two objects of this class are
    considered equal, if their :attr:`type` is equal.

    .. versionadded:: 21.4

    Args:
        type (:obj:`str`): Type of the paid media.

    Attributes:
        type (:obj:`str`): Type of the paid media.
    """

    __slots__ = ("type",)

    PREVIEW: Final[str] = constants.PaidMediaType.PREVIEW
    """:const:`telegram.constants.PaidMediaType.PREVIEW`"""
    PHOTO: Final[str] = constants.PaidMediaType.PHOTO
    """:const:`telegram.constants.PaidMediaType.PHOTO`"""
    VIDEO: Final[str] = constants.PaidMediaType.VIDEO
    """:const:`telegram.constants.PaidMediaType.VIDEO`"""

    def __init__(
        self,
        type: str,  # pylint: disable=redefined-builtin
        *,
        api_kwargs: JSONDict | None = None,
    ) -> None:
        super().__init__(api_kwargs=api_kwargs)
        self.type: str = enum.get_member(constants.PaidMediaType, type, type)

        self._id_attrs = (self.type,)
        self._freeze()

    @classmethod
    def de_json(cls, data: JSONDict, bot: "Bot | None" = None) -> "PaidMedia":
        """Converts JSON data to the appropriate :class:`PaidMedia` object, i.e. takes
        care of selecting the correct subclass.

        Args:
            data (dict[:obj:`str`, ...]): The JSON data.
            bot (:class:`telegram.Bot`, optional): The bot associated with this object.

        Returns:
            The Telegram object.

        """
        data = cls._parse_data(data)

        _class_mapping: dict[str, type[PaidMedia]] = {
            cls.PREVIEW: PaidMediaPreview,
            cls.PHOTO: PaidMediaPhoto,
            cls.VIDEO: PaidMediaVideo,
        }

        if cls is PaidMedia and data.get("type") in _class_mapping:
            return _class_mapping[data.pop("type")].de_json(data=data, bot=bot)

        if "duration" in data:
            data["duration"] = dtm.timedelta(seconds=s) if (s := data.get("duration")) else None

        return super().de_json(data=data, bot=bot)


class PaidMediaPreview(PaidMedia):
    """The paid media isn't available before the payment.

    Objects of this class are comparable in terms of equality. Two objects of this class are
    considered equal, if their :attr:`width`, :attr:`height`, and :attr:`duration`
    are equal.

    .. versionadded:: 21.4

    .. versionchanged:: v22.2
       As part of the migration to representing time periods using ``datetime.timedelta``,
       equality comparison now considers integer durations and equivalent timedeltas as equal.

    Args:
        type (:obj:`str`): Type of the paid media, always :tg-const:`telegram.PaidMedia.PREVIEW`.
        width (:obj:`int`, optional): Media width as defined by the sender.
        height (:obj:`int`, optional): Media height as defined by the sender.
        duration (:obj:`int` | :class:`datetime.timedelta`, optional): Duration of the media in
            seconds as defined by the sender.

            .. versionchanged:: v22.2
                |time-period-input|

    Attributes:
        type (:obj:`str`): Type of the paid media, always :tg-const:`telegram.PaidMedia.PREVIEW`.
        width (:obj:`int`): Optional. Media width as defined by the sender.
        height (:obj:`int`): Optional. Media height as defined by the sender.
        duration (:obj:`int` | :class:`datetime.timedelta`): Optional. Duration of the media in
            seconds as defined by the sender.

            .. deprecated:: v22.2
                |time-period-int-deprecated|
    """

    __slots__ = ("_duration", "height", "width")

    def __init__(
        self,
<<<<<<< HEAD
        width: int | None = None,
        height: int | None = None,
        duration: int | None = None,
=======
        width: Optional[int] = None,
        height: Optional[int] = None,
        duration: Optional[TimePeriod] = None,
>>>>>>> 3f5f3a68
        *,
        api_kwargs: JSONDict | None = None,
    ) -> None:
        super().__init__(type=PaidMedia.PREVIEW, api_kwargs=api_kwargs)

        with self._unfrozen():
<<<<<<< HEAD
            self.width: int | None = width
            self.height: int | None = height
            self.duration: int | None = duration
=======
            self.width: Optional[int] = width
            self.height: Optional[int] = height
            self._duration: Optional[dtm.timedelta] = to_timedelta(duration)

            self._id_attrs = (self.type, self.width, self.height, self._duration)
>>>>>>> 3f5f3a68

    @property
    def duration(self) -> Optional[Union[int, dtm.timedelta]]:
        return get_timedelta_value(self._duration, attribute="duration")


class PaidMediaPhoto(PaidMedia):
    """
    The paid media is a photo.

    Objects of this class are comparable in terms of equality. Two objects of this class are
    considered equal, if their :attr:`photo` are equal.

    .. versionadded:: 21.4

    Args:
        type (:obj:`str`): Type of the paid media, always :tg-const:`telegram.PaidMedia.PHOTO`.
        photo (Sequence[:class:`telegram.PhotoSize`]): The photo.

    Attributes:
        type (:obj:`str`): Type of the paid media, always :tg-const:`telegram.PaidMedia.PHOTO`.
        photo (tuple[:class:`telegram.PhotoSize`]): The photo.
    """

    __slots__ = ("photo",)

    def __init__(
        self,
        photo: Sequence["PhotoSize"],
        *,
        api_kwargs: JSONDict | None = None,
    ) -> None:
        super().__init__(type=PaidMedia.PHOTO, api_kwargs=api_kwargs)

        with self._unfrozen():
            self.photo: tuple[PhotoSize, ...] = parse_sequence_arg(photo)

            self._id_attrs = (self.type, self.photo)

    @classmethod
    def de_json(cls, data: JSONDict, bot: "Bot | None" = None) -> "PaidMediaPhoto":
        data = cls._parse_data(data)

        data["photo"] = de_list_optional(data.get("photo"), PhotoSize, bot)
        return super().de_json(data=data, bot=bot)  # type: ignore[return-value]


class PaidMediaVideo(PaidMedia):
    """
    The paid media is a video.

    Objects of this class are comparable in terms of equality. Two objects of this class are
    considered equal, if their :attr:`video` are equal.

    .. versionadded:: 21.4

    Args:
        type (:obj:`str`): Type of the paid media, always :tg-const:`telegram.PaidMedia.VIDEO`.
        video (:class:`telegram.Video`): The video.

    Attributes:
        type (:obj:`str`): Type of the paid media, always :tg-const:`telegram.PaidMedia.VIDEO`.
        video (:class:`telegram.Video`): The video.
    """

    __slots__ = ("video",)

    def __init__(
        self,
        video: Video,
        *,
        api_kwargs: JSONDict | None = None,
    ) -> None:
        super().__init__(type=PaidMedia.VIDEO, api_kwargs=api_kwargs)

        with self._unfrozen():
            self.video: Video = video

            self._id_attrs = (self.type, self.video)

    @classmethod
    def de_json(cls, data: JSONDict, bot: "Bot | None" = None) -> "PaidMediaVideo":
        data = cls._parse_data(data)

        data["video"] = de_json_optional(data.get("video"), Video, bot)
        return super().de_json(data=data, bot=bot)  # type: ignore[return-value]


class PaidMediaInfo(TelegramObject):
    """
    Describes the paid media added to a message.

    Objects of this class are comparable in terms of equality. Two objects of this class are
    considered equal, if their :attr:`star_count` and :attr:`paid_media` are equal.

    .. versionadded:: 21.4

    Args:
        star_count (:obj:`int`): The number of Telegram Stars that must be paid to buy access to
            the media.
        paid_media (Sequence[:class:`telegram.PaidMedia`]): Information about the paid media.

    Attributes:
        star_count (:obj:`int`): The number of Telegram Stars that must be paid to buy access to
            the media.
        paid_media (tuple[:class:`telegram.PaidMedia`]): Information about the paid media.
    """

    __slots__ = ("paid_media", "star_count")

    def __init__(
        self,
        star_count: int,
        paid_media: Sequence[PaidMedia],
        *,
        api_kwargs: JSONDict | None = None,
    ) -> None:
        super().__init__(api_kwargs=api_kwargs)
        self.star_count: int = star_count
        self.paid_media: tuple[PaidMedia, ...] = parse_sequence_arg(paid_media)

        self._id_attrs = (self.star_count, self.paid_media)
        self._freeze()

    @classmethod
    def de_json(cls, data: JSONDict, bot: "Bot | None" = None) -> "PaidMediaInfo":
        data = cls._parse_data(data)

        data["paid_media"] = de_list_optional(data.get("paid_media"), PaidMedia, bot)
        return super().de_json(data=data, bot=bot)


class PaidMediaPurchased(TelegramObject):
    """This object contains information about a paid media purchase.

    Objects of this class are comparable in terms of equality. Two objects of this class are
    considered equal, if their :attr:`from_user` and :attr:`paid_media_payload` are equal.

    Note:
        In Python :keyword:`from` is a reserved word. Use :paramref:`from_user` instead.

    .. versionadded:: 21.6

    Args:
        from_user (:class:`telegram.User`): User who purchased the media.
        paid_media_payload (:obj:`str`): Bot-specified paid media payload.

    Attributes:
        from_user (:class:`telegram.User`): User who purchased the media.
        paid_media_payload (:obj:`str`): Bot-specified paid media payload.
    """

    __slots__ = ("from_user", "paid_media_payload")

    def __init__(
        self,
        from_user: "User",
        paid_media_payload: str,
        *,
        api_kwargs: JSONDict | None = None,
    ) -> None:
        super().__init__(api_kwargs=api_kwargs)
        self.from_user: User = from_user
        self.paid_media_payload: str = paid_media_payload

        self._id_attrs = (self.from_user, self.paid_media_payload)
        self._freeze()

    @classmethod
    def de_json(cls, data: JSONDict, bot: "Bot | None" = None) -> "PaidMediaPurchased":
        data = cls._parse_data(data)

        data["from_user"] = User.de_json(data=data.pop("from"), bot=bot)
        return super().de_json(data=data, bot=bot)<|MERGE_RESOLUTION|>--- conflicted
+++ resolved
@@ -20,11 +20,7 @@
 
 import datetime as dtm
 from collections.abc import Sequence
-<<<<<<< HEAD
 from typing import TYPE_CHECKING, Final
-=======
-from typing import TYPE_CHECKING, Final, Optional, Union
->>>>>>> 3f5f3a68
 
 from telegram import constants
 from telegram._files.photosize import PhotoSize
@@ -153,35 +149,23 @@
 
     def __init__(
         self,
-<<<<<<< HEAD
         width: int | None = None,
         height: int | None = None,
-        duration: int | None = None,
-=======
-        width: Optional[int] = None,
-        height: Optional[int] = None,
-        duration: Optional[TimePeriod] = None,
->>>>>>> 3f5f3a68
+        duration: TimePeriod | None = None,
         *,
         api_kwargs: JSONDict | None = None,
     ) -> None:
         super().__init__(type=PaidMedia.PREVIEW, api_kwargs=api_kwargs)
 
         with self._unfrozen():
-<<<<<<< HEAD
             self.width: int | None = width
             self.height: int | None = height
-            self.duration: int | None = duration
-=======
-            self.width: Optional[int] = width
-            self.height: Optional[int] = height
-            self._duration: Optional[dtm.timedelta] = to_timedelta(duration)
+            self._duration: dtm.timedelta | None = to_timedelta(duration)
 
             self._id_attrs = (self.type, self.width, self.height, self._duration)
->>>>>>> 3f5f3a68
 
     @property
-    def duration(self) -> Optional[Union[int, dtm.timedelta]]:
+    def duration(self) -> int | dtm.timedelta | None:
         return get_timedelta_value(self._duration, attribute="duration")
 
 
