#!/usr/bin/env python
# pylint: disable=redefined-builtin
#
# A library that provides a Python interface to the Telegram Bot API
# Copyright (C) 2015-2025
# Leandro Toledo de Souza <devs@python-telegram-bot.org>
#
# This program is free software: you can redistribute it and/or modify
# it under the terms of the GNU Lesser Public License as published by
# the Free Software Foundation, either version 3 of the License, or
# (at your option) any later version.
#
# This program is distributed in the hope that it will be useful,
# but WITHOUT ANY WARRANTY; without even the implied warranty of
# MERCHANTABILITY or FITNESS FOR A PARTICULAR PURPOSE.  See the
# GNU Lesser Public License for more details.
#
# You should have received a copy of the GNU Lesser Public License
# along with this program.  If not, see [http://www.gnu.org/licenses/]
"""This module contains the Telegram Business related classes."""
import datetime as dtm
from collections.abc import Sequence
from typing import TYPE_CHECKING, Optional
from zoneinfo import ZoneInfo

from telegram._chat import Chat
from telegram._files.location import Location
from telegram._files.sticker import Sticker
from telegram._telegramobject import TelegramObject
from telegram._user import User
from telegram._utils.argumentparsing import de_json_optional, de_list_optional, parse_sequence_arg
from telegram._utils.datetime import extract_tzinfo_from_defaults, from_timestamp, verify_timezone
from telegram._utils.types import JSONDict

if TYPE_CHECKING:
    from telegram import Bot


class BusinessBotRights(TelegramObject):
    """
    This object represents the rights of a business bot.

    Objects of this class are comparable in terms of equality.
    Two objects of this class are considered equal, if all their attributes are equal.

    .. versionadded:: 22.1

    Args:
        can_reply (:obj:`bool`, optional): True, if the bot can send and edit messages in the
            private chats that had incoming messages in the last 24 hours.
        can_read_messages (:obj:`bool`, optional): True, if the bot can mark incoming private
            messages as read.
        can_delete_sent_messages (:obj:`bool`, optional): True, if the bot can delete messages
            sent by the bot.
        can_delete_all_messages (:obj:`bool`, optional): True, if the bot can delete all private
            messages in managed chats.
        can_edit_name (:obj:`bool`, optional): True, if the bot can edit the first and last name
            of the business account.
        can_edit_bio (:obj:`bool`, optional): True, if the bot can edit the bio of the
            business account.
        can_edit_profile_photo (:obj:`bool`, optional): True, if the bot can edit the profile
            photo of the business account.
        can_edit_username (:obj:`bool`, optional): True, if the bot can edit the username of the
            business account.
        can_change_gift_settings (:obj:`bool`, optional): True, if the bot can change the privacy
            settings pertaining to gifts for the business account.
        can_view_gifts_and_stars (:obj:`bool`, optional): True, if the bot can view gifts and the
            amount of Telegram Stars owned by the business account.
        can_convert_gifts_to_stars (:obj:`bool`, optional): True, if the bot can convert regular
            gifts owned by the business account to Telegram Stars.
        can_transfer_and_upgrade_gifts (:obj:`bool`, optional): True, if the bot can transfer and
            upgrade gifts owned by the business account.
        can_transfer_stars (:obj:`bool`, optional): True, if the bot can transfer Telegram Stars
            received by the business account to its own account, or use them to upgrade and
            transfer gifts.
        can_manage_stories (:obj:`bool`, optional): True, if the bot can post, edit and delete
            stories on behalf of the business account.

    Attributes:
        can_reply (:obj:`bool`): Optional. True, if the bot can send and edit messages in the
            private chats that had incoming messages in the last 24 hours.
        can_read_messages (:obj:`bool`): Optional. True, if the bot can mark incoming private
            messages as read.
        can_delete_sent_messages (:obj:`bool`): Optional. True, if the bot can delete messages
            sent by the bot.
        can_delete_all_messages (:obj:`bool`): Optional. True, if the bot can delete all private
            messages in managed chats.
        can_edit_name (:obj:`bool`): Optional. True, if the bot can edit the first and last name
            of the business account.
        can_edit_bio (:obj:`bool`): Optional. True, if the bot can edit the bio of the
            business account.
        can_edit_profile_photo (:obj:`bool`): Optional. True, if the bot can edit the profile
            photo of the business account.
        can_edit_username (:obj:`bool`): Optional. True, if the bot can edit the username of the
            business account.
        can_change_gift_settings (:obj:`bool`): Optional. True, if the bot can change the privacy
            settings pertaining to gifts for the business account.
        can_view_gifts_and_stars (:obj:`bool`): Optional. True, if the bot can view gifts and the
            amount of Telegram Stars owned by the business account.
        can_convert_gifts_to_stars (:obj:`bool`): Optional. True, if the bot can convert regular
            gifts owned by the business account to Telegram Stars.
        can_transfer_and_upgrade_gifts (:obj:`bool`): Optional. True, if the bot can transfer and
            upgrade gifts owned by the business account.
        can_transfer_stars (:obj:`bool`): Optional. True, if the bot can transfer Telegram Stars
            received by the business account to its own account, or use them to upgrade and
            transfer gifts.
        can_manage_stories (:obj:`bool`): Optional. True, if the bot can post, edit and delete
            stories on behalf of the business account.
    """

    __slots__ = (
        "can_change_gift_settings",
        "can_convert_gifts_to_stars",
        "can_delete_all_messages",
        "can_delete_sent_messages",
        "can_edit_bio",
        "can_edit_name",
        "can_edit_profile_photo",
        "can_edit_username",
        "can_manage_stories",
        "can_read_messages",
        "can_reply",
        "can_transfer_and_upgrade_gifts",
        "can_transfer_stars",
        "can_view_gifts_and_stars",
    )

    def __init__(
        self,
        can_reply: Optional[bool] = None,
        can_read_messages: Optional[bool] = None,
        can_delete_sent_messages: Optional[bool] = None,
        can_delete_all_messages: Optional[bool] = None,
        can_edit_name: Optional[bool] = None,
        can_edit_bio: Optional[bool] = None,
        can_edit_profile_photo: Optional[bool] = None,
        can_edit_username: Optional[bool] = None,
        can_change_gift_settings: Optional[bool] = None,
        can_view_gifts_and_stars: Optional[bool] = None,
        can_convert_gifts_to_stars: Optional[bool] = None,
        can_transfer_and_upgrade_gifts: Optional[bool] = None,
        can_transfer_stars: Optional[bool] = None,
        can_manage_stories: Optional[bool] = None,
        *,
        api_kwargs: Optional[JSONDict] = None,
    ):
        super().__init__(api_kwargs=api_kwargs)
        self.can_reply: Optional[bool] = can_reply
        self.can_read_messages: Optional[bool] = can_read_messages
        self.can_delete_sent_messages: Optional[bool] = can_delete_sent_messages
        self.can_delete_all_messages: Optional[bool] = can_delete_all_messages
        self.can_edit_name: Optional[bool] = can_edit_name
        self.can_edit_bio: Optional[bool] = can_edit_bio
        self.can_edit_profile_photo: Optional[bool] = can_edit_profile_photo
        self.can_edit_username: Optional[bool] = can_edit_username
        self.can_change_gift_settings: Optional[bool] = can_change_gift_settings
        self.can_view_gifts_and_stars: Optional[bool] = can_view_gifts_and_stars
        self.can_convert_gifts_to_stars: Optional[bool] = can_convert_gifts_to_stars
        self.can_transfer_and_upgrade_gifts: Optional[bool] = can_transfer_and_upgrade_gifts
        self.can_transfer_stars: Optional[bool] = can_transfer_stars
        self.can_manage_stories: Optional[bool] = can_manage_stories

        self._id_attrs = (
            self.can_reply,
            self.can_read_messages,
            self.can_delete_sent_messages,
            self.can_delete_all_messages,
            self.can_edit_name,
            self.can_edit_bio,
            self.can_edit_profile_photo,
            self.can_edit_username,
            self.can_change_gift_settings,
            self.can_view_gifts_and_stars,
            self.can_convert_gifts_to_stars,
            self.can_transfer_and_upgrade_gifts,
            self.can_transfer_stars,
            self.can_manage_stories,
        )

        self._freeze()


class BusinessConnection(TelegramObject):
    """
    Describes the connection of the bot with a business account.

    Objects of this class are comparable in terms of equality. Two objects of this class are
    considered equal if their :attr:`id`, :attr:`user`, :attr:`user_chat_id`, :attr:`date`,
    :attr:`rights`, and :attr:`is_enabled` are equal.

    .. versionadded:: 21.1
    .. versionchanged:: 22.1
        Equality comparison now considers :attr:`rights` instead of ``can_reply``.

<<<<<<< HEAD
    .. versionremoved:: NEXT.VERSION
=======
    .. versionremoved:: 22.3
>>>>>>> 6bbc7d63
       Removed argument and attribute ``can_reply`` deprecated  by API 9.0.

    Args:
        id (:obj:`str`): Unique identifier of the business connection.
        user (:class:`telegram.User`): Business account user that created the business connection.
        user_chat_id (:obj:`int`): Identifier of a private chat with the user who created the
            business connection.
        date (:obj:`datetime.datetime`): Date the connection was established in Unix time.
        is_enabled (:obj:`bool`): True, if the connection is active.
        rights (:class:`BusinessBotRights`, optional): Rights of the business bot.

            .. versionadded:: 22.1

    Attributes:
        id (:obj:`str`): Unique identifier of the business connection.
        user (:class:`telegram.User`): Business account user that created the business connection.
        user_chat_id (:obj:`int`): Identifier of a private chat with the user who created the
            business connection.
        date (:obj:`datetime.datetime`): Date the connection was established in Unix time.
        is_enabled (:obj:`bool`): True, if the connection is active.
        rights (:class:`BusinessBotRights`): Optional. Rights of the business bot.

            .. versionadded:: 22.1
    """

    __slots__ = (
        "date",
        "id",
        "is_enabled",
        "rights",
        "user",
        "user_chat_id",
    )

    def __init__(
        self,
        id: str,
        user: "User",
        user_chat_id: int,
        date: dtm.datetime,
        is_enabled: bool,
        rights: Optional[BusinessBotRights] = None,
        *,
        api_kwargs: Optional[JSONDict] = None,
    ):
        super().__init__(api_kwargs=api_kwargs)
        self.id: str = id
        self.user: User = user
        self.user_chat_id: int = user_chat_id
        self.date: dtm.datetime = date
        self.is_enabled: bool = is_enabled
        self.rights: Optional[BusinessBotRights] = rights

        self._id_attrs = (
            self.id,
            self.user,
            self.user_chat_id,
            self.date,
            self.rights,
            self.is_enabled,
        )

        self._freeze()

    @classmethod
    def de_json(cls, data: JSONDict, bot: Optional["Bot"] = None) -> "BusinessConnection":
        """See :meth:`telegram.TelegramObject.de_json`."""
        data = cls._parse_data(data)

        # Get the local timezone from the bot if it has defaults
        loc_tzinfo = extract_tzinfo_from_defaults(bot)

        data["date"] = from_timestamp(data.get("date"), tzinfo=loc_tzinfo)
        data["user"] = de_json_optional(data.get("user"), User, bot)
        data["rights"] = de_json_optional(data.get("rights"), BusinessBotRights, bot)

        return super().de_json(data=data, bot=bot)


class BusinessMessagesDeleted(TelegramObject):
    """
    This object is received when messages are deleted from a connected business account.

    Objects of this class are comparable in terms of equality. Two objects of this class are
    considered equal if their :attr:`business_connection_id`, :attr:`message_ids`, and
    :attr:`chat` are equal.

    .. versionadded:: 21.1

    Args:
        business_connection_id (:obj:`str`): Unique identifier of the business connection.
        chat (:class:`telegram.Chat`): Information about a chat in the business account. The bot
            may not have access to the chat or the corresponding user.
        message_ids (Sequence[:obj:`int`]): A list of identifiers of the deleted messages in the
            chat of the business account.

    Attributes:
        business_connection_id (:obj:`str`): Unique identifier of the business connection.
        chat (:class:`telegram.Chat`): Information about a chat in the business account. The bot
            may not have access to the chat or the corresponding user.
        message_ids (tuple[:obj:`int`]): A list of identifiers of the deleted messages in the
            chat of the business account.
    """

    __slots__ = (
        "business_connection_id",
        "chat",
        "message_ids",
    )

    def __init__(
        self,
        business_connection_id: str,
        chat: Chat,
        message_ids: Sequence[int],
        *,
        api_kwargs: Optional[JSONDict] = None,
    ):
        super().__init__(api_kwargs=api_kwargs)
        self.business_connection_id: str = business_connection_id
        self.chat: Chat = chat
        self.message_ids: tuple[int, ...] = parse_sequence_arg(message_ids)

        self._id_attrs = (
            self.business_connection_id,
            self.chat,
            self.message_ids,
        )

        self._freeze()

    @classmethod
    def de_json(cls, data: JSONDict, bot: Optional["Bot"] = None) -> "BusinessMessagesDeleted":
        """See :meth:`telegram.TelegramObject.de_json`."""
        data = cls._parse_data(data)

        data["chat"] = de_json_optional(data.get("chat"), Chat, bot)

        return super().de_json(data=data, bot=bot)


class BusinessIntro(TelegramObject):
    """
    This object contains information about the start page settings of a Telegram Business account.

    Objects of this class are comparable in terms of equality.
    Two objects of this class are considered equal, if their
    :attr:`title`, :attr:`message` and :attr:`sticker` are equal.

    .. versionadded:: 21.1

    Args:
        title (:obj:`str`, optional): Title text of the business intro.
        message (:obj:`str`, optional): Message text of the business intro.
        sticker (:class:`telegram.Sticker`, optional): Sticker of the business intro.

    Attributes:
        title (:obj:`str`): Optional. Title text of the business intro.
        message (:obj:`str`): Optional. Message text of the business intro.
        sticker (:class:`telegram.Sticker`): Optional. Sticker of the business intro.
    """

    __slots__ = (
        "message",
        "sticker",
        "title",
    )

    def __init__(
        self,
        title: Optional[str] = None,
        message: Optional[str] = None,
        sticker: Optional[Sticker] = None,
        *,
        api_kwargs: Optional[JSONDict] = None,
    ):
        super().__init__(api_kwargs=api_kwargs)
        self.title: Optional[str] = title
        self.message: Optional[str] = message
        self.sticker: Optional[Sticker] = sticker

        self._id_attrs = (self.title, self.message, self.sticker)

        self._freeze()

    @classmethod
    def de_json(cls, data: JSONDict, bot: Optional["Bot"] = None) -> "BusinessIntro":
        """See :meth:`telegram.TelegramObject.de_json`."""
        data = cls._parse_data(data)

        data["sticker"] = de_json_optional(data.get("sticker"), Sticker, bot)

        return super().de_json(data=data, bot=bot)


class BusinessLocation(TelegramObject):
    """
    This object contains information about the location of a Telegram Business account.

    Objects of this class are comparable in terms of equality.
    Two objects of this class are considered equal, if their
    :attr:`address` is equal.

    .. versionadded:: 21.1

    Args:
        address (:obj:`str`): Address of the business.
        location (:class:`telegram.Location`, optional): Location of the business.

    Attributes:
        address (:obj:`str`): Address of the business.
        location (:class:`telegram.Location`): Optional. Location of the business.
    """

    __slots__ = (
        "address",
        "location",
    )

    def __init__(
        self,
        address: str,
        location: Optional[Location] = None,
        *,
        api_kwargs: Optional[JSONDict] = None,
    ):
        super().__init__(api_kwargs=api_kwargs)
        self.address: str = address
        self.location: Optional[Location] = location

        self._id_attrs = (self.address,)

        self._freeze()

    @classmethod
    def de_json(cls, data: JSONDict, bot: Optional["Bot"] = None) -> "BusinessLocation":
        """See :meth:`telegram.TelegramObject.de_json`."""
        data = cls._parse_data(data)

        data["location"] = de_json_optional(data.get("location"), Location, bot)

        return super().de_json(data=data, bot=bot)


class BusinessOpeningHoursInterval(TelegramObject):
    """
    This object describes an interval of time during which a business is open.

    Objects of this class are comparable in terms of equality.
    Two objects of this class are considered equal, if their
    :attr:`opening_minute` and :attr:`closing_minute` are equal.

    .. versionadded:: 21.1

    Examples:
        A day has (24 * 60 =) 1440 minutes, a week has (7 * 1440 =) 10080 minutes.
        Starting the minute's sequence from Monday, example values of
        :attr:`opening_minute`, :attr:`closing_minute` will map to the following day times:

        * Monday - 8am to 8:30pm:
            - ``opening_minute = 480`` :guilabel:`8 * 60`
            - ``closing_minute = 1230`` :guilabel:`20 * 60 + 30`
        * Tuesday - 24 hours:
            - ``opening_minute = 1440`` :guilabel:`24 * 60`
            - ``closing_minute = 2879`` :guilabel:`2 * 24 * 60 - 1`
        * Sunday - 12am - 11:58pm:
            - ``opening_minute = 8640`` :guilabel:`6 * 24 * 60`
            - ``closing_minute = 10078`` :guilabel:`7 * 24 * 60 - 2`

    Args:
        opening_minute (:obj:`int`): The minute's sequence number in a week, starting on Monday,
            marking the start of the time interval during which the business is open;
            0 - 7 * 24 * 60.
        closing_minute (:obj:`int`): The minute's
            sequence number in a week, starting on Monday, marking the end of the time interval
            during which the business is open; 0 - 8 * 24 * 60

    Attributes:
        opening_minute (:obj:`int`): The minute's sequence number in a week, starting on Monday,
            marking the start of the time interval during which the business is open;
            0 - 7 * 24 * 60.
        closing_minute (:obj:`int`): The minute's
            sequence number in a week, starting on Monday, marking the end of the time interval
            during which the business is open; 0 - 8 * 24 * 60
    """

    __slots__ = ("_closing_time", "_opening_time", "closing_minute", "opening_minute")

    def __init__(
        self,
        opening_minute: int,
        closing_minute: int,
        *,
        api_kwargs: Optional[JSONDict] = None,
    ):
        super().__init__(api_kwargs=api_kwargs)
        self.opening_minute: int = opening_minute
        self.closing_minute: int = closing_minute

        self._opening_time: Optional[tuple[int, int, int]] = None
        self._closing_time: Optional[tuple[int, int, int]] = None

        self._id_attrs = (self.opening_minute, self.closing_minute)

        self._freeze()

    def _parse_minute(self, minute: int) -> tuple[int, int, int]:
        return (minute // 1440, minute % 1440 // 60, minute % 1440 % 60)

    @property
    def opening_time(self) -> tuple[int, int, int]:
        """Convenience attribute. A :obj:`tuple` parsed from :attr:`opening_minute`. It contains
        the `weekday`, `hour` and `minute` in the same ranges as :attr:`datetime.datetime.weekday`,
        :attr:`datetime.datetime.hour` and :attr:`datetime.datetime.minute`

        Returns:
            tuple[:obj:`int`, :obj:`int`, :obj:`int`]:
        """
        if self._opening_time is None:
            self._opening_time = self._parse_minute(self.opening_minute)
        return self._opening_time

    @property
    def closing_time(self) -> tuple[int, int, int]:
        """Convenience attribute. A :obj:`tuple` parsed from :attr:`closing_minute`. It contains
        the `weekday`, `hour` and `minute` in the same ranges as :attr:`datetime.datetime.weekday`,
        :attr:`datetime.datetime.hour` and :attr:`datetime.datetime.minute`

        Returns:
            tuple[:obj:`int`, :obj:`int`, :obj:`int`]:
        """
        if self._closing_time is None:
            self._closing_time = self._parse_minute(self.closing_minute)
        return self._closing_time


class BusinessOpeningHours(TelegramObject):
    """
    This object describes the opening hours of a business.

    Objects of this class are comparable in terms of equality.
    Two objects of this class are considered equal, if their
    :attr:`time_zone_name` and :attr:`opening_hours` are equal.

    .. versionadded:: 21.1

    Args:
        time_zone_name (:obj:`str`): Unique name of the time zone for which the opening
            hours are defined.
        opening_hours (Sequence[:class:`telegram.BusinessOpeningHoursInterval`]): List of
            time intervals describing business opening hours.

    Attributes:
        time_zone_name (:obj:`str`): Unique name of the time zone for which the opening
            hours are defined.
        opening_hours (Sequence[:class:`telegram.BusinessOpeningHoursInterval`]): List of
            time intervals describing business opening hours.
    """

    __slots__ = ("opening_hours", "time_zone_name")

    def __init__(
        self,
        time_zone_name: str,
        opening_hours: Sequence[BusinessOpeningHoursInterval],
        *,
        api_kwargs: Optional[JSONDict] = None,
    ):
        super().__init__(api_kwargs=api_kwargs)
        self.time_zone_name: str = time_zone_name
        self.opening_hours: Sequence[BusinessOpeningHoursInterval] = parse_sequence_arg(
            opening_hours
        )

        self._id_attrs = (self.time_zone_name, self.opening_hours)

        self._freeze()

    def get_opening_hours_for_day(
        self, date: dtm.date, time_zone: Optional[ZoneInfo] = None
    ) -> tuple[tuple[dtm.datetime, dtm.datetime], ...]:
        """Returns the opening hours intervals for a specific day as datetime objects.

        .. versionadded:: NEXT.VERSION


        Objects of this class are comparable in terms of equality.
        Two objects of this class are considered equal, if their
        :attr:`time_zone_name` and :attr:`opening_hours` are equal.
        Args:
            date (:obj:`datetime.date`): The date to get opening hours for.
                Only the weekday component
                is used to determine matching opening intervals.
            time_zone (:obj:`zoneinfo.ZoneInfo`, optional): Timezone to use for the returned
                datetime objects. If not specified, the returned datetime objects
                will be timezone-naive.

        Returns:
            tuple[tuple[:obj:`datetime.datetime`, :obj:`datetime.datetime`], ...]:
            A tuple of datetime pairs representing opening and closing times for the specified day.
            Each pair consists of (opening_time, closing_time). Returns an empty tuple if there are
            no opening hours for the given day.
        """

        week_day = date.weekday()
        res = []

        for interval in self.opening_hours:
            int_open = interval.opening_time
            int_close = interval.closing_time
            if int_open[0] == week_day:
                res.append(
                    (
                        dtm.datetime(
                            year=date.year,
                            month=date.month,
                            day=date.day,
                            hour=int_open[1],
                            minute=int_open[2],
                            tzinfo=verify_timezone(time_zone) if time_zone else None,
                        ),
                        dtm.datetime(
                            year=date.year,
                            month=date.month,
                            day=date.day,
                            hour=int_close[1],
                            minute=int_close[2],
                            tzinfo=verify_timezone(time_zone) if time_zone else None,
                        ),
                    )
                )

        return tuple(res)

    def is_open(self, dt: dtm.datetime) -> bool:
        """Check if the business is open at the specified datetime.

        .. versionadded:: NEXT.VERSION

        Args:
            dt (:obj:`datetime.datetime`): The datetime to check.
                If timezone-aware, the check will be performed in that timezone.
                If timezone-naive, the check will be performed in the
                timezone specified by :attr:`time_zone_name`.
        Returns:
            :obj:`bool`: True if the business is open at the specified time, False otherwise.
        """

        if dt.tzinfo is None:
            dt_utc = dt
        else:
            dt_utc = dt.astimezone(verify_timezone(ZoneInfo(self.time_zone_name)))

        weekday = dt_utc.weekday()
        minute_of_week = weekday * 1440 + dt_utc.hour * 60 + dt_utc.minute

        for interval in self.opening_hours:
            if interval.opening_minute <= minute_of_week < interval.closing_minute:
                return True

        return False

    @classmethod
    def de_json(cls, data: JSONDict, bot: Optional["Bot"] = None) -> "BusinessOpeningHours":
        """See :meth:`telegram.TelegramObject.de_json`."""
        data = cls._parse_data(data)

        data["opening_hours"] = de_list_optional(
            data.get("opening_hours"), BusinessOpeningHoursInterval, bot
        )

        return super().de_json(data=data, bot=bot)<|MERGE_RESOLUTION|>--- conflicted
+++ resolved
@@ -192,11 +192,7 @@
     .. versionchanged:: 22.1
         Equality comparison now considers :attr:`rights` instead of ``can_reply``.
 
-<<<<<<< HEAD
-    .. versionremoved:: NEXT.VERSION
-=======
     .. versionremoved:: 22.3
->>>>>>> 6bbc7d63
        Removed argument and attribute ``can_reply`` deprecated  by API 9.0.
 
     Args:
