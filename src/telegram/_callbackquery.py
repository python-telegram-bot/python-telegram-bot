#!/usr/bin/env python
#
# A library that provides a Python interface to the Telegram Bot API
# Copyright (C) 2015-2025
# Leandro Toledo de Souza <devs@python-telegram-bot.org>
#
# This program is free software: you can redistribute it and/or modify
# it under the terms of the GNU Lesser Public License as published by
# the Free Software Foundation, either version 3 of the License, or
# (at your option) any later version.
#
# This program is distributed in the hope that it will be useful,
# but WITHOUT ANY WARRANTY; without even the implied warranty of
# MERCHANTABILITY or FITNESS FOR A PARTICULAR PURPOSE.  See the
# GNU Lesser Public License for more details.
#
# You should have received a copy of the GNU Lesser Public License
# along with this program.  If not, see [http://www.gnu.org/licenses/].
# pylint: disable=redefined-builtin
"""This module contains an object that represents a Telegram CallbackQuery"""

from collections.abc import Sequence
from typing import TYPE_CHECKING, Final

from telegram import constants
<<<<<<< HEAD
=======
from telegram._files.location import Location
from telegram._inputchecklist import InputChecklist
>>>>>>> 197f29b6
from telegram._message import MaybeInaccessibleMessage, Message
from telegram._telegramobject import TelegramObject
from telegram._user import User
from telegram._utils.argumentparsing import de_json_optional
from telegram._utils.defaultvalue import DEFAULT_NONE
from telegram._utils.types import JSONDict, ODVInput, TimePeriod

if TYPE_CHECKING:
    from telegram import (
        Bot,
        GameHighScore,
        InlineKeyboardMarkup,
        InputMedia,
        LinkPreviewOptions,
        MessageEntity,
        MessageId,
        ReplyParameters,
    )
    from telegram._files.location import Location
    from telegram._utils.types import ReplyMarkup


class CallbackQuery(TelegramObject):
    """
    This object represents an incoming callback query from a callback button in an inline keyboard.

    If the button that originated the query was attached to a message sent by the bot, the field
    :attr:`message` will be present. If the button was attached to a message sent via the bot (in
    inline mode), the field :attr:`inline_message_id` will be present.

    Objects of this class are comparable in terms of equality. Two objects of this class are
    considered equal, if their :attr:`id` is equal.

    Note:
        * In Python :keyword:`from` is a reserved word. Use :paramref:`from_user` instead.
        * Exactly one of the fields :attr:`data` or :attr:`game_short_name` will be present.
        * After the user presses an inline button, Telegram clients will display a progress bar
          until you call :attr:`answer`. It is, therefore, necessary to react
          by calling :attr:`telegram.Bot.answer_callback_query` even if no notification to the user
          is needed (e.g., without specifying any of the optional parameters).
        * If you're using :attr:`telegram.ext.ExtBot.callback_data_cache`, :attr:`data` may be
          an instance
          of :class:`telegram.ext.InvalidCallbackData`. This will be the case, if the data
          associated with the button triggering the :class:`telegram.CallbackQuery` was already
          deleted or if :attr:`data` was manipulated by a malicious client.

          .. versionadded:: 13.6

    Args:
        id (:obj:`str`): Unique identifier for this query.
        from_user (:class:`telegram.User`): Sender.
        chat_instance (:obj:`str`): Global identifier, uniquely corresponding to the chat to which
            the message with the callback button was sent. Useful for high scores in games.
        message (:class:`telegram.MaybeInaccessibleMessage`, optional): Message sent by the bot
            with the callback button that originated the query.

            .. versionchanged:: 20.8
               Accept objects of type :class:`telegram.MaybeInaccessibleMessage` since Bot API 7.0.
        data (:obj:`str`, optional): Data associated with the callback button. Be aware that the
            message, which originated the query, can contain no callback buttons with this data.
        inline_message_id (:obj:`str`, optional): Identifier of the message sent via the bot in
            inline mode, that originated the query.
        game_short_name (:obj:`str`, optional): Short name of a Game to be returned, serves as
            the unique identifier for the game.

    Attributes:
        id (:obj:`str`): Unique identifier for this query.
        from_user (:class:`telegram.User`): Sender.
        chat_instance (:obj:`str`): Global identifier, uniquely corresponding to the chat to which
            the message with the callback button was sent. Useful for high scores in games.
        message (:class:`telegram.MaybeInaccessibleMessage`): Optional. Message sent by the bot
            with the callback button that originated the query.

            .. versionchanged:: 20.8
               Objects may be of type :class:`telegram.MaybeInaccessibleMessage` since Bot API
               7.0.
        data (:obj:`str` | :obj:`object`): Optional. Data associated with the callback button.
            Be aware that the message, which originated the query, can contain no callback buttons
            with this data.

            Tip:
                The value here is the same as the value passed in
                :paramref:`telegram.InlineKeyboardButton.callback_data`.
        inline_message_id (:obj:`str`): Optional. Identifier of the message sent via the bot in
            inline mode, that originated the query.
        game_short_name (:obj:`str`): Optional. Short name of a Game to be returned, serves as
            the unique identifier for the game.


    """

    __slots__ = (
        "chat_instance",
        "data",
        "from_user",
        "game_short_name",
        "id",
        "inline_message_id",
        "message",
    )

    def __init__(
        self,
        id: str,
        from_user: User,
        chat_instance: str,
        message: MaybeInaccessibleMessage | None = None,
        data: str | None = None,
        inline_message_id: str | None = None,
        game_short_name: str | None = None,
        *,
        api_kwargs: JSONDict | None = None,
    ):
        super().__init__(api_kwargs=api_kwargs)
        # Required
        self.id: str = id
        self.from_user: User = from_user
        self.chat_instance: str = chat_instance
        # Optionals
        self.message: MaybeInaccessibleMessage | None = message
        self.data: str | None = data
        self.inline_message_id: str | None = inline_message_id
        self.game_short_name: str | None = game_short_name

        self._id_attrs = (self.id,)

        self._freeze()

    @classmethod
    def de_json(cls, data: JSONDict, bot: "Bot | None" = None) -> "CallbackQuery":
        """See :meth:`telegram.TelegramObject.de_json`."""
        data = cls._parse_data(data)

        data["from_user"] = de_json_optional(data.pop("from", None), User, bot)
        data["message"] = de_json_optional(data.get("message"), Message, bot)

        return super().de_json(data=data, bot=bot)

    async def answer(
        self,
        text: str | None = None,
        show_alert: bool | None = None,
        url: str | None = None,
        cache_time: TimePeriod | None = None,
        *,
        read_timeout: ODVInput[float] = DEFAULT_NONE,
        write_timeout: ODVInput[float] = DEFAULT_NONE,
        connect_timeout: ODVInput[float] = DEFAULT_NONE,
        pool_timeout: ODVInput[float] = DEFAULT_NONE,
        api_kwargs: JSONDict | None = None,
    ) -> bool:
        """Shortcut for::

             await bot.answer_callback_query(update.callback_query.id, *args, **kwargs)

        For the documentation of the arguments, please see
        :meth:`telegram.Bot.answer_callback_query`.

        Returns:
            :obj:`bool`: On success, :obj:`True` is returned.

        """
        return await self.get_bot().answer_callback_query(
            callback_query_id=self.id,
            text=text,
            show_alert=show_alert,
            url=url,
            cache_time=cache_time,
            read_timeout=read_timeout,
            write_timeout=write_timeout,
            connect_timeout=connect_timeout,
            pool_timeout=pool_timeout,
            api_kwargs=api_kwargs,
        )

    def _get_message(self, action: str = "edit") -> Message:
        """Helper method to get the message for the shortcut methods. Must be called only
        if :attr:`inline_message_id` is *not* set.
        """
        if not isinstance(self.message, Message):
            raise TypeError(f"Cannot {action} an inaccessible message")
        return self.message

    async def edit_message_text(
        self,
        text: str,
        parse_mode: ODVInput[str] = DEFAULT_NONE,
        reply_markup: "InlineKeyboardMarkup | None" = None,
        entities: Sequence["MessageEntity"] | None = None,
        link_preview_options: ODVInput["LinkPreviewOptions"] = DEFAULT_NONE,
        *,
        disable_web_page_preview: bool | None = None,
        read_timeout: ODVInput[float] = DEFAULT_NONE,
        write_timeout: ODVInput[float] = DEFAULT_NONE,
        connect_timeout: ODVInput[float] = DEFAULT_NONE,
        pool_timeout: ODVInput[float] = DEFAULT_NONE,
        api_kwargs: JSONDict | None = None,
    ) -> "Message | bool":
        """Shortcut for either::

            await update.callback_query.message.edit_text(*args, **kwargs)

        or::

            await bot.edit_message_text(
                inline_message_id=update.callback_query.inline_message_id, *args, **kwargs,
            )

        For the documentation of the arguments, please see
        :meth:`telegram.Bot.edit_message_text` and :meth:`telegram.Message.edit_text`.

        .. versionchanged:: 20.8
           Raises :exc:`TypeError` if :attr:`message` is not accessible.

        Returns:
            :class:`telegram.Message`: On success, if edited message is sent by the bot, the
            edited Message is returned, otherwise :obj:`True` is returned.

        Raises:
            :exc:`TypeError` if :attr:`message` is not accessible.

        """
        if self.inline_message_id:
            return await self.get_bot().edit_message_text(
                inline_message_id=self.inline_message_id,
                text=text,
                parse_mode=parse_mode,
                disable_web_page_preview=disable_web_page_preview,
                link_preview_options=link_preview_options,
                reply_markup=reply_markup,
                read_timeout=read_timeout,
                write_timeout=write_timeout,
                connect_timeout=connect_timeout,
                pool_timeout=pool_timeout,
                api_kwargs=api_kwargs,
                entities=entities,
                chat_id=None,
                message_id=None,
                # inline messages can not be sent on behalf of a bcid
                business_connection_id=None,
            )
        return await self._get_message().edit_text(
            text=text,
            parse_mode=parse_mode,
            disable_web_page_preview=disable_web_page_preview,
            link_preview_options=link_preview_options,
            reply_markup=reply_markup,
            read_timeout=read_timeout,
            write_timeout=write_timeout,
            connect_timeout=connect_timeout,
            pool_timeout=pool_timeout,
            api_kwargs=api_kwargs,
            entities=entities,
        )

    async def edit_message_caption(
        self,
        caption: str | None = None,
        reply_markup: "InlineKeyboardMarkup | None" = None,
        parse_mode: ODVInput[str] = DEFAULT_NONE,
        caption_entities: Sequence["MessageEntity"] | None = None,
        show_caption_above_media: bool | None = None,
        *,
        read_timeout: ODVInput[float] = DEFAULT_NONE,
        write_timeout: ODVInput[float] = DEFAULT_NONE,
        connect_timeout: ODVInput[float] = DEFAULT_NONE,
        pool_timeout: ODVInput[float] = DEFAULT_NONE,
        api_kwargs: JSONDict | None = None,
    ) -> "Message | bool":
        """Shortcut for either::

            await update.callback_query.message.edit_caption(*args, **kwargs)

        or::

            await bot.edit_message_caption(
                inline_message_id=update.callback_query.inline_message_id, *args, **kwargs,
            )

        For the documentation of the arguments, please see
        :meth:`telegram.Bot.edit_message_caption` and :meth:`telegram.Message.edit_caption`.

        .. versionchanged:: 20.8
           Raises :exc:`TypeError` if :attr:`message` is not accessible.

        Returns:
            :class:`telegram.Message`: On success, if edited message is sent by the bot, the
            edited Message is returned, otherwise :obj:`True` is returned.

        Raises:
            :exc:`TypeError` if :attr:`message` is not accessible.

        """
        if self.inline_message_id:
            return await self.get_bot().edit_message_caption(
                caption=caption,
                inline_message_id=self.inline_message_id,
                reply_markup=reply_markup,
                read_timeout=read_timeout,
                write_timeout=write_timeout,
                connect_timeout=connect_timeout,
                pool_timeout=pool_timeout,
                parse_mode=parse_mode,
                api_kwargs=api_kwargs,
                caption_entities=caption_entities,
                chat_id=None,
                message_id=None,
                show_caption_above_media=show_caption_above_media,
                # inline messages can not be sent on behalf of a bcid
                business_connection_id=None,
            )
        return await self._get_message().edit_caption(
            caption=caption,
            reply_markup=reply_markup,
            read_timeout=read_timeout,
            write_timeout=write_timeout,
            connect_timeout=connect_timeout,
            pool_timeout=pool_timeout,
            parse_mode=parse_mode,
            api_kwargs=api_kwargs,
            caption_entities=caption_entities,
            show_caption_above_media=show_caption_above_media,
        )

    async def edit_message_checklist(
        self,
        checklist: InputChecklist,
        reply_markup: Optional["InlineKeyboardMarkup"] = None,
        *,
        read_timeout: ODVInput[float] = DEFAULT_NONE,
        write_timeout: ODVInput[float] = DEFAULT_NONE,
        connect_timeout: ODVInput[float] = DEFAULT_NONE,
        pool_timeout: ODVInput[float] = DEFAULT_NONE,
        api_kwargs: Optional[JSONDict] = None,
    ) -> Union[Message, bool]:
        """Shortcut for::

            await update.callback_query.message.edit_checklist(*args, **kwargs)

        For the documentation of the arguments, please see
        :meth:`telegram.Message.edit_checklist`.

        .. versionadded:: 22.3

        Returns:
            :class:`telegram.Message`: On success, the edited Message is returned.

        Raises:
            :exc:`TypeError` if :attr:`message` is not accessible.

        """
        return await self._get_message().edit_checklist(
            checklist=checklist,
            reply_markup=reply_markup,
            read_timeout=read_timeout,
            write_timeout=write_timeout,
            connect_timeout=connect_timeout,
            pool_timeout=pool_timeout,
            api_kwargs=api_kwargs,
        )

    async def edit_message_reply_markup(
        self,
        reply_markup: "InlineKeyboardMarkup | None" = None,
        *,
        read_timeout: ODVInput[float] = DEFAULT_NONE,
        write_timeout: ODVInput[float] = DEFAULT_NONE,
        connect_timeout: ODVInput[float] = DEFAULT_NONE,
        pool_timeout: ODVInput[float] = DEFAULT_NONE,
        api_kwargs: JSONDict | None = None,
    ) -> "Message | bool":
        """Shortcut for either::

            await update.callback_query.message.edit_reply_markup(*args, **kwargs)

        or::

            await bot.edit_message_reply_markup(
                inline_message_id=update.callback_query.inline_message_id, *args, **kwargs
            )

        For the documentation of the arguments, please see
        :meth:`telegram.Bot.edit_message_reply_markup` and
        :meth:`telegram.Message.edit_reply_markup`.

        .. versionchanged:: 20.8
           Raises :exc:`TypeError` if :attr:`message` is not accessible.

        Returns:
            :class:`telegram.Message`: On success, if edited message is sent by the bot, the
            edited Message is returned, otherwise :obj:`True` is returned.

        Raises:
            :exc:`TypeError` if :attr:`message` is not accessible.

        """
        if self.inline_message_id:
            return await self.get_bot().edit_message_reply_markup(
                reply_markup=reply_markup,
                inline_message_id=self.inline_message_id,
                read_timeout=read_timeout,
                write_timeout=write_timeout,
                connect_timeout=connect_timeout,
                pool_timeout=pool_timeout,
                api_kwargs=api_kwargs,
                chat_id=None,
                message_id=None,
                # inline messages can not be sent on behalf of a bcid
                business_connection_id=None,
            )
        return await self._get_message().edit_reply_markup(
            reply_markup=reply_markup,
            read_timeout=read_timeout,
            write_timeout=write_timeout,
            connect_timeout=connect_timeout,
            pool_timeout=pool_timeout,
            api_kwargs=api_kwargs,
        )

    async def edit_message_media(
        self,
        media: "InputMedia",
        reply_markup: "InlineKeyboardMarkup | None" = None,
        *,
        read_timeout: ODVInput[float] = DEFAULT_NONE,
        write_timeout: ODVInput[float] = DEFAULT_NONE,
        connect_timeout: ODVInput[float] = DEFAULT_NONE,
        pool_timeout: ODVInput[float] = DEFAULT_NONE,
        api_kwargs: JSONDict | None = None,
    ) -> "Message | bool":
        """Shortcut for either::

            await update.callback_query.message.edit_media(*args, **kwargs)

        or::

            await bot.edit_message_media(
                inline_message_id=update.callback_query.inline_message_id, *args, **kwargs
            )

        For the documentation of the arguments, please see
        :meth:`telegram.Bot.edit_message_media` and :meth:`telegram.Message.edit_media`.

        .. versionchanged:: 20.8
           Raises :exc:`TypeError` if :attr:`message` is not accessible.

        Returns:
            :class:`telegram.Message`: On success, if edited message is not an inline message, the
            edited Message is returned, otherwise :obj:`True` is returned.

        Raises:
            :exc:`TypeError` if :attr:`message` is not accessible.

        """
        if self.inline_message_id:
            return await self.get_bot().edit_message_media(
                inline_message_id=self.inline_message_id,
                media=media,
                reply_markup=reply_markup,
                read_timeout=read_timeout,
                write_timeout=write_timeout,
                connect_timeout=connect_timeout,
                pool_timeout=pool_timeout,
                api_kwargs=api_kwargs,
                chat_id=None,
                message_id=None,
                # inline messages can not be sent on behalf of a bcid
                business_connection_id=None,
            )
        return await self._get_message().edit_media(
            media=media,
            reply_markup=reply_markup,
            read_timeout=read_timeout,
            write_timeout=write_timeout,
            connect_timeout=connect_timeout,
            pool_timeout=pool_timeout,
            api_kwargs=api_kwargs,
        )

    async def edit_message_live_location(
        self,
        latitude: float | None = None,
        longitude: float | None = None,
        reply_markup: "InlineKeyboardMarkup | None" = None,
        horizontal_accuracy: float | None = None,
        heading: int | None = None,
        proximity_alert_radius: int | None = None,
        live_period: TimePeriod | None = None,
        *,
        location: "Location | None" = None,
        read_timeout: ODVInput[float] = DEFAULT_NONE,
        write_timeout: ODVInput[float] = DEFAULT_NONE,
        connect_timeout: ODVInput[float] = DEFAULT_NONE,
        pool_timeout: ODVInput[float] = DEFAULT_NONE,
        api_kwargs: JSONDict | None = None,
    ) -> "Message | bool":
        """Shortcut for either::

            await update.callback_query.message.edit_live_location(*args, **kwargs)

        or::

            await bot.edit_message_live_location(
                inline_message_id=update.callback_query.inline_message_id, *args, **kwargs
            )

        For the documentation of the arguments, please see
        :meth:`telegram.Bot.edit_message_live_location` and
        :meth:`telegram.Message.edit_live_location`.

        .. versionchanged:: 20.8
           Raises :exc:`TypeError` if :attr:`message` is not accessible.

        Returns:
            :class:`telegram.Message`: On success, if edited message is sent by the bot, the
            edited Message is returned, otherwise :obj:`True` is returned.

        Raises:
            :exc:`TypeError` if :attr:`message` is not accessible.

        """
        if self.inline_message_id:
            return await self.get_bot().edit_message_live_location(
                inline_message_id=self.inline_message_id,
                latitude=latitude,
                longitude=longitude,
                location=location,
                reply_markup=reply_markup,
                read_timeout=read_timeout,
                write_timeout=write_timeout,
                connect_timeout=connect_timeout,
                pool_timeout=pool_timeout,
                api_kwargs=api_kwargs,
                horizontal_accuracy=horizontal_accuracy,
                heading=heading,
                proximity_alert_radius=proximity_alert_radius,
                live_period=live_period,
                chat_id=None,
                message_id=None,
                # inline messages can not be sent on behalf of a bcid
                business_connection_id=None,
            )
        return await self._get_message().edit_live_location(
            latitude=latitude,
            longitude=longitude,
            location=location,
            reply_markup=reply_markup,
            read_timeout=read_timeout,
            write_timeout=write_timeout,
            connect_timeout=connect_timeout,
            pool_timeout=pool_timeout,
            api_kwargs=api_kwargs,
            horizontal_accuracy=horizontal_accuracy,
            heading=heading,
            proximity_alert_radius=proximity_alert_radius,
            live_period=live_period,
        )

    async def stop_message_live_location(
        self,
        reply_markup: "InlineKeyboardMarkup | None" = None,
        *,
        read_timeout: ODVInput[float] = DEFAULT_NONE,
        write_timeout: ODVInput[float] = DEFAULT_NONE,
        connect_timeout: ODVInput[float] = DEFAULT_NONE,
        pool_timeout: ODVInput[float] = DEFAULT_NONE,
        api_kwargs: JSONDict | None = None,
    ) -> "Message | bool":
        """Shortcut for either::

            await update.callback_query.message.stop_live_location(*args, **kwargs)

        or::

            await bot.stop_message_live_location(
                inline_message_id=update.callback_query.inline_message_id, *args, **kwargs
            )

        For the documentation of the arguments, please see
        :meth:`telegram.Bot.stop_message_live_location` and
        :meth:`telegram.Message.stop_live_location`.

        .. versionchanged:: 20.8
           Raises :exc:`TypeError` if :attr:`message` is not accessible.

        Returns:
            :class:`telegram.Message`: On success, if edited message is sent by the bot, the
            edited Message is returned, otherwise :obj:`True` is returned.

        Raises:
            :exc:`TypeError` if :attr:`message` is not accessible.

        """
        if self.inline_message_id:
            return await self.get_bot().stop_message_live_location(
                inline_message_id=self.inline_message_id,
                reply_markup=reply_markup,
                read_timeout=read_timeout,
                write_timeout=write_timeout,
                connect_timeout=connect_timeout,
                pool_timeout=pool_timeout,
                api_kwargs=api_kwargs,
                chat_id=None,
                message_id=None,
                # inline messages can not be sent on behalf of a bcid
                business_connection_id=None,
            )
        return await self._get_message().stop_live_location(
            reply_markup=reply_markup,
            read_timeout=read_timeout,
            write_timeout=write_timeout,
            connect_timeout=connect_timeout,
            pool_timeout=pool_timeout,
            api_kwargs=api_kwargs,
        )

    async def set_game_score(
        self,
        user_id: int,
        score: int,
        force: bool | None = None,
        disable_edit_message: bool | None = None,
        *,
        read_timeout: ODVInput[float] = DEFAULT_NONE,
        write_timeout: ODVInput[float] = DEFAULT_NONE,
        connect_timeout: ODVInput[float] = DEFAULT_NONE,
        pool_timeout: ODVInput[float] = DEFAULT_NONE,
        api_kwargs: JSONDict | None = None,
    ) -> "Message | bool":
        """Shortcut for either::

           await update.callback_query.message.set_game_score(*args, **kwargs)

        or::

            await bot.set_game_score(
                inline_message_id=update.callback_query.inline_message_id, *args, **kwargs
            )

        For the documentation of the arguments, please see
        :meth:`telegram.Bot.set_game_score` and :meth:`telegram.Message.set_game_score`.

        .. versionchanged:: 20.8
           Raises :exc:`TypeError` if :attr:`message` is not accessible.

        Returns:
            :class:`telegram.Message`: On success, if edited message is sent by the bot, the
            edited Message is returned, otherwise :obj:`True` is returned.

        Raises:
            :exc:`TypeError` if :attr:`message` is not accessible.

        """
        if self.inline_message_id:
            return await self.get_bot().set_game_score(
                inline_message_id=self.inline_message_id,
                user_id=user_id,
                score=score,
                force=force,
                disable_edit_message=disable_edit_message,
                read_timeout=read_timeout,
                write_timeout=write_timeout,
                connect_timeout=connect_timeout,
                pool_timeout=pool_timeout,
                api_kwargs=api_kwargs,
                chat_id=None,
                message_id=None,
            )
        return await self._get_message().set_game_score(
            user_id=user_id,
            score=score,
            force=force,
            disable_edit_message=disable_edit_message,
            read_timeout=read_timeout,
            write_timeout=write_timeout,
            connect_timeout=connect_timeout,
            pool_timeout=pool_timeout,
            api_kwargs=api_kwargs,
        )

    async def get_game_high_scores(
        self,
        user_id: int,
        *,
        read_timeout: ODVInput[float] = DEFAULT_NONE,
        write_timeout: ODVInput[float] = DEFAULT_NONE,
        connect_timeout: ODVInput[float] = DEFAULT_NONE,
        pool_timeout: ODVInput[float] = DEFAULT_NONE,
        api_kwargs: JSONDict | None = None,
    ) -> tuple["GameHighScore", ...]:
        """Shortcut for either::

            await update.callback_query.message.get_game_high_score(*args, **kwargs)

        or::

            await bot.get_game_high_scores(
                inline_message_id=update.callback_query.inline_message_id, *args, **kwargs
            )

        For the documentation of the arguments, please see
        :meth:`telegram.Bot.get_game_high_scores` and
        :meth:`telegram.Message.get_game_high_scores`.

        .. versionchanged:: 20.8
           Raises :exc:`TypeError` if :attr:`message` is not accessible.

        Returns:
            tuple[:class:`telegram.GameHighScore`]

        Raises:
            :exc:`TypeError` if :attr:`message` is not accessible.

        """
        if self.inline_message_id:
            return await self.get_bot().get_game_high_scores(
                inline_message_id=self.inline_message_id,
                user_id=user_id,
                read_timeout=read_timeout,
                write_timeout=write_timeout,
                connect_timeout=connect_timeout,
                pool_timeout=pool_timeout,
                api_kwargs=api_kwargs,
                chat_id=None,
                message_id=None,
            )
        return await self._get_message().get_game_high_scores(
            user_id=user_id,
            read_timeout=read_timeout,
            write_timeout=write_timeout,
            connect_timeout=connect_timeout,
            pool_timeout=pool_timeout,
            api_kwargs=api_kwargs,
        )

    async def delete_message(
        self,
        *,
        read_timeout: ODVInput[float] = DEFAULT_NONE,
        write_timeout: ODVInput[float] = DEFAULT_NONE,
        connect_timeout: ODVInput[float] = DEFAULT_NONE,
        pool_timeout: ODVInput[float] = DEFAULT_NONE,
        api_kwargs: JSONDict | None = None,
    ) -> bool:
        """Shortcut for::

            await update.callback_query.message.delete(*args, **kwargs)

        For the documentation of the arguments, please see :meth:`telegram.Message.delete`.

        .. versionchanged:: 20.8
           Raises :exc:`TypeError` if :attr:`message` is not accessible.

        Returns:
            :obj:`bool`: On success, :obj:`True` is returned.

        Raises:
            :exc:`TypeError` if :attr:`message` is not accessible.

        """
        return await self._get_message(action="delete").delete(
            read_timeout=read_timeout,
            write_timeout=write_timeout,
            connect_timeout=connect_timeout,
            pool_timeout=pool_timeout,
            api_kwargs=api_kwargs,
        )

    async def pin_message(
        self,
        disable_notification: ODVInput[bool] = DEFAULT_NONE,
        *,
        read_timeout: ODVInput[float] = DEFAULT_NONE,
        write_timeout: ODVInput[float] = DEFAULT_NONE,
        connect_timeout: ODVInput[float] = DEFAULT_NONE,
        pool_timeout: ODVInput[float] = DEFAULT_NONE,
        api_kwargs: JSONDict | None = None,
    ) -> bool:
        """Shortcut for::

            await update.callback_query.message.pin(*args, **kwargs)

        For the documentation of the arguments, please see :meth:`telegram.Message.pin`.

        .. versionchanged:: 20.8
           Raises :exc:`TypeError` if :attr:`message` is not accessible.

        Returns:
            :obj:`bool`: On success, :obj:`True` is returned.

        Raises:
            :exc:`TypeError` if :attr:`message` is not accessible.
        """
        return await self._get_message(action="pin").pin(
            disable_notification=disable_notification,
            read_timeout=read_timeout,
            write_timeout=write_timeout,
            connect_timeout=connect_timeout,
            pool_timeout=pool_timeout,
            api_kwargs=api_kwargs,
        )

    async def unpin_message(
        self,
        *,
        read_timeout: ODVInput[float] = DEFAULT_NONE,
        write_timeout: ODVInput[float] = DEFAULT_NONE,
        connect_timeout: ODVInput[float] = DEFAULT_NONE,
        pool_timeout: ODVInput[float] = DEFAULT_NONE,
        api_kwargs: JSONDict | None = None,
    ) -> bool:
        """Shortcut for::

            await update.callback_query.message.unpin(*args, **kwargs)

        For the documentation of the arguments, please see :meth:`telegram.Message.unpin`.

        .. versionchanged:: 20.8
           Raises :exc:`TypeError` if :attr:`message` is not accessible.

        Returns:
            :obj:`bool`: On success, :obj:`True` is returned.

        Raises:
            :exc:`TypeError` if :attr:`message` is not accessible.
        """
        return await self._get_message(action="unpin").unpin(
            read_timeout=read_timeout,
            write_timeout=write_timeout,
            connect_timeout=connect_timeout,
            pool_timeout=pool_timeout,
            api_kwargs=api_kwargs,
        )

    async def copy_message(
        self,
        chat_id: int | str,
        caption: str | None = None,
        parse_mode: ODVInput[str] = DEFAULT_NONE,
        caption_entities: Sequence["MessageEntity"] | None = None,
        disable_notification: ODVInput[bool] = DEFAULT_NONE,
        reply_markup: "ReplyMarkup | None" = None,
        protect_content: ODVInput[bool] = DEFAULT_NONE,
        message_thread_id: int | None = None,
        reply_parameters: "ReplyParameters | None" = None,
        show_caption_above_media: bool | None = None,
        allow_paid_broadcast: bool | None = None,
        video_start_timestamp: int | None = None,
        *,
        allow_sending_without_reply: ODVInput[bool] = DEFAULT_NONE,
        reply_to_message_id: int | None = None,
        read_timeout: ODVInput[float] = DEFAULT_NONE,
        write_timeout: ODVInput[float] = DEFAULT_NONE,
        connect_timeout: ODVInput[float] = DEFAULT_NONE,
        pool_timeout: ODVInput[float] = DEFAULT_NONE,
        api_kwargs: JSONDict | None = None,
    ) -> "MessageId":
        """Shortcut for::

            await update.callback_query.message.copy(
                from_chat_id=update.message.chat_id,
                message_id=update.message.message_id,
                *args,
                **kwargs
            )

        For the documentation of the arguments, please see :meth:`telegram.Message.copy`.

        .. versionchanged:: 20.8
           Raises :exc:`TypeError` if :attr:`message` is not accessible.

        Returns:
            :class:`telegram.MessageId`: On success, returns the MessageId of the sent message.

        Raises:
            :exc:`TypeError` if :attr:`message` is not accessible.
        """
        return await self._get_message(action="copy").copy(
            chat_id=chat_id,
            caption=caption,
            parse_mode=parse_mode,
            video_start_timestamp=video_start_timestamp,
            caption_entities=caption_entities,
            disable_notification=disable_notification,
            reply_to_message_id=reply_to_message_id,
            allow_sending_without_reply=allow_sending_without_reply,
            reply_markup=reply_markup,
            read_timeout=read_timeout,
            write_timeout=write_timeout,
            connect_timeout=connect_timeout,
            pool_timeout=pool_timeout,
            api_kwargs=api_kwargs,
            protect_content=protect_content,
            message_thread_id=message_thread_id,
            reply_parameters=reply_parameters,
            show_caption_above_media=show_caption_above_media,
            allow_paid_broadcast=allow_paid_broadcast,
        )

    MAX_ANSWER_TEXT_LENGTH: Final[int] = (
        constants.CallbackQueryLimit.ANSWER_CALLBACK_QUERY_TEXT_LENGTH
    )
    """
    :const:`telegram.constants.CallbackQueryLimit.ANSWER_CALLBACK_QUERY_TEXT_LENGTH`

    .. versionadded:: 13.2
    """<|MERGE_RESOLUTION|>--- conflicted
+++ resolved
@@ -23,11 +23,7 @@
 from typing import TYPE_CHECKING, Final
 
 from telegram import constants
-<<<<<<< HEAD
-=======
-from telegram._files.location import Location
 from telegram._inputchecklist import InputChecklist
->>>>>>> 197f29b6
 from telegram._message import MaybeInaccessibleMessage, Message
 from telegram._telegramobject import TelegramObject
 from telegram._user import User
@@ -355,14 +351,14 @@
     async def edit_message_checklist(
         self,
         checklist: InputChecklist,
-        reply_markup: Optional["InlineKeyboardMarkup"] = None,
-        *,
-        read_timeout: ODVInput[float] = DEFAULT_NONE,
-        write_timeout: ODVInput[float] = DEFAULT_NONE,
-        connect_timeout: ODVInput[float] = DEFAULT_NONE,
-        pool_timeout: ODVInput[float] = DEFAULT_NONE,
-        api_kwargs: Optional[JSONDict] = None,
-    ) -> Union[Message, bool]:
+        reply_markup: "InlineKeyboardMarkup | None" = None,
+        *,
+        read_timeout: ODVInput[float] = DEFAULT_NONE,
+        write_timeout: ODVInput[float] = DEFAULT_NONE,
+        connect_timeout: ODVInput[float] = DEFAULT_NONE,
+        pool_timeout: ODVInput[float] = DEFAULT_NONE,
+        api_kwargs: JSONDict | None = None,
+    ) -> "Message | bool":
         """Shortcut for::
 
             await update.callback_query.message.edit_checklist(*args, **kwargs)
