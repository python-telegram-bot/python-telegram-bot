--- conflicted
+++ resolved
@@ -436,11 +436,8 @@
         business_connection_id: Optional[str] = None,
         message_effect_id: Optional[str] = None,
         allow_paid_broadcast: Optional[bool] = None,
-<<<<<<< HEAD
+        direct_messages_topic_id: Optional[int] = None,
         suggested_post_parameters: Optional["SuggestedPostParameters"] = None,
-=======
-        direct_messages_topic_id: Optional[int] = None,
->>>>>>> ffbc4c1e
         *,
         reply_to_message_id: Optional[int] = None,
         disable_web_page_preview: Optional[bool] = None,
@@ -486,11 +483,8 @@
             business_connection_id=business_connection_id,
             message_effect_id=message_effect_id,
             allow_paid_broadcast=allow_paid_broadcast,
-<<<<<<< HEAD
+            direct_messages_topic_id=direct_messages_topic_id,
             suggested_post_parameters=suggested_post_parameters,
-=======
-            direct_messages_topic_id=direct_messages_topic_id,
->>>>>>> ffbc4c1e
         )
 
     async def delete_message(
@@ -573,11 +567,8 @@
         message_effect_id: Optional[str] = None,
         allow_paid_broadcast: Optional[bool] = None,
         show_caption_above_media: Optional[bool] = None,
-<<<<<<< HEAD
+        direct_messages_topic_id: Optional[int] = None,
         suggested_post_parameters: Optional["SuggestedPostParameters"] = None,
-=======
-        direct_messages_topic_id: Optional[int] = None,
->>>>>>> ffbc4c1e
         *,
         reply_to_message_id: Optional[int] = None,
         allow_sending_without_reply: ODVInput[bool] = DEFAULT_NONE,
@@ -625,11 +616,8 @@
             message_effect_id=message_effect_id,
             allow_paid_broadcast=allow_paid_broadcast,
             show_caption_above_media=show_caption_above_media,
-<<<<<<< HEAD
+            direct_messages_topic_id=direct_messages_topic_id,
             suggested_post_parameters=suggested_post_parameters,
-=======
-            direct_messages_topic_id=direct_messages_topic_id,
->>>>>>> ffbc4c1e
         )
 
     async def send_media_group(
@@ -712,11 +700,8 @@
         business_connection_id: Optional[str] = None,
         message_effect_id: Optional[str] = None,
         allow_paid_broadcast: Optional[bool] = None,
-<<<<<<< HEAD
+        direct_messages_topic_id: Optional[int] = None,
         suggested_post_parameters: Optional["SuggestedPostParameters"] = None,
-=======
-        direct_messages_topic_id: Optional[int] = None,
->>>>>>> ffbc4c1e
         *,
         reply_to_message_id: Optional[int] = None,
         allow_sending_without_reply: ODVInput[bool] = DEFAULT_NONE,
@@ -766,11 +751,8 @@
             business_connection_id=business_connection_id,
             message_effect_id=message_effect_id,
             allow_paid_broadcast=allow_paid_broadcast,
-<<<<<<< HEAD
+            direct_messages_topic_id=direct_messages_topic_id,
             suggested_post_parameters=suggested_post_parameters,
-=======
-            direct_messages_topic_id=direct_messages_topic_id,
->>>>>>> ffbc4c1e
         )
 
     async def send_chat_action(
@@ -827,11 +809,8 @@
         business_connection_id: Optional[str] = None,
         message_effect_id: Optional[str] = None,
         allow_paid_broadcast: Optional[bool] = None,
-<<<<<<< HEAD
+        direct_messages_topic_id: Optional[int] = None,
         suggested_post_parameters: Optional["SuggestedPostParameters"] = None,
-=======
-        direct_messages_topic_id: Optional[int] = None,
->>>>>>> ffbc4c1e
         *,
         reply_to_message_id: Optional[int] = None,
         allow_sending_without_reply: ODVInput[bool] = DEFAULT_NONE,
@@ -877,11 +856,8 @@
             business_connection_id=business_connection_id,
             message_effect_id=message_effect_id,
             allow_paid_broadcast=allow_paid_broadcast,
-<<<<<<< HEAD
+            direct_messages_topic_id=direct_messages_topic_id,
             suggested_post_parameters=suggested_post_parameters,
-=======
-            direct_messages_topic_id=direct_messages_topic_id,
->>>>>>> ffbc4c1e
         )
 
     async def send_dice(
@@ -895,11 +871,8 @@
         business_connection_id: Optional[str] = None,
         message_effect_id: Optional[str] = None,
         allow_paid_broadcast: Optional[bool] = None,
-<<<<<<< HEAD
+        direct_messages_topic_id: Optional[int] = None,
         suggested_post_parameters: Optional["SuggestedPostParameters"] = None,
-=======
-        direct_messages_topic_id: Optional[int] = None,
->>>>>>> ffbc4c1e
         *,
         reply_to_message_id: Optional[int] = None,
         allow_sending_without_reply: ODVInput[bool] = DEFAULT_NONE,
@@ -940,11 +913,8 @@
             business_connection_id=business_connection_id,
             message_effect_id=message_effect_id,
             allow_paid_broadcast=allow_paid_broadcast,
-<<<<<<< HEAD
+            direct_messages_topic_id=direct_messages_topic_id,
             suggested_post_parameters=suggested_post_parameters,
-=======
-            direct_messages_topic_id=direct_messages_topic_id,
->>>>>>> ffbc4c1e
         )
 
     async def send_document(
@@ -963,11 +933,8 @@
         business_connection_id: Optional[str] = None,
         message_effect_id: Optional[str] = None,
         allow_paid_broadcast: Optional[bool] = None,
-<<<<<<< HEAD
+        direct_messages_topic_id: Optional[int] = None,
         suggested_post_parameters: Optional["SuggestedPostParameters"] = None,
-=======
-        direct_messages_topic_id: Optional[int] = None,
->>>>>>> ffbc4c1e
         *,
         reply_to_message_id: Optional[int] = None,
         allow_sending_without_reply: ODVInput[bool] = DEFAULT_NONE,
@@ -1015,11 +982,8 @@
             business_connection_id=business_connection_id,
             message_effect_id=message_effect_id,
             allow_paid_broadcast=allow_paid_broadcast,
-<<<<<<< HEAD
+            direct_messages_topic_id=direct_messages_topic_id,
             suggested_post_parameters=suggested_post_parameters,
-=======
-            direct_messages_topic_id=direct_messages_topic_id,
->>>>>>> ffbc4c1e
         )
 
     async def send_game(
@@ -1105,11 +1069,8 @@
         reply_parameters: Optional["ReplyParameters"] = None,
         message_effect_id: Optional[str] = None,
         allow_paid_broadcast: Optional[bool] = None,
-<<<<<<< HEAD
+        direct_messages_topic_id: Optional[int] = None,
         suggested_post_parameters: Optional["SuggestedPostParameters"] = None,
-=======
-        direct_messages_topic_id: Optional[int] = None,
->>>>>>> ffbc4c1e
         *,
         reply_to_message_id: Optional[int] = None,
         allow_sending_without_reply: ODVInput[bool] = DEFAULT_NONE,
@@ -1179,11 +1140,8 @@
             message_thread_id=message_thread_id,
             message_effect_id=message_effect_id,
             allow_paid_broadcast=allow_paid_broadcast,
-<<<<<<< HEAD
+            direct_messages_topic_id=direct_messages_topic_id,
             suggested_post_parameters=suggested_post_parameters,
-=======
-            direct_messages_topic_id=direct_messages_topic_id,
->>>>>>> ffbc4c1e
         )
 
     async def send_location(
@@ -1202,11 +1160,8 @@
         business_connection_id: Optional[str] = None,
         message_effect_id: Optional[str] = None,
         allow_paid_broadcast: Optional[bool] = None,
-<<<<<<< HEAD
+        direct_messages_topic_id: Optional[int] = None,
         suggested_post_parameters: Optional["SuggestedPostParameters"] = None,
-=======
-        direct_messages_topic_id: Optional[int] = None,
->>>>>>> ffbc4c1e
         *,
         reply_to_message_id: Optional[int] = None,
         allow_sending_without_reply: ODVInput[bool] = DEFAULT_NONE,
@@ -1254,11 +1209,8 @@
             business_connection_id=business_connection_id,
             message_effect_id=message_effect_id,
             allow_paid_broadcast=allow_paid_broadcast,
-<<<<<<< HEAD
+            direct_messages_topic_id=direct_messages_topic_id,
             suggested_post_parameters=suggested_post_parameters,
-=======
-            direct_messages_topic_id=direct_messages_topic_id,
->>>>>>> ffbc4c1e
         )
 
     async def send_animation(
@@ -1281,11 +1233,8 @@
         message_effect_id: Optional[str] = None,
         allow_paid_broadcast: Optional[bool] = None,
         show_caption_above_media: Optional[bool] = None,
-<<<<<<< HEAD
+        direct_messages_topic_id: Optional[int] = None,
         suggested_post_parameters: Optional["SuggestedPostParameters"] = None,
-=======
-        direct_messages_topic_id: Optional[int] = None,
->>>>>>> ffbc4c1e
         *,
         reply_to_message_id: Optional[int] = None,
         allow_sending_without_reply: ODVInput[bool] = DEFAULT_NONE,
@@ -1337,11 +1286,8 @@
             message_effect_id=message_effect_id,
             allow_paid_broadcast=allow_paid_broadcast,
             show_caption_above_media=show_caption_above_media,
-<<<<<<< HEAD
+            direct_messages_topic_id=direct_messages_topic_id,
             suggested_post_parameters=suggested_post_parameters,
-=======
-            direct_messages_topic_id=direct_messages_topic_id,
->>>>>>> ffbc4c1e
         )
 
     async def send_sticker(
@@ -1356,11 +1302,8 @@
         business_connection_id: Optional[str] = None,
         message_effect_id: Optional[str] = None,
         allow_paid_broadcast: Optional[bool] = None,
-<<<<<<< HEAD
+        direct_messages_topic_id: Optional[int] = None,
         suggested_post_parameters: Optional["SuggestedPostParameters"] = None,
-=======
-        direct_messages_topic_id: Optional[int] = None,
->>>>>>> ffbc4c1e
         *,
         reply_to_message_id: Optional[int] = None,
         allow_sending_without_reply: ODVInput[bool] = DEFAULT_NONE,
@@ -1402,11 +1345,8 @@
             business_connection_id=business_connection_id,
             message_effect_id=message_effect_id,
             allow_paid_broadcast=allow_paid_broadcast,
-<<<<<<< HEAD
+            direct_messages_topic_id=direct_messages_topic_id,
             suggested_post_parameters=suggested_post_parameters,
-=======
-            direct_messages_topic_id=direct_messages_topic_id,
->>>>>>> ffbc4c1e
         )
 
     async def send_video(
@@ -1432,11 +1372,8 @@
         show_caption_above_media: Optional[bool] = None,
         cover: Optional[FileInput] = None,
         start_timestamp: Optional[int] = None,
-<<<<<<< HEAD
+        direct_messages_topic_id: Optional[int] = None,
         suggested_post_parameters: Optional["SuggestedPostParameters"] = None,
-=======
-        direct_messages_topic_id: Optional[int] = None,
->>>>>>> ffbc4c1e
         *,
         reply_to_message_id: Optional[int] = None,
         allow_sending_without_reply: ODVInput[bool] = DEFAULT_NONE,
@@ -1491,11 +1428,8 @@
             message_effect_id=message_effect_id,
             allow_paid_broadcast=allow_paid_broadcast,
             show_caption_above_media=show_caption_above_media,
-<<<<<<< HEAD
+            direct_messages_topic_id=direct_messages_topic_id,
             suggested_post_parameters=suggested_post_parameters,
-=======
-            direct_messages_topic_id=direct_messages_topic_id,
->>>>>>> ffbc4c1e
         )
 
     async def send_venue(
@@ -1516,11 +1450,8 @@
         business_connection_id: Optional[str] = None,
         message_effect_id: Optional[str] = None,
         allow_paid_broadcast: Optional[bool] = None,
-<<<<<<< HEAD
+        direct_messages_topic_id: Optional[int] = None,
         suggested_post_parameters: Optional["SuggestedPostParameters"] = None,
-=======
-        direct_messages_topic_id: Optional[int] = None,
->>>>>>> ffbc4c1e
         *,
         reply_to_message_id: Optional[int] = None,
         allow_sending_without_reply: ODVInput[bool] = DEFAULT_NONE,
@@ -1570,11 +1501,8 @@
             business_connection_id=business_connection_id,
             message_effect_id=message_effect_id,
             allow_paid_broadcast=allow_paid_broadcast,
-<<<<<<< HEAD
+            direct_messages_topic_id=direct_messages_topic_id,
             suggested_post_parameters=suggested_post_parameters,
-=======
-            direct_messages_topic_id=direct_messages_topic_id,
->>>>>>> ffbc4c1e
         )
 
     async def send_video_note(
@@ -1591,11 +1519,8 @@
         business_connection_id: Optional[str] = None,
         message_effect_id: Optional[str] = None,
         allow_paid_broadcast: Optional[bool] = None,
-<<<<<<< HEAD
+        direct_messages_topic_id: Optional[int] = None,
         suggested_post_parameters: Optional["SuggestedPostParameters"] = None,
-=======
-        direct_messages_topic_id: Optional[int] = None,
->>>>>>> ffbc4c1e
         *,
         reply_to_message_id: Optional[int] = None,
         allow_sending_without_reply: ODVInput[bool] = DEFAULT_NONE,
@@ -1641,11 +1566,8 @@
             business_connection_id=business_connection_id,
             message_effect_id=message_effect_id,
             allow_paid_broadcast=allow_paid_broadcast,
-<<<<<<< HEAD
+            direct_messages_topic_id=direct_messages_topic_id,
             suggested_post_parameters=suggested_post_parameters,
-=======
-            direct_messages_topic_id=direct_messages_topic_id,
->>>>>>> ffbc4c1e
         )
 
     async def send_voice(
@@ -1663,11 +1585,8 @@
         business_connection_id: Optional[str] = None,
         message_effect_id: Optional[str] = None,
         allow_paid_broadcast: Optional[bool] = None,
-<<<<<<< HEAD
+        direct_messages_topic_id: Optional[int] = None,
         suggested_post_parameters: Optional["SuggestedPostParameters"] = None,
-=======
-        direct_messages_topic_id: Optional[int] = None,
->>>>>>> ffbc4c1e
         *,
         reply_to_message_id: Optional[int] = None,
         allow_sending_without_reply: ODVInput[bool] = DEFAULT_NONE,
@@ -1714,11 +1633,8 @@
             business_connection_id=business_connection_id,
             message_effect_id=message_effect_id,
             allow_paid_broadcast=allow_paid_broadcast,
-<<<<<<< HEAD
+            direct_messages_topic_id=direct_messages_topic_id,
             suggested_post_parameters=suggested_post_parameters,
-=======
-            direct_messages_topic_id=direct_messages_topic_id,
->>>>>>> ffbc4c1e
         )
 
     async def send_poll(
@@ -1895,11 +1811,8 @@
         show_caption_above_media: Optional[bool] = None,
         allow_paid_broadcast: Optional[bool] = None,
         video_start_timestamp: Optional[int] = None,
-<<<<<<< HEAD
+        direct_messages_topic_id: Optional[int] = None,
         suggested_post_parameters: Optional["SuggestedPostParameters"] = None,
-=======
-        direct_messages_topic_id: Optional[int] = None,
->>>>>>> ffbc4c1e
         *,
         reply_to_message_id: Optional[int] = None,
         allow_sending_without_reply: ODVInput[bool] = DEFAULT_NONE,
@@ -1944,11 +1857,8 @@
             message_thread_id=message_thread_id,
             show_caption_above_media=show_caption_above_media,
             allow_paid_broadcast=allow_paid_broadcast,
-<<<<<<< HEAD
+            direct_messages_topic_id=direct_messages_topic_id,
             suggested_post_parameters=suggested_post_parameters,
-=======
-            direct_messages_topic_id=direct_messages_topic_id,
->>>>>>> ffbc4c1e
         )
 
     async def copy_message(
@@ -1966,11 +1876,8 @@
         show_caption_above_media: Optional[bool] = None,
         allow_paid_broadcast: Optional[bool] = None,
         video_start_timestamp: Optional[int] = None,
-<<<<<<< HEAD
+        direct_messages_topic_id: Optional[int] = None,
         suggested_post_parameters: Optional["SuggestedPostParameters"] = None,
-=======
-        direct_messages_topic_id: Optional[int] = None,
->>>>>>> ffbc4c1e
         *,
         reply_to_message_id: Optional[int] = None,
         allow_sending_without_reply: ODVInput[bool] = DEFAULT_NONE,
@@ -2015,11 +1922,8 @@
             message_thread_id=message_thread_id,
             show_caption_above_media=show_caption_above_media,
             allow_paid_broadcast=allow_paid_broadcast,
-<<<<<<< HEAD
+            direct_messages_topic_id=direct_messages_topic_id,
             suggested_post_parameters=suggested_post_parameters,
-=======
-            direct_messages_topic_id=direct_messages_topic_id,
->>>>>>> ffbc4c1e
         )
 
     async def send_copies(
@@ -2124,11 +2028,8 @@
         protect_content: ODVInput[bool] = DEFAULT_NONE,
         message_thread_id: Optional[int] = None,
         video_start_timestamp: Optional[int] = None,
-<<<<<<< HEAD
+        direct_messages_topic_id: Optional[int] = None,
         suggested_post_parameters: Optional["SuggestedPostParameters"] = None,
-=======
-        direct_messages_topic_id: Optional[int] = None,
->>>>>>> ffbc4c1e
         *,
         read_timeout: ODVInput[float] = DEFAULT_NONE,
         write_timeout: ODVInput[float] = DEFAULT_NONE,
@@ -2163,11 +2064,8 @@
             api_kwargs=api_kwargs,
             protect_content=protect_content,
             message_thread_id=message_thread_id,
-<<<<<<< HEAD
+            direct_messages_topic_id=direct_messages_topic_id,
             suggested_post_parameters=suggested_post_parameters,
-=======
-            direct_messages_topic_id=direct_messages_topic_id,
->>>>>>> ffbc4c1e
         )
 
     async def forward_to(
@@ -2178,11 +2076,8 @@
         protect_content: ODVInput[bool] = DEFAULT_NONE,
         message_thread_id: Optional[int] = None,
         video_start_timestamp: Optional[int] = None,
-<<<<<<< HEAD
+        direct_messages_topic_id: Optional[int] = None,
         suggested_post_parameters: Optional["SuggestedPostParameters"] = None,
-=======
-        direct_messages_topic_id: Optional[int] = None,
->>>>>>> ffbc4c1e
         *,
         read_timeout: ODVInput[float] = DEFAULT_NONE,
         write_timeout: ODVInput[float] = DEFAULT_NONE,
@@ -2218,11 +2113,8 @@
             api_kwargs=api_kwargs,
             protect_content=protect_content,
             message_thread_id=message_thread_id,
-<<<<<<< HEAD
+            direct_messages_topic_id=direct_messages_topic_id,
             suggested_post_parameters=suggested_post_parameters,
-=======
-            direct_messages_topic_id=direct_messages_topic_id,
->>>>>>> ffbc4c1e
         )
 
     async def forward_messages_from(
