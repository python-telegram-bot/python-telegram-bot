#!/usr/bin/env python
# pylint: disable=too-many-arguments
#
# A library that provides a Python interface to the Telegram Bot API
# Copyright (C) 2015-2025
# Leandro Toledo de Souza <devs@python-telegram-bot.org>
#
# This program is free software: you can redistribute it and/or modify
# it under the terms of the GNU Lesser Public License as published by
# the Free Software Foundation, either version 3 of the License, or
# (at your option) any later version.
#
# This program is distributed in the hope that it will be useful,
# but WITHOUT ANY WARRANTY; without even the implied warranty of
# MERCHANTABILITY or FITNESS FOR A PARTICULAR PURPOSE.  See the
# GNU Lesser Public License for more details.
#
# You should have received a copy of the GNU Lesser Public License
# along with this program.  If not, see [http://www.gnu.org/licenses/].
"""This module contains an object that represents a Telegram Bot."""

import asyncio
import contextlib
import copy
import datetime as dtm
import pickle
from collections.abc import Sequence
from types import TracebackType
from typing import (
    TYPE_CHECKING,
    Any,
    Callable,
    NoReturn,
    Optional,
    TypeVar,
    Union,
    cast,
    no_type_check,
)

try:
    from cryptography.hazmat.backends import default_backend
    from cryptography.hazmat.primitives import serialization

    CRYPTO_INSTALLED = True
except ImportError:
    default_backend = None  # type: ignore[assignment]
    serialization = None  # type: ignore[assignment]
    CRYPTO_INSTALLED = False

from telegram._botcommand import BotCommand
from telegram._botcommandscope import BotCommandScope
from telegram._botdescription import BotDescription, BotShortDescription
from telegram._botname import BotName
from telegram._business import BusinessConnection
from telegram._chatadministratorrights import ChatAdministratorRights
from telegram._chatboost import UserChatBoosts
from telegram._chatfullinfo import ChatFullInfo
from telegram._chatinvitelink import ChatInviteLink
from telegram._chatmember import ChatMember
from telegram._chatpermissions import ChatPermissions
from telegram._files.animation import Animation
from telegram._files.audio import Audio
from telegram._files.chatphoto import ChatPhoto
from telegram._files.contact import Contact
from telegram._files.document import Document
from telegram._files.file import File
from telegram._files.inputmedia import InputMedia, InputPaidMedia
from telegram._files.location import Location
from telegram._files.photosize import PhotoSize
from telegram._files.sticker import MaskPosition, Sticker, StickerSet
from telegram._files.venue import Venue
from telegram._files.video import Video
from telegram._files.videonote import VideoNote
from telegram._files.voice import Voice
from telegram._forumtopic import ForumTopic
from telegram._games.gamehighscore import GameHighScore
from telegram._gifts import AcceptedGiftTypes, Gift, Gifts
from telegram._inline.inlinequeryresultsbutton import InlineQueryResultsButton
from telegram._inline.preparedinlinemessage import PreparedInlineMessage
from telegram._inputchecklist import InputChecklist
from telegram._menubutton import MenuButton
from telegram._message import Message
from telegram._messageid import MessageId
from telegram._ownedgift import OwnedGifts
from telegram._payment.stars.staramount import StarAmount
from telegram._payment.stars.startransactions import StarTransactions
from telegram._poll import InputPollOption, Poll
from telegram._reaction import ReactionType, ReactionTypeCustomEmoji, ReactionTypeEmoji
from telegram._reply import ReplyParameters
from telegram._sentwebappmessage import SentWebAppMessage
from telegram._story import Story
from telegram._telegramobject import TelegramObject
from telegram._update import Update
from telegram._user import User
from telegram._userprofilephotos import UserProfilePhotos
from telegram._utils.argumentparsing import parse_lpo_and_dwpp, parse_sequence_arg
from telegram._utils.defaultvalue import DEFAULT_NONE, DefaultValue
from telegram._utils.files import is_local_file, parse_file_input
from telegram._utils.logging import get_logger
from telegram._utils.repr import build_repr_with_selected_attrs
from telegram._utils.strings import to_camel_case
from telegram._utils.types import (
    BaseUrl,
    CorrectOptionID,
    FileInput,
    JSONDict,
    ODVInput,
    ReplyMarkup,
    TimePeriod,
)
from telegram._utils.warnings import warn
from telegram._webhookinfo import WebhookInfo
from telegram.constants import InlineQueryLimit, ReactionEmoji
from telegram.error import EndPointNotFound, InvalidToken
from telegram.request import BaseRequest, RequestData
from telegram.request._httpxrequest import HTTPXRequest
from telegram.request._requestparameter import RequestParameter
from telegram.warnings import PTBUserWarning

if TYPE_CHECKING:
    from telegram import (
        InlineKeyboardMarkup,
        InlineQueryResult,
        InputFile,
        InputMediaAudio,
        InputMediaDocument,
        InputMediaPhoto,
        InputMediaVideo,
        InputProfilePhoto,
        InputSticker,
        InputStoryContent,
        LabeledPrice,
        LinkPreviewOptions,
        MessageEntity,
        PassportElementError,
        ShippingOption,
        StoryArea,
        SuggestedPostParameters,
    )

BT = TypeVar("BT", bound="Bot")


# Even though we document only {token} as supported insertion, we are a bit more flexible
# internally and support additional variants. At the very least, we don't want the insertion
# to be case sensitive.
_SUPPORTED_INSERTIONS = {"token", "TOKEN", "bot_token", "BOT_TOKEN", "bot-token", "BOT-TOKEN"}
_INSERTION_STRINGS = {f"{{{insertion}}}" for insertion in _SUPPORTED_INSERTIONS}


class _TokenDict(dict):
    __slots__ = ("token",)

    # small helper to make .format_map work without knowing which exact insertion name is used
    def __init__(self, token: str):
        self.token = token
        super().__init__()

    def __missing__(self, key: str) -> str:
        if key in _SUPPORTED_INSERTIONS:
            return self.token
        raise KeyError(f"Base URL string contains unsupported insertion: {key}")


def _parse_base_url(value: BaseUrl, token: str) -> str:
    if callable(value):
        return value(token)
    if any(insertion in value for insertion in _INSERTION_STRINGS):
        return value.format_map(_TokenDict(token))
    return value + token


class Bot(TelegramObject, contextlib.AbstractAsyncContextManager["Bot"]):
    """This object represents a Telegram Bot.

    Instances of this class can be used as asyncio context managers, where

    .. code:: python

        async with bot:
            # code

    is roughly equivalent to

    .. code:: python

        try:
            await bot.initialize()
            # code
        finally:
            await bot.shutdown()

    .. seealso:: :meth:`__aenter__` and :meth:`__aexit__`.

    Note:
        * Most bot methods have the argument ``api_kwargs`` which allows passing arbitrary keywords
          to the Telegram API. This can be used to access new features of the API before they are
          incorporated into PTB. The limitations to this argument are the same as the ones
          described in :meth:`do_api_request`.
        * Bots should not be serialized since if you for e.g. change the bots token, then your
          serialized instance will not reflect that change. Trying to pickle a bot instance will
          raise :exc:`pickle.PicklingError`. Trying to deepcopy a bot instance will raise
          :exc:`TypeError`.

    Examples:
        :any:`Raw API Bot <examples.rawapibot>`

    .. seealso:: :wiki:`Your First Bot <Extensions---Your-first-Bot>`,
        :wiki:`Builder Pattern <Builder-Pattern>`

    .. versionadded:: 13.2
        Objects of this class are comparable in terms of equality. Two objects of this class are
        considered equal, if their :attr:`bot` is equal.

    .. versionchanged:: 20.0

        * Removed the deprecated methods ``kick_chat_member``, ``kickChatMember``,
          ``get_chat_members_count`` and ``getChatMembersCount``.
        * Removed the deprecated property ``commands``.
        * Removed the deprecated ``defaults`` parameter. If you want to use
          :class:`telegram.ext.Defaults`, please use the subclass :class:`telegram.ext.ExtBot`
          instead.
        * Attempting to pickle a bot instance will now raise :exc:`pickle.PicklingError`.
        * Attempting to deepcopy a bot instance will now raise :exc:`TypeError`.
        * The following are now keyword-only arguments in Bot methods:
          ``location``, ``filename``, ``venue``, ``contact``,
          ``{read, write, connect, pool}_timeout``, ``api_kwargs``. Use a named argument for those,
          and notice that some positional arguments changed position as a result.
        * For uploading files, file paths are now always accepted. If :paramref:`local_mode` is
          :obj:`False`, the file contents will be read in binary mode and uploaded. Otherwise,
          the file path will be passed in the
          `file URI scheme <https://en.wikipedia.org/wiki/File_URI_scheme>`_.

    .. versionchanged:: 20.5
        Removed deprecated methods ``set_sticker_set_thumb`` and ``setStickerSetThumb``.
        Use :meth:`set_sticker_set_thumbnail` and :meth:`setStickerSetThumbnail` instead.

    Args:
        token (:obj:`str`): Bot's unique authentication token.
        base_url (:obj:`str` | Callable[[:obj:`str`], :obj:`str`], optional): Telegram Bot API
            service URL. If the string contains ``{token}``, it will be replaced with the bot's
            token. If a callable is passed, it will be called with the bot's token as the only
            argument and must return the base URL. Otherwise, the token will be appended to the
            string. Defaults to ``"https://api.telegram.org/bot"``.

            Tip:
                Customizing the base URL can be used to run a bot against
                :wiki:`Local Bot API Server <Local-Bot-API-Server>` or using Telegrams
                `test environment \
                <https://core.telegram.org/bots/features#dedicated-test-environment>`_.

                Example:
                    ``"https://api.telegram.org/bot{token}/test"``

            .. versionchanged:: 21.11
               Supports callable input and string formatting.
        base_file_url (:obj:`str`, optional): Telegram Bot API file URL.
            If the string contains ``{token}``, it will be replaced with the bot's
            token. If a callable is passed, it will be called with the bot's token as the only
            argument and must return the base URL. Otherwise, the token will be appended to the
            string. Defaults to ``"https://api.telegram.org/bot"``.

            Tip:
                Customizing the base URL can be used to run a bot against
                :wiki:`Local Bot API Server <Local-Bot-API-Server>` or using Telegrams
                `test environment \
                <https://core.telegram.org/bots/features#dedicated-test-environment>`_.

                Example:
                    ``"https://api.telegram.org/file/bot{token}/test"``

            .. versionchanged:: 21.11
               Supports callable input and string formatting.
        request (:class:`telegram.request.BaseRequest`, optional): Pre initialized
            :class:`telegram.request.BaseRequest` instances. Will be used for all bot methods
            *except* for :meth:`get_updates`. If not passed, an instance of
            :class:`telegram.request.HTTPXRequest` will be used.
        get_updates_request (:class:`telegram.request.BaseRequest`, optional): Pre initialized
            :class:`telegram.request.BaseRequest` instances. Will be used exclusively for
            :meth:`get_updates`. If not passed, an instance of
            :class:`telegram.request.HTTPXRequest` will be used.
        private_key (:obj:`bytes`, optional): Private key for decryption of telegram passport data.
        private_key_password (:obj:`bytes`, optional): Password for above private key.
        local_mode (:obj:`bool`, optional): Set to :obj:`True`, if the :paramref:`base_url` is
            the URI of a `Local Bot API Server <https://core.telegram.org/bots/api#using-a-local\
            -bot-api-server>`_ that runs with the ``--local`` flag. Currently, the only effect of
            this is that files are uploaded using their local path in the
            `file URI scheme <https://en.wikipedia.org/wiki/File_URI_scheme>`_.
            Defaults to :obj:`False`.

            .. versionadded:: 20.0.

    .. include:: inclusions/bot_methods.rst

    .. |removed_thumb_arg| replace:: Removed deprecated argument ``thumb``. Use
        ``thumbnail`` instead.

    """

    # This is a class variable since we want to override the logger name in ExtBot
    # without having to change all places where this is used
    _LOGGER = get_logger(__name__)

    __slots__ = (
        "_base_file_url",
        "_base_url",
        "_bot_user",
        "_initialized",
        "_local_mode",
        "_private_key",
        "_request",
        "_token",
    )

    def __init__(
        self,
        token: str,
        base_url: BaseUrl = "https://api.telegram.org/bot",
        base_file_url: BaseUrl = "https://api.telegram.org/file/bot",
        request: Optional[BaseRequest] = None,
        get_updates_request: Optional[BaseRequest] = None,
        private_key: Optional[bytes] = None,
        private_key_password: Optional[bytes] = None,
        local_mode: bool = False,
    ):
        super().__init__(api_kwargs=None)
        if not token:
            raise InvalidToken("You must pass the token you received from https://t.me/Botfather!")
        self._token: str = token

        self._base_url: str = _parse_base_url(base_url, self._token)
        self._base_file_url: str = _parse_base_url(base_file_url, self._token)
        self._LOGGER.debug("Set Bot API URL: %s", self._base_url)
        self._LOGGER.debug("Set Bot API File URL: %s", self._base_file_url)

        self._local_mode: bool = local_mode
        self._bot_user: Optional[User] = None
        self._private_key: Optional[bytes] = None
        self._initialized: bool = False

        self._request: tuple[BaseRequest, BaseRequest] = (
            (
                HTTPXRequest(connection_pool_size=1)
                if get_updates_request is None
                else get_updates_request
            ),
            HTTPXRequest() if request is None else request,
        )

        # this section is about issuing a warning when using HTTP/2 and connect to a self-hosted
        # bot api instance, which currently only supports HTTP/1.1. Checking if a custom base url
        # is set is the best way to do that.

        warning_string = ""

        if (
            isinstance(self._request[0], HTTPXRequest)
            and self._request[0].http_version == "2"
            and not self.base_url.startswith("https://api.telegram.org/bot")
        ):
            warning_string = "get_updates_request"

        if (
            isinstance(self._request[1], HTTPXRequest)
            and self._request[1].http_version == "2"
            and not self.base_url.startswith("https://api.telegram.org/bot")
        ):
            if warning_string:
                warning_string += " and request"
            else:
                warning_string = "request"

        if warning_string:
            self._warn(
                f"You set the HTTP version for the {warning_string} HTTPXRequest instance to "
                "HTTP/2. The self hosted bot api instances only support HTTP/1.1. You should "
                "either run a HTTP proxy in front of it which supports HTTP/2 or use HTTP/1.1.",
                PTBUserWarning,
                stacklevel=2,
            )

        if private_key:
            if not CRYPTO_INSTALLED:
                raise RuntimeError(
                    "To use Telegram Passports, PTB must be installed via `pip install "
                    '"python-telegram-bot[passport]"`.'
                )
            self._private_key = serialization.load_pem_private_key(
                private_key, password=private_key_password, backend=default_backend()
            )

        self._freeze()

    async def __aenter__(self: BT) -> BT:
        """
        |async_context_manager| :meth:`initializes <initialize>` the Bot.

        Returns:
            The initialized Bot instance.

        Raises:
            :exc:`Exception`: If an exception is raised during initialization, :meth:`shutdown`
                is called in this case.
        """
        try:
            await self.initialize()
        except Exception:
            await self.shutdown()
            raise
        return self

    async def __aexit__(
        self,
        exc_type: Optional[type[BaseException]],
        exc_val: Optional[BaseException],
        exc_tb: Optional[TracebackType],
    ) -> None:
        """|async_context_manager| :meth:`shuts down <shutdown>` the Bot."""
        # Make sure not to return `True` so that exceptions are not suppressed
        # https://docs.python.org/3/reference/datamodel.html?#object.__aexit__
        await self.shutdown()

    def __reduce__(self) -> NoReturn:
        """Customizes how :func:`copy.deepcopy` processes objects of this type. Bots can not
        be pickled and this method will always raise an exception.

        .. versionadded:: 20.0

        Raises:
            :exc:`pickle.PicklingError`
        """
        raise pickle.PicklingError("Bot objects cannot be pickled!")

    def __deepcopy__(self, memodict: dict[int, object]) -> NoReturn:
        """Customizes how :func:`copy.deepcopy` processes objects of this type. Bots can not
        be deepcopied and this method will always raise an exception.

        .. versionadded:: 20.0

        Raises:
            :exc:`TypeError`
        """
        raise TypeError("Bot objects cannot be deepcopied!")

    def __eq__(self, other: object) -> bool:
        """Defines equality condition for the :class:`telegram.Bot` object.
        Two objects of this class are considered to be equal if their attributes
        :attr:`bot` are equal.

        Returns:
            :obj:`True` if both attributes :attr:`bot` are equal. :obj:`False` otherwise.
        """
        if isinstance(other, Bot):
            return self.bot == other.bot
        return super().__eq__(other)

    def __hash__(self) -> int:
        """See :meth:`telegram.TelegramObject.__hash__`"""
        if self._bot_user is None:
            return super().__hash__()
        return hash((self.bot, Bot))

    def __repr__(self) -> str:
        """Give a string representation of the bot in the form ``Bot[token=...]``.

        As this class doesn't implement :meth:`object.__str__`, the default implementation
        will be used, which is equivalent to :meth:`__repr__`.

        Returns:
            :obj:`str`
        """
        return build_repr_with_selected_attrs(self, token=self.token)

    @property
    def token(self) -> str:
        """:obj:`str`: Bot's unique authentication token.

        .. versionadded:: 20.0
        """
        return self._token

    @property
    def base_url(self) -> str:
        """:obj:`str`: Telegram Bot API service URL, built from :paramref:`Bot.base_url` and
        :paramref:`Bot.token`.

        .. versionadded:: 20.0
        """
        return self._base_url

    @property
    def base_file_url(self) -> str:
        """:obj:`str`: Telegram Bot API file URL, built from :paramref:`Bot.base_file_url` and
        :paramref:`Bot.token`.

        .. versionadded:: 20.0
        """
        return self._base_file_url

    @property
    def local_mode(self) -> bool:
        """:obj:`bool`: Whether this bot is running in local mode.

        .. versionadded:: 20.0
        """
        return self._local_mode

    # Proper type hints are difficult because:
    # 1. cryptography doesn't have a nice base class, so it would get lengthy
    # 2. we can't import cryptography if it's not installed
    @property
    def private_key(self) -> Optional[Any]:
        """Deserialized private key for decryption of telegram passport data.

        .. versionadded:: 20.0
        """
        return self._private_key

    @property
    def request(self) -> BaseRequest:
        """The :class:`~telegram.request.BaseRequest` object used by this bot.

        Warning:
            Requests to the Bot API are made by the various methods of this class. This attribute
            should *not* be used manually.
        """
        return self._request[1]

    @property
    def bot(self) -> User:
        """:class:`telegram.User`: User instance for the bot as returned by :meth:`get_me`.

        Warning:
            This value is the cached return value of :meth:`get_me`. If the bots profile is
            changed during runtime, this value won't reflect the changes until :meth:`get_me` is
            called again.

        .. seealso:: :meth:`initialize`
        """
        if self._bot_user is None:
            raise RuntimeError(
                f"{self.__class__.__name__} is not properly initialized. Call "
                f"`{self.__class__.__name__}.initialize` before accessing this property."
            )
        return self._bot_user

    @property
    def id(self) -> int:
        """:obj:`int`: Unique identifier for this bot. Shortcut for the corresponding attribute of
        :attr:`bot`.
        """
        return self.bot.id

    @property
    def first_name(self) -> str:
        """:obj:`str`: Bot's first name. Shortcut for the corresponding attribute of
        :attr:`bot`.
        """
        return self.bot.first_name

    @property
    def last_name(self) -> str:
        """:obj:`str`: Optional. Bot's last name. Shortcut for the corresponding attribute of
        :attr:`bot`.
        """
        return self.bot.last_name  # type: ignore

    @property
    def username(self) -> str:
        """:obj:`str`: Bot's username. Shortcut for the corresponding attribute of
        :attr:`bot`.
        """
        return self.bot.username  # type: ignore

    @property
    def link(self) -> str:
        """:obj:`str`: Convenience property. Returns the t.me link of the bot."""
        return f"https://t.me/{self.username}"

    @property
    def can_join_groups(self) -> bool:
        """:obj:`bool`: Bot's :attr:`telegram.User.can_join_groups` attribute. Shortcut for the
        corresponding attribute of :attr:`bot`.
        """
        return self.bot.can_join_groups  # type: ignore

    @property
    def can_read_all_group_messages(self) -> bool:
        """:obj:`bool`: Bot's :attr:`telegram.User.can_read_all_group_messages` attribute.
        Shortcut for the corresponding attribute of :attr:`bot`.
        """
        return self.bot.can_read_all_group_messages  # type: ignore

    @property
    def supports_inline_queries(self) -> bool:
        """:obj:`bool`: Bot's :attr:`telegram.User.supports_inline_queries` attribute.
        Shortcut for the corresponding attribute of :attr:`bot`.
        """
        return self.bot.supports_inline_queries  # type: ignore

    @property
    def name(self) -> str:
        """:obj:`str`: Bot's @username. Shortcut for the corresponding attribute of :attr:`bot`."""
        return f"@{self.username}"

    @classmethod
    def _warn(
        cls,
        message: Union[str, PTBUserWarning],
        category: type[Warning] = PTBUserWarning,
        stacklevel: int = 0,
    ) -> None:
        """Convenience method to issue a warning. This method is here mostly to make it easier
        for ExtBot to add 1 level to all warning calls.
        """
        warn(message=message, category=category, stacklevel=stacklevel + 1)

    def _parse_file_input(
        self,
        file_input: Union[FileInput, "TelegramObject"],
        tg_type: Optional[type["TelegramObject"]] = None,
        filename: Optional[str] = None,
        attach: bool = False,
    ) -> Union[str, "InputFile", Any]:
        return parse_file_input(
            file_input=file_input,
            tg_type=tg_type,
            filename=filename,
            attach=attach,
            local_mode=self._local_mode,
        )

    def _insert_defaults(self, data: dict[str, object]) -> None:
        """This method is here to make ext.Defaults work. Because we need to be able to tell
        e.g. `send_message(chat_id, text)` from `send_message(chat_id, text, parse_mode=None)`, the
        default values for `parse_mode` etc are not `None` but `DEFAULT_NONE`. While this *could*
        be done in ExtBot instead of Bot, shortcuts like `Message.reply_text` need to work for both
        Bot and ExtBot, so they also have the `DEFAULT_NONE` default values.

        This makes it necessary to convert `DefaultValue(obj)` to `obj` at some point between
        `Message.reply_text` and the request to TG. Doing this here in a centralized manner is a
        rather clean and minimally invasive solution, i.e. the link between tg and tg.ext is as
        small as possible.
        See also _insert_defaults_for_ilq
        ExtBot overrides this method to actually insert default values.

        If in the future we come up with a better way of making `Defaults` work, we can cut this
        link as well.
        """
        # We
        # 1) set the correct parse_mode for all InputMedia objects
        # 2) replace all DefaultValue instances with the corresponding normal value.
        for key, val in data.items():
            # 1)
            if isinstance(val, InputMedia):
                # Copy object as not to edit it in-place
                new = copy.copy(val)
                with new._unfrozen():
                    new.parse_mode = DefaultValue.get_value(new.parse_mode)
                data[key] = new
            elif (
                key == "media"
                and isinstance(val, Sequence)
                and not isinstance(val[0], InputPaidMedia)
            ):
                # Copy objects as not to edit them in-place
                copy_list = [copy.copy(media) for media in val]
                for media in copy_list:
                    with media._unfrozen():
                        media.parse_mode = DefaultValue.get_value(media.parse_mode)
                data[key] = copy_list
            # 2)
            else:
                data[key] = DefaultValue.get_value(val)

    async def _post(
        self,
        endpoint: str,
        data: Optional[JSONDict] = None,
        *,
        read_timeout: ODVInput[float] = DEFAULT_NONE,
        write_timeout: ODVInput[float] = DEFAULT_NONE,
        connect_timeout: ODVInput[float] = DEFAULT_NONE,
        pool_timeout: ODVInput[float] = DEFAULT_NONE,
        api_kwargs: Optional[JSONDict] = None,
    ) -> Any:
        # We know that the return type is Union[bool, JSONDict, list[JSONDict]], but it's hard
        # to tell mypy which methods expects which of these return values and `Any` saves us a
        # lot of `type: ignore` comments
        if data is None:
            data = {}

        if api_kwargs:
            data.update(api_kwargs)

        # Insert is in-place, so no return value for data
        self._insert_defaults(data)

        # Drop any None values because Telegram doesn't handle them well
        data = {key: value for key, value in data.items() if value is not None}

        return await self._do_post(
            endpoint=endpoint,
            data=data,
            read_timeout=read_timeout,
            write_timeout=write_timeout,
            connect_timeout=connect_timeout,
            pool_timeout=pool_timeout,
        )

    async def _do_post(
        self,
        endpoint: str,
        data: JSONDict,
        *,
        read_timeout: ODVInput[float] = DEFAULT_NONE,
        write_timeout: ODVInput[float] = DEFAULT_NONE,
        connect_timeout: ODVInput[float] = DEFAULT_NONE,
        pool_timeout: ODVInput[float] = DEFAULT_NONE,
    ) -> Union[bool, JSONDict, list[JSONDict]]:
        # This also converts datetimes into timestamps.
        # We don't do this earlier so that _insert_defaults (see above) has a chance to convert
        # to the default timezone in case this is called by ExtBot
        request_data = RequestData(
            parameters=[RequestParameter.from_input(key, value) for key, value in data.items()],
        )

        request = self._request[0] if endpoint == "getUpdates" else self._request[1]

        self._LOGGER.debug("Calling Bot API endpoint `%s` with parameters `%s`", endpoint, data)
        result = await request.post(
            url=f"{self._base_url}/{endpoint}",
            request_data=request_data,
            read_timeout=read_timeout,
            write_timeout=write_timeout,
            connect_timeout=connect_timeout,
            pool_timeout=pool_timeout,
        )
        self._LOGGER.debug(
            "Call to Bot API endpoint `%s` finished with return value `%s`", endpoint, result
        )

        return result

    async def _send_message(
        self,
        endpoint: str,
        data: JSONDict,
        disable_notification: ODVInput[bool] = DEFAULT_NONE,
        reply_markup: Optional[ReplyMarkup] = None,
        protect_content: ODVInput[bool] = DEFAULT_NONE,
        message_thread_id: Optional[int] = None,
        caption: Optional[str] = None,
        parse_mode: ODVInput[str] = DEFAULT_NONE,
        caption_entities: Optional[Sequence["MessageEntity"]] = None,
        link_preview_options: ODVInput["LinkPreviewOptions"] = None,
        reply_parameters: Optional["ReplyParameters"] = None,
        business_connection_id: Optional[str] = None,
        message_effect_id: Optional[str] = None,
        allow_paid_broadcast: Optional[bool] = None,
<<<<<<< HEAD
        suggested_post_parameters: Optional["SuggestedPostParameters"] = None,
=======
        direct_messages_topic_id: Optional[int] = None,
>>>>>>> ffbc4c1e
        *,
        allow_sending_without_reply: ODVInput[bool] = DEFAULT_NONE,
        reply_to_message_id: Optional[int] = None,
        read_timeout: ODVInput[float] = DEFAULT_NONE,
        write_timeout: ODVInput[float] = DEFAULT_NONE,
        connect_timeout: ODVInput[float] = DEFAULT_NONE,
        pool_timeout: ODVInput[float] = DEFAULT_NONE,
        api_kwargs: Optional[JSONDict] = None,
    ) -> Any:
        """Protected method to send or edit messages of any type.

        It is here to reduce repetition of if-else closes in the different bot methods,
        i.e. this method takes care of adding its parameters to `data` if appropriate.

        Depending on the bot method, returns either `True` or the message.
        However, it's hard to tell mypy which methods expects which of these return values and
        using `Any` instead saves us a lot of `type: ignore` comments
        """
        # We don't check if (DEFAULT_)None here, so that _post is able to insert the defaults
        # correctly, if necessary:
        if allow_sending_without_reply is not DEFAULT_NONE and reply_parameters is not None:
            raise ValueError(
                "`allow_sending_without_reply` and `reply_parameters` are mutually exclusive."
            )

        if reply_to_message_id is not None and reply_parameters is not None:
            raise ValueError(
                "`reply_to_message_id` and `reply_parameters` are mutually exclusive."
            )

        if reply_to_message_id is not None:
            reply_parameters = ReplyParameters(
                message_id=reply_to_message_id,
                allow_sending_without_reply=allow_sending_without_reply,
            )

        data.update(
            {
                "allow_paid_broadcast": allow_paid_broadcast,
                "business_connection_id": business_connection_id,
                "caption": caption,
                "caption_entities": caption_entities,
                "direct_messages_topic_id": direct_messages_topic_id,
                "disable_notification": disable_notification,
                "link_preview_options": link_preview_options,
                "message_thread_id": message_thread_id,
                "message_effect_id": message_effect_id,
                "parse_mode": parse_mode,
                "protect_content": protect_content,
                "reply_markup": reply_markup,
                "reply_parameters": reply_parameters,
                "suggested_post_parameters": suggested_post_parameters,
            }
        )

        result = await self._post(
            endpoint,
            data,
            read_timeout=read_timeout,
            write_timeout=write_timeout,
            connect_timeout=connect_timeout,
            pool_timeout=pool_timeout,
            api_kwargs=api_kwargs,
        )

        if result is True:
            return result

        return Message.de_json(result, self)

    async def initialize(self) -> None:
        """Initialize resources used by this class. Currently calls :meth:`get_me` to
        cache :attr:`bot` and calls :meth:`telegram.request.BaseRequest.initialize` for
        the request objects used by this bot.

        .. seealso:: :meth:`shutdown`

        .. versionadded:: 20.0
        """
        if self._initialized:
            self._LOGGER.debug("This Bot is already initialized.")
            return

        await asyncio.gather(self._request[0].initialize(), self._request[1].initialize())
        # this needs to be set before we call get_me, since this can trigger an error in the
        # request backend, which would then NOT lead to a proper shutdown if this flag isn't set
        self._initialized = True
        # Since the bot is to be initialized only once, we can also use it for
        # verifying the token passed and raising an exception if it's invalid.
        try:
            await self.get_me()
        except InvalidToken as exc:
            raise InvalidToken(f"The token `{self._token}` was rejected by the server.") from exc

    async def shutdown(self) -> None:
        """Stop & clear resources used by this class. Currently just calls
        :meth:`telegram.request.BaseRequest.shutdown` for the request objects used by this bot.

        .. seealso:: :meth:`initialize`

        .. versionadded:: 20.0
        """
        if not self._initialized:
            self._LOGGER.debug("This Bot is already shut down. Returning.")
            return

        await asyncio.gather(self._request[0].shutdown(), self._request[1].shutdown())
        self._initialized = False

    async def do_api_request(
        self,
        endpoint: str,
        api_kwargs: Optional[JSONDict] = None,
        return_type: Optional[type[TelegramObject]] = None,
        *,
        read_timeout: ODVInput[float] = DEFAULT_NONE,
        write_timeout: ODVInput[float] = DEFAULT_NONE,
        connect_timeout: ODVInput[float] = DEFAULT_NONE,
        pool_timeout: ODVInput[float] = DEFAULT_NONE,
    ) -> Any:
        """Do a request to the Telegram API.

        This method is here to make it easier to use new API methods that are not yet supported
        by this library.

        Hint:
            Since PTB does not know which arguments are passed to this method, some caution is
            necessary in terms of PTBs utility functionalities. In particular

            * passing objects of any class defined in the :mod:`telegram` module is supported
            * when uploading files, a :class:`telegram.InputFile` must be passed as the value for
              the corresponding argument. Passing a file path or file-like object will not work.
              File paths will work only in combination with :paramref:`~Bot.local_mode`.
            * when uploading files, PTB can still correctly determine that
              a special write timeout value should be used instead of the default
              :paramref:`telegram.request.HTTPXRequest.write_timeout`.
            * insertion of default values specified via :class:`telegram.ext.Defaults` will not
              work (only relevant for :class:`telegram.ext.ExtBot`).
            * The only exception is :class:`telegram.ext.Defaults.tzinfo`, which will be correctly
              applied to :class:`datetime.datetime` objects.

        .. versionadded:: 20.8

        Args:
            endpoint (:obj:`str`): The API endpoint to use, e.g. ``getMe`` or ``get_me``.
            api_kwargs (:obj:`dict`, optional): The keyword arguments to pass to the API call.
                If not specified, no arguments are passed.
            return_type (:class:`telegram.TelegramObject`, optional): If specified, the result of
                the API call will be deserialized into an instance of this class or tuple of
                instances of this class. If not specified, the raw result of the API call will be
                returned.

        Returns:
            The result of the API call. If :paramref:`return_type` is not specified, this is a
            :obj:`dict` or :obj:`bool`, otherwise an instance of :paramref:`return_type` or a
            tuple of :paramref:`return_type`.

        Raises:
            :class:`telegram.error.TelegramError`
        """
        if hasattr(self, endpoint):
            self._warn(
                (
                    f"Please use 'Bot.{endpoint}' instead of "
                    f"'Bot.do_api_request(\"{endpoint}\", ...)'"
                ),
                stacklevel=2,
            )

        camel_case_endpoint = to_camel_case(endpoint)
        try:
            result = await self._post(
                camel_case_endpoint,
                api_kwargs=api_kwargs,
                read_timeout=read_timeout,
                write_timeout=write_timeout,
                connect_timeout=connect_timeout,
                pool_timeout=pool_timeout,
            )
        except InvalidToken as exc:
            # TG returns 404 Not found for
            #   1) malformed tokens
            #   2) correct tokens but non-existing method, e.g. api.tg.org/botTOKEN/unkonwnMethod
            # 2) is relevant only for Bot.do_api_request, that's why we have special handling for
            # that here rather than in BaseRequest._request_wrapper
            if self._initialized:
                raise EndPointNotFound(
                    f"Endpoint '{camel_case_endpoint}' not found in Bot API"
                ) from exc

            raise InvalidToken(
                "Either the bot token was rejected by Telegram or the endpoint "
                f"'{camel_case_endpoint}' does not exist."
            ) from exc

        if return_type is None or isinstance(result, bool):
            return result

        if isinstance(result, list):
            return return_type.de_list(result, self)
        return return_type.de_json(result, self)

    async def get_me(
        self,
        *,
        read_timeout: ODVInput[float] = DEFAULT_NONE,
        write_timeout: ODVInput[float] = DEFAULT_NONE,
        connect_timeout: ODVInput[float] = DEFAULT_NONE,
        pool_timeout: ODVInput[float] = DEFAULT_NONE,
        api_kwargs: Optional[JSONDict] = None,
    ) -> User:
        """A simple method for testing your bot's auth token. Requires no parameters.

        Returns:
            :class:`telegram.User`: A :class:`telegram.User` instance representing that bot if the
            credentials are valid, :obj:`None` otherwise.

        Raises:
            :class:`telegram.error.TelegramError`

        """
        result = await self._post(
            "getMe",
            read_timeout=read_timeout,
            write_timeout=write_timeout,
            connect_timeout=connect_timeout,
            pool_timeout=pool_timeout,
            api_kwargs=api_kwargs,
        )
        self._bot_user = User.de_json(result, self)
        return self._bot_user

    async def send_message(
        self,
        chat_id: Union[int, str],
        text: str,
        parse_mode: ODVInput[str] = DEFAULT_NONE,
        entities: Optional[Sequence["MessageEntity"]] = None,
        disable_notification: ODVInput[bool] = DEFAULT_NONE,
        protect_content: ODVInput[bool] = DEFAULT_NONE,
        reply_markup: Optional[ReplyMarkup] = None,
        message_thread_id: Optional[int] = None,
        link_preview_options: ODVInput["LinkPreviewOptions"] = DEFAULT_NONE,
        reply_parameters: Optional["ReplyParameters"] = None,
        business_connection_id: Optional[str] = None,
        message_effect_id: Optional[str] = None,
        allow_paid_broadcast: Optional[bool] = None,
<<<<<<< HEAD
        suggested_post_parameters: Optional["SuggestedPostParameters"] = None,
=======
        direct_messages_topic_id: Optional[int] = None,
>>>>>>> ffbc4c1e
        *,
        allow_sending_without_reply: ODVInput[bool] = DEFAULT_NONE,
        reply_to_message_id: Optional[int] = None,
        disable_web_page_preview: Optional[bool] = None,
        read_timeout: ODVInput[float] = DEFAULT_NONE,
        write_timeout: ODVInput[float] = DEFAULT_NONE,
        connect_timeout: ODVInput[float] = DEFAULT_NONE,
        pool_timeout: ODVInput[float] = DEFAULT_NONE,
        api_kwargs: Optional[JSONDict] = None,
    ) -> Message:
        """Use this method to send text messages.

        Args:
            chat_id (:obj:`int` | :obj:`str`): |chat_id_channel|
            text (:obj:`str`): Text of the message to be sent. Max
                :tg-const:`telegram.constants.MessageLimit.MAX_TEXT_LENGTH` characters after
                entities parsing.
            parse_mode (:obj:`str`): |parse_mode|
            entities (Sequence[:class:`telegram.MessageEntity`], optional): Sequence of special
                entities that appear in message text, which can be specified instead of
                :paramref:`parse_mode`.

                .. versionchanged:: 20.0
                    |sequenceargs|
            link_preview_options (:obj:`LinkPreviewOptions`, optional): Link preview generation
                options for the message. Mutually exclusive with
                :paramref:`disable_web_page_preview`.

                .. versionadded:: 20.8

            disable_notification (:obj:`bool`, optional): |disable_notification|
            protect_content (:obj:`bool`, optional): |protect_content|

                .. versionadded:: 13.10

            reply_markup (:class:`InlineKeyboardMarkup` | :class:`ReplyKeyboardMarkup` | \
                :class:`ReplyKeyboardRemove` | :class:`ForceReply`, optional):
                Additional interface options. An object for an inline keyboard, custom reply
                keyboard, instructions to remove reply keyboard or to force a reply from the user.
            message_thread_id (:obj:`int`, optional): |message_thread_id_arg|

                .. versionadded:: 20.0
            reply_parameters (:class:`telegram.ReplyParameters`, optional): |reply_parameters|

                .. versionadded:: 20.8
            business_connection_id (:obj:`str`, optional): |business_id_str|

                .. versionadded:: 21.1
            message_effect_id (:obj:`str`, optional): |message_effect_id|

                .. versionadded:: 21.3
            allow_paid_broadcast (:obj:`bool`, optional): |allow_paid_broadcast|

                .. versionadded:: 21.7
<<<<<<< HEAD
            suggested_post_parameters (:class:`telegram.SuggestedPostParameters`, optional):
                |suggested_post_parameters|

=======
            direct_messages_topic_id (:obj:`int`, optional): |direct_messages_topic_id|
>>>>>>> ffbc4c1e
                .. versionadded:: NEXT.VERSION

        Keyword Args:
            allow_sending_without_reply (:obj:`bool`, optional): |allow_sending_without_reply|
                Mutually exclusive with :paramref:`reply_parameters`, which this is a convenience
                parameter for

                .. versionchanged:: 20.8
                    Bot API 7.0 introduced :paramref:`reply_parameters` |rtm_aswr_deprecated|

                .. versionchanged:: 21.0
                    |keyword_only_arg|
            reply_to_message_id (:obj:`int`, optional): |reply_to_msg_id|
                Mutually exclusive with :paramref:`reply_parameters`, which this is a convenience
                parameter for

                .. versionchanged:: 20.8
                    Bot API 7.0 introduced :paramref:`reply_parameters` |rtm_aswr_deprecated|

                .. versionchanged:: 21.0
                    |keyword_only_arg|
            disable_web_page_preview (:obj:`bool`, optional): Disables link previews for links in
                this message. Convenience parameter for setting :paramref:`link_preview_options`.
                Mutually exclusive with :paramref:`link_preview_options`.

                .. versionchanged:: 20.8
                    Bot API 7.0 introduced :paramref:`link_preview_options` replacing this
                    argument. PTB will automatically convert this argument to that one, but
                    for advanced options, please use :paramref:`link_preview_options` directly.

                .. versionchanged:: 21.0
                    |keyword_only_arg|

        Returns:
            :class:`telegram.Message`: On success, the sent message is returned.

        Raises:
            :exc:`ValueError`: If both :paramref:`disable_web_page_preview` and
                :paramref:`link_preview_options` are passed.
            :class:`telegram.error.TelegramError`: For other errors.

        """
        data: JSONDict = {"chat_id": chat_id, "text": text, "entities": entities}
        link_preview_options = parse_lpo_and_dwpp(disable_web_page_preview, link_preview_options)

        return await self._send_message(
            "sendMessage",
            data,
            reply_to_message_id=reply_to_message_id,
            disable_notification=disable_notification,
            reply_markup=reply_markup,
            allow_sending_without_reply=allow_sending_without_reply,
            protect_content=protect_content,
            message_thread_id=message_thread_id,
            business_connection_id=business_connection_id,
            parse_mode=parse_mode,
            link_preview_options=link_preview_options,
            reply_parameters=reply_parameters,
            message_effect_id=message_effect_id,
            allow_paid_broadcast=allow_paid_broadcast,
<<<<<<< HEAD
            suggested_post_parameters=suggested_post_parameters,
=======
            direct_messages_topic_id=direct_messages_topic_id,
>>>>>>> ffbc4c1e
            read_timeout=read_timeout,
            write_timeout=write_timeout,
            connect_timeout=connect_timeout,
            pool_timeout=pool_timeout,
            api_kwargs=api_kwargs,
        )

    async def delete_message(
        self,
        chat_id: Union[str, int],
        message_id: int,
        *,
        read_timeout: ODVInput[float] = DEFAULT_NONE,
        write_timeout: ODVInput[float] = DEFAULT_NONE,
        connect_timeout: ODVInput[float] = DEFAULT_NONE,
        pool_timeout: ODVInput[float] = DEFAULT_NONE,
        api_kwargs: Optional[JSONDict] = None,
    ) -> bool:
        """
        Use this method to delete a message, including service messages, with the following
        limitations:

        - A message can only be deleted if it was sent less than 48 hours ago.
        - Service messages about a supergroup, channel, or forum topic creation can't be deleted.
        - A dice message in a private chat can only be deleted if it was sent more than 24
          hours ago.
        - Bots can delete outgoing messages in private chats, groups, and supergroups.
        - Bots can delete incoming messages in private chats.
        - Bots granted :attr:`~telegram.ChatMemberAdministrator.can_post_messages` permissions
          can delete outgoing messages in channels.
        - If the bot is an administrator of a group, it can delete any message there.
        - If the bot has :attr:`~telegram.ChatMemberAdministrator.can_delete_messages`
          permission in a supergroup or a channel, it can delete any message there.

        ..
            The method CallbackQuery.delete_message() will not be found when automatically
            generating "Shortcuts" admonitions for Bot methods because it has no calls
            to Bot methods in its return statement(s). So it is manually included in "See also".

        .. seealso::
            :meth:`telegram.CallbackQuery.delete_message` (calls :meth:`delete_message`
            indirectly, via :meth:`telegram.Message.delete`)

        Args:
            chat_id (:obj:`int` | :obj:`str`): |chat_id_channel|
            message_id (:obj:`int`): Identifier of the message to delete.

        Returns:
            :obj:`bool`: On success, :obj:`True` is returned.

        Raises:
            :class:`telegram.error.TelegramError`

        """
        data: JSONDict = {"chat_id": chat_id, "message_id": message_id}
        return await self._post(
            "deleteMessage",
            data,
            read_timeout=read_timeout,
            write_timeout=write_timeout,
            connect_timeout=connect_timeout,
            pool_timeout=pool_timeout,
            api_kwargs=api_kwargs,
        )

    async def delete_messages(
        self,
        chat_id: Union[int, str],
        message_ids: Sequence[int],
        *,
        read_timeout: ODVInput[float] = DEFAULT_NONE,
        write_timeout: ODVInput[float] = DEFAULT_NONE,
        connect_timeout: ODVInput[float] = DEFAULT_NONE,
        pool_timeout: ODVInput[float] = DEFAULT_NONE,
        api_kwargs: Optional[JSONDict] = None,
    ) -> bool:
        """
        Use this method to delete multiple messages simultaneously. If some of the specified
        messages can't be found, they are skipped.

        .. versionadded:: 20.8

        Args:
            chat_id (:obj:`int` | :obj:`str`): |chat_id_channel|
            message_ids (Sequence[:obj:`int`]): A list of
                :tg-const:`telegram.constants.BulkRequestLimit.MIN_LIMIT`-
                :tg-const:`telegram.constants.BulkRequestLimit.MAX_LIMIT` identifiers of messages
                to delete. See :meth:`delete_message` for limitations on which messages can be
                deleted.

        Returns:
            :obj:`bool`: On success, :obj:`True` is returned.

        Raises:
            :class:`telegram.error.TelegramError`
        """
        data: JSONDict = {"chat_id": chat_id, "message_ids": message_ids}
        return await self._post(
            "deleteMessages",
            data,
            read_timeout=read_timeout,
            write_timeout=write_timeout,
            connect_timeout=connect_timeout,
            pool_timeout=pool_timeout,
            api_kwargs=api_kwargs,
        )

    async def forward_message(
        self,
        chat_id: Union[int, str],
        from_chat_id: Union[str, int],
        message_id: int,
        disable_notification: ODVInput[bool] = DEFAULT_NONE,
        protect_content: ODVInput[bool] = DEFAULT_NONE,
        message_thread_id: Optional[int] = None,
        video_start_timestamp: Optional[int] = None,
<<<<<<< HEAD
        suggested_post_parameters: Optional["SuggestedPostParameters"] = None,
=======
        direct_messages_topic_id: Optional[int] = None,
>>>>>>> ffbc4c1e
        *,
        read_timeout: ODVInput[float] = DEFAULT_NONE,
        write_timeout: ODVInput[float] = DEFAULT_NONE,
        connect_timeout: ODVInput[float] = DEFAULT_NONE,
        pool_timeout: ODVInput[float] = DEFAULT_NONE,
        api_kwargs: Optional[JSONDict] = None,
    ) -> Message:
        """
        Use this method to forward messages of any kind. Service messages can't be forwarded.

        Note:
            Since the release of Bot API 5.5 it can be impossible to forward messages from
            some chats. Use the attributes :attr:`telegram.Message.has_protected_content` and
            :attr:`telegram.ChatFullInfo.has_protected_content` to check this.

            As a workaround, it is still possible to use :meth:`copy_message`. However, this
            behaviour is undocumented and might be changed by Telegram.

        Args:
            chat_id (:obj:`int` | :obj:`str`): |chat_id_channel|
            from_chat_id (:obj:`int` | :obj:`str`): Unique identifier for the chat where the
                original message was sent (or channel username in the format ``@channelusername``).
            message_id (:obj:`int`): Message identifier in the chat specified in
                :paramref:`from_chat_id`.
            video_start_timestamp (:obj:`int`, optional): New start timestamp for the
                forwarded video in the message

                .. versionadded:: 21.11
            disable_notification (:obj:`bool`, optional): |disable_notification|
            protect_content (:obj:`bool`, optional): |protect_content|

                .. versionadded:: 13.10
            message_thread_id (:obj:`int`, optional): |message_thread_id_arg|

                .. versionadded:: 20.0
<<<<<<< HEAD
            suggested_post_parameters (:class:`telegram.SuggestedPostParameters`, optional): An
                object containing the parameters of the suggested post to send; for direct messages
                chats only.

                .. versionadded:: NEXT.VERSION
=======
            direct_messages_topic_id (:obj:`int`, optional): Identifier of the direct messages
                topic to which the message will be forwarded; required if the message is
                forwarded to a direct messages chat.

                .. versionadded:: NEXT.VERSION

>>>>>>> ffbc4c1e

        Returns:
            :class:`telegram.Message`: On success, the sent Message is returned.

        Raises:
            :class:`telegram.error.TelegramError`
        """
        data: JSONDict = {
            "chat_id": chat_id,
            "from_chat_id": from_chat_id,
            "message_id": message_id,
            "video_start_timestamp": video_start_timestamp,
        }

        return await self._send_message(
            "forwardMessage",
            data,
            disable_notification=disable_notification,
            protect_content=protect_content,
            message_thread_id=message_thread_id,
            suggested_post_parameters=suggested_post_parameters,
            read_timeout=read_timeout,
            write_timeout=write_timeout,
            connect_timeout=connect_timeout,
            pool_timeout=pool_timeout,
            api_kwargs=api_kwargs,
            direct_messages_topic_id=direct_messages_topic_id,
        )

    async def forward_messages(
        self,
        chat_id: Union[int, str],
        from_chat_id: Union[str, int],
        message_ids: Sequence[int],
        disable_notification: ODVInput[bool] = DEFAULT_NONE,
        protect_content: ODVInput[bool] = DEFAULT_NONE,
        message_thread_id: Optional[int] = None,
        direct_messages_topic_id: Optional[int] = None,
        *,
        read_timeout: ODVInput[float] = DEFAULT_NONE,
        write_timeout: ODVInput[float] = DEFAULT_NONE,
        connect_timeout: ODVInput[float] = DEFAULT_NONE,
        pool_timeout: ODVInput[float] = DEFAULT_NONE,
        api_kwargs: Optional[JSONDict] = None,
    ) -> tuple[MessageId, ...]:
        """
        Use this method to forward messages of any kind. If some of the specified messages can't be
        found or forwarded, they are skipped. Service messages and messages with protected content
        can't be forwarded. Album grouping is kept for forwarded messages.

        .. versionadded:: 20.8

        Args:
            chat_id (:obj:`int` | :obj:`str`): |chat_id_channel|
            from_chat_id (:obj:`int` | :obj:`str`): Unique identifier for the chat where the
                original message was sent (or channel username in the format ``@channelusername``).
            message_ids (Sequence[:obj:`int`]): A list of
                :tg-const:`telegram.constants.BulkRequestLimit.MIN_LIMIT`-
                :tg-const:`telegram.constants.BulkRequestLimit.MAX_LIMIT` identifiers of messages
                in the chat :paramref:`from_chat_id` to forward. The identifiers must be specified
                in a strictly increasing order.
            disable_notification (:obj:`bool`, optional): |disable_notification|
            protect_content (:obj:`bool`, optional): |protect_content|
            message_thread_id (:obj:`int`, optional): |message_thread_id_arg|
            direct_messages_topic_id (:obj:`int`, optional): Identifier of the direct messages
                topic to which the messages will be forwarded; required if the messages are
                forwarded to a direct messages chat.

                .. versionadded:: NEXT.VERSION

        Returns:
            tuple[:class:`telegram.Message`]: On success, a tuple of ``MessageId`` of sent messages
            is returned.

        Raises:
            :class:`telegram.error.TelegramError`
        """
        data: JSONDict = {
            "chat_id": chat_id,
            "from_chat_id": from_chat_id,
            "message_ids": message_ids,
            "disable_notification": disable_notification,
            "protect_content": protect_content,
            "message_thread_id": message_thread_id,
            "direct_messages_topic_id": direct_messages_topic_id,
        }

        result = await self._post(
            "forwardMessages",
            data,
            read_timeout=read_timeout,
            write_timeout=write_timeout,
            connect_timeout=connect_timeout,
            pool_timeout=pool_timeout,
            api_kwargs=api_kwargs,
        )
        return MessageId.de_list(result, self)

    async def send_photo(
        self,
        chat_id: Union[int, str],
        photo: Union[FileInput, "PhotoSize"],
        caption: Optional[str] = None,
        disable_notification: ODVInput[bool] = DEFAULT_NONE,
        reply_markup: Optional[ReplyMarkup] = None,
        parse_mode: ODVInput[str] = DEFAULT_NONE,
        caption_entities: Optional[Sequence["MessageEntity"]] = None,
        protect_content: ODVInput[bool] = DEFAULT_NONE,
        message_thread_id: Optional[int] = None,
        has_spoiler: Optional[bool] = None,
        reply_parameters: Optional["ReplyParameters"] = None,
        business_connection_id: Optional[str] = None,
        message_effect_id: Optional[str] = None,
        allow_paid_broadcast: Optional[bool] = None,
        show_caption_above_media: Optional[bool] = None,
<<<<<<< HEAD
        suggested_post_parameters: Optional["SuggestedPostParameters"] = None,
=======
        direct_messages_topic_id: Optional[int] = None,
>>>>>>> ffbc4c1e
        *,
        allow_sending_without_reply: ODVInput[bool] = DEFAULT_NONE,
        reply_to_message_id: Optional[int] = None,
        filename: Optional[str] = None,
        read_timeout: ODVInput[float] = DEFAULT_NONE,
        write_timeout: ODVInput[float] = DEFAULT_NONE,
        connect_timeout: ODVInput[float] = DEFAULT_NONE,
        pool_timeout: ODVInput[float] = DEFAULT_NONE,
        api_kwargs: Optional[JSONDict] = None,
    ) -> Message:
        """Use this method to send photos.

        .. seealso:: :wiki:`Working with Files and Media <Working-with-Files-and-Media>`

        Args:
            chat_id (:obj:`int` | :obj:`str`): |chat_id_channel|
            photo (:obj:`str` | :term:`file object` | :class:`~telegram.InputFile` | :obj:`bytes` \
                | :class:`pathlib.Path` | :class:`telegram.PhotoSize`): Photo to send.
                |fileinput|
                Lastly you can pass an existing :class:`telegram.PhotoSize` object to send.

                Caution:
                    * The photo must be at most 10MB in size.
                    * The photo's width and height must not exceed 10000 in total.
                    * Width and height ratio must be at most 20.

                .. versionchanged:: 13.2
                   Accept :obj:`bytes` as input.

                .. versionchanged:: 20.0
                    File paths as input is also accepted for bots *not* running in
                    :paramref:`~telegram.Bot.local_mode`.
            caption (:obj:`str`, optional): Photo caption (may also be used when resending photos
                by file_id), 0-:tg-const:`telegram.constants.MessageLimit.CAPTION_LENGTH`
                characters after entities parsing.
            parse_mode (:obj:`str`, optional): |parse_mode|
            caption_entities (Sequence[:class:`telegram.MessageEntity`], optional):
                |caption_entities|

                .. versionchanged:: 20.0
                    |sequenceargs|
            disable_notification (:obj:`bool`, optional): |disable_notification|
            protect_content (:obj:`bool`, optional): |protect_content|

                .. versionadded:: 13.10
            message_thread_id (:obj:`int`, optional): |message_thread_id_arg|

                .. versionadded:: 20.0

            reply_markup (:class:`InlineKeyboardMarkup` | :class:`ReplyKeyboardMarkup` | \
                :class:`ReplyKeyboardRemove` | :class:`ForceReply`, optional):
                Additional interface options. An object for an inline keyboard, custom reply
                keyboard, instructions to remove reply keyboard or to force a reply from the user.
            has_spoiler (:obj:`bool`, optional): Pass :obj:`True` if the photo needs to be covered
                with a spoiler animation.

                .. versionadded:: 20.0
            reply_parameters (:class:`telegram.ReplyParameters`, optional): |reply_parameters|

                .. versionadded:: 20.8
            business_connection_id (:obj:`str`, optional): |business_id_str|

                .. versionadded:: 21.1
            message_effect_id (:obj:`str`, optional): |message_effect_id|

                .. versionadded:: 21.3
            allow_paid_broadcast (:obj:`bool`, optional): |allow_paid_broadcast|

                .. versionadded:: 21.7
            show_caption_above_media (:obj:`bool`, optional): Pass |show_cap_above_med|

                .. versionadded:: 21.3
<<<<<<< HEAD
            suggested_post_parameters (:class:`telegram.SuggestedPostParameters`, optional):
                |suggested_post_parameters|

                .. versionadded:: NEXT.VERSION

=======
            direct_messages_topic_id (:obj:`int`, optional): |direct_messages_topic_id|
                .. versionadded:: NEXT.VERSION
>>>>>>> ffbc4c1e

        Keyword Args:
            allow_sending_without_reply (:obj:`bool`, optional): |allow_sending_without_reply|
                Mutually exclusive with :paramref:`reply_parameters`, which this is a convenience
                parameter for

                .. versionchanged:: 20.8
                    Bot API 7.0 introduced :paramref:`reply_parameters` |rtm_aswr_deprecated|

                .. versionchanged:: 21.0
                    |keyword_only_arg|
            reply_to_message_id (:obj:`int`, optional): |reply_to_msg_id|
                Mutually exclusive with :paramref:`reply_parameters`, which this is a convenience
                parameter for

                .. versionchanged:: 20.8
                    Bot API 7.0 introduced :paramref:`reply_parameters` |rtm_aswr_deprecated|

                .. versionchanged:: 21.0
                    |keyword_only_arg|
            filename (:obj:`str`, optional): Custom file name for the photo, when uploading a
                new file. Convenience parameter, useful e.g. when sending files generated by the
                :obj:`tempfile` module.

                .. versionadded:: 13.1

        Returns:
            :class:`telegram.Message`: On success, the sent Message is returned.

        Raises:
            :class:`telegram.error.TelegramError`

        """
        data: JSONDict = {
            "chat_id": chat_id,
            "photo": self._parse_file_input(photo, PhotoSize, filename=filename),
            "has_spoiler": has_spoiler,
            "show_caption_above_media": show_caption_above_media,
        }

        return await self._send_message(
            "sendPhoto",
            data,
            reply_to_message_id=reply_to_message_id,
            disable_notification=disable_notification,
            reply_markup=reply_markup,
            allow_sending_without_reply=allow_sending_without_reply,
            protect_content=protect_content,
            message_thread_id=message_thread_id,
            caption=caption,
            parse_mode=parse_mode,
            caption_entities=caption_entities,
            reply_parameters=reply_parameters,
            read_timeout=read_timeout,
            write_timeout=write_timeout,
            connect_timeout=connect_timeout,
            pool_timeout=pool_timeout,
            api_kwargs=api_kwargs,
            business_connection_id=business_connection_id,
            message_effect_id=message_effect_id,
            allow_paid_broadcast=allow_paid_broadcast,
<<<<<<< HEAD
            suggested_post_parameters=suggested_post_parameters,
=======
            direct_messages_topic_id=direct_messages_topic_id,
>>>>>>> ffbc4c1e
        )

    async def send_audio(
        self,
        chat_id: Union[int, str],
        audio: Union[FileInput, "Audio"],
        duration: Optional[TimePeriod] = None,
        performer: Optional[str] = None,
        title: Optional[str] = None,
        caption: Optional[str] = None,
        disable_notification: ODVInput[bool] = DEFAULT_NONE,
        reply_markup: Optional[ReplyMarkup] = None,
        parse_mode: ODVInput[str] = DEFAULT_NONE,
        caption_entities: Optional[Sequence["MessageEntity"]] = None,
        protect_content: ODVInput[bool] = DEFAULT_NONE,
        message_thread_id: Optional[int] = None,
        thumbnail: Optional[FileInput] = None,
        reply_parameters: Optional["ReplyParameters"] = None,
        business_connection_id: Optional[str] = None,
        message_effect_id: Optional[str] = None,
        allow_paid_broadcast: Optional[bool] = None,
<<<<<<< HEAD
        suggested_post_parameters: Optional["SuggestedPostParameters"] = None,
=======
        direct_messages_topic_id: Optional[int] = None,
>>>>>>> ffbc4c1e
        *,
        allow_sending_without_reply: ODVInput[bool] = DEFAULT_NONE,
        reply_to_message_id: Optional[int] = None,
        filename: Optional[str] = None,
        read_timeout: ODVInput[float] = DEFAULT_NONE,
        write_timeout: ODVInput[float] = DEFAULT_NONE,
        connect_timeout: ODVInput[float] = DEFAULT_NONE,
        pool_timeout: ODVInput[float] = DEFAULT_NONE,
        api_kwargs: Optional[JSONDict] = None,
    ) -> Message:
        """
        Use this method to send audio files, if you want Telegram clients to display them in the
        music player. Your audio must be in the ``.mp3`` or ``.m4a`` format.

        Bots can currently send audio files of up to
        :tg-const:`telegram.constants.FileSizeLimit.FILESIZE_UPLOAD` in size, this limit may be
        changed in the future.

        For sending voice messages, use the :meth:`send_voice` method instead.

        .. seealso:: :wiki:`Working with Files and Media <Working-with-Files-and-Media>`

        .. versionchanged:: 20.5
            |removed_thumb_arg|

        Args:
            chat_id (:obj:`int` | :obj:`str`): |chat_id_channel|
            audio (:obj:`str` | :term:`file object` | :class:`~telegram.InputFile` | \
                :obj:`bytes` | :class:`pathlib.Path` | :class:`telegram.Audio`): Audio file to
                send. |fileinput|
                Lastly you can pass an existing :class:`telegram.Audio` object to send.

                .. versionchanged:: 13.2
                   Accept :obj:`bytes` as input.

                .. versionchanged:: 20.0
                    File paths as input is also accepted for bots *not* running in
                    :paramref:`~telegram.Bot.local_mode`.
            caption (:obj:`str`, optional): Audio caption,
                0-:tg-const:`telegram.constants.MessageLimit.CAPTION_LENGTH` characters after
                entities parsing.
            parse_mode (:obj:`str`, optional): |parse_mode|
            caption_entities (Sequence[:class:`telegram.MessageEntity`], optional):
                |caption_entities|

                .. versionchanged:: 20.0
                    |sequenceargs|
            duration (:obj:`int` | :class:`datetime.timedelta`, optional): Duration of sent audio
                in seconds.

                .. versionchanged:: 21.11
                    |time-period-input|
            performer (:obj:`str`, optional): Performer.
            title (:obj:`str`, optional): Track name.
            disable_notification (:obj:`bool`, optional): |disable_notification|
            protect_content (:obj:`bool`, optional): |protect_content|

                .. versionadded:: 13.10
            message_thread_id (:obj:`int`, optional): |message_thread_id_arg|

                .. versionadded:: 20.0

            reply_markup (:class:`InlineKeyboardMarkup` | :class:`ReplyKeyboardMarkup` | \
                :class:`ReplyKeyboardRemove` | :class:`ForceReply`, optional):
                Additional interface options. An object for an inline keyboard, custom reply
                keyboard, instructions to remove reply keyboard or to force a reply from the user.
            thumbnail (:term:`file object` | :obj:`bytes` | :class:`pathlib.Path` | :obj:`str`, \
                optional): |thumbdocstring|

                .. versionadded:: 20.2
            reply_parameters (:obj:`ReplyParameters`, optional): |reply_parameters|

                .. versionadded:: 20.8
            business_connection_id (:obj:`str`, optional): |business_id_str|

                .. versionadded:: 21.1
            message_effect_id (:obj:`str`, optional): |message_effect_id|

                .. versionadded:: 21.3
            allow_paid_broadcast (:obj:`bool`, optional): |allow_paid_broadcast|

                .. versionadded:: 21.7
<<<<<<< HEAD
            suggested_post_parameters (:class:`telegram.SuggestedPostParameters`, optional):
                |suggested_post_parameters|

=======
            direct_messages_topic_id (:obj:`int`, optional): |direct_messages_topic_id|
>>>>>>> ffbc4c1e
                .. versionadded:: NEXT.VERSION

        Keyword Args:
            allow_sending_without_reply (:obj:`bool`, optional): |allow_sending_without_reply|
                Mutually exclusive with :paramref:`reply_parameters`, which this is a convenience
                parameter for

                .. versionchanged:: 20.8
                    Bot API 7.0 introduced :paramref:`reply_parameters` |rtm_aswr_deprecated|

                .. versionchanged:: 21.0
                    |keyword_only_arg|
            reply_to_message_id (:obj:`int`, optional): |reply_to_msg_id|
                Mutually exclusive with :paramref:`reply_parameters`, which this is a convenience
                parameter for

                .. versionchanged:: 20.8
                    Bot API 7.0 introduced :paramref:`reply_parameters` |rtm_aswr_deprecated|

                .. versionchanged:: 21.0
                    |keyword_only_arg|
            filename (:obj:`str`, optional): Custom file name for the audio, when uploading a
                new file. Convenience parameter, useful e.g. when sending files generated by the
                :obj:`tempfile` module.

                .. versionadded:: 13.1

        Returns:
            :class:`telegram.Message`: On success, the sent Message is returned.

        Raises:
            :class:`telegram.error.TelegramError`

        """
        data: JSONDict = {
            "chat_id": chat_id,
            "audio": self._parse_file_input(audio, Audio, filename=filename),
            "duration": duration,
            "performer": performer,
            "title": title,
            "thumbnail": self._parse_file_input(thumbnail, attach=True) if thumbnail else None,
        }

        return await self._send_message(
            "sendAudio",
            data,
            reply_to_message_id=reply_to_message_id,
            disable_notification=disable_notification,
            reply_markup=reply_markup,
            allow_sending_without_reply=allow_sending_without_reply,
            protect_content=protect_content,
            message_thread_id=message_thread_id,
            caption=caption,
            parse_mode=parse_mode,
            caption_entities=caption_entities,
            reply_parameters=reply_parameters,
            read_timeout=read_timeout,
            write_timeout=write_timeout,
            connect_timeout=connect_timeout,
            pool_timeout=pool_timeout,
            api_kwargs=api_kwargs,
            business_connection_id=business_connection_id,
            message_effect_id=message_effect_id,
            allow_paid_broadcast=allow_paid_broadcast,
<<<<<<< HEAD
            suggested_post_parameters=suggested_post_parameters,
=======
            direct_messages_topic_id=direct_messages_topic_id,
>>>>>>> ffbc4c1e
        )

    async def send_document(
        self,
        chat_id: Union[int, str],
        document: Union[FileInput, "Document"],
        caption: Optional[str] = None,
        disable_notification: ODVInput[bool] = DEFAULT_NONE,
        reply_markup: Optional[ReplyMarkup] = None,
        parse_mode: ODVInput[str] = DEFAULT_NONE,
        disable_content_type_detection: Optional[bool] = None,
        caption_entities: Optional[Sequence["MessageEntity"]] = None,
        protect_content: ODVInput[bool] = DEFAULT_NONE,
        message_thread_id: Optional[int] = None,
        thumbnail: Optional[FileInput] = None,
        reply_parameters: Optional["ReplyParameters"] = None,
        business_connection_id: Optional[str] = None,
        message_effect_id: Optional[str] = None,
        allow_paid_broadcast: Optional[bool] = None,
<<<<<<< HEAD
        suggested_post_parameters: Optional["SuggestedPostParameters"] = None,
=======
        direct_messages_topic_id: Optional[int] = None,
>>>>>>> ffbc4c1e
        *,
        allow_sending_without_reply: ODVInput[bool] = DEFAULT_NONE,
        reply_to_message_id: Optional[int] = None,
        filename: Optional[str] = None,
        read_timeout: ODVInput[float] = DEFAULT_NONE,
        write_timeout: ODVInput[float] = DEFAULT_NONE,
        connect_timeout: ODVInput[float] = DEFAULT_NONE,
        pool_timeout: ODVInput[float] = DEFAULT_NONE,
        api_kwargs: Optional[JSONDict] = None,
    ) -> Message:
        """
        Use this method to send general files.

        Bots can currently send files of any type of up to
        :tg-const:`telegram.constants.FileSizeLimit.FILESIZE_UPLOAD` in size, this limit may be
        changed in the future.

        .. seealso:: :wiki:`Working with Files and Media <Working-with-Files-and-Media>`

        .. versionchanged:: 20.5
            |removed_thumb_arg|

        Args:
            chat_id (:obj:`int` | :obj:`str`): |chat_id_channel|
            document (:obj:`str` | :term:`file object` | :class:`~telegram.InputFile` | \
                :obj:`bytes` | :class:`pathlib.Path` | :class:`telegram.Document`): File to send.
                |fileinput|
                Lastly you can pass an existing :class:`telegram.Document` object to send.

                Note:
                    Sending by URL will currently only work ``GIF``, ``PDF`` & ``ZIP`` files.

                .. versionchanged:: 13.2
                   Accept :obj:`bytes` as input.

                .. versionchanged:: 20.0
                    File paths as input is also accepted for bots *not* running in
                    :paramref:`~telegram.Bot.local_mode`.
            caption (:obj:`str`, optional): Document caption (may also be used when resending
                documents by file_id), 0-:tg-const:`telegram.constants.MessageLimit.CAPTION_LENGTH`
                characters after entities parsing.
            disable_content_type_detection (:obj:`bool`, optional): Disables automatic server-side
                content type detection for files uploaded using multipart/form-data.
            parse_mode (:obj:`str`, optional): |parse_mode|
            caption_entities (Sequence[:class:`telegram.MessageEntity`], optional):
                |caption_entities|

                .. versionchanged:: 20.0
                    |sequenceargs|
            disable_notification (:obj:`bool`, optional): |disable_notification|
            protect_content (:obj:`bool`, optional): |protect_content|

                .. versionadded:: 13.10
            message_thread_id (:obj:`int`, optional): |message_thread_id_arg|

                .. versionadded:: 20.0

            reply_markup (:class:`InlineKeyboardMarkup` | :class:`ReplyKeyboardMarkup` | \
                :class:`ReplyKeyboardRemove` | :class:`ForceReply`, optional):
                Additional interface options. An object for an inline keyboard, custom reply
                keyboard, instructions to remove reply keyboard or to force a reply from the user.
            thumbnail (:term:`file object` | :obj:`bytes` | :class:`pathlib.Path` | :obj:`str`, \
                optional): |thumbdocstring|

                .. versionadded:: 20.2
            reply_parameters (:class:`telegram.ReplyParameters`, optional): |reply_parameters|

                .. versionadded:: 20.8
            business_connection_id (:obj:`str`, optional): |business_id_str|

                .. versionadded:: 21.1
            message_effect_id (:obj:`str`, optional): |message_effect_id|

                .. versionadded:: 21.3
            allow_paid_broadcast (:obj:`bool`, optional): |allow_paid_broadcast|

                .. versionadded:: 21.7
<<<<<<< HEAD
            suggested_post_parameters (:class:`telegram.SuggestedPostParameters`, optional):
                |suggested_post_parameters|

=======
            direct_messages_topic_id (:obj:`int`, optional): |direct_messages_topic_id|
>>>>>>> ffbc4c1e
                .. versionadded:: NEXT.VERSION

        Keyword Args:
            allow_sending_without_reply (:obj:`bool`, optional): |allow_sending_without_reply|
                Mutually exclusive with :paramref:`reply_parameters`, which this is a convenience
                parameter for

                .. versionchanged:: 20.8
                    Bot API 7.0 introduced :paramref:`reply_parameters` |rtm_aswr_deprecated|

                .. versionchanged:: 21.0
                    |keyword_only_arg|
            reply_to_message_id (:obj:`int`, optional): |reply_to_msg_id|
                Mutually exclusive with :paramref:`reply_parameters`, which this is a convenience
                parameter for

                .. versionchanged:: 20.8
                    Bot API 7.0 introduced :paramref:`reply_parameters` |rtm_aswr_deprecated|

                .. versionchanged:: 21.0
                    |keyword_only_arg|
            filename (:obj:`str`, optional): Custom file name for the document, when uploading a
                new file. Convenience parameter, useful e.g. when sending files generated by the
                :obj:`tempfile` module.

        Returns:
            :class:`telegram.Message`: On success, the sent Message is returned.

        Raises:
            :class:`telegram.error.TelegramError`

        """
        data: JSONDict = {
            "chat_id": chat_id,
            "document": self._parse_file_input(document, Document, filename=filename),
            "disable_content_type_detection": disable_content_type_detection,
            "thumbnail": self._parse_file_input(thumbnail, attach=True) if thumbnail else None,
        }

        return await self._send_message(
            "sendDocument",
            data,
            reply_to_message_id=reply_to_message_id,
            disable_notification=disable_notification,
            reply_markup=reply_markup,
            allow_sending_without_reply=allow_sending_without_reply,
            protect_content=protect_content,
            message_thread_id=message_thread_id,
            caption=caption,
            parse_mode=parse_mode,
            caption_entities=caption_entities,
            reply_parameters=reply_parameters,
            read_timeout=read_timeout,
            write_timeout=write_timeout,
            connect_timeout=connect_timeout,
            pool_timeout=pool_timeout,
            api_kwargs=api_kwargs,
            business_connection_id=business_connection_id,
            message_effect_id=message_effect_id,
            allow_paid_broadcast=allow_paid_broadcast,
<<<<<<< HEAD
            suggested_post_parameters=suggested_post_parameters,
=======
            direct_messages_topic_id=direct_messages_topic_id,
>>>>>>> ffbc4c1e
        )

    async def send_sticker(
        self,
        chat_id: Union[int, str],
        sticker: Union[FileInput, "Sticker"],
        disable_notification: ODVInput[bool] = DEFAULT_NONE,
        reply_markup: Optional[ReplyMarkup] = None,
        protect_content: ODVInput[bool] = DEFAULT_NONE,
        message_thread_id: Optional[int] = None,
        emoji: Optional[str] = None,
        reply_parameters: Optional["ReplyParameters"] = None,
        business_connection_id: Optional[str] = None,
        message_effect_id: Optional[str] = None,
        allow_paid_broadcast: Optional[bool] = None,
<<<<<<< HEAD
        suggested_post_parameters: Optional["SuggestedPostParameters"] = None,
=======
        direct_messages_topic_id: Optional[int] = None,
>>>>>>> ffbc4c1e
        *,
        allow_sending_without_reply: ODVInput[bool] = DEFAULT_NONE,
        reply_to_message_id: Optional[int] = None,
        read_timeout: ODVInput[float] = DEFAULT_NONE,
        write_timeout: ODVInput[float] = DEFAULT_NONE,
        connect_timeout: ODVInput[float] = DEFAULT_NONE,
        pool_timeout: ODVInput[float] = DEFAULT_NONE,
        api_kwargs: Optional[JSONDict] = None,
    ) -> Message:
        """
        Use this method to send static ``.WEBP``, animated ``.TGS``, or video ``.WEBM`` stickers.

        .. seealso:: :wiki:`Working with Files and Media <Working-with-Files-and-Media>`

        Args:
            chat_id (:obj:`int` | :obj:`str`): |chat_id_channel|
            sticker (:obj:`str` | :term:`file object` | :class:`~telegram.InputFile` | \
                :obj:`bytes` | :class:`pathlib.Path` | :class:`telegram.Sticker`): Sticker to send.
                |fileinput| Video stickers can only be sent by a ``file_id``. Video and animated
                stickers can't be sent via an HTTP URL.

                Lastly you can pass an existing :class:`telegram.Sticker` object to send.

                .. versionchanged:: 13.2
                   Accept :obj:`bytes` as input.

                .. versionchanged:: 20.0
                    File paths as input is also accepted for bots *not* running in
                    :paramref:`~telegram.Bot.local_mode`.
            emoji (:obj:`str`, optional): Emoji associated with the sticker; only for just
                uploaded stickers

                .. versionadded:: 20.2
            disable_notification (:obj:`bool`, optional): |disable_notification|
            protect_content (:obj:`bool`, optional): |protect_content|

                .. versionadded:: 13.10
            message_thread_id (:obj:`int`, optional): |message_thread_id_arg|

                .. versionadded:: 20.0

            reply_markup (:class:`InlineKeyboardMarkup` | :class:`ReplyKeyboardMarkup` | \
                :class:`ReplyKeyboardRemove` | :class:`ForceReply`, optional):
                Additional interface options. An object for an inline keyboard, custom reply
                keyboard, instructions to remove reply keyboard or to force a reply from the user.
            reply_parameters (:class:`telegram.ReplyParameters`, optional): |reply_parameters|

                .. versionadded:: 20.8
            business_connection_id (:obj:`str`, optional): |business_id_str|

                .. versionadded:: 21.1
            message_effect_id (:obj:`str`, optional): |message_effect_id|

                .. versionadded:: 21.3
            allow_paid_broadcast (:obj:`bool`, optional): |allow_paid_broadcast|

                .. versionadded:: 21.7
<<<<<<< HEAD
            suggested_post_parameters (:class:`telegram.SuggestedPostParameters`, optional):
                |suggested_post_parameters|

=======
            direct_messages_topic_id (:obj:`int`, optional): |direct_messages_topic_id|
>>>>>>> ffbc4c1e
                .. versionadded:: NEXT.VERSION

        Keyword Args:
            allow_sending_without_reply (:obj:`bool`, optional): |allow_sending_without_reply|
                Mutually exclusive with :paramref:`reply_parameters`, which this is a convenience
                parameter for

                .. versionchanged:: 20.8
                    Bot API 7.0 introduced :paramref:`reply_parameters` |rtm_aswr_deprecated|

                .. versionchanged:: 21.0
                    |keyword_only_arg|
            reply_to_message_id (:obj:`int`, optional): |reply_to_msg_id|
                Mutually exclusive with :paramref:`reply_parameters`, which this is a convenience
                parameter for

                .. versionchanged:: 20.8
                    Bot API 7.0 introduced :paramref:`reply_parameters` |rtm_aswr_deprecated|

                .. versionchanged:: 21.0
                    |keyword_only_arg|

        Returns:
            :class:`telegram.Message`: On success, the sent Message is returned.

        Raises:
            :class:`telegram.error.TelegramError`

        """
        data: JSONDict = {
            "chat_id": chat_id,
            "sticker": self._parse_file_input(sticker, Sticker),
            "emoji": emoji,
        }
        return await self._send_message(
            "sendSticker",
            data,
            reply_to_message_id=reply_to_message_id,
            disable_notification=disable_notification,
            reply_markup=reply_markup,
            allow_sending_without_reply=allow_sending_without_reply,
            protect_content=protect_content,
            message_thread_id=message_thread_id,
            reply_parameters=reply_parameters,
            read_timeout=read_timeout,
            write_timeout=write_timeout,
            connect_timeout=connect_timeout,
            pool_timeout=pool_timeout,
            api_kwargs=api_kwargs,
            business_connection_id=business_connection_id,
            message_effect_id=message_effect_id,
            allow_paid_broadcast=allow_paid_broadcast,
<<<<<<< HEAD
            suggested_post_parameters=suggested_post_parameters,
=======
            direct_messages_topic_id=direct_messages_topic_id,
>>>>>>> ffbc4c1e
        )

    async def send_video(
        self,
        chat_id: Union[int, str],
        video: Union[FileInput, "Video"],
        duration: Optional[TimePeriod] = None,
        caption: Optional[str] = None,
        disable_notification: ODVInput[bool] = DEFAULT_NONE,
        reply_markup: Optional[ReplyMarkup] = None,
        width: Optional[int] = None,
        height: Optional[int] = None,
        parse_mode: ODVInput[str] = DEFAULT_NONE,
        supports_streaming: Optional[bool] = None,
        caption_entities: Optional[Sequence["MessageEntity"]] = None,
        protect_content: ODVInput[bool] = DEFAULT_NONE,
        message_thread_id: Optional[int] = None,
        has_spoiler: Optional[bool] = None,
        thumbnail: Optional[FileInput] = None,
        reply_parameters: Optional["ReplyParameters"] = None,
        business_connection_id: Optional[str] = None,
        message_effect_id: Optional[str] = None,
        allow_paid_broadcast: Optional[bool] = None,
        show_caption_above_media: Optional[bool] = None,
        cover: Optional[FileInput] = None,
        start_timestamp: Optional[int] = None,
<<<<<<< HEAD
        suggested_post_parameters: Optional["SuggestedPostParameters"] = None,
=======
        direct_messages_topic_id: Optional[int] = None,
>>>>>>> ffbc4c1e
        *,
        allow_sending_without_reply: ODVInput[bool] = DEFAULT_NONE,
        reply_to_message_id: Optional[int] = None,
        filename: Optional[str] = None,
        read_timeout: ODVInput[float] = DEFAULT_NONE,
        write_timeout: ODVInput[float] = DEFAULT_NONE,
        connect_timeout: ODVInput[float] = DEFAULT_NONE,
        pool_timeout: ODVInput[float] = DEFAULT_NONE,
        api_kwargs: Optional[JSONDict] = None,
    ) -> Message:
        """Use this method to send video files, Telegram clients support mp4 videos
        (other formats may be sent as Document).

        Bots can currently send video files of up to
        :tg-const:`telegram.constants.FileSizeLimit.FILESIZE_UPLOAD` in size, this limit may be
        changed in the future.

        Note:
            :paramref:`thumbnail` will be ignored for small video files, for which Telegram can
            easily generate thumbnails. However, this behaviour is undocumented and might be
            changed by Telegram.

        .. seealso:: :wiki:`Working with Files and Media <Working-with-Files-and-Media>`

        .. versionchanged:: 20.5
            |removed_thumb_arg|

        Args:
            chat_id (:obj:`int` | :obj:`str`): |chat_id_channel|
            video (:obj:`str` | :term:`file object` | :class:`~telegram.InputFile` | :obj:`bytes` \
                | :class:`pathlib.Path` | :class:`telegram.Video`): Video file to send.
                |fileinput|
                Lastly you can pass an existing :class:`telegram.Video` object to send.

                .. versionchanged:: 13.2
                   Accept :obj:`bytes` as input.

                .. versionchanged:: 20.0
                    File paths as input is also accepted for bots *not* running in
                    :paramref:`~telegram.Bot.local_mode`.
            duration (:obj:`int` | :class:`datetime.timedelta`, optional): Duration of sent video
                in seconds.

                .. versionchanged:: 21.11
                    |time-period-input|
            width (:obj:`int`, optional): Video width.
            height (:obj:`int`, optional): Video height.
            cover (:term:`file object` | :obj:`bytes` | :class:`pathlib.Path` | :obj:`str`, \
                optional): Cover for the video in the message. |fileinputnopath|

                .. versionadded:: 21.11
            start_timestamp (:obj:`int`, optional): Start timestamp for the video in the message.

                .. versionadded:: 21.11
            caption (:obj:`str`, optional): Video caption (may also be used when resending videos
                by file_id), 0-:tg-const:`telegram.constants.MessageLimit.CAPTION_LENGTH`
                characters after entities parsing.
            parse_mode (:obj:`str`, optional): |parse_mode|
            caption_entities (Sequence[:class:`telegram.MessageEntity`], optional):
                |caption_entities|

                .. versionchanged:: 20.0
                    |sequenceargs|
            supports_streaming (:obj:`bool`, optional): Pass :obj:`True`, if the uploaded video is
                suitable for streaming.
            disable_notification (:obj:`bool`, optional): |disable_notification|
            protect_content (:obj:`bool`, optional): |protect_content|

                .. versionadded:: 13.10
            message_thread_id (:obj:`int`, optional): |message_thread_id_arg|

                .. versionadded:: 20.0

            reply_markup (:class:`InlineKeyboardMarkup` | :class:`ReplyKeyboardMarkup` | \
                :class:`ReplyKeyboardRemove` | :class:`ForceReply`, optional):
                Additional interface options. An object for an inline keyboard, custom reply
                keyboard, instructions to remove reply keyboard or to force a reply from the user.
            has_spoiler (:obj:`bool`, optional): Pass :obj:`True` if the video needs to be covered
                with a spoiler animation.

                .. versionadded:: 20.0
            thumbnail (:term:`file object` | :obj:`bytes` | :class:`pathlib.Path` | :obj:`str`, \
                optional): |thumbdocstring|

                .. versionadded:: 20.2
            reply_parameters (:class:`telegram.ReplyParameters`, optional): |reply_parameters|

                .. versionadded:: 20.8
            business_connection_id (:obj:`str`, optional): |business_id_str|

                .. versionadded:: 21.1
            message_effect_id (:obj:`str`, optional): |message_effect_id|

                .. versionadded:: 21.3
            allow_paid_broadcast (:obj:`bool`, optional): |allow_paid_broadcast|

                .. versionadded:: 21.7
            show_caption_above_media (:obj:`bool`, optional): Pass |show_cap_above_med|

                .. versionadded:: 21.3
<<<<<<< HEAD
            suggested_post_parameters (:class:`telegram.SuggestedPostParameters`, optional):
                |suggested_post_parameters|

=======
            direct_messages_topic_id (:obj:`int`, optional): |direct_messages_topic_id|
>>>>>>> ffbc4c1e
                .. versionadded:: NEXT.VERSION

        Keyword Args:
            allow_sending_without_reply (:obj:`bool`, optional): |allow_sending_without_reply|
                Mutually exclusive with :paramref:`reply_parameters`, which this is a convenience
                parameter for

                .. versionchanged:: 20.8
                    Bot API 7.0 introduced :paramref:`reply_parameters` |rtm_aswr_deprecated|

                .. versionchanged:: 21.0
                    |keyword_only_arg|
            reply_to_message_id (:obj:`int`, optional): |reply_to_msg_id|
                Mutually exclusive with :paramref:`reply_parameters`, which this is a convenience
                parameter for

                .. versionchanged:: 20.8
                    Bot API 7.0 introduced :paramref:`reply_parameters` |rtm_aswr_deprecated|

                .. versionchanged:: 21.0
                    |keyword_only_arg|
            filename (:obj:`str`, optional): Custom file name for the video, when uploading a
                new file. Convenience parameter, useful e.g. when sending files generated by the
                :obj:`tempfile` module.

                .. versionadded:: 13.1

        Returns:
            :class:`telegram.Message`: On success, the sent Message is returned.

        Raises:
            :class:`telegram.error.TelegramError`

        """
        data: JSONDict = {
            "chat_id": chat_id,
            "video": self._parse_file_input(video, Video, filename=filename),
            "duration": duration,
            "width": width,
            "height": height,
            "supports_streaming": supports_streaming,
            "cover": self._parse_file_input(cover, attach=True) if cover else None,
            "start_timestamp": start_timestamp,
            "thumbnail": self._parse_file_input(thumbnail, attach=True) if thumbnail else None,
            "has_spoiler": has_spoiler,
            "show_caption_above_media": show_caption_above_media,
        }

        return await self._send_message(
            "sendVideo",
            data,
            reply_to_message_id=reply_to_message_id,
            disable_notification=disable_notification,
            reply_markup=reply_markup,
            allow_sending_without_reply=allow_sending_without_reply,
            protect_content=protect_content,
            message_thread_id=message_thread_id,
            caption=caption,
            parse_mode=parse_mode,
            caption_entities=caption_entities,
            reply_parameters=reply_parameters,
            read_timeout=read_timeout,
            write_timeout=write_timeout,
            connect_timeout=connect_timeout,
            pool_timeout=pool_timeout,
            api_kwargs=api_kwargs,
            business_connection_id=business_connection_id,
            message_effect_id=message_effect_id,
            allow_paid_broadcast=allow_paid_broadcast,
<<<<<<< HEAD
            suggested_post_parameters=suggested_post_parameters,
=======
            direct_messages_topic_id=direct_messages_topic_id,
>>>>>>> ffbc4c1e
        )

    async def send_video_note(
        self,
        chat_id: Union[int, str],
        video_note: Union[FileInput, "VideoNote"],
        duration: Optional[TimePeriod] = None,
        length: Optional[int] = None,
        disable_notification: ODVInput[bool] = DEFAULT_NONE,
        reply_markup: Optional[ReplyMarkup] = None,
        protect_content: ODVInput[bool] = DEFAULT_NONE,
        message_thread_id: Optional[int] = None,
        thumbnail: Optional[FileInput] = None,
        reply_parameters: Optional["ReplyParameters"] = None,
        business_connection_id: Optional[str] = None,
        message_effect_id: Optional[str] = None,
        allow_paid_broadcast: Optional[bool] = None,
<<<<<<< HEAD
        suggested_post_parameters: Optional["SuggestedPostParameters"] = None,
=======
        direct_messages_topic_id: Optional[int] = None,
>>>>>>> ffbc4c1e
        *,
        allow_sending_without_reply: ODVInput[bool] = DEFAULT_NONE,
        reply_to_message_id: Optional[int] = None,
        filename: Optional[str] = None,
        read_timeout: ODVInput[float] = DEFAULT_NONE,
        write_timeout: ODVInput[float] = DEFAULT_NONE,
        connect_timeout: ODVInput[float] = DEFAULT_NONE,
        pool_timeout: ODVInput[float] = DEFAULT_NONE,
        api_kwargs: Optional[JSONDict] = None,
    ) -> Message:
        """
        As of v.4.0, Telegram clients support rounded square mp4 videos of up to 1 minute long.
        Use this method to send video messages.

        Note:
            :paramref:`thumbnail` will be ignored for small video files, for which Telegram can
            easily generate thumbnails. However, this behaviour is undocumented and might be
            changed by Telegram.

        .. seealso:: :wiki:`Working with Files and Media <Working-with-Files-and-Media>`

        .. versionchanged:: 20.5
            |removed_thumb_arg|

        Args:
            chat_id (:obj:`int` | :obj:`str`): |chat_id_channel|
            video_note (:obj:`str` | :term:`file object` | :class:`~telegram.InputFile` | \
                :obj:`bytes` | :class:`pathlib.Path` | :class:`telegram.VideoNote`): Video note
                to send.
                Pass a file_id as String to send a video note that exists on the Telegram
                servers (recommended) or upload a new video using multipart/form-data.
                |uploadinput|
                Lastly you can pass an existing :class:`telegram.VideoNote` object to send.
                Sending video notes by a URL is currently unsupported.

                .. versionchanged:: 13.2
                   Accept :obj:`bytes` as input.

                .. versionchanged:: 20.0
                    File paths as input is also accepted for bots *not* running in
                    :paramref:`~telegram.Bot.local_mode`.
            duration (:obj:`int` | :class:`datetime.timedelta`, optional): Duration of sent video
                in seconds.

                .. versionchanged:: 21.11
                    |time-period-input|
            length (:obj:`int`, optional): Video width and height, i.e. diameter of the video
                message.
            disable_notification (:obj:`bool`, optional): |disable_notification|
            protect_content (:obj:`bool`, optional): |protect_content|

                .. versionadded:: 13.10
            message_thread_id (:obj:`int`, optional): |message_thread_id_arg|

                .. versionadded:: 20.0

            reply_markup (:class:`InlineKeyboardMarkup` | :class:`ReplyKeyboardMarkup` | \
                :class:`ReplyKeyboardRemove` | :class:`ForceReply`, optional):
                Additional interface options. An object for an inline keyboard, custom reply
                keyboard, instructions to remove reply keyboard or to force a reply from the user.
            thumbnail (:term:`file object` | :obj:`bytes` | :class:`pathlib.Path` | :obj:`str`, \
                optional): |thumbdocstring|

                .. versionadded:: 20.2
            reply_parameters (:class:`telegram.ReplyParameters`, optional): |reply_parameters|

                .. versionadded:: 20.8
            business_connection_id (:obj:`str`, optional): |business_id_str|

                .. versionadded:: 21.1
            message_effect_id (:obj:`str`, optional): |message_effect_id|

                .. versionadded:: 21.3
            allow_paid_broadcast (:obj:`bool`, optional): |allow_paid_broadcast|

                .. versionadded:: 21.7
<<<<<<< HEAD
            suggested_post_parameters (:class:`telegram.SuggestedPostParameters`, optional):
                |suggested_post_parameters|

=======
            direct_messages_topic_id (:obj:`int`, optional): |direct_messages_topic_id|
>>>>>>> ffbc4c1e
                .. versionadded:: NEXT.VERSION

        Keyword Args:
            allow_sending_without_reply (:obj:`bool`, optional): |allow_sending_without_reply|
                Mutually exclusive with :paramref:`reply_parameters`, which this is a convenience
                parameter for

                .. versionchanged:: 20.8
                    Bot API 7.0 introduced :paramref:`reply_parameters` |rtm_aswr_deprecated|

                .. versionchanged:: 21.0
                    |keyword_only_arg|
            reply_to_message_id (:obj:`int`, optional): |reply_to_msg_id|
                Mutually exclusive with :paramref:`reply_parameters`, which this is a convenience
                parameter for

                .. versionchanged:: 20.8
                    Bot API 7.0 introduced :paramref:`reply_parameters` |rtm_aswr_deprecated|

                .. versionchanged:: 21.0
                    |keyword_only_arg|
            filename (:obj:`str`, optional): Custom file name for the video note, when uploading a
                new file. Convenience parameter, useful e.g. when sending files generated by the
                :obj:`tempfile` module.

                .. versionadded:: 13.1

        Returns:
            :class:`telegram.Message`: On success, the sent Message is returned.

        Raises:
            :class:`telegram.error.TelegramError`

        """
        data: JSONDict = {
            "chat_id": chat_id,
            "video_note": self._parse_file_input(video_note, VideoNote, filename=filename),
            "duration": duration,
            "length": length,
            "thumbnail": self._parse_file_input(thumbnail, attach=True) if thumbnail else None,
        }

        return await self._send_message(
            "sendVideoNote",
            data,
            reply_to_message_id=reply_to_message_id,
            disable_notification=disable_notification,
            reply_markup=reply_markup,
            allow_sending_without_reply=allow_sending_without_reply,
            protect_content=protect_content,
            message_thread_id=message_thread_id,
            reply_parameters=reply_parameters,
            read_timeout=read_timeout,
            write_timeout=write_timeout,
            connect_timeout=connect_timeout,
            pool_timeout=pool_timeout,
            api_kwargs=api_kwargs,
            business_connection_id=business_connection_id,
            message_effect_id=message_effect_id,
            allow_paid_broadcast=allow_paid_broadcast,
<<<<<<< HEAD
            suggested_post_parameters=suggested_post_parameters,
=======
            direct_messages_topic_id=direct_messages_topic_id,
>>>>>>> ffbc4c1e
        )

    async def send_animation(
        self,
        chat_id: Union[int, str],
        animation: Union[FileInput, "Animation"],
        duration: Optional[TimePeriod] = None,
        width: Optional[int] = None,
        height: Optional[int] = None,
        caption: Optional[str] = None,
        parse_mode: ODVInput[str] = DEFAULT_NONE,
        disable_notification: ODVInput[bool] = DEFAULT_NONE,
        reply_markup: Optional[ReplyMarkup] = None,
        caption_entities: Optional[Sequence["MessageEntity"]] = None,
        protect_content: ODVInput[bool] = DEFAULT_NONE,
        message_thread_id: Optional[int] = None,
        has_spoiler: Optional[bool] = None,
        thumbnail: Optional[FileInput] = None,
        reply_parameters: Optional["ReplyParameters"] = None,
        business_connection_id: Optional[str] = None,
        message_effect_id: Optional[str] = None,
        allow_paid_broadcast: Optional[bool] = None,
        show_caption_above_media: Optional[bool] = None,
<<<<<<< HEAD
        suggested_post_parameters: Optional["SuggestedPostParameters"] = None,
=======
        direct_messages_topic_id: Optional[int] = None,
>>>>>>> ffbc4c1e
        *,
        allow_sending_without_reply: ODVInput[bool] = DEFAULT_NONE,
        reply_to_message_id: Optional[int] = None,
        filename: Optional[str] = None,
        read_timeout: ODVInput[float] = DEFAULT_NONE,
        write_timeout: ODVInput[float] = DEFAULT_NONE,
        connect_timeout: ODVInput[float] = DEFAULT_NONE,
        pool_timeout: ODVInput[float] = DEFAULT_NONE,
        api_kwargs: Optional[JSONDict] = None,
    ) -> Message:
        """
        Use this method to send animation files (GIF or H.264/MPEG-4 AVC video without sound).
        Bots can currently send animation files of up to
        :tg-const:`telegram.constants.FileSizeLimit.FILESIZE_UPLOAD` in size, this limit may be
        changed in the future.

        Note:
            :paramref:`thumbnail` will be ignored for small files, for which Telegram can easily
            generate thumbnails. However, this behaviour is undocumented and might be changed
            by Telegram.

        .. seealso:: :wiki:`Working with Files and Media <Working-with-Files-and-Media>`

        .. versionchanged:: 20.5
            |removed_thumb_arg|

        Args:
            chat_id (:obj:`int` | :obj:`str`): |chat_id_channel|
            animation (:obj:`str` | :term:`file object` | :class:`~telegram.InputFile` | \
                :obj:`bytes` | :class:`pathlib.Path` | :class:`telegram.Animation`): Animation to
                send. |fileinput|
                Lastly you can pass an existing :class:`telegram.Animation` object to send.

                .. versionchanged:: 13.2
                   Accept :obj:`bytes` as input.
            duration (:obj:`int` | :class:`datetime.timedelta`, optional): Duration of sent
                animation in seconds.

                .. versionchanged:: 21.11
                    |time-period-input|
            width (:obj:`int`, optional): Animation width.
            height (:obj:`int`, optional): Animation height.
            caption (:obj:`str`, optional): Animation caption (may also be used when resending
                animations by file_id),
                0-:tg-const:`telegram.constants.MessageLimit.CAPTION_LENGTH` characters after
                entities parsing.
            parse_mode (:obj:`str`, optional): |parse_mode|
            caption_entities (Sequence[:class:`telegram.MessageEntity`], optional):
                |caption_entities|

                .. versionchanged:: 20.0
                    |sequenceargs|
            disable_notification (:obj:`bool`, optional): |disable_notification|
            protect_content (:obj:`bool`, optional): |protect_content|

                .. versionadded:: 13.10
            message_thread_id (:obj:`int`, optional): |message_thread_id_arg|

                .. versionadded:: 20.0

            reply_markup (:class:`InlineKeyboardMarkup` | :class:`ReplyKeyboardMarkup` | \
                :class:`ReplyKeyboardRemove` | :class:`ForceReply`, optional):
                Additional interface options. An object for an inline keyboard, custom reply
                keyboard, instructions to remove reply keyboard or to force a reply from the user.
            has_spoiler (:obj:`bool`, optional): Pass :obj:`True` if the animation needs to be
                covered with a spoiler animation.

                .. versionadded:: 20.0
            thumbnail (:term:`file object` | :obj:`bytes` | :class:`pathlib.Path` | :obj:`str`, \
                optional): |thumbdocstring|

                .. versionadded:: 20.2
            reply_parameters (:class:`telegram.ReplyParameters`, optional): |reply_parameters|

                .. versionadded:: 20.8
            business_connection_id (:obj:`str`, optional): |business_id_str|

                .. versionadded:: 21.1
            message_effect_id (:obj:`str`, optional): |message_effect_id|

                .. versionadded:: 21.3
            allow_paid_broadcast (:obj:`bool`, optional): |allow_paid_broadcast|

                .. versionadded:: 21.7
            show_caption_above_media (:obj:`bool`, optional): Pass |show_cap_above_med|

                .. versionadded:: 21.3
<<<<<<< HEAD
            suggested_post_parameters (:class:`telegram.SuggestedPostParameters`, optional):
                |suggested_post_parameters|

=======
            direct_messages_topic_id (:obj:`int`, optional): |direct_messages_topic_id|
>>>>>>> ffbc4c1e
                .. versionadded:: NEXT.VERSION

        Keyword Args:
            allow_sending_without_reply (:obj:`bool`, optional): |allow_sending_without_reply|
                Mutually exclusive with :paramref:`reply_parameters`, which this is a convenience
                parameter for

                .. versionchanged:: 20.8
                    Bot API 7.0 introduced :paramref:`reply_parameters` |rtm_aswr_deprecated|

                .. versionchanged:: 21.0
                    |keyword_only_arg|
            reply_to_message_id (:obj:`int`, optional): |reply_to_msg_id|
                Mutually exclusive with :paramref:`reply_parameters`, which this is a convenience
                parameter for

                .. versionchanged:: 20.8
                    Bot API 7.0 introduced :paramref:`reply_parameters` |rtm_aswr_deprecated|

                .. versionchanged:: 21.0
                    |keyword_only_arg|
            filename (:obj:`str`, optional): Custom file name for the animation, when uploading a
                new file. Convenience parameter, useful e.g. when sending files generated by the
                :obj:`tempfile` module.

                .. versionadded:: 13.1

        Returns:
            :class:`telegram.Message`: On success, the sent Message is returned.

        Raises:
            :class:`telegram.error.TelegramError`

        """
        data: JSONDict = {
            "chat_id": chat_id,
            "animation": self._parse_file_input(animation, Animation, filename=filename),
            "duration": duration,
            "width": width,
            "height": height,
            "thumbnail": self._parse_file_input(thumbnail, attach=True) if thumbnail else None,
            "has_spoiler": has_spoiler,
            "show_caption_above_media": show_caption_above_media,
        }

        return await self._send_message(
            "sendAnimation",
            data,
            reply_to_message_id=reply_to_message_id,
            disable_notification=disable_notification,
            reply_markup=reply_markup,
            allow_sending_without_reply=allow_sending_without_reply,
            protect_content=protect_content,
            message_thread_id=message_thread_id,
            caption=caption,
            parse_mode=parse_mode,
            caption_entities=caption_entities,
            reply_parameters=reply_parameters,
            read_timeout=read_timeout,
            write_timeout=write_timeout,
            connect_timeout=connect_timeout,
            pool_timeout=pool_timeout,
            api_kwargs=api_kwargs,
            business_connection_id=business_connection_id,
            message_effect_id=message_effect_id,
            allow_paid_broadcast=allow_paid_broadcast,
<<<<<<< HEAD
            suggested_post_parameters=suggested_post_parameters,
=======
            direct_messages_topic_id=direct_messages_topic_id,
>>>>>>> ffbc4c1e
        )

    async def send_voice(
        self,
        chat_id: Union[int, str],
        voice: Union[FileInput, "Voice"],
        duration: Optional[TimePeriod] = None,
        caption: Optional[str] = None,
        disable_notification: ODVInput[bool] = DEFAULT_NONE,
        reply_markup: Optional[ReplyMarkup] = None,
        parse_mode: ODVInput[str] = DEFAULT_NONE,
        caption_entities: Optional[Sequence["MessageEntity"]] = None,
        protect_content: ODVInput[bool] = DEFAULT_NONE,
        message_thread_id: Optional[int] = None,
        reply_parameters: Optional["ReplyParameters"] = None,
        business_connection_id: Optional[str] = None,
        message_effect_id: Optional[str] = None,
        allow_paid_broadcast: Optional[bool] = None,
<<<<<<< HEAD
        suggested_post_parameters: Optional["SuggestedPostParameters"] = None,
=======
        direct_messages_topic_id: Optional[int] = None,
>>>>>>> ffbc4c1e
        *,
        allow_sending_without_reply: ODVInput[bool] = DEFAULT_NONE,
        reply_to_message_id: Optional[int] = None,
        filename: Optional[str] = None,
        read_timeout: ODVInput[float] = DEFAULT_NONE,
        write_timeout: ODVInput[float] = DEFAULT_NONE,
        connect_timeout: ODVInput[float] = DEFAULT_NONE,
        pool_timeout: ODVInput[float] = DEFAULT_NONE,
        api_kwargs: Optional[JSONDict] = None,
    ) -> Message:
        """
        Use this method to send audio files, if you want Telegram clients to display the file
        as a playable voice message. For this to work, your audio must be in an ``.ogg`` file
        encoded with OPUS , or in .MP3 format, or in .M4A format (other formats may be sent as
        :class:`~telegram.Audio` or :class:`~telegram.Document`). Bots can currently send voice
        messages of up to :tg-const:`telegram.constants.FileSizeLimit.FILESIZE_UPLOAD` in size,
        this limit may be changed in the future.

        Note:
            To use this method, the file must have the type :mimetype:`audio/ogg` and be no more
            than :tg-const:`telegram.constants.FileSizeLimit.VOICE_NOTE_FILE_SIZE` in size.
            :tg-const:`telegram.constants.FileSizeLimit.VOICE_NOTE_FILE_SIZE`-
            :tg-const:`telegram.constants.FileSizeLimit.FILESIZE_DOWNLOAD` voice notes will be
            sent as files.

        .. seealso:: :wiki:`Working with Files and Media <Working-with-Files-and-Media>`

        Args:
            chat_id (:obj:`int` | :obj:`str`): |chat_id_channel|
            voice (:obj:`str` | :term:`file object` | :class:`~telegram.InputFile` | :obj:`bytes` \
                | :class:`pathlib.Path` | :class:`telegram.Voice`): Voice file to send.
                |fileinput|
                Lastly you can pass an existing :class:`telegram.Voice` object to send.

                .. versionchanged:: 13.2
                   Accept :obj:`bytes` as input.

                .. versionchanged:: 20.0
                    File paths as input is also accepted for bots *not* running in
                    :paramref:`~telegram.Bot.local_mode`.
            caption (:obj:`str`, optional): Voice message caption,
                0-:tg-const:`telegram.constants.MessageLimit.CAPTION_LENGTH` characters after
                entities parsing.
            parse_mode (:obj:`str`, optional): |parse_mode|
            caption_entities (Sequence[:class:`telegram.MessageEntity`], optional):
                |caption_entities|

                .. versionchanged:: 20.0
                    |sequenceargs|
            duration (:obj:`int` | :class:`datetime.timedelta`, optional): Duration of the voice
                message in seconds.

                .. versionchanged:: 21.11
                    |time-period-input|
            disable_notification (:obj:`bool`, optional): |disable_notification|
            protect_content (:obj:`bool`, optional): |protect_content|

                .. versionadded:: 13.10
            message_thread_id (:obj:`int`, optional): |message_thread_id_arg|

                .. versionadded:: 20.0

            reply_markup (:class:`InlineKeyboardMarkup` | :class:`ReplyKeyboardMarkup` | \
                :class:`ReplyKeyboardRemove` | :class:`ForceReply`, optional):
                Additional interface options. An object for an inline keyboard, custom reply
                keyboard, instructions to remove reply keyboard or to force a reply from the user.
            reply_parameters (:class:`telegram.ReplyParameters`, optional): |reply_parameters|

                .. versionadded:: 20.8
            business_connection_id (:obj:`str`, optional): |business_id_str|

                .. versionadded:: 21.1
            message_effect_id (:obj:`str`, optional): |message_effect_id|

                .. versionadded:: 21.3
            allow_paid_broadcast (:obj:`bool`, optional): |allow_paid_broadcast|

                .. versionadded:: 21.7
<<<<<<< HEAD
            suggested_post_parameters (:class:`telegram.SuggestedPostParameters`, optional):
                |suggested_post_parameters|

=======
            direct_messages_topic_id (:obj:`int`, optional): |direct_messages_topic_id|
>>>>>>> ffbc4c1e
                .. versionadded:: NEXT.VERSION

        Keyword Args:
            allow_sending_without_reply (:obj:`bool`, optional): |allow_sending_without_reply|
                Mutually exclusive with :paramref:`reply_parameters`, which this is a convenience
                parameter for

                .. versionchanged:: 20.8
                    Bot API 7.0 introduced :paramref:`reply_parameters` |rtm_aswr_deprecated|

                .. versionchanged:: 21.0
                    |keyword_only_arg|
            reply_to_message_id (:obj:`int`, optional): |reply_to_msg_id|
                Mutually exclusive with :paramref:`reply_parameters`, which this is a convenience
                parameter for

                .. versionchanged:: 20.8
                    Bot API 7.0 introduced :paramref:`reply_parameters` |rtm_aswr_deprecated|

                .. versionchanged:: 21.0
                    |keyword_only_arg|
            filename (:obj:`str`, optional): Custom file name for the voice, when uploading a
                new file. Convenience parameter, useful e.g. when sending files generated by the
                :obj:`tempfile` module.

                .. versionadded:: 13.1

        Returns:
            :class:`telegram.Message`: On success, the sent Message is returned.

        Raises:
            :class:`telegram.error.TelegramError`

        """
        data: JSONDict = {
            "chat_id": chat_id,
            "voice": self._parse_file_input(voice, Voice, filename=filename),
            "duration": duration,
        }

        return await self._send_message(
            "sendVoice",
            data,
            reply_to_message_id=reply_to_message_id,
            disable_notification=disable_notification,
            reply_markup=reply_markup,
            allow_sending_without_reply=allow_sending_without_reply,
            protect_content=protect_content,
            message_thread_id=message_thread_id,
            caption=caption,
            parse_mode=parse_mode,
            caption_entities=caption_entities,
            reply_parameters=reply_parameters,
            read_timeout=read_timeout,
            write_timeout=write_timeout,
            connect_timeout=connect_timeout,
            pool_timeout=pool_timeout,
            api_kwargs=api_kwargs,
            business_connection_id=business_connection_id,
            message_effect_id=message_effect_id,
            allow_paid_broadcast=allow_paid_broadcast,
<<<<<<< HEAD
            suggested_post_parameters=suggested_post_parameters,
=======
            direct_messages_topic_id=direct_messages_topic_id,
>>>>>>> ffbc4c1e
        )

    async def send_media_group(
        self,
        chat_id: Union[int, str],
        media: Sequence[
            Union["InputMediaAudio", "InputMediaDocument", "InputMediaPhoto", "InputMediaVideo"]
        ],
        disable_notification: ODVInput[bool] = DEFAULT_NONE,
        protect_content: ODVInput[bool] = DEFAULT_NONE,
        message_thread_id: Optional[int] = None,
        reply_parameters: Optional["ReplyParameters"] = None,
        business_connection_id: Optional[str] = None,
        message_effect_id: Optional[str] = None,
        allow_paid_broadcast: Optional[bool] = None,
        direct_messages_topic_id: Optional[int] = None,
        *,
        allow_sending_without_reply: ODVInput[bool] = DEFAULT_NONE,
        reply_to_message_id: Optional[int] = None,
        read_timeout: ODVInput[float] = DEFAULT_NONE,
        write_timeout: ODVInput[float] = DEFAULT_NONE,
        connect_timeout: ODVInput[float] = DEFAULT_NONE,
        pool_timeout: ODVInput[float] = DEFAULT_NONE,
        api_kwargs: Optional[JSONDict] = None,
        caption: Optional[str] = None,
        parse_mode: ODVInput[str] = DEFAULT_NONE,
        caption_entities: Optional[Sequence["MessageEntity"]] = None,
    ) -> tuple[Message, ...]:
        """Use this method to send a group of photos, videos, documents or audios as an album.
        Documents and audio files can be only grouped in an album with messages of the same type.

        Note:
            If you supply a :paramref:`caption` (along with either :paramref:`parse_mode` or
            :paramref:`caption_entities`), then items in :paramref:`media` must have no captions,
            and vice versa.

        .. seealso:: :wiki:`Working with Files and Media <Working-with-Files-and-Media>`

        .. versionchanged:: 20.0
            Returns a tuple instead of a list.

        Args:
            chat_id (:obj:`int` | :obj:`str`): |chat_id_channel|
            media (Sequence[:class:`telegram.InputMediaAudio`,\
                :class:`telegram.InputMediaDocument`, :class:`telegram.InputMediaPhoto`,\
                :class:`telegram.InputMediaVideo`]): An array
                describing messages to be sent, must include
                :tg-const:`telegram.constants.MediaGroupLimit.MIN_MEDIA_LENGTH`-
                :tg-const:`telegram.constants.MediaGroupLimit.MAX_MEDIA_LENGTH` items.

                .. versionchanged:: 20.0
                    |sequenceargs|
            disable_notification (:obj:`bool`, optional): |disable_notification|
            protect_content (:obj:`bool`, optional): |protect_content|

                .. versionadded:: 13.10
            message_thread_id (:obj:`int`, optional): |message_thread_id_arg|

                .. versionadded:: 20.0

            reply_parameters (:class:`telegram.ReplyParameters`, optional): |reply_parameters|

                .. versionadded:: 20.8
            business_connection_id (:obj:`str`, optional): |business_id_str|

                .. versionadded:: 21.1
            message_effect_id (:obj:`str`, optional): |message_effect_id|

                .. versionadded:: 21.3
            allow_paid_broadcast (:obj:`bool`, optional): |allow_paid_broadcast|

                .. versionadded:: 21.7
            direct_messages_topic_id (:obj:`int`, optional): Identifier of the direct messages
                topic to which the messages will be sent; required if the messages are sent to a
                direct messages chat.

                .. versionadded:: NEXT.VERSION


        Keyword Args:
            allow_sending_without_reply (:obj:`bool`, optional): |allow_sending_without_reply|
                Mutually exclusive with :paramref:`reply_parameters`, which this is a convenience
                parameter for

                .. versionchanged:: 20.8
                    Bot API 7.0 introduced :paramref:`reply_parameters` |rtm_aswr_deprecated|

                .. versionchanged:: 21.0
                    |keyword_only_arg|
            reply_to_message_id (:obj:`int`, optional): |reply_to_msg_id|
                Mutually exclusive with :paramref:`reply_parameters`, which this is a convenience
                parameter for

                .. versionchanged:: 20.8
                    Bot API 7.0 introduced :paramref:`reply_parameters` |rtm_aswr_deprecated|

                .. versionchanged:: 21.0
                    |keyword_only_arg|
            caption (:obj:`str`, optional): Caption that will be added to the
                first element of :paramref:`media`, so that it will be used as caption for the
                whole media group.
                Defaults to :obj:`None`.

                .. versionadded:: 20.0
            parse_mode (:obj:`str` | :obj:`None`, optional):
                Parse mode for :paramref:`caption`.
                See the constants in :class:`telegram.constants.ParseMode` for the
                available modes.

                .. versionadded:: 20.0
            caption_entities (Sequence[:class:`telegram.MessageEntity`], optional):
                List of special entities for :paramref:`caption`,
                which can be specified instead of :paramref:`parse_mode`.
                Defaults to :obj:`None`.

                .. versionadded:: 20.0

        Returns:
            tuple[:class:`telegram.Message`]: An array of the sent Messages.

        Raises:
            :class:`telegram.error.TelegramError`
        """
        if caption and any(
            [
                any(item.caption for item in media),
                any(item.caption_entities for item in media),
                # if parse_mode was set explicitly, even to None, error must be raised
                any(item.parse_mode is not DEFAULT_NONE for item in media),
            ]
        ):
            raise ValueError("You can only supply either group caption or media with captions.")

        if caption:
            # Copy first item (to avoid mutation of original object), apply group caption to it.
            # This will lead to the group being shown with this caption.
            item_to_get_caption = copy.copy(media[0])
            with item_to_get_caption._unfrozen():
                item_to_get_caption.caption = caption
                if parse_mode is not DEFAULT_NONE:
                    item_to_get_caption.parse_mode = parse_mode
                item_to_get_caption.caption_entities = parse_sequence_arg(caption_entities)

            # copy the list (just the references) to avoid mutating the original list
            media = list(media)
            media[0] = item_to_get_caption

        if allow_sending_without_reply is not DEFAULT_NONE and reply_parameters is not None:
            raise ValueError(
                "`allow_sending_without_reply` and `reply_parameters` are mutually exclusive."
            )

        if reply_to_message_id is not None and reply_parameters is not None:
            raise ValueError(
                "`reply_to_message_id` and `reply_parameters` are mutually exclusive."
            )

        if reply_to_message_id is not None:
            reply_parameters = ReplyParameters(
                message_id=reply_to_message_id,
                allow_sending_without_reply=allow_sending_without_reply,
            )

        data: JSONDict = {
            "chat_id": chat_id,
            "media": media,
            "disable_notification": disable_notification,
            "protect_content": protect_content,
            "message_thread_id": message_thread_id,
            "reply_parameters": reply_parameters,
            "business_connection_id": business_connection_id,
            "message_effect_id": message_effect_id,
            "allow_paid_broadcast": allow_paid_broadcast,
            "direct_messages_topic_id": direct_messages_topic_id,
        }

        result = await self._post(
            "sendMediaGroup",
            data,
            read_timeout=read_timeout,
            write_timeout=write_timeout,
            connect_timeout=connect_timeout,
            pool_timeout=pool_timeout,
            api_kwargs=api_kwargs,
        )

        return Message.de_list(result, self)

    async def send_location(
        self,
        chat_id: Union[int, str],
        latitude: Optional[float] = None,
        longitude: Optional[float] = None,
        disable_notification: ODVInput[bool] = DEFAULT_NONE,
        reply_markup: Optional[ReplyMarkup] = None,
        live_period: Optional[TimePeriod] = None,
        horizontal_accuracy: Optional[float] = None,
        heading: Optional[int] = None,
        proximity_alert_radius: Optional[int] = None,
        protect_content: ODVInput[bool] = DEFAULT_NONE,
        message_thread_id: Optional[int] = None,
        reply_parameters: Optional["ReplyParameters"] = None,
        business_connection_id: Optional[str] = None,
        message_effect_id: Optional[str] = None,
        allow_paid_broadcast: Optional[bool] = None,
<<<<<<< HEAD
        suggested_post_parameters: Optional["SuggestedPostParameters"] = None,
=======
        direct_messages_topic_id: Optional[int] = None,
>>>>>>> ffbc4c1e
        *,
        allow_sending_without_reply: ODVInput[bool] = DEFAULT_NONE,
        reply_to_message_id: Optional[int] = None,
        location: Optional[Location] = None,
        read_timeout: ODVInput[float] = DEFAULT_NONE,
        write_timeout: ODVInput[float] = DEFAULT_NONE,
        connect_timeout: ODVInput[float] = DEFAULT_NONE,
        pool_timeout: ODVInput[float] = DEFAULT_NONE,
        api_kwargs: Optional[JSONDict] = None,
    ) -> Message:
        """Use this method to send point on the map.

        Note:
            You can either supply a :paramref:`latitude` and :paramref:`longitude` or a
            :paramref:`location`.

        Args:
            chat_id (:obj:`int` | :obj:`str`): |chat_id_channel|
            latitude (:obj:`float`, optional): Latitude of location.
            longitude (:obj:`float`, optional): Longitude of location.
            horizontal_accuracy (:obj:`int`, optional): The radius of uncertainty for the location,
                measured in meters;
                0-:tg-const:`telegram.constants.LocationLimit.HORIZONTAL_ACCURACY`.
            live_period (:obj:`int` | :class:`datetime.timedelta`, optional): Period in seconds for
                which the location will be
                updated, should be between
                :tg-const:`telegram.constants.LocationLimit.MIN_LIVE_PERIOD` and
                :tg-const:`telegram.constants.LocationLimit.MAX_LIVE_PERIOD`, or
                :tg-const:`telegram.constants.LocationLimit.LIVE_PERIOD_FOREVER` for live
                locations that can be edited indefinitely.

                .. versionchanged:: 21.11
                    |time-period-input|
            heading (:obj:`int`, optional): For live locations, a direction in which the user is
                moving, in degrees. Must be between
                :tg-const:`telegram.constants.LocationLimit.MIN_HEADING` and
                :tg-const:`telegram.constants.LocationLimit.MAX_HEADING` if specified.
            proximity_alert_radius (:obj:`int`, optional): For live locations, a maximum distance
                for proximity alerts about approaching another chat member, in meters. Must be
                between :tg-const:`telegram.constants.LocationLimit.MIN_PROXIMITY_ALERT_RADIUS`
                and :tg-const:`telegram.constants.LocationLimit.MAX_PROXIMITY_ALERT_RADIUS`
                if specified.
            disable_notification (:obj:`bool`, optional): |disable_notification|
            protect_content (:obj:`bool`, optional): |protect_content|

                .. versionadded:: 13.10
            message_thread_id (:obj:`int`, optional): |message_thread_id_arg|

                .. versionadded:: 20.0

            reply_markup (:class:`InlineKeyboardMarkup` | :class:`ReplyKeyboardMarkup` | \
                :class:`ReplyKeyboardRemove` | :class:`ForceReply`, optional):
                Additional interface options. An object for an inline keyboard, custom reply
                keyboard, instructions to remove reply keyboard or to force a reply from the user.
            reply_parameters (:class:`telegram.ReplyParameters`, optional): |reply_parameters|

                .. versionadded:: 20.8
            business_connection_id (:obj:`str`, optional): |business_id_str|

                .. versionadded:: 21.1
            message_effect_id (:obj:`str`, optional): |message_effect_id|

                .. versionadded:: 21.3
            allow_paid_broadcast (:obj:`bool`, optional): |allow_paid_broadcast|

                .. versionadded:: 21.7
<<<<<<< HEAD
            suggested_post_parameters (:class:`telegram.SuggestedPostParameters`, optional):
                |suggested_post_parameters|

=======
            direct_messages_topic_id (:obj:`int`, optional): |direct_messages_topic_id|
>>>>>>> ffbc4c1e
                .. versionadded:: NEXT.VERSION

        Keyword Args:
            allow_sending_without_reply (:obj:`bool`, optional): |allow_sending_without_reply|
                Mutually exclusive with :paramref:`reply_parameters`, which this is a convenience
                parameter for

                .. versionchanged:: 20.8
                    Bot API 7.0 introduced :paramref:`reply_parameters` |rtm_aswr_deprecated|

                .. versionchanged:: 21.0
                    |keyword_only_arg|
            reply_to_message_id (:obj:`int`, optional): |reply_to_msg_id|
                Mutually exclusive with :paramref:`reply_parameters`, which this is a convenience
                parameter for

                .. versionchanged:: 20.8
                    Bot API 7.0 introduced :paramref:`reply_parameters` |rtm_aswr_deprecated|

                .. versionchanged:: 21.0
                    |keyword_only_arg|
            location (:class:`telegram.Location`, optional): The location to send.

        Returns:
            :class:`telegram.Message`: On success, the sent Message is returned.

        Raises:
            :class:`telegram.error.TelegramError`

        """
        if not ((latitude is not None and longitude is not None) or location):
            raise ValueError(
                "Either location or latitude and longitude must be passed as argument."
            )

        if not (latitude is not None or longitude is not None) ^ bool(location):
            raise ValueError(
                "Either location or latitude and longitude must be passed as argument. Not both."
            )

        if isinstance(location, Location):
            latitude = location.latitude
            longitude = location.longitude

        data: JSONDict = {
            "chat_id": chat_id,
            "latitude": latitude,
            "longitude": longitude,
            "horizontal_accuracy": horizontal_accuracy,
            "live_period": live_period,
            "heading": heading,
            "proximity_alert_radius": proximity_alert_radius,
        }

        return await self._send_message(
            "sendLocation",
            data,
            reply_to_message_id=reply_to_message_id,
            disable_notification=disable_notification,
            reply_markup=reply_markup,
            allow_sending_without_reply=allow_sending_without_reply,
            protect_content=protect_content,
            message_thread_id=message_thread_id,
            reply_parameters=reply_parameters,
            read_timeout=read_timeout,
            write_timeout=write_timeout,
            connect_timeout=connect_timeout,
            pool_timeout=pool_timeout,
            api_kwargs=api_kwargs,
            business_connection_id=business_connection_id,
            message_effect_id=message_effect_id,
            allow_paid_broadcast=allow_paid_broadcast,
<<<<<<< HEAD
            suggested_post_parameters=suggested_post_parameters,
=======
            direct_messages_topic_id=direct_messages_topic_id,
>>>>>>> ffbc4c1e
        )

    async def edit_message_live_location(
        self,
        chat_id: Optional[Union[str, int]] = None,
        message_id: Optional[int] = None,
        inline_message_id: Optional[str] = None,
        latitude: Optional[float] = None,
        longitude: Optional[float] = None,
        reply_markup: Optional["InlineKeyboardMarkup"] = None,
        horizontal_accuracy: Optional[float] = None,
        heading: Optional[int] = None,
        proximity_alert_radius: Optional[int] = None,
        live_period: Optional[TimePeriod] = None,
        business_connection_id: Optional[str] = None,
        *,
        location: Optional[Location] = None,
        read_timeout: ODVInput[float] = DEFAULT_NONE,
        write_timeout: ODVInput[float] = DEFAULT_NONE,
        connect_timeout: ODVInput[float] = DEFAULT_NONE,
        pool_timeout: ODVInput[float] = DEFAULT_NONE,
        api_kwargs: Optional[JSONDict] = None,
    ) -> Union[Message, bool]:
        """Use this method to edit live location messages sent by the bot or via the bot
        (for inline bots). A location can be edited until its :attr:`telegram.Location.live_period`
        expires or editing is explicitly disabled by a call to :meth:`stop_message_live_location`.

        Note:
            You can either supply a :paramref:`latitude` and :paramref:`longitude` or a
            :paramref:`location`.

        Args:
            chat_id (:obj:`int` | :obj:`str`, optional): Required if :paramref:`inline_message_id`
                is not specified. |chat_id_channel|
            message_id (:obj:`int`, optional): Required if :paramref:`inline_message_id` is not
                specified. Identifier of the message to edit.
            inline_message_id (:obj:`str`, optional): Required if :paramref:`chat_id` and
                :paramref:`message_id` are not specified. Identifier of the inline message.
            latitude (:obj:`float`, optional): Latitude of location.
            longitude (:obj:`float`, optional): Longitude of location.
            horizontal_accuracy (:obj:`float`, optional): The radius of uncertainty for the
                location, measured in meters;
                0-:tg-const:`telegram.constants.LocationLimit.HORIZONTAL_ACCURACY`.
            heading (:obj:`int`, optional): Direction in which the user is moving, in degrees. Must
                be between :tg-const:`telegram.constants.LocationLimit.MIN_HEADING`
                and :tg-const:`telegram.constants.LocationLimit.MAX_HEADING` if specified.
            proximity_alert_radius (:obj:`int`, optional): Maximum distance for proximity alerts
                about approaching another chat member, in meters. Must be between
                :tg-const:`telegram.constants.LocationLimit.MIN_PROXIMITY_ALERT_RADIUS`
                and :tg-const:`telegram.constants.LocationLimit.MAX_PROXIMITY_ALERT_RADIUS`
                if specified.
            reply_markup (:class:`telegram.InlineKeyboardMarkup`, optional): An object for a new
                inline keyboard.
            live_period (:obj:`int` | :class:`datetime.timedelta`, optional): New period in seconds
                during which the location
                can be updated, starting from the message send date. If
                :tg-const:`telegram.constants.LocationLimit.LIVE_PERIOD_FOREVER` is specified,
                then the location can be updated forever. Otherwise, the new value must not exceed
                the current ``live_period`` by more than a day, and the live location expiration
                date must remain within the next 90 days. If not specified, then ``live_period``
                remains unchanged

                .. versionadded:: 21.2.

                .. versionchanged:: 21.11
                    |time-period-input|
            business_connection_id (:obj:`str`, optional): |business_id_str_edit|

                .. versionadded:: 21.4

        Keyword Args:
            location (:class:`telegram.Location`, optional): The location to send.

        Returns:
            :class:`telegram.Message`: On success, if edited message is not an inline message, the
            edited message is returned, otherwise :obj:`True` is returned.
        """
        # The location parameter is a convenience functionality added by us, so enforcing the
        # mutual exclusivity here is nothing that Telegram would handle anyway
        if not (all([latitude, longitude]) or location):
            raise ValueError(
                "Either location or latitude and longitude must be passed as argument."
            )
        if not (latitude is not None or longitude is not None) ^ bool(location):
            raise ValueError(
                "Either location or latitude and longitude must be passed as argument. Not both."
            )

        if isinstance(location, Location):
            latitude = location.latitude
            longitude = location.longitude

        data: JSONDict = {
            "latitude": latitude,
            "longitude": longitude,
            "chat_id": chat_id,
            "message_id": message_id,
            "inline_message_id": inline_message_id,
            "horizontal_accuracy": horizontal_accuracy,
            "heading": heading,
            "proximity_alert_radius": proximity_alert_radius,
            "live_period": live_period,
        }

        return await self._send_message(
            "editMessageLiveLocation",
            data,
            reply_markup=reply_markup,
            business_connection_id=business_connection_id,
            read_timeout=read_timeout,
            write_timeout=write_timeout,
            connect_timeout=connect_timeout,
            pool_timeout=pool_timeout,
            api_kwargs=api_kwargs,
        )

    async def stop_message_live_location(
        self,
        chat_id: Optional[Union[str, int]] = None,
        message_id: Optional[int] = None,
        inline_message_id: Optional[str] = None,
        reply_markup: Optional["InlineKeyboardMarkup"] = None,
        business_connection_id: Optional[str] = None,
        *,
        read_timeout: ODVInput[float] = DEFAULT_NONE,
        write_timeout: ODVInput[float] = DEFAULT_NONE,
        connect_timeout: ODVInput[float] = DEFAULT_NONE,
        pool_timeout: ODVInput[float] = DEFAULT_NONE,
        api_kwargs: Optional[JSONDict] = None,
    ) -> Union[Message, bool]:
        """Use this method to stop updating a live location message sent by the bot or via the bot
        (for inline bots) before :paramref:`~telegram.Location.live_period` expires.

        Args:
            chat_id (:obj:`int` | :obj:`str`, optional): Required if :paramref:`inline_message_id`
                is not specified. |chat_id_channel|
            message_id (:obj:`int`, optional): Required if :paramref:`inline_message_id` is not
                specified. Identifier of the sent message with live location to stop.
            inline_message_id (:obj:`str`, optional): Required if :paramref:`chat_id` and
                :paramref:`message_id` are not specified. Identifier of the inline message.
            reply_markup (:class:`telegram.InlineKeyboardMarkup`, optional): An object for a new
                inline keyboard.
            business_connection_id (:obj:`str`, optional): |business_id_str_edit|

                .. versionadded:: 21.4

        Returns:
            :class:`telegram.Message`: On success, if edited message is not an inline message, the
            edited message is returned, otherwise :obj:`True` is returned.
        """
        data: JSONDict = {
            "chat_id": chat_id,
            "message_id": message_id,
            "inline_message_id": inline_message_id,
        }

        return await self._send_message(
            "stopMessageLiveLocation",
            data,
            reply_markup=reply_markup,
            business_connection_id=business_connection_id,
            read_timeout=read_timeout,
            write_timeout=write_timeout,
            connect_timeout=connect_timeout,
            pool_timeout=pool_timeout,
            api_kwargs=api_kwargs,
        )

    async def send_venue(
        self,
        chat_id: Union[int, str],
        latitude: Optional[float] = None,
        longitude: Optional[float] = None,
        title: Optional[str] = None,
        address: Optional[str] = None,
        foursquare_id: Optional[str] = None,
        disable_notification: ODVInput[bool] = DEFAULT_NONE,
        reply_markup: Optional[ReplyMarkup] = None,
        foursquare_type: Optional[str] = None,
        google_place_id: Optional[str] = None,
        google_place_type: Optional[str] = None,
        protect_content: ODVInput[bool] = DEFAULT_NONE,
        message_thread_id: Optional[int] = None,
        reply_parameters: Optional["ReplyParameters"] = None,
        business_connection_id: Optional[str] = None,
        message_effect_id: Optional[str] = None,
        allow_paid_broadcast: Optional[bool] = None,
<<<<<<< HEAD
        suggested_post_parameters: Optional["SuggestedPostParameters"] = None,
=======
        direct_messages_topic_id: Optional[int] = None,
>>>>>>> ffbc4c1e
        *,
        allow_sending_without_reply: ODVInput[bool] = DEFAULT_NONE,
        reply_to_message_id: Optional[int] = None,
        venue: Optional[Venue] = None,
        read_timeout: ODVInput[float] = DEFAULT_NONE,
        write_timeout: ODVInput[float] = DEFAULT_NONE,
        connect_timeout: ODVInput[float] = DEFAULT_NONE,
        pool_timeout: ODVInput[float] = DEFAULT_NONE,
        api_kwargs: Optional[JSONDict] = None,
    ) -> Message:
        """Use this method to send information about a venue.

        Note:
            * You can either supply :paramref:`venue`, or :paramref:`latitude`,
              :paramref:`longitude`, :paramref:`title` and :paramref:`address` and optionally
              :paramref:`foursquare_id` and :paramref:`foursquare_type` or optionally
              :paramref:`google_place_id` and :paramref:`google_place_type`.
            * Foursquare details and Google Place details are mutually exclusive. However, this
              behaviour is undocumented and might be changed by Telegram.

        Args:
            chat_id (:obj:`int` | :obj:`str`): |chat_id_channel|
            latitude (:obj:`float`, optional): Latitude of venue.
            longitude (:obj:`float`, optional): Longitude of venue.
            title (:obj:`str`, optional): Name of the venue.
            address (:obj:`str`, optional): Address of the venue.
            foursquare_id (:obj:`str`, optional): Foursquare identifier of the venue.
            foursquare_type (:obj:`str`, optional): Foursquare type of the venue, if known.
                (For example, "arts_entertainment/default", "arts_entertainment/aquarium" or
                "food/icecream".)
            google_place_id (:obj:`str`, optional): Google Places identifier of the venue.
            google_place_type (:obj:`str`, optional): Google Places type of the venue. (See
                `supported types \
                <https://developers.google.com/maps/documentation/places/web-service/place-types>`_.)
            disable_notification (:obj:`bool`, optional): |disable_notification|
            protect_content (:obj:`bool`, optional): |protect_content|

                .. versionadded:: 13.10
            message_thread_id (:obj:`int`, optional): |message_thread_id_arg|

                .. versionadded:: 20.0

            reply_markup (:class:`InlineKeyboardMarkup` | :class:`ReplyKeyboardMarkup` | \
                :class:`ReplyKeyboardRemove` | :class:`ForceReply`, optional):
                Additional interface options. An object for an inline keyboard, custom reply
                keyboard, instructions to remove reply keyboard or to force a reply from the user.
            reply_parameters (:class:`telegram.ReplyParameters`, optional): |reply_parameters|

                .. versionadded:: 20.8
            business_connection_id (:obj:`str`, optional): |business_id_str|

                .. versionadded:: 21.1
            message_effect_id (:obj:`str`, optional): |message_effect_id|

                .. versionadded:: 21.3
            allow_paid_broadcast (:obj:`bool`, optional): |allow_paid_broadcast|

                .. versionadded:: 21.7
<<<<<<< HEAD
            suggested_post_parameters (:class:`telegram.SuggestedPostParameters`, optional):
                |suggested_post_parameters|

=======
            direct_messages_topic_id (:obj:`int`, optional): |direct_messages_topic_id|
>>>>>>> ffbc4c1e
                .. versionadded:: NEXT.VERSION

        Keyword Args:
            allow_sending_without_reply (:obj:`bool`, optional): |allow_sending_without_reply|
                Mutually exclusive with :paramref:`reply_parameters`, which this is a convenience
                parameter for

                .. versionchanged:: 20.8
                    Bot API 7.0 introduced :paramref:`reply_parameters` |rtm_aswr_deprecated|

                .. versionchanged:: 21.0
                    |keyword_only_arg|
            reply_to_message_id (:obj:`int`, optional): |reply_to_msg_id|
                Mutually exclusive with :paramref:`reply_parameters`, which this is a convenience
                parameter for

                .. versionchanged:: 20.8
                    Bot API 7.0 introduced :paramref:`reply_parameters` |rtm_aswr_deprecated|

                .. versionchanged:: 21.0
                    |keyword_only_arg|
            venue (:class:`telegram.Venue`, optional): The venue to send.

        Returns:
            :class:`telegram.Message`: On success, the sent Message is returned.

        Raises:
            :class:`telegram.error.TelegramError`

        """
        # The venue parameter is a convenience functionality added by us, so enforcing the
        # mutual exclusivity here is nothing that Telegram would handle anyway
        if not (venue or all([latitude, longitude, address, title])):
            raise ValueError(
                "Either venue or latitude, longitude, address and title must be "
                "passed as arguments."
            )
        if not bool(venue) ^ any([latitude, longitude, address, title]):
            raise ValueError(
                "Either venue or latitude, longitude, address and title must be "
                "passed as arguments. Not both."
            )

        if isinstance(venue, Venue):
            latitude = venue.location.latitude
            longitude = venue.location.longitude
            address = venue.address
            title = venue.title
            foursquare_id = venue.foursquare_id
            foursquare_type = venue.foursquare_type
            google_place_id = venue.google_place_id
            google_place_type = venue.google_place_type

        data: JSONDict = {
            "chat_id": chat_id,
            "latitude": latitude,
            "longitude": longitude,
            "address": address,
            "title": title,
            "foursquare_id": foursquare_id,
            "foursquare_type": foursquare_type,
            "google_place_id": google_place_id,
            "google_place_type": google_place_type,
        }

        return await self._send_message(
            "sendVenue",
            data,
            reply_to_message_id=reply_to_message_id,
            disable_notification=disable_notification,
            reply_markup=reply_markup,
            allow_sending_without_reply=allow_sending_without_reply,
            protect_content=protect_content,
            message_thread_id=message_thread_id,
            reply_parameters=reply_parameters,
            read_timeout=read_timeout,
            write_timeout=write_timeout,
            connect_timeout=connect_timeout,
            pool_timeout=pool_timeout,
            api_kwargs=api_kwargs,
            business_connection_id=business_connection_id,
            message_effect_id=message_effect_id,
            allow_paid_broadcast=allow_paid_broadcast,
<<<<<<< HEAD
            suggested_post_parameters=suggested_post_parameters,
=======
            direct_messages_topic_id=direct_messages_topic_id,
>>>>>>> ffbc4c1e
        )

    async def send_contact(
        self,
        chat_id: Union[int, str],
        phone_number: Optional[str] = None,
        first_name: Optional[str] = None,
        last_name: Optional[str] = None,
        disable_notification: ODVInput[bool] = DEFAULT_NONE,
        reply_markup: Optional[ReplyMarkup] = None,
        vcard: Optional[str] = None,
        protect_content: ODVInput[bool] = DEFAULT_NONE,
        message_thread_id: Optional[int] = None,
        reply_parameters: Optional["ReplyParameters"] = None,
        business_connection_id: Optional[str] = None,
        message_effect_id: Optional[str] = None,
        allow_paid_broadcast: Optional[bool] = None,
<<<<<<< HEAD
        suggested_post_parameters: Optional["SuggestedPostParameters"] = None,
=======
        direct_messages_topic_id: Optional[int] = None,
>>>>>>> ffbc4c1e
        *,
        allow_sending_without_reply: ODVInput[bool] = DEFAULT_NONE,
        reply_to_message_id: Optional[int] = None,
        contact: Optional[Contact] = None,
        read_timeout: ODVInput[float] = DEFAULT_NONE,
        write_timeout: ODVInput[float] = DEFAULT_NONE,
        connect_timeout: ODVInput[float] = DEFAULT_NONE,
        pool_timeout: ODVInput[float] = DEFAULT_NONE,
        api_kwargs: Optional[JSONDict] = None,
    ) -> Message:
        """Use this method to send phone contacts.

        Note:
            You can either supply :paramref:`contact` or :paramref:`phone_number` and
            :paramref:`first_name` with optionally :paramref:`last_name` and optionally
            :paramref:`vcard`.

        Args:
            chat_id (:obj:`int` | :obj:`str`): |chat_id_channel|
            phone_number (:obj:`str`, optional): Contact's phone number.
            first_name (:obj:`str`, optional): Contact's first name.
            last_name (:obj:`str`, optional): Contact's last name.
            vcard (:obj:`str`, optional): Additional data about the contact in the form of a vCard,
                0-:tg-const:`telegram.constants.ContactLimit.VCARD` bytes.
            disable_notification (:obj:`bool`, optional): |disable_notification|
            protect_content (:obj:`bool`, optional): |protect_content|

                .. versionadded:: 13.10
            message_thread_id (:obj:`int`, optional): |message_thread_id_arg|

                .. versionadded:: 20.0

            reply_markup (:class:`InlineKeyboardMarkup` | :class:`ReplyKeyboardMarkup` | \
                :class:`ReplyKeyboardRemove` | :class:`ForceReply`, optional):
                Additional interface options. An object for an inline keyboard, custom reply
                keyboard, instructions to remove reply keyboard or to force a reply from the user.
            reply_parameters (:class:`telegram.ReplyParameters`, optional): |reply_parameters|

                .. versionadded:: 20.8
            business_connection_id (:obj:`str`, optional): |business_id_str|

                .. versionadded:: 21.1
            message_effect_id (:obj:`str`, optional): |message_effect_id|

                .. versionadded:: 21.3
            allow_paid_broadcast (:obj:`bool`, optional): |allow_paid_broadcast|

                .. versionadded:: 21.7
<<<<<<< HEAD
            suggested_post_parameters (:class:`telegram.SuggestedPostParameters`, optional):
                |suggested_post_parameters|

=======
            direct_messages_topic_id (:obj:`int`, optional): |direct_messages_topic_id|
>>>>>>> ffbc4c1e
                .. versionadded:: NEXT.VERSION

        Keyword Args:
            allow_sending_without_reply (:obj:`bool`, optional): |allow_sending_without_reply|
                Mutually exclusive with :paramref:`reply_parameters`, which this is a convenience
                parameter for

                .. versionchanged:: 20.8
                    Bot API 7.0 introduced :paramref:`reply_parameters` |rtm_aswr_deprecated|

                .. versionchanged:: 21.0
                    |keyword_only_arg|
            reply_to_message_id (:obj:`int`, optional): |reply_to_msg_id|
                Mutually exclusive with :paramref:`reply_parameters`, which this is a convenience
                parameter for

                .. versionchanged:: 20.8
                    Bot API 7.0 introduced :paramref:`reply_parameters` |rtm_aswr_deprecated|

                .. versionchanged:: 21.0
                    |keyword_only_arg|
            contact (:class:`telegram.Contact`, optional): The contact to send.

        Returns:
            :class:`telegram.Message`: On success, the sent Message is returned.

        Raises:
            :class:`telegram.error.TelegramError`

        """
        # The contact parameter is a convenience functionality added by us, so enforcing the
        # mutual exclusivity here is nothing that Telegram would handle anyway
        if (not contact) and (not all([phone_number, first_name])):
            raise ValueError(
                "Either contact or phone_number and first_name must be passed as arguments."
            )
        if not bool(contact) ^ any([phone_number, first_name]):
            raise ValueError(
                "Either contact or phone_number and first_name must be passed as arguments. "
                "Not both."
            )

        if isinstance(contact, Contact):
            phone_number = contact.phone_number
            first_name = contact.first_name
            last_name = contact.last_name
            vcard = contact.vcard

        data: JSONDict = {
            "chat_id": chat_id,
            "phone_number": phone_number,
            "first_name": first_name,
            "last_name": last_name,
            "vcard": vcard,
        }

        return await self._send_message(
            "sendContact",
            data,
            reply_to_message_id=reply_to_message_id,
            disable_notification=disable_notification,
            reply_markup=reply_markup,
            allow_sending_without_reply=allow_sending_without_reply,
            protect_content=protect_content,
            message_thread_id=message_thread_id,
            reply_parameters=reply_parameters,
            read_timeout=read_timeout,
            write_timeout=write_timeout,
            connect_timeout=connect_timeout,
            pool_timeout=pool_timeout,
            api_kwargs=api_kwargs,
            business_connection_id=business_connection_id,
            message_effect_id=message_effect_id,
            allow_paid_broadcast=allow_paid_broadcast,
<<<<<<< HEAD
            suggested_post_parameters=suggested_post_parameters,
=======
            direct_messages_topic_id=direct_messages_topic_id,
>>>>>>> ffbc4c1e
        )

    async def send_game(
        self,
        chat_id: int,
        game_short_name: str,
        disable_notification: ODVInput[bool] = DEFAULT_NONE,
        reply_markup: Optional["InlineKeyboardMarkup"] = None,
        protect_content: ODVInput[bool] = DEFAULT_NONE,
        message_thread_id: Optional[int] = None,
        reply_parameters: Optional["ReplyParameters"] = None,
        business_connection_id: Optional[str] = None,
        message_effect_id: Optional[str] = None,
        allow_paid_broadcast: Optional[bool] = None,
        *,
        allow_sending_without_reply: ODVInput[bool] = DEFAULT_NONE,
        reply_to_message_id: Optional[int] = None,
        read_timeout: ODVInput[float] = DEFAULT_NONE,
        write_timeout: ODVInput[float] = DEFAULT_NONE,
        connect_timeout: ODVInput[float] = DEFAULT_NONE,
        pool_timeout: ODVInput[float] = DEFAULT_NONE,
        api_kwargs: Optional[JSONDict] = None,
    ) -> Message:
        """Use this method to send a game.

        Args:
            chat_id (:obj:`int`): Unique identifier for the target chat.
            game_short_name (:obj:`str`): Short name of the game, serves as the unique identifier
                for the game. Set up your games via `@BotFather <https://t.me/BotFather>`_.
            disable_notification (:obj:`bool`, optional): |disable_notification|
            protect_content (:obj:`bool`, optional): |protect_content|

                .. versionadded:: 13.10
            message_thread_id (:obj:`int`, optional): |message_thread_id_arg|

                .. versionadded:: 20.0

            reply_markup (:class:`telegram.InlineKeyboardMarkup`, optional): An object for a new
                inline keyboard. If empty, one "Play game_title" button will be
                shown. If not empty, the first button must launch the game.
            reply_parameters (:class:`telegram.ReplyParameters`, optional): |reply_parameters|

                .. versionadded:: 20.8
            business_connection_id (:obj:`str`, optional): |business_id_str|

                .. versionadded:: 21.1
            message_effect_id (:obj:`str`, optional): |message_effect_id|

                .. versionadded:: 21.3
            allow_paid_broadcast (:obj:`bool`, optional): |allow_paid_broadcast|

                .. versionadded:: 21.7

        Keyword Args:
            allow_sending_without_reply (:obj:`bool`, optional): |allow_sending_without_reply|
                Mutually exclusive with :paramref:`reply_parameters`, which this is a convenience
                parameter for

                .. versionchanged:: 20.8
                    Bot API 7.0 introduced :paramref:`reply_parameters` |rtm_aswr_deprecated|

                .. versionchanged:: 21.0
                    |keyword_only_arg|
            reply_to_message_id (:obj:`int`, optional): |reply_to_msg_id|
                Mutually exclusive with :paramref:`reply_parameters`, which this is a convenience
                parameter for

                .. versionchanged:: 20.8
                    Bot API 7.0 introduced :paramref:`reply_parameters` |rtm_aswr_deprecated|

                .. versionchanged:: 21.0
                    |keyword_only_arg|

        Returns:
            :class:`telegram.Message`: On success, the sent Message is returned.

        Raises:
            :class:`telegram.error.TelegramError`

        """
        data: JSONDict = {"chat_id": chat_id, "game_short_name": game_short_name}

        return await self._send_message(
            "sendGame",
            data,
            reply_to_message_id=reply_to_message_id,
            disable_notification=disable_notification,
            reply_markup=reply_markup,
            allow_sending_without_reply=allow_sending_without_reply,
            protect_content=protect_content,
            message_thread_id=message_thread_id,
            reply_parameters=reply_parameters,
            read_timeout=read_timeout,
            write_timeout=write_timeout,
            connect_timeout=connect_timeout,
            pool_timeout=pool_timeout,
            api_kwargs=api_kwargs,
            business_connection_id=business_connection_id,
            message_effect_id=message_effect_id,
            allow_paid_broadcast=allow_paid_broadcast,
        )

    async def send_chat_action(
        self,
        chat_id: Union[str, int],
        action: str,
        message_thread_id: Optional[int] = None,
        business_connection_id: Optional[str] = None,
        *,
        read_timeout: ODVInput[float] = DEFAULT_NONE,
        write_timeout: ODVInput[float] = DEFAULT_NONE,
        connect_timeout: ODVInput[float] = DEFAULT_NONE,
        pool_timeout: ODVInput[float] = DEFAULT_NONE,
        api_kwargs: Optional[JSONDict] = None,
    ) -> bool:
        """
        Use this method when you need to tell the user that something is happening on the bot's
        side. The status is set for 5 seconds or less (when a message arrives from your bot,
        Telegram clients clear its typing status). Telegram only recommends using this method when
        a response from the bot will take a noticeable amount of time to arrive.

        Args:
            chat_id (:obj:`int` | :obj:`str`): |chat_id_channel|
            action(:obj:`str`): Type of action to broadcast. Choose one, depending on what the user
                is about to receive. For convenience look at the constants in
                :class:`telegram.constants.ChatAction`.
            message_thread_id (:obj:`int`, optional): |message_thread_id_arg|

                .. versionadded:: 20.0
            business_connection_id (:obj:`str`, optional): |business_id_str|

                .. versionadded:: 21.1

        Returns:
            :obj:`bool`:  On success, :obj:`True` is returned.

        Raises:
            :class:`telegram.error.TelegramError`

        """
        data: JSONDict = {
            "chat_id": chat_id,
            "action": action,
            "message_thread_id": message_thread_id,
            "business_connection_id": business_connection_id,
        }
        return await self._post(
            "sendChatAction",
            data,
            read_timeout=read_timeout,
            write_timeout=write_timeout,
            connect_timeout=connect_timeout,
            pool_timeout=pool_timeout,
            api_kwargs=api_kwargs,
        )

    def _effective_inline_results(
        self,
        results: Union[
            Sequence["InlineQueryResult"], Callable[[int], Optional[Sequence["InlineQueryResult"]]]
        ],
        next_offset: Optional[str] = None,
        current_offset: Optional[str] = None,
    ) -> tuple[Sequence["InlineQueryResult"], Optional[str]]:
        """
        Builds the effective results from the results input.
        We make this a stand-alone method so tg.ext.ExtBot can wrap it.

        Returns:
            Tuple of 1. the effective results and 2. correct the next_offset

        """
        if current_offset is not None and next_offset is not None:
            raise ValueError("`current_offset` and `next_offset` are mutually exclusive!")

        if current_offset is not None:
            # Convert the string input to integer
            current_offset_int = 0 if not current_offset else int(current_offset)

            # for now set to empty string, stating that there are no more results
            # might change later
            next_offset = ""

            if callable(results):
                callable_output = results(current_offset_int)
                if not callable_output:
                    effective_results: Sequence[InlineQueryResult] = []
                else:
                    effective_results = callable_output
                    # the callback *might* return more results on the next call, so we increment
                    # the page count
                    next_offset = str(current_offset_int + 1)

            elif len(results) > (current_offset_int + 1) * InlineQueryLimit.RESULTS:
                # we expect more results for the next page
                next_offset_int = current_offset_int + 1
                next_offset = str(next_offset_int)
                effective_results = results[
                    current_offset_int * InlineQueryLimit.RESULTS : next_offset_int
                    * InlineQueryLimit.RESULTS
                ]
            else:
                effective_results = results[current_offset_int * InlineQueryLimit.RESULTS :]
        else:
            effective_results = results  # type: ignore[assignment]

        return effective_results, next_offset

    @no_type_check  # mypy doesn't play too well with hasattr
    def _insert_defaults_for_ilq_results(self, res: "InlineQueryResult") -> "InlineQueryResult":
        """The reason why this method exists is similar to the description of _insert_defaults
        The reason why we do this in rather than in _insert_defaults is because converting
        DEFAULT_NONE to NONE *before* calling to_dict() makes it way easier to drop None entries
        from the json data.

        Must return the correct object instead of editing in-place!
        """
        # Copy the objects that need modification to avoid modifying the original object
        copied = False
        if hasattr(res, "parse_mode"):
            res = copy.copy(res)
            copied = True
            with res._unfrozen():
                res.parse_mode = DefaultValue.get_value(res.parse_mode)
        if hasattr(res, "input_message_content") and res.input_message_content:
            if hasattr(res.input_message_content, "parse_mode"):
                if not copied:
                    res = copy.copy(res)
                    copied = True

                with res._unfrozen():
                    res.input_message_content = copy.copy(res.input_message_content)
                with res.input_message_content._unfrozen():
                    res.input_message_content.parse_mode = DefaultValue.get_value(
                        res.input_message_content.parse_mode
                    )
            if hasattr(res.input_message_content, "link_preview_options"):
                if not copied:
                    res = copy.copy(res)

                with res._unfrozen():
                    res.input_message_content = copy.copy(res.input_message_content)
                with res.input_message_content._unfrozen():
                    res.input_message_content.link_preview_options = DefaultValue.get_value(
                        res.input_message_content.link_preview_options
                    )

        return res

    async def answer_inline_query(
        self,
        inline_query_id: str,
        results: Union[
            Sequence["InlineQueryResult"], Callable[[int], Optional[Sequence["InlineQueryResult"]]]
        ],
        cache_time: Optional[TimePeriod] = None,
        is_personal: Optional[bool] = None,
        next_offset: Optional[str] = None,
        button: Optional[InlineQueryResultsButton] = None,
        *,
        current_offset: Optional[str] = None,
        read_timeout: ODVInput[float] = DEFAULT_NONE,
        write_timeout: ODVInput[float] = DEFAULT_NONE,
        connect_timeout: ODVInput[float] = DEFAULT_NONE,
        pool_timeout: ODVInput[float] = DEFAULT_NONE,
        api_kwargs: Optional[JSONDict] = None,
    ) -> bool:
        """
        Use this method to send answers to an inline query. No more than
        :tg-const:`telegram.InlineQuery.MAX_RESULTS` results per query are allowed.

        Warning:
            In most use cases :paramref:`current_offset` should not be passed manually. Instead of
            calling this method directly, use the shortcut :meth:`telegram.InlineQuery.answer` with
            :paramref:`telegram.InlineQuery.answer.auto_pagination` set to :obj:`True`, which will
            take care of passing the correct value.

        .. seealso:: :wiki:`Working with Files and Media <Working-with-Files-and-Media>`


        .. versionchanged:: 20.5
           Removed deprecated arguments ``switch_pm_text`` and ``switch_pm_parameter``.

        Args:
            inline_query_id (:obj:`str`): Unique identifier for the answered query.
            results (list[:class:`telegram.InlineQueryResult`] | Callable): A list of results for
                the inline query. In case :paramref:`current_offset` is passed,
                :paramref:`results` may also be
                a callable that accepts the current page index starting from 0. It must return
                either a list of :class:`telegram.InlineQueryResult` instances or :obj:`None` if
                there are no more results.
            cache_time (:obj:`int` | :class:`datetime.timedelta`, optional): The maximum amount of
                time in seconds that the
                result of the inline query may be cached on the server. Defaults to ``300``.

                .. versionchanged:: 21.11
                    |time-period-input|
            is_personal (:obj:`bool`, optional): Pass :obj:`True`, if results may be cached on
                the server side only for the user that sent the query. By default,
                results may be returned to any user who sends the same query.
            next_offset (:obj:`str`, optional): Pass the offset that a client should send in the
                next query with the same text to receive more results. Pass an empty string if
                there are no more results or if you don't support pagination. Offset length can't
                exceed :tg-const:`telegram.InlineQuery.MAX_OFFSET_LENGTH` bytes.
            button (:class:`telegram.InlineQueryResultsButton`, optional): A button to be shown
                above the inline query results.

                .. versionadded:: 20.3

        Keyword Args:
            current_offset (:obj:`str`, optional): The :attr:`telegram.InlineQuery.offset` of
                the inline query to answer. If passed, PTB will automatically take care of
                the pagination for you, i.e. pass the correct :paramref:`next_offset` and truncate
                the results list/get the results from the callable you passed.

        Returns:
            :obj:`bool`: On success, :obj:`True` is returned.

        Raises:
            :class:`telegram.error.TelegramError`

        """
        effective_results, next_offset = self._effective_inline_results(
            results=results, next_offset=next_offset, current_offset=current_offset
        )

        # Apply defaults
        effective_results = [
            self._insert_defaults_for_ilq_results(result) for result in effective_results
        ]

        data: JSONDict = {
            "inline_query_id": inline_query_id,
            "results": effective_results,
            "next_offset": next_offset,
            "cache_time": cache_time,
            "is_personal": is_personal,
            "button": button,
        }

        return await self._post(
            "answerInlineQuery",
            data,
            read_timeout=read_timeout,
            write_timeout=write_timeout,
            connect_timeout=connect_timeout,
            pool_timeout=pool_timeout,
            api_kwargs=api_kwargs,
        )

    async def save_prepared_inline_message(
        self,
        user_id: int,
        result: "InlineQueryResult",
        allow_user_chats: Optional[bool] = None,
        allow_bot_chats: Optional[bool] = None,
        allow_group_chats: Optional[bool] = None,
        allow_channel_chats: Optional[bool] = None,
        *,
        read_timeout: ODVInput[float] = DEFAULT_NONE,
        write_timeout: ODVInput[float] = DEFAULT_NONE,
        connect_timeout: ODVInput[float] = DEFAULT_NONE,
        pool_timeout: ODVInput[float] = DEFAULT_NONE,
        api_kwargs: Optional[JSONDict] = None,
    ) -> PreparedInlineMessage:
        """Stores a message that can be sent by a user of a Mini App.

        .. versionadded:: 21.8

        Args:
            user_id (:obj:`int`): Unique identifier of the target user that can use the prepared
                message.
            result (:class:`telegram.InlineQueryResult`): The result to store.
            allow_user_chats (:obj:`bool`, optional): Pass :obj:`True` if the message can be sent
                to private chats with users
            allow_bot_chats (:obj:`bool`, optional): Pass :obj:`True` if the message can be sent
                to private chats with bots
            allow_group_chats (:obj:`bool`, optional): Pass :obj:`True` if the message can be sent
                to group and supergroup chats
            allow_channel_chats (:obj:`bool`, optional): Pass :obj:`True` if the message can be
                sent to channels

        Returns:
            :class:`telegram.PreparedInlineMessage`: On success, the prepared message is returned.

        Raises:
            :class:`telegram.error.TelegramError`
        """
        data: JSONDict = {
            "user_id": user_id,
            "result": result,
            "allow_user_chats": allow_user_chats,
            "allow_bot_chats": allow_bot_chats,
            "allow_group_chats": allow_group_chats,
            "allow_channel_chats": allow_channel_chats,
        }
        return PreparedInlineMessage.de_json(
            await self._post(
                "savePreparedInlineMessage",
                data,
                read_timeout=read_timeout,
                write_timeout=write_timeout,
                connect_timeout=connect_timeout,
                pool_timeout=pool_timeout,
                api_kwargs=api_kwargs,
            ),
            self,
        )

    async def get_user_profile_photos(
        self,
        user_id: int,
        offset: Optional[int] = None,
        limit: Optional[int] = None,
        *,
        read_timeout: ODVInput[float] = DEFAULT_NONE,
        write_timeout: ODVInput[float] = DEFAULT_NONE,
        connect_timeout: ODVInput[float] = DEFAULT_NONE,
        pool_timeout: ODVInput[float] = DEFAULT_NONE,
        api_kwargs: Optional[JSONDict] = None,
    ) -> UserProfilePhotos:
        """Use this method to get a list of profile pictures for a user.

        Args:
            user_id (:obj:`int`): Unique identifier of the target user.
            offset (:obj:`int`, optional): Sequential number of the first photo to be returned.
                By default, all photos are returned.
            limit (:obj:`int`, optional): Limits the number of photos to be retrieved. Values
                between :tg-const:`telegram.constants.UserProfilePhotosLimit.MIN_LIMIT`-
                :tg-const:`telegram.constants.UserProfilePhotosLimit.MAX_LIMIT` are accepted.
                Defaults to ``100``.

        Returns:
            :class:`telegram.UserProfilePhotos`

        Raises:
            :class:`telegram.error.TelegramError`

        """
        data: JSONDict = {"user_id": user_id, "offset": offset, "limit": limit}

        result = await self._post(
            "getUserProfilePhotos",
            data,
            read_timeout=read_timeout,
            write_timeout=write_timeout,
            connect_timeout=connect_timeout,
            pool_timeout=pool_timeout,
            api_kwargs=api_kwargs,
        )

        return UserProfilePhotos.de_json(result, self)

    async def get_file(
        self,
        file_id: Union[
            str, Animation, Audio, ChatPhoto, Document, PhotoSize, Sticker, Video, VideoNote, Voice
        ],
        *,
        read_timeout: ODVInput[float] = DEFAULT_NONE,
        write_timeout: ODVInput[float] = DEFAULT_NONE,
        connect_timeout: ODVInput[float] = DEFAULT_NONE,
        pool_timeout: ODVInput[float] = DEFAULT_NONE,
        api_kwargs: Optional[JSONDict] = None,
    ) -> File:
        """
        Use this method to get basic info about a file and prepare it for downloading. For the
        moment, bots can download files of up to
        :tg-const:`telegram.constants.FileSizeLimit.FILESIZE_DOWNLOAD` in size. The file can then
        be e.g. downloaded with :meth:`telegram.File.download_to_drive`. It is guaranteed that
        the link will be valid for at least 1 hour. When the link expires, a new one can be
        requested by calling get_file again.

        Note:
            This function may not preserve the original file name and MIME type.
            You should save the file's MIME type and name (if available) when the File object
            is received.

        .. seealso:: :wiki:`Working with Files and Media <Working-with-Files-and-Media>`

        Args:
            file_id (:obj:`str` | :class:`telegram.Animation` | :class:`telegram.Audio` |         \
                     :class:`telegram.ChatPhoto` | :class:`telegram.Document` |                   \
                     :class:`telegram.PhotoSize` | :class:`telegram.Sticker` |                    \
                     :class:`telegram.Video` | :class:`telegram.VideoNote` |                      \
                     :class:`telegram.Voice`):
                Either the file identifier or an object that has a file_id attribute
                to get file information about.

        Returns:
            :class:`telegram.File`

        Raises:
            :class:`telegram.error.TelegramError`

        """
        # Try to get the file_id from the object, if it fails, assume it's a string
        with contextlib.suppress(AttributeError):
            file_id = file_id.file_id  # type: ignore[union-attr]

        data: JSONDict = {"file_id": file_id}

        result = await self._post(
            "getFile",
            data,
            read_timeout=read_timeout,
            write_timeout=write_timeout,
            connect_timeout=connect_timeout,
            pool_timeout=pool_timeout,
            api_kwargs=api_kwargs,
        )

        file_path = cast("dict", result).get("file_path")
        if file_path and not is_local_file(file_path):
            result["file_path"] = f"{self._base_file_url}/{file_path}"

        return File.de_json(result, self)

    async def ban_chat_member(
        self,
        chat_id: Union[str, int],
        user_id: int,
        until_date: Optional[Union[int, dtm.datetime]] = None,
        revoke_messages: Optional[bool] = None,
        *,
        read_timeout: ODVInput[float] = DEFAULT_NONE,
        write_timeout: ODVInput[float] = DEFAULT_NONE,
        connect_timeout: ODVInput[float] = DEFAULT_NONE,
        pool_timeout: ODVInput[float] = DEFAULT_NONE,
        api_kwargs: Optional[JSONDict] = None,
    ) -> bool:
        """
        Use this method to ban a user from a group, supergroup or a channel. In the case of
        supergroups and channels, the user will not be able to return to the group on their own
        using invite links, etc., unless unbanned first. The bot must be an administrator in the
        chat for this to work and must have the appropriate admin rights.

        .. versionadded:: 13.7

        Args:
            chat_id (:obj:`int` | :obj:`str`): Unique identifier for the target group or username
                of the target supergroup or channel (in the format ``@channelusername``).
            user_id (:obj:`int`): Unique identifier of the target user.
            until_date (:obj:`int` | :obj:`datetime.datetime`, optional): Date when the user will
                be unbanned, unix time. If user is banned for more than 366 days or less than 30
                seconds from the current time they are considered to be banned forever. Applied
                for supergroups and channels only.
                |tz-naive-dtms|
            revoke_messages (:obj:`bool`, optional): Pass :obj:`True` to delete all messages from
                the chat for the user that is being removed. If :obj:`False`, the user will be able
                to see messages in the group that were sent before the user was removed.
                Always :obj:`True` for supergroups and channels.

                .. versionadded:: 13.4

        Returns:
            :obj:`bool`: On success, :obj:`True` is returned.

        Raises:
            :class:`telegram.error.TelegramError`

        """
        data: JSONDict = {
            "chat_id": chat_id,
            "user_id": user_id,
            "revoke_messages": revoke_messages,
            "until_date": until_date,
        }

        return await self._post(
            "banChatMember",
            data,
            read_timeout=read_timeout,
            write_timeout=write_timeout,
            connect_timeout=connect_timeout,
            pool_timeout=pool_timeout,
            api_kwargs=api_kwargs,
        )

    async def ban_chat_sender_chat(
        self,
        chat_id: Union[str, int],
        sender_chat_id: int,
        *,
        read_timeout: ODVInput[float] = DEFAULT_NONE,
        write_timeout: ODVInput[float] = DEFAULT_NONE,
        connect_timeout: ODVInput[float] = DEFAULT_NONE,
        pool_timeout: ODVInput[float] = DEFAULT_NONE,
        api_kwargs: Optional[JSONDict] = None,
    ) -> bool:
        """
        Use this method to ban a channel chat in a supergroup or a channel. Until the chat is
        unbanned, the owner of the banned chat won't be able to send messages on behalf of **any of
        their channels**. The bot must be an administrator in the supergroup or channel for this
        to work and must have the appropriate administrator rights.

        .. versionadded:: 13.9

        Args:
            chat_id (:obj:`int` | :obj:`str`): Unique identifier for the target group or username
                of the target supergroup or channel (in the format ``@channelusername``).
            sender_chat_id (:obj:`int`): Unique identifier of the target sender chat.

        Returns:
            :obj:`bool`: On success, :obj:`True` is returned.

        Raises:
            :class:`telegram.error.TelegramError`

        """
        data: JSONDict = {"chat_id": chat_id, "sender_chat_id": sender_chat_id}

        return await self._post(
            "banChatSenderChat",
            data,
            read_timeout=read_timeout,
            write_timeout=write_timeout,
            connect_timeout=connect_timeout,
            pool_timeout=pool_timeout,
            api_kwargs=api_kwargs,
        )

    async def unban_chat_member(
        self,
        chat_id: Union[str, int],
        user_id: int,
        only_if_banned: Optional[bool] = None,
        *,
        read_timeout: ODVInput[float] = DEFAULT_NONE,
        write_timeout: ODVInput[float] = DEFAULT_NONE,
        connect_timeout: ODVInput[float] = DEFAULT_NONE,
        pool_timeout: ODVInput[float] = DEFAULT_NONE,
        api_kwargs: Optional[JSONDict] = None,
    ) -> bool:
        """Use this method to unban a previously kicked user in a supergroup or channel.

        The user will *not* return to the group or channel automatically, but will be able to join
        via link, etc. The bot must be an administrator for this to work. By default, this method
        guarantees that after the call the user is not a member of the chat, but will be able to
        join it. So if the user is a member of the chat they will also be *removed* from the chat.
        If you don't want this, use the parameter :paramref:`only_if_banned`.

        Args:
            chat_id (:obj:`int` | :obj:`str`): |chat_id_channel|
            user_id (:obj:`int`): Unique identifier of the target user.
            only_if_banned (:obj:`bool`, optional): Do nothing if the user is not banned.

        Returns:
            :obj:`bool`: On success, :obj:`True` is returned.

        Raises:
            :class:`telegram.error.TelegramError`

        """
        data: JSONDict = {"chat_id": chat_id, "user_id": user_id, "only_if_banned": only_if_banned}

        return await self._post(
            "unbanChatMember",
            data,
            read_timeout=read_timeout,
            write_timeout=write_timeout,
            connect_timeout=connect_timeout,
            pool_timeout=pool_timeout,
            api_kwargs=api_kwargs,
        )

    async def unban_chat_sender_chat(
        self,
        chat_id: Union[str, int],
        sender_chat_id: int,
        *,
        read_timeout: ODVInput[float] = DEFAULT_NONE,
        write_timeout: ODVInput[float] = DEFAULT_NONE,
        connect_timeout: ODVInput[float] = DEFAULT_NONE,
        pool_timeout: ODVInput[float] = DEFAULT_NONE,
        api_kwargs: Optional[JSONDict] = None,
    ) -> bool:
        """Use this method to unban a previously banned channel in a supergroup or channel.
        The bot must be an administrator for this to work and must have the
        appropriate administrator rights.

        .. versionadded:: 13.9

        Args:
            chat_id (:obj:`int` | :obj:`str`): |chat_id_channel|
            sender_chat_id (:obj:`int`): Unique identifier of the target sender chat.

        Returns:
            :obj:`bool`: On success, :obj:`True` is returned.

        Raises:
            :class:`telegram.error.TelegramError`

        """
        data: JSONDict = {"chat_id": chat_id, "sender_chat_id": sender_chat_id}

        return await self._post(
            "unbanChatSenderChat",
            data,
            read_timeout=read_timeout,
            write_timeout=write_timeout,
            connect_timeout=connect_timeout,
            pool_timeout=pool_timeout,
            api_kwargs=api_kwargs,
        )

    async def answer_callback_query(
        self,
        callback_query_id: str,
        text: Optional[str] = None,
        show_alert: Optional[bool] = None,
        url: Optional[str] = None,
        cache_time: Optional[TimePeriod] = None,
        *,
        read_timeout: ODVInput[float] = DEFAULT_NONE,
        write_timeout: ODVInput[float] = DEFAULT_NONE,
        connect_timeout: ODVInput[float] = DEFAULT_NONE,
        pool_timeout: ODVInput[float] = DEFAULT_NONE,
        api_kwargs: Optional[JSONDict] = None,
    ) -> bool:
        """
        Use this method to send answers to callback queries sent from inline keyboards. The answer
        will be displayed to the user as a notification at the top of the chat screen or as an
        alert.
        Alternatively, the user can be redirected to the specified Game URL. For this option to
        work, you must first create a game for your bot via `@BotFather <https://t.me/BotFather>`_
        and accept the terms. Otherwise, you may use links like t.me/your_bot?start=XXXX that open
        your bot with a parameter.

        Args:
            callback_query_id (:obj:`str`): Unique identifier for the query to be answered.
            text (:obj:`str`, optional): Text of the notification. If not specified, nothing will
                be shown to the user, 0-:tg-const:`telegram.CallbackQuery.MAX_ANSWER_TEXT_LENGTH`
                characters.
            show_alert (:obj:`bool`, optional): If :obj:`True`, an alert will be shown by the
                client instead of a notification at the top of the chat screen. Defaults to
                :obj:`False`.
            url (:obj:`str`, optional): URL that will be opened by the user's client. If you have
                created a Game and accepted the conditions via
                `@BotFather <https://t.me/BotFather>`_, specify the URL that
                opens your game - note that this will only work if the query comes from a callback
                game button. Otherwise, you may use links like t.me/your_bot?start=XXXX that open
                your bot with a parameter.
            cache_time (:obj:`int` | :class:`datetime.timedelta`, optional): The maximum amount of
                time in seconds that the
                result of the callback query may be cached client-side. Defaults to 0.

                .. versionchanged:: 21.11
                    |time-period-input|

        Returns:
            :obj:`bool` On success, :obj:`True` is returned.

        Raises:
            :class:`telegram.error.TelegramError`

        """
        data: JSONDict = {
            "callback_query_id": callback_query_id,
            "cache_time": cache_time,
            "text": text,
            "show_alert": show_alert,
            "url": url,
        }

        return await self._post(
            "answerCallbackQuery",
            data,
            read_timeout=read_timeout,
            write_timeout=write_timeout,
            connect_timeout=connect_timeout,
            pool_timeout=pool_timeout,
            api_kwargs=api_kwargs,
        )

    async def edit_message_text(
        self,
        text: str,
        chat_id: Optional[Union[str, int]] = None,
        message_id: Optional[int] = None,
        inline_message_id: Optional[str] = None,
        parse_mode: ODVInput[str] = DEFAULT_NONE,
        reply_markup: Optional["InlineKeyboardMarkup"] = None,
        entities: Optional[Sequence["MessageEntity"]] = None,
        link_preview_options: ODVInput["LinkPreviewOptions"] = DEFAULT_NONE,
        business_connection_id: Optional[str] = None,
        *,
        disable_web_page_preview: Optional[bool] = None,
        read_timeout: ODVInput[float] = DEFAULT_NONE,
        write_timeout: ODVInput[float] = DEFAULT_NONE,
        connect_timeout: ODVInput[float] = DEFAULT_NONE,
        pool_timeout: ODVInput[float] = DEFAULT_NONE,
        api_kwargs: Optional[JSONDict] = None,
    ) -> Union[Message, bool]:
        """
        Use this method to edit text and game messages.

        Note:
            * |editreplymarkup|
            * |bcid_edit_time|

        .. seealso:: :attr:`telegram.Game.text`

        Args:
            chat_id (:obj:`int` | :obj:`str`, optional): Required if :paramref:`inline_message_id`
                is not specified. |chat_id_channel|
            message_id (:obj:`int`, optional): Required if :paramref:`inline_message_id` is not
                specified. Identifier of the message to edit.
            inline_message_id (:obj:`str`, optional): Required if :paramref:`chat_id` and
                :paramref:`message_id` are not specified. Identifier of the inline message.
            text (:obj:`str`): New text of the message,
                :tg-const:`telegram.constants.MessageLimit.MIN_TEXT_LENGTH`-
                :tg-const:`telegram.constants.MessageLimit.MAX_TEXT_LENGTH` characters after
                entities parsing.
            parse_mode (:obj:`str`, optional): |parse_mode|
            entities (Sequence[:class:`telegram.MessageEntity`], optional): Sequence of special
                entities that appear in message text, which can be specified instead of
                :paramref:`parse_mode`.

                .. versionchanged:: 20.0
                    |sequenceargs|

            link_preview_options (:obj:`LinkPreviewOptions`, optional): Link preview generation
                options for the message. Mutually exclusive with
                :paramref:`disable_web_page_preview`.

                .. versionadded:: 20.8

            reply_markup (:class:`telegram.InlineKeyboardMarkup`, optional): An object for an
                inline keyboard.
            business_connection_id (:obj:`str`, optional): |business_id_str_edit|

                .. versionadded:: 21.4

        Keyword Args:
            disable_web_page_preview (:obj:`bool`, optional): Disables link previews for links in
                this message. Convenience parameter for setting :paramref:`link_preview_options`.
                Mutually exclusive with :paramref:`link_preview_options`.

                .. versionchanged:: 20.8
                    Bot API 7.0 introduced :paramref:`link_preview_options` replacing this
                    argument. PTB will automatically convert this argument to that one, but
                    for advanced options, please use :paramref:`link_preview_options` directly.

                .. versionchanged:: 21.0
                    |keyword_only_arg|


        Returns:
            :class:`telegram.Message`: On success, if edited message is not an inline message, the
            edited message is returned, otherwise :obj:`True` is returned.

        Raises:
            :exc:`ValueError`: If both :paramref:`disable_web_page_preview` and
                :paramref:`link_preview_options` are passed.
            :class:`telegram.error.TelegramError`: For other errors.

        """
        data: JSONDict = {
            "text": text,
            "chat_id": chat_id,
            "message_id": message_id,
            "inline_message_id": inline_message_id,
            "entities": entities,
        }

        link_preview_options = parse_lpo_and_dwpp(disable_web_page_preview, link_preview_options)

        return await self._send_message(
            "editMessageText",
            data,
            reply_markup=reply_markup,
            parse_mode=parse_mode,
            link_preview_options=link_preview_options,
            business_connection_id=business_connection_id,
            read_timeout=read_timeout,
            write_timeout=write_timeout,
            connect_timeout=connect_timeout,
            pool_timeout=pool_timeout,
            api_kwargs=api_kwargs,
        )

    async def edit_message_caption(
        self,
        chat_id: Optional[Union[str, int]] = None,
        message_id: Optional[int] = None,
        inline_message_id: Optional[str] = None,
        caption: Optional[str] = None,
        reply_markup: Optional["InlineKeyboardMarkup"] = None,
        parse_mode: ODVInput[str] = DEFAULT_NONE,
        caption_entities: Optional[Sequence["MessageEntity"]] = None,
        show_caption_above_media: Optional[bool] = None,
        business_connection_id: Optional[str] = None,
        *,
        read_timeout: ODVInput[float] = DEFAULT_NONE,
        write_timeout: ODVInput[float] = DEFAULT_NONE,
        connect_timeout: ODVInput[float] = DEFAULT_NONE,
        pool_timeout: ODVInput[float] = DEFAULT_NONE,
        api_kwargs: Optional[JSONDict] = None,
    ) -> Union[Message, bool]:
        """
        Use this method to edit captions of messages.

        Note:
            * |editreplymarkup|
            * |bcid_edit_time|

        Args:
            chat_id (:obj:`int` | :obj:`str`, optional): Required if inline_message_id is not
                specified. |chat_id_channel|
            message_id (:obj:`int`, optional): Required if inline_message_id is not specified.
                Identifier of the message to edit.
            inline_message_id (:obj:`str`, optional): Required if chat_id and message_id are not
                specified. Identifier of the inline message.
            caption (:obj:`str`, optional): New caption of the message,
                0-:tg-const:`telegram.constants.MessageLimit.CAPTION_LENGTH` characters after
                entities parsing.
            parse_mode (:obj:`str`, optional): |parse_mode|
            caption_entities (Sequence[:class:`telegram.MessageEntity`], optional):
                |caption_entities|

                .. versionchanged:: 20.0
                    |sequenceargs|
            reply_markup (:class:`telegram.InlineKeyboardMarkup`, optional): An object for an
                inline keyboard.
            show_caption_above_media (:obj:`bool`, optional): Pass |show_cap_above_med|

                .. versionadded:: 21.3
            business_connection_id (:obj:`str`, optional): |business_id_str_edit|

                .. versionadded:: 21.4

        Returns:
            :class:`telegram.Message`: On success, if edited message is not an inline message, the
            edited message is returned, otherwise :obj:`True` is returned.

        Raises:
            :class:`telegram.error.TelegramError`

        """
        data: JSONDict = {
            "chat_id": chat_id,
            "message_id": message_id,
            "inline_message_id": inline_message_id,
            "show_caption_above_media": show_caption_above_media,
        }

        return await self._send_message(
            "editMessageCaption",
            data,
            reply_markup=reply_markup,
            caption=caption,
            parse_mode=parse_mode,
            caption_entities=caption_entities,
            business_connection_id=business_connection_id,
            read_timeout=read_timeout,
            write_timeout=write_timeout,
            connect_timeout=connect_timeout,
            pool_timeout=pool_timeout,
            api_kwargs=api_kwargs,
        )

    async def edit_message_media(
        self,
        media: "InputMedia",
        chat_id: Optional[Union[str, int]] = None,
        message_id: Optional[int] = None,
        inline_message_id: Optional[str] = None,
        reply_markup: Optional["InlineKeyboardMarkup"] = None,
        business_connection_id: Optional[str] = None,
        *,
        read_timeout: ODVInput[float] = DEFAULT_NONE,
        write_timeout: ODVInput[float] = DEFAULT_NONE,
        connect_timeout: ODVInput[float] = DEFAULT_NONE,
        pool_timeout: ODVInput[float] = DEFAULT_NONE,
        api_kwargs: Optional[JSONDict] = None,
    ) -> Union[Message, bool]:
        """
        Use this method to edit animation, audio, document, photo, or video messages, or to add
        media to text messages. If a message
        is part of a message album, then it can be edited only to an audio for audio albums, only
        to a document for document albums and to a photo or a video otherwise. When an inline
        message is edited, a new file can't be uploaded; use a previously uploaded file via its
        :attr:`~telegram.File.file_id` or specify a URL.

        Note:
            * |editreplymarkup|
            * |bcid_edit_time|

        .. seealso:: :wiki:`Working with Files and Media <Working-with-Files-and-Media>`

        Args:
            media (:class:`telegram.InputMedia`): An object for a new media content
                of the message.
            chat_id (:obj:`int` | :obj:`str`, optional): Required if inline_message_id is not
                specified. |chat_id_channel|
            message_id (:obj:`int`, optional): Required if inline_message_id is not specified.
                Identifier of the message to edit.
            inline_message_id (:obj:`str`, optional): Required if chat_id and message_id are not
                specified. Identifier of the inline message.
            reply_markup (:class:`telegram.InlineKeyboardMarkup`, optional): An object for an
                inline keyboard.
            business_connection_id (:obj:`str`, optional): |business_id_str_edit|

                .. versionadded:: 21.4

        Returns:
            :class:`telegram.Message`: On success, if edited message is not an inline message, the
            edited Message is returned, otherwise :obj:`True` is returned.

        Raises:
            :class:`telegram.error.TelegramError`
        """
        data: JSONDict = {
            "media": media,
            "chat_id": chat_id,
            "message_id": message_id,
            "inline_message_id": inline_message_id,
        }

        return await self._send_message(
            "editMessageMedia",
            data,
            reply_markup=reply_markup,
            business_connection_id=business_connection_id,
            read_timeout=read_timeout,
            write_timeout=write_timeout,
            connect_timeout=connect_timeout,
            pool_timeout=pool_timeout,
            api_kwargs=api_kwargs,
        )

    async def edit_message_reply_markup(
        self,
        chat_id: Optional[Union[str, int]] = None,
        message_id: Optional[int] = None,
        inline_message_id: Optional[str] = None,
        reply_markup: Optional["InlineKeyboardMarkup"] = None,
        business_connection_id: Optional[str] = None,
        *,
        read_timeout: ODVInput[float] = DEFAULT_NONE,
        write_timeout: ODVInput[float] = DEFAULT_NONE,
        connect_timeout: ODVInput[float] = DEFAULT_NONE,
        pool_timeout: ODVInput[float] = DEFAULT_NONE,
        api_kwargs: Optional[JSONDict] = None,
    ) -> Union[Message, bool]:
        """
        Use this method to edit only the reply markup of messages sent by the bot or via the bot
        (for inline bots).

        Note:
            * |editreplymarkup|
            * |bcid_edit_time|

        Args:
            chat_id (:obj:`int` | :obj:`str`, optional): Required if inline_message_id is not
                specified. |chat_id_channel|
            message_id (:obj:`int`, optional): Required if inline_message_id is not specified.
                Identifier of the message to edit.
            inline_message_id (:obj:`str`, optional): Required if chat_id and message_id are not
                specified. Identifier of the inline message.
            reply_markup (:class:`telegram.InlineKeyboardMarkup`, optional): An object for an
                inline keyboard.
            business_connection_id (:obj:`str`, optional): |business_id_str_edit|

                .. versionadded:: 21.4

        Returns:
            :class:`telegram.Message`: On success, if edited message is not an inline message, the
            edited message is returned, otherwise :obj:`True` is returned.

        Raises:
            :class:`telegram.error.TelegramError`

        """
        data: JSONDict = {
            "chat_id": chat_id,
            "message_id": message_id,
            "inline_message_id": inline_message_id,
        }

        return await self._send_message(
            "editMessageReplyMarkup",
            data,
            reply_markup=reply_markup,
            business_connection_id=business_connection_id,
            read_timeout=read_timeout,
            write_timeout=write_timeout,
            connect_timeout=connect_timeout,
            pool_timeout=pool_timeout,
            api_kwargs=api_kwargs,
        )

    async def get_updates(
        self,
        offset: Optional[int] = None,
        limit: Optional[int] = None,
        timeout: Optional[TimePeriod] = None,
        allowed_updates: Optional[Sequence[str]] = None,
        *,
        read_timeout: ODVInput[float] = DEFAULT_NONE,
        write_timeout: ODVInput[float] = DEFAULT_NONE,
        connect_timeout: ODVInput[float] = DEFAULT_NONE,
        pool_timeout: ODVInput[float] = DEFAULT_NONE,
        api_kwargs: Optional[JSONDict] = None,
    ) -> tuple[Update, ...]:
        """Use this method to receive incoming updates using long polling.

        Note:
            1. This method will not work if an outgoing webhook is set up.
            2. In order to avoid getting duplicate updates, recalculate offset after each
               server response.
            3. To take full advantage of this library take a look at :class:`telegram.ext.Updater`

        .. seealso:: :meth:`telegram.ext.Application.run_polling`,
            :meth:`telegram.ext.Updater.start_polling`

        .. versionchanged:: 20.0
            Returns a tuple instead of a list.

        Args:
            offset (:obj:`int`, optional): Identifier of the first update to be returned. Must be
                greater by one than the highest among the identifiers of previously received
                updates. By default, updates starting with the earliest unconfirmed update are
                returned. An update is considered confirmed as soon as this method is called with
                an offset higher than its :attr:`telegram.Update.update_id`. The negative offset
                can be specified to retrieve updates starting from -offset update from the end of
                the updates queue. All previous updates will be forgotten.
            limit (:obj:`int`, optional): Limits the number of updates to be retrieved. Values
                between :tg-const:`telegram.constants.PollingLimit.MIN_LIMIT`-
                :tg-const:`telegram.constants.PollingLimit.MAX_LIMIT` are accepted.
                Defaults to ``100``.
            timeout (:obj:`int` | :class:`datetime.timedelta`, optional): Timeout in seconds for
                long polling. Defaults to ``0``, i.e. usual short polling. Should be positive,
                short polling should be used for testing purposes only.

                .. versionchanged:: v22.2
                    |time-period-input|
            allowed_updates (Sequence[:obj:`str`]), optional): A sequence the types of
                updates you want your bot to receive. For example, specify ["message",
                "edited_channel_post", "callback_query"] to only receive updates of these types.
                See :class:`telegram.Update` for a complete list of available update types.
                Specify an empty sequence to receive all updates except
                :attr:`telegram.Update.chat_member`, :attr:`telegram.Update.message_reaction` and
                :attr:`telegram.Update.message_reaction_count` (default). If not specified, the
                previous setting will be used. Please note that this parameter doesn't affect
                updates created before the call to the get_updates, so unwanted updates may be
                received for a short period of time.

                .. versionchanged:: 20.0
                    |sequenceargs|

        Returns:
            tuple[:class:`telegram.Update`]

        Raises:
            :class:`telegram.error.TelegramError`

        """
        data: JSONDict = {
            "timeout": timeout,
            "offset": offset,
            "limit": limit,
            "allowed_updates": allowed_updates,
        }

        # The "or 0" is needed for the case where read_timeout is None.
        if not isinstance(read_timeout, DefaultValue):
            arg_read_timeout: float = read_timeout or 0
        else:
            arg_read_timeout = self._request[0].read_timeout or 0

        read_timeout = (
            (arg_read_timeout + timeout.total_seconds())
            if isinstance(timeout, dtm.timedelta)
            else (arg_read_timeout + timeout if timeout else arg_read_timeout)
        )

        # Ideally we'd use an aggressive read timeout for the polling. However,
        # * Short polling should return within 2 seconds.
        # * Long polling poses a different problem: the connection might have been dropped while
        #   waiting for the server to return and there's no way of knowing the connection had been
        #   dropped in real time.
        result = cast(
            "list[JSONDict]",
            await self._post(
                "getUpdates",
                data,
                read_timeout=read_timeout,
                write_timeout=write_timeout,
                connect_timeout=connect_timeout,
                pool_timeout=pool_timeout,
                api_kwargs=api_kwargs,
            ),
        )

        if result:
            self._LOGGER.debug("Getting updates: %s", [u["update_id"] for u in result])
        else:
            self._LOGGER.debug("No new updates found.")

        try:
            return Update.de_list(result, self)
        except Exception as exc:
            # This logging is in place mostly b/c we can't access the raw json data in Updater,
            # where the exception is caught and logged again. Still, it might also be beneficial
            # for custom usages of `get_updates`.
            self._LOGGER.critical(
                "Error while parsing updates! Received data was %r", result, exc_info=exc
            )
            raise

    async def set_webhook(
        self,
        url: str,
        certificate: Optional[FileInput] = None,
        max_connections: Optional[int] = None,
        allowed_updates: Optional[Sequence[str]] = None,
        ip_address: Optional[str] = None,
        drop_pending_updates: Optional[bool] = None,
        secret_token: Optional[str] = None,
        *,
        read_timeout: ODVInput[float] = DEFAULT_NONE,
        write_timeout: ODVInput[float] = DEFAULT_NONE,
        connect_timeout: ODVInput[float] = DEFAULT_NONE,
        pool_timeout: ODVInput[float] = DEFAULT_NONE,
        api_kwargs: Optional[JSONDict] = None,
    ) -> bool:
        """
        Use this method to specify a url and receive incoming updates via an outgoing webhook.
        Whenever there is an update for the bot, Telegram will send an HTTPS POST request to the
        specified url, containing An Update. In case of an unsuccessful request
        (a request with response
        `HTTP status code <https://en.wikipedia.org/wiki/List_of_HTTP_status_codes>`_different
        from ``2XY``),
        Telegram will repeat the request and give up after a reasonable amount of attempts.

        If you'd like to make sure that the Webhook was set by you, you can specify secret data in
        the parameter :paramref:`secret_token`. If specified, the request will contain a header
        ``X-Telegram-Bot-Api-Secret-Token`` with the secret token as content.

        Note:
            1. You will not be able to receive updates using :meth:`get_updates` for long as an
               outgoing webhook is set up.
            2. To use a self-signed certificate, you need to upload your public key certificate
               using :paramref:`certificate` parameter. Please upload as
               :class:`~telegram.InputFile`, sending a String will not work.
            3. Ports currently supported for Webhooks:
               :attr:`telegram.constants.SUPPORTED_WEBHOOK_PORTS`.

            If you're having any trouble setting up webhooks, please check out this `guide to
            Webhooks`_.

        .. seealso:: :meth:`telegram.ext.Application.run_webhook`,
            :meth:`telegram.ext.Updater.start_webhook`

        Examples:
            :any:`Custom Webhook Bot <examples.customwebhookbot>`

        Args:
            url (:obj:`str`): HTTPS url to send updates to. Use an empty string to remove webhook
                integration.
            certificate (:term:`file object` | :obj:`bytes` | :class:`pathlib.Path` | :obj:`str`):
                Upload your public key certificate so that the root
                certificate in use can be checked. See our :wiki:`self-signed guide\
                <Webhooks#creating-a-self-signed-certificate-using-openssl>` for details.
                |uploadinputnopath|
            ip_address (:obj:`str`, optional): The fixed IP address which will be used to send
                webhook requests instead of the IP address resolved through DNS.
            max_connections (:obj:`int`, optional): Maximum allowed number of simultaneous HTTPS
                connections to the webhook for update delivery,
                :tg-const:`telegram.constants.WebhookLimit.MIN_CONNECTIONS_LIMIT`-
                :tg-const:`telegram.constants.WebhookLimit.MAX_CONNECTIONS_LIMIT`.
                Defaults to ``40``. Use lower values to limit the load on your bot's server,
                and higher values to increase your bot's throughput.
            allowed_updates (Sequence[:obj:`str`], optional): A sequence of the types of
                updates you want your bot to receive. For example, specify ["message",
                "edited_channel_post", "callback_query"] to only receive updates of these types.
                See :class:`telegram.Update` for a complete list of available update types.
                Specify an empty sequence to receive all updates except
                :attr:`telegram.Update.chat_member`,
                :attr:`telegram.Update.message_reaction`
                and :attr:`telegram.Update.message_reaction_count` (default). If not
                specified, the previous setting will be used. Please note that this
                parameter doesn't affect
                updates created before the call to the set_webhook, so unwanted update
                may be received for a short period of time.

                .. versionchanged:: 20.0
                    |sequenceargs|
            drop_pending_updates (:obj:`bool`, optional): Pass :obj:`True` to drop all pending
                updates.
            secret_token (:obj:`str`, optional): A secret token to be sent in a header
                ``X-Telegram-Bot-Api-Secret-Token`` in every webhook request,
                :tg-const:`telegram.constants.WebhookLimit.MIN_SECRET_TOKEN_LENGTH`-
                :tg-const:`telegram.constants.WebhookLimit.MAX_SECRET_TOKEN_LENGTH` characters.
                Only characters ``A-Z``, ``a-z``, ``0-9``, ``_`` and ``-`` are allowed.
                The header is useful to ensure that the request comes from a webhook set by you.

                .. versionadded:: 20.0

        Returns:
            :obj:`bool` On success, :obj:`True` is returned.

        Raises:
            :class:`telegram.error.TelegramError`

        .. _`guide to Webhooks`: https://core.telegram.org/bots/webhooks

        """
        data: JSONDict = {
            "url": url,
            "max_connections": max_connections,
            "allowed_updates": allowed_updates,
            "ip_address": ip_address,
            "drop_pending_updates": drop_pending_updates,
            "secret_token": secret_token,
            "certificate": self._parse_file_input(certificate),  # type: ignore[arg-type]
        }

        return await self._post(
            "setWebhook",
            data,
            read_timeout=read_timeout,
            write_timeout=write_timeout,
            connect_timeout=connect_timeout,
            pool_timeout=pool_timeout,
            api_kwargs=api_kwargs,
        )

    async def delete_webhook(
        self,
        drop_pending_updates: Optional[bool] = None,
        *,
        read_timeout: ODVInput[float] = DEFAULT_NONE,
        write_timeout: ODVInput[float] = DEFAULT_NONE,
        connect_timeout: ODVInput[float] = DEFAULT_NONE,
        pool_timeout: ODVInput[float] = DEFAULT_NONE,
        api_kwargs: Optional[JSONDict] = None,
    ) -> bool:
        """
        Use this method to remove webhook integration if you decide to switch back to
        :meth:`get_updates()`.

        Args:
            drop_pending_updates (:obj:`bool`, optional): Pass :obj:`True` to drop all pending
                updates.

        Returns:
            :obj:`bool`: On success, :obj:`True` is returned.

        Raises:
            :class:`telegram.error.TelegramError`

        """
        data = {"drop_pending_updates": drop_pending_updates}

        return await self._post(
            "deleteWebhook",
            data,
            read_timeout=read_timeout,
            write_timeout=write_timeout,
            connect_timeout=connect_timeout,
            pool_timeout=pool_timeout,
            api_kwargs=api_kwargs,
        )

    async def leave_chat(
        self,
        chat_id: Union[str, int],
        *,
        read_timeout: ODVInput[float] = DEFAULT_NONE,
        write_timeout: ODVInput[float] = DEFAULT_NONE,
        connect_timeout: ODVInput[float] = DEFAULT_NONE,
        pool_timeout: ODVInput[float] = DEFAULT_NONE,
        api_kwargs: Optional[JSONDict] = None,
    ) -> bool:
        """Use this method for your bot to leave a group, supergroup or channel.

        Args:
            chat_id (:obj:`int` | :obj:`str`): |chat_id_channel|

        Returns:
            :obj:`bool`: On success, :obj:`True` is returned.

        Raises:
            :class:`telegram.error.TelegramError`

        """
        data: JSONDict = {"chat_id": chat_id}

        return await self._post(
            "leaveChat",
            data,
            read_timeout=read_timeout,
            write_timeout=write_timeout,
            connect_timeout=connect_timeout,
            pool_timeout=pool_timeout,
            api_kwargs=api_kwargs,
        )

    async def get_chat(
        self,
        chat_id: Union[str, int],
        *,
        read_timeout: ODVInput[float] = DEFAULT_NONE,
        write_timeout: ODVInput[float] = DEFAULT_NONE,
        connect_timeout: ODVInput[float] = DEFAULT_NONE,
        pool_timeout: ODVInput[float] = DEFAULT_NONE,
        api_kwargs: Optional[JSONDict] = None,
    ) -> ChatFullInfo:
        """
        Use this method to get up to date information about the chat (current name of the user for
        one-on-one conversations, current username of a user, group or channel, etc.).

        .. versionchanged:: 21.2
            In accordance to Bot API 7.3, this method now returns a :class:`telegram.ChatFullInfo`.

        Args:
            chat_id (:obj:`int` | :obj:`str`): |chat_id_channel|

        Returns:
            :class:`telegram.ChatFullInfo`

        Raises:
            :class:`telegram.error.TelegramError`

        """
        data: JSONDict = {"chat_id": chat_id}

        result = await self._post(
            "getChat",
            data,
            read_timeout=read_timeout,
            write_timeout=write_timeout,
            connect_timeout=connect_timeout,
            pool_timeout=pool_timeout,
            api_kwargs=api_kwargs,
        )

        return ChatFullInfo.de_json(result, self)

    async def get_chat_administrators(
        self,
        chat_id: Union[str, int],
        *,
        read_timeout: ODVInput[float] = DEFAULT_NONE,
        write_timeout: ODVInput[float] = DEFAULT_NONE,
        connect_timeout: ODVInput[float] = DEFAULT_NONE,
        pool_timeout: ODVInput[float] = DEFAULT_NONE,
        api_kwargs: Optional[JSONDict] = None,
    ) -> tuple[ChatMember, ...]:
        """
        Use this method to get a list of administrators in a chat.

        .. versionchanged:: 20.0
            Returns a tuple instead of a list.

        Args:
            chat_id (:obj:`int` | :obj:`str`): |chat_id_channel|

        Returns:
            tuple[:class:`telegram.ChatMember`]: On success, returns a tuple of ``ChatMember``
            objects that contains information about all chat administrators except
            other bots. If the chat is a group or a supergroup and no administrators were
            appointed, only the creator will be returned.

        Raises:
            :class:`telegram.error.TelegramError`

        """
        data: JSONDict = {"chat_id": chat_id}
        result = await self._post(
            "getChatAdministrators",
            data,
            read_timeout=read_timeout,
            write_timeout=write_timeout,
            connect_timeout=connect_timeout,
            pool_timeout=pool_timeout,
            api_kwargs=api_kwargs,
        )
        return ChatMember.de_list(result, self)

    async def get_chat_member_count(
        self,
        chat_id: Union[str, int],
        *,
        read_timeout: ODVInput[float] = DEFAULT_NONE,
        write_timeout: ODVInput[float] = DEFAULT_NONE,
        connect_timeout: ODVInput[float] = DEFAULT_NONE,
        pool_timeout: ODVInput[float] = DEFAULT_NONE,
        api_kwargs: Optional[JSONDict] = None,
    ) -> int:
        """Use this method to get the number of members in a chat.

        .. versionadded:: 13.7

        Args:
            chat_id (:obj:`int` | :obj:`str`): |chat_id_channel|

        Returns:
            :obj:`int`: Number of members in the chat.

        Raises:
            :class:`telegram.error.TelegramError`

        """
        data: JSONDict = {"chat_id": chat_id}
        return await self._post(
            "getChatMemberCount",
            data,
            read_timeout=read_timeout,
            write_timeout=write_timeout,
            connect_timeout=connect_timeout,
            pool_timeout=pool_timeout,
            api_kwargs=api_kwargs,
        )

    async def get_chat_member(
        self,
        chat_id: Union[str, int],
        user_id: int,
        *,
        read_timeout: ODVInput[float] = DEFAULT_NONE,
        write_timeout: ODVInput[float] = DEFAULT_NONE,
        connect_timeout: ODVInput[float] = DEFAULT_NONE,
        pool_timeout: ODVInput[float] = DEFAULT_NONE,
        api_kwargs: Optional[JSONDict] = None,
    ) -> ChatMember:
        """Use this method to get information about a member of a chat. The method is only
        guaranteed to work for other users if the bot is an administrator in the chat.

        Args:
            chat_id (:obj:`int` | :obj:`str`): |chat_id_channel|
            user_id (:obj:`int`): Unique identifier of the target user.

        Returns:
            :class:`telegram.ChatMember`

        Raises:
            :class:`telegram.error.TelegramError`

        """
        data: JSONDict = {"chat_id": chat_id, "user_id": user_id}
        result = await self._post(
            "getChatMember",
            data,
            read_timeout=read_timeout,
            write_timeout=write_timeout,
            connect_timeout=connect_timeout,
            pool_timeout=pool_timeout,
            api_kwargs=api_kwargs,
        )
        return ChatMember.de_json(result, self)

    async def set_chat_sticker_set(
        self,
        chat_id: Union[str, int],
        sticker_set_name: str,
        *,
        read_timeout: ODVInput[float] = DEFAULT_NONE,
        write_timeout: ODVInput[float] = DEFAULT_NONE,
        connect_timeout: ODVInput[float] = DEFAULT_NONE,
        pool_timeout: ODVInput[float] = DEFAULT_NONE,
        api_kwargs: Optional[JSONDict] = None,
    ) -> bool:
        """Use this method to set a new group sticker set for a supergroup.
        The bot must be an administrator in the chat for this to work and must have the appropriate
        admin rights. Use the field :attr:`telegram.ChatFullInfo.can_set_sticker_set` optionally
        returned in :meth:`get_chat` requests to check if the bot can use this method.

        Args:
            chat_id (:obj:`int` | :obj:`str`): |chat_id_group|
            sticker_set_name (:obj:`str`): Name of the sticker set to be set as the group
                sticker set.

        Returns:
            :obj:`bool`: On success, :obj:`True` is returned.
        """
        data: JSONDict = {"chat_id": chat_id, "sticker_set_name": sticker_set_name}
        return await self._post(
            "setChatStickerSet",
            data,
            read_timeout=read_timeout,
            write_timeout=write_timeout,
            connect_timeout=connect_timeout,
            pool_timeout=pool_timeout,
            api_kwargs=api_kwargs,
        )

    async def delete_chat_sticker_set(
        self,
        chat_id: Union[str, int],
        *,
        read_timeout: ODVInput[float] = DEFAULT_NONE,
        write_timeout: ODVInput[float] = DEFAULT_NONE,
        connect_timeout: ODVInput[float] = DEFAULT_NONE,
        pool_timeout: ODVInput[float] = DEFAULT_NONE,
        api_kwargs: Optional[JSONDict] = None,
    ) -> bool:
        """Use this method to delete a group sticker set from a supergroup. The bot must be an
        administrator in the chat for this to work and must have the appropriate admin rights.
        Use the field :attr:`telegram.ChatFullInfo.can_set_sticker_set` optionally returned in
        :meth:`get_chat` requests to check if the bot can use this method.

        Args:
            chat_id (:obj:`int` | :obj:`str`): |chat_id_group|

        Returns:
             :obj:`bool`: On success, :obj:`True` is returned.
        """
        data: JSONDict = {"chat_id": chat_id}
        return await self._post(
            "deleteChatStickerSet",
            data,
            read_timeout=read_timeout,
            write_timeout=write_timeout,
            connect_timeout=connect_timeout,
            pool_timeout=pool_timeout,
            api_kwargs=api_kwargs,
        )

    async def get_webhook_info(
        self,
        *,
        read_timeout: ODVInput[float] = DEFAULT_NONE,
        write_timeout: ODVInput[float] = DEFAULT_NONE,
        connect_timeout: ODVInput[float] = DEFAULT_NONE,
        pool_timeout: ODVInput[float] = DEFAULT_NONE,
        api_kwargs: Optional[JSONDict] = None,
    ) -> WebhookInfo:
        """Use this method to get current webhook status. Requires no parameters.

        If the bot is using :meth:`get_updates`, will return an object with the
        :attr:`telegram.WebhookInfo.url` field empty.

        Returns:
            :class:`telegram.WebhookInfo`

        """
        result = await self._post(
            "getWebhookInfo",
            read_timeout=read_timeout,
            write_timeout=write_timeout,
            connect_timeout=connect_timeout,
            pool_timeout=pool_timeout,
            api_kwargs=api_kwargs,
        )
        return WebhookInfo.de_json(result, self)

    async def set_game_score(
        self,
        user_id: int,
        score: int,
        chat_id: Optional[int] = None,
        message_id: Optional[int] = None,
        inline_message_id: Optional[str] = None,
        force: Optional[bool] = None,
        disable_edit_message: Optional[bool] = None,
        *,
        read_timeout: ODVInput[float] = DEFAULT_NONE,
        write_timeout: ODVInput[float] = DEFAULT_NONE,
        connect_timeout: ODVInput[float] = DEFAULT_NONE,
        pool_timeout: ODVInput[float] = DEFAULT_NONE,
        api_kwargs: Optional[JSONDict] = None,
    ) -> Union[Message, bool]:
        """
        Use this method to set the score of the specified user in a game message.

        .. seealso:: :attr:`telegram.Game.text`

        Args:
            user_id (:obj:`int`): User identifier.
            score (:obj:`int`): New score, must be non-negative.
            force (:obj:`bool`, optional): Pass :obj:`True`, if the high score is allowed to
                decrease. This can be useful when fixing mistakes or banning cheaters.
            disable_edit_message (:obj:`bool`, optional): Pass :obj:`True`, if the game message
                should not be automatically edited to include the current scoreboard.
            chat_id (:obj:`int`, optional): Required if :paramref:`inline_message_id`
                is not specified. Unique identifier for the target chat.
            message_id (:obj:`int`, optional): Required if :paramref:`inline_message_id` is not
                specified. Identifier of the sent message.
            inline_message_id (:obj:`str`, optional): Required if :paramref:`chat_id` and
                :paramref:`message_id` are not specified. Identifier of the inline message.

        Returns:
            :class:`telegram.Message`: The edited message. If the message is not an inline message
            , :obj:`True`.

        Raises:
            :class:`telegram.error.TelegramError`: If the new score is not greater than the user's
                current score in the chat and :paramref:`force` is :obj:`False`.

        """
        data: JSONDict = {
            "user_id": user_id,
            "score": score,
            "force": force,
            "disable_edit_message": disable_edit_message,
            "chat_id": chat_id,
            "message_id": message_id,
            "inline_message_id": inline_message_id,
        }

        return await self._send_message(
            "setGameScore",
            data,
            read_timeout=read_timeout,
            write_timeout=write_timeout,
            connect_timeout=connect_timeout,
            pool_timeout=pool_timeout,
            api_kwargs=api_kwargs,
        )

    async def get_game_high_scores(
        self,
        user_id: int,
        chat_id: Optional[int] = None,
        message_id: Optional[int] = None,
        inline_message_id: Optional[str] = None,
        *,
        read_timeout: ODVInput[float] = DEFAULT_NONE,
        write_timeout: ODVInput[float] = DEFAULT_NONE,
        connect_timeout: ODVInput[float] = DEFAULT_NONE,
        pool_timeout: ODVInput[float] = DEFAULT_NONE,
        api_kwargs: Optional[JSONDict] = None,
    ) -> tuple[GameHighScore, ...]:
        """
        Use this method to get data for high score tables. Will return the score of the specified
        user and several of their neighbors in a game.

        Note:
            This method will currently return scores for the target user, plus two of their
            closest neighbors on each side. Will also return the top three users if the user and
            his neighbors are not among them. Please note that this behavior is subject to change.

        .. versionchanged:: 20.0
            Returns a tuple instead of a list.

        Args:
            user_id (:obj:`int`): Target user id.
            chat_id (:obj:`int`, optional): Required if :paramref:`inline_message_id`
                is not specified. Unique identifier for the target chat.
            message_id (:obj:`int`, optional): Required if :paramref:`inline_message_id` is not
                specified. Identifier of the sent message.
            inline_message_id (:obj:`str`, optional): Required if :paramref:`chat_id` and
                :paramref:`message_id` are not specified. Identifier of the inline message.

        Returns:
            tuple[:class:`telegram.GameHighScore`]

        Raises:
            :class:`telegram.error.TelegramError`

        """
        data: JSONDict = {
            "user_id": user_id,
            "chat_id": chat_id,
            "message_id": message_id,
            "inline_message_id": inline_message_id,
        }

        result = await self._post(
            "getGameHighScores",
            data,
            read_timeout=read_timeout,
            write_timeout=write_timeout,
            connect_timeout=connect_timeout,
            pool_timeout=pool_timeout,
            api_kwargs=api_kwargs,
        )

        return GameHighScore.de_list(result, self)

    async def send_invoice(
        self,
        chat_id: Union[int, str],
        title: str,
        description: str,
        payload: str,
        currency: str,
        prices: Sequence["LabeledPrice"],
        provider_token: Optional[str] = None,
        start_parameter: Optional[str] = None,
        photo_url: Optional[str] = None,
        photo_size: Optional[int] = None,
        photo_width: Optional[int] = None,
        photo_height: Optional[int] = None,
        need_name: Optional[bool] = None,
        need_phone_number: Optional[bool] = None,
        need_email: Optional[bool] = None,
        need_shipping_address: Optional[bool] = None,
        is_flexible: Optional[bool] = None,
        disable_notification: ODVInput[bool] = DEFAULT_NONE,
        reply_markup: Optional["InlineKeyboardMarkup"] = None,
        provider_data: Optional[Union[str, object]] = None,
        send_phone_number_to_provider: Optional[bool] = None,
        send_email_to_provider: Optional[bool] = None,
        max_tip_amount: Optional[int] = None,
        suggested_tip_amounts: Optional[Sequence[int]] = None,
        protect_content: ODVInput[bool] = DEFAULT_NONE,
        message_thread_id: Optional[int] = None,
        reply_parameters: Optional["ReplyParameters"] = None,
        message_effect_id: Optional[str] = None,
        allow_paid_broadcast: Optional[bool] = None,
<<<<<<< HEAD
        suggested_post_parameters: Optional["SuggestedPostParameters"] = None,
=======
        direct_messages_topic_id: Optional[int] = None,
>>>>>>> ffbc4c1e
        *,
        allow_sending_without_reply: ODVInput[bool] = DEFAULT_NONE,
        reply_to_message_id: Optional[int] = None,
        read_timeout: ODVInput[float] = DEFAULT_NONE,
        write_timeout: ODVInput[float] = DEFAULT_NONE,
        connect_timeout: ODVInput[float] = DEFAULT_NONE,
        pool_timeout: ODVInput[float] = DEFAULT_NONE,
        api_kwargs: Optional[JSONDict] = None,
    ) -> Message:
        """Use this method to send invoices.

        Warning:
            As of API 5.2 :paramref:`start_parameter` is an optional argument and therefore the
            order of the arguments had to be changed. Use keyword arguments to make sure that the
            arguments are passed correctly.

        .. versionchanged:: 13.5
            As of Bot API 5.2, the parameter :paramref:`start_parameter` is optional.

        Args:
            chat_id (:obj:`int` | :obj:`str`): |chat_id_channel|
            title (:obj:`str`): Product name. :tg-const:`telegram.Invoice.MIN_TITLE_LENGTH`-
                :tg-const:`telegram.Invoice.MAX_TITLE_LENGTH` characters.
            description (:obj:`str`): Product description.
                :tg-const:`telegram.Invoice.MIN_DESCRIPTION_LENGTH`-
                :tg-const:`telegram.Invoice.MAX_DESCRIPTION_LENGTH` characters.
            payload (:obj:`str`): Bot-defined invoice payload.
                :tg-const:`telegram.Invoice.MIN_PAYLOAD_LENGTH`-
                :tg-const:`telegram.Invoice.MAX_PAYLOAD_LENGTH` bytes. This will not be
                displayed to the user, use it for your internal processes.
            provider_token (:obj:`str`, optional): Payments provider token, obtained via
                `@BotFather <https://t.me/BotFather>`_. Pass an empty string for payments in
                |tg_stars|.

                .. versionchanged:: 21.11
                    Bot API 7.4 made this parameter is optional and this is now reflected in the
                    function signature.

            currency (:obj:`str`): Three-letter ISO 4217 currency code, see `more on currencies
                <https://core.telegram.org/bots/payments#supported-currencies>`_. Pass ``XTR`` for
                payment in |tg_stars|.
            prices (Sequence[:class:`telegram.LabeledPrice`]): Price breakdown, a sequence
                of components (e.g. product price, tax, discount, delivery cost, delivery tax,
                bonus, etc.). Must contain exactly one item for payment in |tg_stars|.

                .. versionchanged:: 20.0
                    |sequenceargs|
            max_tip_amount (:obj:`int`, optional): The maximum accepted amount for tips in the
                *smallest units* of the currency (integer, **not** float/double). For example, for
                a maximum tip of ``US$ 1.45`` pass ``max_tip_amount = 145``. See the ``exp``
                parameter in `currencies.json
                <https://core.telegram.org/bots/payments/currencies.json>`_, it shows the number of
                digits past the decimal point for each currency (2 for the majority of currencies).
                Defaults to ``0``. Not supported for payment in |tg_stars|.

                .. versionadded:: 13.5
            suggested_tip_amounts (Sequence[:obj:`int`], optional): An array of
                suggested amounts of tips in the *smallest units* of the currency (integer, **not**
                float/double). At most :tg-const:`telegram.Invoice.MAX_TIP_AMOUNTS` suggested tip
                amounts can be specified. The suggested tip amounts must be positive, passed in a
                strictly increased order and must not exceed :paramref:`max_tip_amount`.

                .. versionadded:: 13.5

                .. versionchanged:: 20.0
                    |sequenceargs|
            start_parameter (:obj:`str`, optional): Unique deep-linking parameter. If left empty,
                *forwarded copies* of the sent message will have a *Pay* button, allowing
                multiple users to pay directly from the forwarded message, using the same invoice.
                If non-empty, forwarded copies of the sent message will have a *URL* button with a
                deep link to the bot (instead of a *Pay* button), with the value used as the
                start parameter.

                .. versionchanged:: 13.5
                    As of Bot API 5.2, this parameter is optional.
            provider_data (:obj:`str` | :obj:`object`, optional): data about the
                invoice, which will be shared with the payment provider. A detailed description of
                required fields should be provided by the payment provider. When an object is
                passed, it will be encoded as JSON.
            photo_url (:obj:`str`, optional): URL of the product photo for the invoice. Can be a
                photo of the goods or a marketing image for a service. People like it better when
                they see what they are paying for.
            photo_size (:obj:`str`, optional): Photo size.
            photo_width (:obj:`int`, optional): Photo width.
            photo_height (:obj:`int`, optional): Photo height.
            need_name (:obj:`bool`, optional): Pass :obj:`True`, if you require the user's full
                name to complete the order. Ignored for payments in |tg_stars|.
            need_phone_number (:obj:`bool`, optional): Pass :obj:`True`, if you require the user's
                phone number to complete the order. Ignored for payments in |tg_stars|.
            need_email (:obj:`bool`, optional): Pass :obj:`True`, if you require the user's email
                to complete the order. Ignored for payments in |tg_stars|.
            need_shipping_address (:obj:`bool`, optional): Pass :obj:`True`, if you require the
                user's shipping address to complete the order. Ignored for payments in
                |tg_stars|.
            send_phone_number_to_provider (:obj:`bool`, optional): Pass :obj:`True`, if user's
                phone number should be sent to provider. Ignored for payments in |tg_stars|.
            send_email_to_provider (:obj:`bool`, optional): Pass :obj:`True`, if user's email
                address should be sent to provider. Ignored for payments in |tg_stars|.
            is_flexible (:obj:`bool`, optional): Pass :obj:`True`, if the final price depends on
                the shipping method. Ignored for payments in |tg_stars|.
            disable_notification (:obj:`bool`, optional): |disable_notification|
            protect_content (:obj:`bool`, optional): |protect_content|

                .. versionadded:: 13.10
            message_thread_id (:obj:`int`, optional): |message_thread_id_arg|

                .. versionadded:: 20.0

            reply_markup (:class:`telegram.InlineKeyboardMarkup`, optional): An object for an
                inline keyboard. If empty, one 'Pay total price' button will be
                shown. If not empty, the first button must be a Pay button.
            reply_parameters (:class:`telegram.ReplyParameters`, optional): |reply_parameters|

                .. versionadded:: 20.8
            message_effect_id (:obj:`str`, optional): |message_effect_id|

                .. versionadded:: 21.3
            allow_paid_broadcast (:obj:`bool`, optional): |allow_paid_broadcast|

                .. versionadded:: 21.7
<<<<<<< HEAD
            suggested_post_parameters (:class:`telegram.SuggestedPostParameters`, optional):
                |suggested_post_parameters|

=======
            direct_messages_topic_id (:obj:`int`, optional): |direct_messages_topic_id|
>>>>>>> ffbc4c1e
                .. versionadded:: NEXT.VERSION

        Keyword Args:
            allow_sending_without_reply (:obj:`bool`, optional): |allow_sending_without_reply|
                Mutually exclusive with :paramref:`reply_parameters`, which this is a convenience
                parameter for

                .. versionchanged:: 20.8
                    Bot API 7.0 introduced :paramref:`reply_parameters` |rtm_aswr_deprecated|

                .. versionchanged:: 21.0
                    |keyword_only_arg|
            reply_to_message_id (:obj:`int`, optional): |reply_to_msg_id|
                Mutually exclusive with :paramref:`reply_parameters`, which this is a convenience
                parameter for

                .. versionchanged:: 20.8
                    Bot API 7.0 introduced :paramref:`reply_parameters` |rtm_aswr_deprecated|

                .. versionchanged:: 21.0
                    |keyword_only_arg|

        Returns:
            :class:`telegram.Message`: On success, the sent Message is returned.

        Raises:
            :class:`telegram.error.TelegramError`

        """
        data: JSONDict = {
            "chat_id": chat_id,
            "title": title,
            "description": description,
            "payload": payload,
            "provider_token": provider_token,
            "currency": currency,
            "prices": prices,
            "max_tip_amount": max_tip_amount,
            "suggested_tip_amounts": suggested_tip_amounts,
            "start_parameter": start_parameter,
            "provider_data": provider_data,
            "photo_url": photo_url,
            "photo_size": photo_size,
            "photo_width": photo_width,
            "photo_height": photo_height,
            "need_name": need_name,
            "need_phone_number": need_phone_number,
            "need_email": need_email,
            "need_shipping_address": need_shipping_address,
            "is_flexible": is_flexible,
            "send_phone_number_to_provider": send_phone_number_to_provider,
            "send_email_to_provider": send_email_to_provider,
        }

        return await self._send_message(
            "sendInvoice",
            data,
            reply_to_message_id=reply_to_message_id,
            disable_notification=disable_notification,
            reply_markup=reply_markup,
            allow_sending_without_reply=allow_sending_without_reply,
            protect_content=protect_content,
            message_thread_id=message_thread_id,
            reply_parameters=reply_parameters,
            read_timeout=read_timeout,
            write_timeout=write_timeout,
            connect_timeout=connect_timeout,
            pool_timeout=pool_timeout,
            api_kwargs=api_kwargs,
            message_effect_id=message_effect_id,
            allow_paid_broadcast=allow_paid_broadcast,
<<<<<<< HEAD
            suggested_post_parameters=suggested_post_parameters,
=======
            direct_messages_topic_id=direct_messages_topic_id,
>>>>>>> ffbc4c1e
        )

    async def answer_shipping_query(
        self,
        shipping_query_id: str,
        ok: bool,
        shipping_options: Optional[Sequence["ShippingOption"]] = None,
        error_message: Optional[str] = None,
        *,
        read_timeout: ODVInput[float] = DEFAULT_NONE,
        write_timeout: ODVInput[float] = DEFAULT_NONE,
        connect_timeout: ODVInput[float] = DEFAULT_NONE,
        pool_timeout: ODVInput[float] = DEFAULT_NONE,
        api_kwargs: Optional[JSONDict] = None,
    ) -> bool:
        """
        If you sent an invoice requesting a shipping address and the parameter
        :paramref:`send_invoice.is_flexible` was specified, the Bot API will send an
        :class:`telegram.Update` with a :attr:`telegram.Update.shipping_query` field to the bot.
        Use this method to reply to shipping queries.

        Args:
            shipping_query_id (:obj:`str`): Unique identifier for the query to be answered.
            ok (:obj:`bool`): Specify :obj:`True` if delivery to the specified address is possible
                and :obj:`False` if there are any problems (for example, if delivery to the
                specified address is not possible).
            shipping_options (Sequence[:class:`telegram.ShippingOption`]), optional): Required if
                :paramref:`ok` is :obj:`True`. A sequence of available shipping options.

                .. versionchanged:: 20.0
                    |sequenceargs|
            error_message (:obj:`str`, optional): Required if :paramref:`ok` is :obj:`False`.
                Error message in human readable form that explains why it is impossible to complete
                the order (e.g. "Sorry, delivery to your desired address is unavailable"). Telegram
                will display this message to the user.

        Returns:
            :obj:`bool`: On success, :obj:`True` is returned.

        Raises:
            :class:`telegram.error.TelegramError`

        """
        data: JSONDict = {
            "shipping_query_id": shipping_query_id,
            "ok": ok,
            "shipping_options": shipping_options,
            "error_message": error_message,
        }

        return await self._post(
            "answerShippingQuery",
            data,
            read_timeout=read_timeout,
            write_timeout=write_timeout,
            connect_timeout=connect_timeout,
            pool_timeout=pool_timeout,
            api_kwargs=api_kwargs,
        )

    async def answer_pre_checkout_query(
        self,
        pre_checkout_query_id: str,
        ok: bool,
        error_message: Optional[str] = None,
        *,
        read_timeout: ODVInput[float] = DEFAULT_NONE,
        write_timeout: ODVInput[float] = DEFAULT_NONE,
        connect_timeout: ODVInput[float] = DEFAULT_NONE,
        pool_timeout: ODVInput[float] = DEFAULT_NONE,
        api_kwargs: Optional[JSONDict] = None,
    ) -> bool:
        """
        Once the user has confirmed their payment and shipping details, the Bot API sends the final
        confirmation in the form of an :class:`telegram.Update` with the field
        :attr:`telegram.Update.pre_checkout_query`. Use this method to respond to such pre-checkout
        queries.

        Note:
            The Bot API must receive an answer within 10 seconds after the pre-checkout
            query was sent.

        Args:
            pre_checkout_query_id (:obj:`str`): Unique identifier for the query to be answered.
            ok (:obj:`bool`): Specify :obj:`True` if everything is alright
                (goods are available, etc.) and the bot is ready to proceed with the order. Use
                :obj:`False` if there are any problems.
            error_message (:obj:`str`, optional): Required if :paramref:`ok` is :obj:`False`. Error
                message in human readable form that explains the reason for failure to proceed with
                the checkout (e.g. "Sorry, somebody just bought the last of our amazing black
                T-shirts while you were busy filling out your payment details. Please choose a
                different color or garment!"). Telegram will display this message to the user.

        Returns:
            :obj:`bool`: On success, :obj:`True` is returned

        Raises:
            :class:`telegram.error.TelegramError`

        """
        data: JSONDict = {
            "pre_checkout_query_id": pre_checkout_query_id,
            "ok": ok,
            "error_message": error_message,
        }

        return await self._post(
            "answerPreCheckoutQuery",
            data,
            read_timeout=read_timeout,
            write_timeout=write_timeout,
            connect_timeout=connect_timeout,
            pool_timeout=pool_timeout,
            api_kwargs=api_kwargs,
        )

    async def answer_web_app_query(
        self,
        web_app_query_id: str,
        result: "InlineQueryResult",
        *,
        read_timeout: ODVInput[float] = DEFAULT_NONE,
        write_timeout: ODVInput[float] = DEFAULT_NONE,
        connect_timeout: ODVInput[float] = DEFAULT_NONE,
        pool_timeout: ODVInput[float] = DEFAULT_NONE,
        api_kwargs: Optional[JSONDict] = None,
    ) -> SentWebAppMessage:
        """Use this method to set the result of an interaction with a Web App and send a
        corresponding message on behalf of the user to the chat from which the query originated.

        .. versionadded:: 20.0

        Args:
            web_app_query_id (:obj:`str`): Unique identifier for the query to be answered.
            result (:class:`telegram.InlineQueryResult`): An object describing the message to be
                sent.

        Returns:
            :class:`telegram.SentWebAppMessage`: On success, a sent
            :class:`telegram.SentWebAppMessage` is returned.

        Raises:
            :class:`telegram.error.TelegramError`

        """
        data: JSONDict = {
            "web_app_query_id": web_app_query_id,
            "result": self._insert_defaults_for_ilq_results(result),
        }

        api_result = await self._post(
            "answerWebAppQuery",
            data,
            read_timeout=read_timeout,
            write_timeout=write_timeout,
            connect_timeout=connect_timeout,
            pool_timeout=pool_timeout,
            api_kwargs=api_kwargs,
        )

        return SentWebAppMessage.de_json(api_result, self)

    async def restrict_chat_member(
        self,
        chat_id: Union[str, int],
        user_id: int,
        permissions: ChatPermissions,
        until_date: Optional[Union[int, dtm.datetime]] = None,
        use_independent_chat_permissions: Optional[bool] = None,
        *,
        read_timeout: ODVInput[float] = DEFAULT_NONE,
        write_timeout: ODVInput[float] = DEFAULT_NONE,
        connect_timeout: ODVInput[float] = DEFAULT_NONE,
        pool_timeout: ODVInput[float] = DEFAULT_NONE,
        api_kwargs: Optional[JSONDict] = None,
    ) -> bool:
        """
        Use this method to restrict a user in a supergroup. The bot must be an administrator in
        the supergroup for this to work and must have the appropriate admin rights. Pass
        :obj:`True` for all boolean parameters to lift restrictions from a user.

        .. seealso:: :meth:`telegram.ChatPermissions.all_permissions`

        Args:
            chat_id (:obj:`int` | :obj:`str`): |chat_id_group|
            user_id (:obj:`int`): Unique identifier of the target user.
            until_date (:obj:`int` | :obj:`datetime.datetime`, optional): Date when restrictions
                will be lifted for the user, unix time. If user is restricted for more than 366
                days or less than 30 seconds from the current time, they are considered to be
                restricted forever.
                |tz-naive-dtms|
            permissions (:class:`telegram.ChatPermissions`): An object for new user
                permissions.
            use_independent_chat_permissions (:obj:`bool`, optional): Pass :obj:`True` if chat
                permissions are set independently. Otherwise, the
                :attr:`~telegram.ChatPermissions.can_send_other_messages` and
                :attr:`~telegram.ChatPermissions.can_add_web_page_previews` permissions will imply
                the :attr:`~telegram.ChatPermissions.can_send_messages`,
                :attr:`~telegram.ChatPermissions.can_send_audios`,
                :attr:`~telegram.ChatPermissions.can_send_documents`,
                :attr:`~telegram.ChatPermissions.can_send_photos`,
                :attr:`~telegram.ChatPermissions.can_send_videos`,
                :attr:`~telegram.ChatPermissions.can_send_video_notes`, and
                :attr:`~telegram.ChatPermissions.can_send_voice_notes` permissions; the
                :attr:`~telegram.ChatPermissions.can_send_polls` permission will imply the
                :attr:`~telegram.ChatPermissions.can_send_messages` permission.

                .. versionadded: 20.1

        Returns:
            :obj:`bool`: On success, :obj:`True` is returned.

        Raises:
            :class:`telegram.error.TelegramError`
        """
        data: JSONDict = {
            "chat_id": chat_id,
            "user_id": user_id,
            "permissions": permissions,
            "until_date": until_date,
            "use_independent_chat_permissions": use_independent_chat_permissions,
        }

        return await self._post(
            "restrictChatMember",
            data,
            read_timeout=read_timeout,
            write_timeout=write_timeout,
            connect_timeout=connect_timeout,
            pool_timeout=pool_timeout,
            api_kwargs=api_kwargs,
        )

    async def promote_chat_member(
        self,
        chat_id: Union[str, int],
        user_id: int,
        can_change_info: Optional[bool] = None,
        can_post_messages: Optional[bool] = None,
        can_edit_messages: Optional[bool] = None,
        can_delete_messages: Optional[bool] = None,
        can_invite_users: Optional[bool] = None,
        can_restrict_members: Optional[bool] = None,
        can_pin_messages: Optional[bool] = None,
        can_promote_members: Optional[bool] = None,
        is_anonymous: Optional[bool] = None,
        can_manage_chat: Optional[bool] = None,
        can_manage_video_chats: Optional[bool] = None,
        can_manage_topics: Optional[bool] = None,
        can_post_stories: Optional[bool] = None,
        can_edit_stories: Optional[bool] = None,
        can_delete_stories: Optional[bool] = None,
        *,
        read_timeout: ODVInput[float] = DEFAULT_NONE,
        write_timeout: ODVInput[float] = DEFAULT_NONE,
        connect_timeout: ODVInput[float] = DEFAULT_NONE,
        pool_timeout: ODVInput[float] = DEFAULT_NONE,
        api_kwargs: Optional[JSONDict] = None,
    ) -> bool:
        """
        Use this method to promote or demote a user in a supergroup or a channel. The bot must be
        an administrator in the chat for this to work and must have the appropriate admin rights.
        Pass :obj:`False` for all boolean parameters to demote a user.

        .. versionchanged:: 20.0
           The argument ``can_manage_voice_chats`` was renamed to
           :paramref:`can_manage_video_chats` in accordance to Bot API 6.0.

        Args:
            chat_id (:obj:`int` | :obj:`str`): |chat_id_channel|
            user_id (:obj:`int`): Unique identifier of the target user.
            is_anonymous (:obj:`bool`, optional): Pass :obj:`True`, if the administrator's presence
                in the chat is hidden.
            can_manage_chat (:obj:`bool`, optional): Pass :obj:`True`, if the administrator can
                access the chat event log, get boost list, see hidden supergroup and channel
                members, report spam messages and ignore slow mode. Implied by any other
                administrator privilege.

                .. versionadded:: 13.4

            can_manage_video_chats (:obj:`bool`, optional): Pass :obj:`True`, if the administrator
                can manage video chats.

                .. versionadded:: 20.0

            can_change_info (:obj:`bool`, optional): Pass :obj:`True`, if the administrator can
                change chat title, photo and other settings.
            can_post_messages (:obj:`bool`, optional): Pass :obj:`True`, if the administrator can
                post messages in the channel, or access channel statistics; for channels only.
            can_edit_messages (:obj:`bool`, optional): Pass :obj:`True`, if the administrator can
                edit messages of other users and can pin messages, for channels only.
            can_delete_messages (:obj:`bool`, optional): Pass :obj:`True`, if the administrator can
                delete messages of other users.
            can_invite_users (:obj:`bool`, optional): Pass :obj:`True`, if the administrator can
                invite new users to the chat.
            can_restrict_members (:obj:`bool`, optional): Pass :obj:`True`, if the administrator
                can restrict, ban or unban chat members, or access supergroup statistics.
            can_pin_messages (:obj:`bool`, optional): Pass :obj:`True`, if the administrator can
                pin messages, for supergroups only.
            can_promote_members (:obj:`bool`, optional): Pass :obj:`True`, if the administrator can
                add new administrators with a subset of their own privileges or demote
                administrators that they have promoted, directly or indirectly
                (promoted by administrators that were appointed by the user).
            can_manage_topics (:obj:`bool`, optional): Pass :obj:`True`, if the user is
                allowed to create, rename, close, and reopen forum topics; for supergroups only.

                .. versionadded:: 20.0
            can_post_stories (:obj:`bool`, optional): Pass :obj:`True`, if the administrator can
                post stories to the chat.

                .. versionadded:: 20.6
            can_edit_stories (:obj:`bool`, optional): Pass :obj:`True`, if the administrator can
                edit stories posted by other users, post stories to the chat page, pin chat
                stories, and access the chat's story archive

                .. versionadded:: 20.6
            can_delete_stories (:obj:`bool`, optional): Pass :obj:`True`, if the administrator can
                delete stories posted by other users.

                .. versionadded:: 20.6

        Returns:
            :obj:`bool`: On success, :obj:`True` is returned.

        Raises:
            :class:`telegram.error.TelegramError`

        """
        data: JSONDict = {
            "chat_id": chat_id,
            "user_id": user_id,
            "is_anonymous": is_anonymous,
            "can_change_info": can_change_info,
            "can_post_messages": can_post_messages,
            "can_edit_messages": can_edit_messages,
            "can_delete_messages": can_delete_messages,
            "can_invite_users": can_invite_users,
            "can_restrict_members": can_restrict_members,
            "can_pin_messages": can_pin_messages,
            "can_promote_members": can_promote_members,
            "can_manage_chat": can_manage_chat,
            "can_manage_video_chats": can_manage_video_chats,
            "can_manage_topics": can_manage_topics,
            "can_post_stories": can_post_stories,
            "can_edit_stories": can_edit_stories,
            "can_delete_stories": can_delete_stories,
        }

        return await self._post(
            "promoteChatMember",
            data,
            read_timeout=read_timeout,
            write_timeout=write_timeout,
            connect_timeout=connect_timeout,
            pool_timeout=pool_timeout,
            api_kwargs=api_kwargs,
        )

    async def set_chat_permissions(
        self,
        chat_id: Union[str, int],
        permissions: ChatPermissions,
        use_independent_chat_permissions: Optional[bool] = None,
        *,
        read_timeout: ODVInput[float] = DEFAULT_NONE,
        write_timeout: ODVInput[float] = DEFAULT_NONE,
        connect_timeout: ODVInput[float] = DEFAULT_NONE,
        pool_timeout: ODVInput[float] = DEFAULT_NONE,
        api_kwargs: Optional[JSONDict] = None,
    ) -> bool:
        """
        Use this method to set default chat permissions for all members. The bot must be an
        administrator in the group or a supergroup for this to work and must have the
        :attr:`telegram.ChatMemberAdministrator.can_restrict_members` admin rights.

        Args:
            chat_id (:obj:`int` | :obj:`str`): |chat_id_group|
            permissions (:class:`telegram.ChatPermissions`): New default chat permissions.
            use_independent_chat_permissions (:obj:`bool`, optional): Pass :obj:`True` if chat
                permissions are set independently. Otherwise, the
                :attr:`~telegram.ChatPermissions.can_send_other_messages` and
                :attr:`~telegram.ChatPermissions.can_add_web_page_previews` permissions will imply
                the :attr:`~telegram.ChatPermissions.can_send_messages`,
                :attr:`~telegram.ChatPermissions.can_send_audios`,
                :attr:`~telegram.ChatPermissions.can_send_documents`,
                :attr:`~telegram.ChatPermissions.can_send_photos`,
                :attr:`~telegram.ChatPermissions.can_send_videos`,
                :attr:`~telegram.ChatPermissions.can_send_video_notes`, and
                :attr:`~telegram.ChatPermissions.can_send_voice_notes` permissions; the
                :attr:`~telegram.ChatPermissions.can_send_polls` permission will imply the
                :attr:`~telegram.ChatPermissions.can_send_messages` permission.

                .. versionadded: 20.1

        Returns:
            :obj:`bool`: On success, :obj:`True` is returned.

        Raises:
            :class:`telegram.error.TelegramError`

        """
        data: JSONDict = {
            "chat_id": chat_id,
            "permissions": permissions,
            "use_independent_chat_permissions": use_independent_chat_permissions,
        }
        return await self._post(
            "setChatPermissions",
            data,
            read_timeout=read_timeout,
            write_timeout=write_timeout,
            connect_timeout=connect_timeout,
            pool_timeout=pool_timeout,
            api_kwargs=api_kwargs,
        )

    async def set_chat_administrator_custom_title(
        self,
        chat_id: Union[int, str],
        user_id: int,
        custom_title: str,
        *,
        read_timeout: ODVInput[float] = DEFAULT_NONE,
        write_timeout: ODVInput[float] = DEFAULT_NONE,
        connect_timeout: ODVInput[float] = DEFAULT_NONE,
        pool_timeout: ODVInput[float] = DEFAULT_NONE,
        api_kwargs: Optional[JSONDict] = None,
    ) -> bool:
        """
        Use this method to set a custom title for administrators promoted by the bot in a
        supergroup. The bot must be an administrator for this to work.

        Args:
            chat_id (:obj:`int` | :obj:`str`): |chat_id_group|
            user_id (:obj:`int`): Unique identifier of the target administrator.
            custom_title (:obj:`str`): New custom title for the administrator;
                0-:tg-const:`telegram.constants.ChatLimit.CHAT_ADMINISTRATOR_CUSTOM_TITLE_LENGTH`
                characters, emoji are not allowed.

        Returns:
            :obj:`bool`: On success, :obj:`True` is returned.

        Raises:
            :class:`telegram.error.TelegramError`

        """
        data: JSONDict = {"chat_id": chat_id, "user_id": user_id, "custom_title": custom_title}

        return await self._post(
            "setChatAdministratorCustomTitle",
            data,
            read_timeout=read_timeout,
            write_timeout=write_timeout,
            connect_timeout=connect_timeout,
            pool_timeout=pool_timeout,
            api_kwargs=api_kwargs,
        )

    async def export_chat_invite_link(
        self,
        chat_id: Union[str, int],
        *,
        read_timeout: ODVInput[float] = DEFAULT_NONE,
        write_timeout: ODVInput[float] = DEFAULT_NONE,
        connect_timeout: ODVInput[float] = DEFAULT_NONE,
        pool_timeout: ODVInput[float] = DEFAULT_NONE,
        api_kwargs: Optional[JSONDict] = None,
    ) -> str:
        """
        Use this method to generate a new primary invite link for a chat; any previously generated
        link is revoked. The bot must be an administrator in the chat for this to work and must
        have the appropriate admin rights.

        Note:
            Each administrator in a chat generates their own invite links. Bots can't use invite
            links generated by other administrators. If you want your bot to work with invite
            links, it will need to generate its own link using :meth:`export_chat_invite_link` or
            by calling the :meth:`get_chat` method. If your bot needs to generate a new primary
            invite link replacing its previous one, use :meth:`export_chat_invite_link` again.

        Args:
            chat_id (:obj:`int` | :obj:`str`): |chat_id_channel|

        Returns:
            :obj:`str`: New invite link on success.

        Raises:
            :class:`telegram.error.TelegramError`

        """
        data: JSONDict = {"chat_id": chat_id}
        return await self._post(
            "exportChatInviteLink",
            data,
            read_timeout=read_timeout,
            write_timeout=write_timeout,
            connect_timeout=connect_timeout,
            pool_timeout=pool_timeout,
            api_kwargs=api_kwargs,
        )

    async def create_chat_invite_link(
        self,
        chat_id: Union[str, int],
        expire_date: Optional[Union[int, dtm.datetime]] = None,
        member_limit: Optional[int] = None,
        name: Optional[str] = None,
        creates_join_request: Optional[bool] = None,
        *,
        read_timeout: ODVInput[float] = DEFAULT_NONE,
        write_timeout: ODVInput[float] = DEFAULT_NONE,
        connect_timeout: ODVInput[float] = DEFAULT_NONE,
        pool_timeout: ODVInput[float] = DEFAULT_NONE,
        api_kwargs: Optional[JSONDict] = None,
    ) -> ChatInviteLink:
        """
        Use this method to create an additional invite link for a chat. The bot must be an
        administrator in the chat for this to work and must have the appropriate admin rights.
        The link can be revoked using the method :meth:`revoke_chat_invite_link`.

        Note:
            When joining *public* groups via an invite link, Telegram clients may display the
            usual "Join" button, effectively ignoring the invite link. In particular, the parameter
            :paramref:`creates_join_request` has no effect in this case.
            However, this behavior is undocument and may be subject to change.
            See `this GitHub thread <https://github.com/tdlib/telegram-bot-api/issues/429>`_
            for some discussion.

        .. versionadded:: 13.4

        Args:
            chat_id (:obj:`int` | :obj:`str`): |chat_id_channel|
            expire_date (:obj:`int` | :obj:`datetime.datetime`, optional): Date when the link will
                expire. Integer input will be interpreted as Unix timestamp.
                |tz-naive-dtms|
            member_limit (:obj:`int`, optional): Maximum number of users that can be members of
                the chat simultaneously after joining the chat via this invite link;
                :tg-const:`telegram.constants.ChatInviteLinkLimit.MIN_MEMBER_LIMIT`-
                :tg-const:`telegram.constants.ChatInviteLinkLimit.MAX_MEMBER_LIMIT`.
            name (:obj:`str`, optional): Invite link name;
                0-:tg-const:`telegram.constants.ChatInviteLinkLimit.NAME_LENGTH` characters.

                .. versionadded:: 13.8
            creates_join_request (:obj:`bool`, optional): :obj:`True`, if users joining the chat
                via the link need to be approved by chat administrators.
                If :obj:`True`, :paramref:`member_limit` can't be specified.

                .. versionadded:: 13.8

        Returns:
            :class:`telegram.ChatInviteLink`

        Raises:
            :class:`telegram.error.TelegramError`

        """
        data: JSONDict = {
            "chat_id": chat_id,
            "expire_date": expire_date,
            "member_limit": member_limit,
            "name": name,
            "creates_join_request": creates_join_request,
        }

        result = await self._post(
            "createChatInviteLink",
            data,
            read_timeout=read_timeout,
            write_timeout=write_timeout,
            connect_timeout=connect_timeout,
            pool_timeout=pool_timeout,
            api_kwargs=api_kwargs,
        )

        return ChatInviteLink.de_json(result, self)

    async def edit_chat_invite_link(
        self,
        chat_id: Union[str, int],
        invite_link: Union[str, "ChatInviteLink"],
        expire_date: Optional[Union[int, dtm.datetime]] = None,
        member_limit: Optional[int] = None,
        name: Optional[str] = None,
        creates_join_request: Optional[bool] = None,
        *,
        read_timeout: ODVInput[float] = DEFAULT_NONE,
        write_timeout: ODVInput[float] = DEFAULT_NONE,
        connect_timeout: ODVInput[float] = DEFAULT_NONE,
        pool_timeout: ODVInput[float] = DEFAULT_NONE,
        api_kwargs: Optional[JSONDict] = None,
    ) -> ChatInviteLink:
        """
        Use this method to edit a non-primary invite link created by the bot. The bot must be an
        administrator in the chat for this to work and must have the appropriate admin rights.

        Note:
            Though not stated explicitly in the official docs, Telegram changes not only the
            optional parameters that are explicitly passed, but also replaces all other optional
            parameters to the default values. However, since not documented, this behaviour may
            change unbeknown to PTB.

        .. versionadded:: 13.4

        Args:
            chat_id (:obj:`int` | :obj:`str`): |chat_id_channel|
            invite_link (:obj:`str` | :class:`telegram.ChatInviteLink`): The invite link to edit.

                .. versionchanged:: 20.0
                    Now also accepts :class:`telegram.ChatInviteLink` instances.
            expire_date (:obj:`int` | :obj:`datetime.datetime`, optional): Date when the link will
                expire.
                |tz-naive-dtms|
            member_limit (:obj:`int`, optional): Maximum number of users that can be members of
                the chat simultaneously after joining the chat via this invite link;
                :tg-const:`telegram.constants.ChatInviteLinkLimit.MIN_MEMBER_LIMIT`-
                :tg-const:`telegram.constants.ChatInviteLinkLimit.MAX_MEMBER_LIMIT`.
            name (:obj:`str`, optional): Invite link name;
                0-:tg-const:`telegram.constants.ChatInviteLinkLimit.NAME_LENGTH` characters.

                .. versionadded:: 13.8
            creates_join_request (:obj:`bool`, optional): :obj:`True`, if users joining the chat
                via the link need to be approved by chat administrators.
                If :obj:`True`, :paramref:`member_limit` can't be specified.

                .. versionadded:: 13.8

        Returns:
            :class:`telegram.ChatInviteLink`

        Raises:
            :class:`telegram.error.TelegramError`

        """
        link = invite_link.invite_link if isinstance(invite_link, ChatInviteLink) else invite_link
        data: JSONDict = {
            "chat_id": chat_id,
            "invite_link": link,
            "expire_date": expire_date,
            "member_limit": member_limit,
            "name": name,
            "creates_join_request": creates_join_request,
        }

        result = await self._post(
            "editChatInviteLink",
            data,
            read_timeout=read_timeout,
            write_timeout=write_timeout,
            connect_timeout=connect_timeout,
            pool_timeout=pool_timeout,
            api_kwargs=api_kwargs,
        )

        return ChatInviteLink.de_json(result, self)

    async def revoke_chat_invite_link(
        self,
        chat_id: Union[str, int],
        invite_link: Union[str, "ChatInviteLink"],
        *,
        read_timeout: ODVInput[float] = DEFAULT_NONE,
        write_timeout: ODVInput[float] = DEFAULT_NONE,
        connect_timeout: ODVInput[float] = DEFAULT_NONE,
        pool_timeout: ODVInput[float] = DEFAULT_NONE,
        api_kwargs: Optional[JSONDict] = None,
    ) -> ChatInviteLink:
        """
        Use this method to revoke an invite link created by the bot. If the primary link is
        revoked, a new link is automatically generated. The bot must be an administrator in the
        chat for this to work and must have the appropriate admin rights.

        .. versionadded:: 13.4

        Args:
            chat_id (:obj:`int` | :obj:`str`): |chat_id_channel|
            invite_link (:obj:`str` | :class:`telegram.ChatInviteLink`): The invite link to revoke.

                .. versionchanged:: 20.0
                    Now also accepts :class:`telegram.ChatInviteLink` instances.

        Returns:
            :class:`telegram.ChatInviteLink`

        Raises:
            :class:`telegram.error.TelegramError`

        """
        link = invite_link.invite_link if isinstance(invite_link, ChatInviteLink) else invite_link
        data: JSONDict = {"chat_id": chat_id, "invite_link": link}

        result = await self._post(
            "revokeChatInviteLink",
            data,
            read_timeout=read_timeout,
            write_timeout=write_timeout,
            connect_timeout=connect_timeout,
            pool_timeout=pool_timeout,
            api_kwargs=api_kwargs,
        )

        return ChatInviteLink.de_json(result, self)

    async def approve_chat_join_request(
        self,
        chat_id: Union[str, int],
        user_id: int,
        *,
        read_timeout: ODVInput[float] = DEFAULT_NONE,
        write_timeout: ODVInput[float] = DEFAULT_NONE,
        connect_timeout: ODVInput[float] = DEFAULT_NONE,
        pool_timeout: ODVInput[float] = DEFAULT_NONE,
        api_kwargs: Optional[JSONDict] = None,
    ) -> bool:
        """Use this method to approve a chat join request.

        The bot must be an administrator in the chat for this to work and must have the
        :attr:`telegram.ChatPermissions.can_invite_users` administrator right.

        .. versionadded:: 13.8

        Args:
            chat_id (:obj:`int` | :obj:`str`): |chat_id_channel|
            user_id (:obj:`int`): Unique identifier of the target user.

        Returns:
            :obj:`bool`: On success, :obj:`True` is returned.

        Raises:
            :class:`telegram.error.TelegramError`
        """
        data: JSONDict = {"chat_id": chat_id, "user_id": user_id}

        return await self._post(
            "approveChatJoinRequest",
            data,
            read_timeout=read_timeout,
            write_timeout=write_timeout,
            connect_timeout=connect_timeout,
            pool_timeout=pool_timeout,
            api_kwargs=api_kwargs,
        )

    async def decline_chat_join_request(
        self,
        chat_id: Union[str, int],
        user_id: int,
        *,
        read_timeout: ODVInput[float] = DEFAULT_NONE,
        write_timeout: ODVInput[float] = DEFAULT_NONE,
        connect_timeout: ODVInput[float] = DEFAULT_NONE,
        pool_timeout: ODVInput[float] = DEFAULT_NONE,
        api_kwargs: Optional[JSONDict] = None,
    ) -> bool:
        """Use this method to decline a chat join request.

        The bot must be an administrator in the chat for this to work and must have the
        :attr:`telegram.ChatPermissions.can_invite_users` administrator right.

        .. versionadded:: 13.8

        Args:
            chat_id (:obj:`int` | :obj:`str`): |chat_id_channel|
            user_id (:obj:`int`): Unique identifier of the target user.

        Returns:
            :obj:`bool`: On success, :obj:`True` is returned.

        Raises:
            :class:`telegram.error.TelegramError`
        """
        data: JSONDict = {"chat_id": chat_id, "user_id": user_id}

        return await self._post(
            "declineChatJoinRequest",
            data,
            read_timeout=read_timeout,
            write_timeout=write_timeout,
            connect_timeout=connect_timeout,
            pool_timeout=pool_timeout,
            api_kwargs=api_kwargs,
        )

    async def set_chat_photo(
        self,
        chat_id: Union[str, int],
        photo: FileInput,
        *,
        read_timeout: ODVInput[float] = DEFAULT_NONE,
        write_timeout: ODVInput[float] = DEFAULT_NONE,
        connect_timeout: ODVInput[float] = DEFAULT_NONE,
        pool_timeout: ODVInput[float] = DEFAULT_NONE,
        api_kwargs: Optional[JSONDict] = None,
    ) -> bool:
        """Use this method to set a new profile photo for the chat.

        Photos can't be changed for private chats. The bot must be an administrator in the chat
        for this to work and must have the appropriate admin rights.

        Args:
            chat_id (:obj:`int` | :obj:`str`): |chat_id_channel|
            photo (:term:`file object` | :obj:`bytes` | :class:`pathlib.Path`): New chat photo.
                |uploadinput|

                .. versionchanged:: 13.2
                   Accept :obj:`bytes` as input.

                .. versionchanged:: 20.0
                    File paths as input is also accepted for bots *not* running in
                    :paramref:`~telegram.Bot.local_mode`.

        Returns:
            :obj:`bool`: On success, :obj:`True` is returned.

        Raises:
            :class:`telegram.error.TelegramError`

        """
        data: JSONDict = {"chat_id": chat_id, "photo": self._parse_file_input(photo)}
        return await self._post(
            "setChatPhoto",
            data,
            read_timeout=read_timeout,
            write_timeout=write_timeout,
            connect_timeout=connect_timeout,
            pool_timeout=pool_timeout,
            api_kwargs=api_kwargs,
        )

    async def delete_chat_photo(
        self,
        chat_id: Union[str, int],
        *,
        read_timeout: ODVInput[float] = DEFAULT_NONE,
        write_timeout: ODVInput[float] = DEFAULT_NONE,
        connect_timeout: ODVInput[float] = DEFAULT_NONE,
        pool_timeout: ODVInput[float] = DEFAULT_NONE,
        api_kwargs: Optional[JSONDict] = None,
    ) -> bool:
        """
        Use this method to delete a chat photo. Photos can't be changed for private chats. The bot
        must be an administrator in the chat for this to work and must have the appropriate admin
        rights.

        Args:
            chat_id (:obj:`int` | :obj:`str`): |chat_id_channel|

        Returns:
            :obj:`bool`: On success, :obj:`True` is returned.

        Raises:
            :class:`telegram.error.TelegramError`

        """
        data: JSONDict = {"chat_id": chat_id}
        return await self._post(
            "deleteChatPhoto",
            data,
            read_timeout=read_timeout,
            write_timeout=write_timeout,
            connect_timeout=connect_timeout,
            pool_timeout=pool_timeout,
            api_kwargs=api_kwargs,
        )

    async def set_chat_title(
        self,
        chat_id: Union[str, int],
        title: str,
        *,
        read_timeout: ODVInput[float] = DEFAULT_NONE,
        write_timeout: ODVInput[float] = DEFAULT_NONE,
        connect_timeout: ODVInput[float] = DEFAULT_NONE,
        pool_timeout: ODVInput[float] = DEFAULT_NONE,
        api_kwargs: Optional[JSONDict] = None,
    ) -> bool:
        """
        Use this method to change the title of a chat. Titles can't be changed for private chats.
        The bot must be an administrator in the chat for this to work and must have the appropriate
        admin rights.

        Args:
            chat_id (:obj:`int` | :obj:`str`): |chat_id_channel|
            title (:obj:`str`): New chat title,
                :tg-const:`telegram.constants.ChatLimit.MIN_CHAT_TITLE_LENGTH`-
                :tg-const:`telegram.constants.ChatLimit.MAX_CHAT_TITLE_LENGTH` characters.

        Returns:
            :obj:`bool`: On success, :obj:`True` is returned.

        Raises:
            :class:`telegram.error.TelegramError`

        """
        data: JSONDict = {"chat_id": chat_id, "title": title}
        return await self._post(
            "setChatTitle",
            data,
            read_timeout=read_timeout,
            write_timeout=write_timeout,
            connect_timeout=connect_timeout,
            pool_timeout=pool_timeout,
            api_kwargs=api_kwargs,
        )

    async def set_chat_description(
        self,
        chat_id: Union[str, int],
        description: Optional[str] = None,
        *,
        read_timeout: ODVInput[float] = DEFAULT_NONE,
        write_timeout: ODVInput[float] = DEFAULT_NONE,
        connect_timeout: ODVInput[float] = DEFAULT_NONE,
        pool_timeout: ODVInput[float] = DEFAULT_NONE,
        api_kwargs: Optional[JSONDict] = None,
    ) -> bool:
        """
        Use this method to change the description of a group, a supergroup or a channel. The bot
        must be an administrator in the chat for this to work and must have the appropriate admin
        rights.

        Args:
            chat_id (:obj:`int` | :obj:`str`): |chat_id_channel|
            description (:obj:`str`, optional): New chat description,
                0-:tg-const:`telegram.constants.ChatLimit.CHAT_DESCRIPTION_LENGTH`
                characters.

        Returns:
            :obj:`bool`: On success, :obj:`True` is returned.

        Raises:
            :class:`telegram.error.TelegramError`

        """
        data: JSONDict = {"chat_id": chat_id, "description": description}

        return await self._post(
            "setChatDescription",
            data,
            read_timeout=read_timeout,
            write_timeout=write_timeout,
            connect_timeout=connect_timeout,
            pool_timeout=pool_timeout,
            api_kwargs=api_kwargs,
        )

    async def set_user_emoji_status(
        self,
        user_id: int,
        emoji_status_custom_emoji_id: Optional[str] = None,
        emoji_status_expiration_date: Optional[Union[int, dtm.datetime]] = None,
        *,
        read_timeout: ODVInput[float] = DEFAULT_NONE,
        write_timeout: ODVInput[float] = DEFAULT_NONE,
        connect_timeout: ODVInput[float] = DEFAULT_NONE,
        pool_timeout: ODVInput[float] = DEFAULT_NONE,
        api_kwargs: Optional[JSONDict] = None,
    ) -> bool:
        """Changes the emoji status for a given user that previously allowed the bot to manage
        their emoji status via the Mini App method
        `requestEmojiStatusAccess <https://core.telegram.org/bots/webapps#initializing-mini-apps>`_
        .

        .. versionadded:: 21.8

        Args:
            user_id (:obj:`int`): Unique identifier of the target user
            emoji_status_custom_emoji_id (:obj:`str`, optional): Custom emoji identifier of the
                emoji status to set. Pass an empty string to remove the status.
            emoji_status_expiration_date (Union[:obj:`int`, :obj:`datetime.datetime`], optional):
                Expiration date of the emoji status, if any, as unix timestamp or
                :class:`datetime.datetime` object.
                |tz-naive-dtms|

        Returns:
            :obj:`bool`: On success, :obj:`True` is returned.

        Raises:
            :class:`telegram.error.TelegramError`

        """
        data: JSONDict = {
            "user_id": user_id,
            "emoji_status_custom_emoji_id": emoji_status_custom_emoji_id,
            "emoji_status_expiration_date": emoji_status_expiration_date,
        }
        return await self._post(
            "setUserEmojiStatus",
            data,
            read_timeout=read_timeout,
            write_timeout=write_timeout,
            connect_timeout=connect_timeout,
            pool_timeout=pool_timeout,
            api_kwargs=api_kwargs,
        )

    async def pin_chat_message(
        self,
        chat_id: Union[str, int],
        message_id: int,
        disable_notification: ODVInput[bool] = DEFAULT_NONE,
        business_connection_id: Optional[str] = None,
        *,
        read_timeout: ODVInput[float] = DEFAULT_NONE,
        write_timeout: ODVInput[float] = DEFAULT_NONE,
        connect_timeout: ODVInput[float] = DEFAULT_NONE,
        pool_timeout: ODVInput[float] = DEFAULT_NONE,
        api_kwargs: Optional[JSONDict] = None,
    ) -> bool:
        """
        Use this method to add a message to the list of pinned messages in a chat. If the
        chat is not a private chat, the bot must be an administrator in the chat for this to work
        and must have the :paramref:`~telegram.ChatAdministratorRights.can_pin_messages` admin
        right in a supergroup or :attr:`~telegram.ChatMemberAdministrator.can_edit_messages` admin
        right in a channel.

        Args:
            chat_id (:obj:`int` | :obj:`str`): |chat_id_channel|
            message_id (:obj:`int`): Identifier of a message to pin.
            disable_notification (:obj:`bool`, optional): Pass :obj:`True`, if it is not necessary
                to send a notification to all chat members about the new pinned message.
                Notifications are always disabled in channels and private chats.
            business_connection_id (:obj:`str`, optional): Unique identifier of the business
                connection on behalf of which the message will be pinned.

                .. versionadded:: 21.5

        Returns:
            :obj:`bool`: On success, :obj:`True` is returned.

        Raises:
            :class:`telegram.error.TelegramError`

        """
        data: JSONDict = {
            "chat_id": chat_id,
            "message_id": message_id,
            "disable_notification": disable_notification,
            "business_connection_id": business_connection_id,
        }

        return await self._post(
            "pinChatMessage",
            data,
            read_timeout=read_timeout,
            write_timeout=write_timeout,
            connect_timeout=connect_timeout,
            pool_timeout=pool_timeout,
            api_kwargs=api_kwargs,
        )

    async def unpin_chat_message(
        self,
        chat_id: Union[str, int],
        message_id: Optional[int] = None,
        business_connection_id: Optional[str] = None,
        *,
        read_timeout: ODVInput[float] = DEFAULT_NONE,
        write_timeout: ODVInput[float] = DEFAULT_NONE,
        connect_timeout: ODVInput[float] = DEFAULT_NONE,
        pool_timeout: ODVInput[float] = DEFAULT_NONE,
        api_kwargs: Optional[JSONDict] = None,
    ) -> bool:
        """
        Use this method to remove a message from the list of pinned messages in a chat. If the
        chat is not a private chat, the bot must be an administrator in the chat for this to work
        and must have the :paramref:`~telegram.ChatAdministratorRights.can_pin_messages` admin
        right in a supergroup or :attr:`~telegram.ChatMemberAdministrator.can_edit_messages` admin
        right in a channel.

        Args:
            chat_id (:obj:`int` | :obj:`str`): |chat_id_channel|
            message_id (:obj:`int`, optional): Identifier of the message to unpin. Required if
                :paramref:`business_connection_id` is specified. If not specified,
                the most recent pinned message (by sending date) will be unpinned.
            business_connection_id (:obj:`str`, optional): Unique identifier of the business
                connection on behalf of which the message will be unpinned.

                .. versionadded:: 21.5

        Returns:
            :obj:`bool`: On success, :obj:`True` is returned.

        Raises:
            :class:`telegram.error.TelegramError`

        """
        data: JSONDict = {
            "chat_id": chat_id,
            "message_id": message_id,
            "business_connection_id": business_connection_id,
        }

        return await self._post(
            "unpinChatMessage",
            data,
            read_timeout=read_timeout,
            write_timeout=write_timeout,
            connect_timeout=connect_timeout,
            pool_timeout=pool_timeout,
            api_kwargs=api_kwargs,
        )

    async def unpin_all_chat_messages(
        self,
        chat_id: Union[str, int],
        *,
        read_timeout: ODVInput[float] = DEFAULT_NONE,
        write_timeout: ODVInput[float] = DEFAULT_NONE,
        connect_timeout: ODVInput[float] = DEFAULT_NONE,
        pool_timeout: ODVInput[float] = DEFAULT_NONE,
        api_kwargs: Optional[JSONDict] = None,
    ) -> bool:
        """
        Use this method to clear the list of pinned messages in a chat. If the
        chat is not a private chat, the bot must be an administrator in the chat for this
        to work and must have the :paramref:`~telegram.ChatAdministratorRights.can_pin_messages`
        admin right in a supergroup or :attr:`~telegram.ChatMemberAdministrator.can_edit_messages`
        admin right in a channel.

        Args:
            chat_id (:obj:`int` | :obj:`str`): |chat_id_channel|

        Returns:
            :obj:`bool`: On success, :obj:`True` is returned.

        Raises:
            :class:`telegram.error.TelegramError`

        """
        data: JSONDict = {"chat_id": chat_id}
        return await self._post(
            "unpinAllChatMessages",
            data,
            read_timeout=read_timeout,
            write_timeout=write_timeout,
            connect_timeout=connect_timeout,
            pool_timeout=pool_timeout,
            api_kwargs=api_kwargs,
        )

    async def get_sticker_set(
        self,
        name: str,
        *,
        read_timeout: ODVInput[float] = DEFAULT_NONE,
        write_timeout: ODVInput[float] = DEFAULT_NONE,
        connect_timeout: ODVInput[float] = DEFAULT_NONE,
        pool_timeout: ODVInput[float] = DEFAULT_NONE,
        api_kwargs: Optional[JSONDict] = None,
    ) -> StickerSet:
        """Use this method to get a sticker set.

        Args:
            name (:obj:`str`): Name of the sticker set.

        Returns:
            :class:`telegram.StickerSet`

        Raises:
            :class:`telegram.error.TelegramError`

        """
        data: JSONDict = {"name": name}
        result = await self._post(
            "getStickerSet",
            data,
            read_timeout=read_timeout,
            write_timeout=write_timeout,
            connect_timeout=connect_timeout,
            pool_timeout=pool_timeout,
            api_kwargs=api_kwargs,
        )
        return StickerSet.de_json(result, self)

    async def get_custom_emoji_stickers(
        self,
        custom_emoji_ids: Sequence[str],
        *,
        read_timeout: ODVInput[float] = DEFAULT_NONE,
        write_timeout: ODVInput[float] = DEFAULT_NONE,
        connect_timeout: ODVInput[float] = DEFAULT_NONE,
        pool_timeout: ODVInput[float] = DEFAULT_NONE,
        api_kwargs: Optional[JSONDict] = None,
    ) -> tuple[Sticker, ...]:
        """
        Use this method to get information about emoji stickers by their identifiers.

        .. versionchanged:: 20.0
            Returns a tuple instead of a list.

        Args:
            custom_emoji_ids (Sequence[:obj:`str`]): Sequence of custom emoji identifiers.
                At most :tg-const:`telegram.constants.CustomEmojiStickerLimit.\
CUSTOM_EMOJI_IDENTIFIER_LIMIT` custom emoji identifiers can be specified.

                .. versionchanged:: 20.0
                    |sequenceargs|

        Returns:
            tuple[:class:`telegram.Sticker`]

        Raises:
            :class:`telegram.error.TelegramError`

        """
        data: JSONDict = {"custom_emoji_ids": custom_emoji_ids}
        result = await self._post(
            "getCustomEmojiStickers",
            data,
            read_timeout=read_timeout,
            write_timeout=write_timeout,
            connect_timeout=connect_timeout,
            pool_timeout=pool_timeout,
            api_kwargs=api_kwargs,
        )
        return Sticker.de_list(result, self)

    async def upload_sticker_file(
        self,
        user_id: int,
        sticker: FileInput,
        sticker_format: str,
        *,
        read_timeout: ODVInput[float] = DEFAULT_NONE,
        write_timeout: ODVInput[float] = DEFAULT_NONE,
        connect_timeout: ODVInput[float] = DEFAULT_NONE,
        pool_timeout: ODVInput[float] = DEFAULT_NONE,
        api_kwargs: Optional[JSONDict] = None,
    ) -> File:
        """
        Use this method to upload a file with a sticker for later use in the
        :meth:`create_new_sticker_set` and :meth:`add_sticker_to_set` methods (can be used multiple
        times).

        .. versionchanged:: 20.5
           Removed deprecated parameter ``png_sticker``.

        Args:
            user_id (:obj:`int`): User identifier of sticker file owner.
            sticker (:obj:`str` | :term:`file object` | :class:`~telegram.InputFile` | \
                :obj:`bytes` | :class:`pathlib.Path`): A file with the sticker in the
                ``".WEBP"``, ``".PNG"``, ``".TGS"`` or ``".WEBM"``
                format. See `here <https://core.telegram.org/stickers>`_ for technical requirements
                . |uploadinput|

                .. versionadded:: 20.2

            sticker_format (:obj:`str`): Format of the sticker. Must be one of
                :attr:`telegram.constants.StickerFormat.STATIC`,
                :attr:`telegram.constants.StickerFormat.ANIMATED`,
                :attr:`telegram.constants.StickerFormat.VIDEO`.

                .. versionadded:: 20.2

        Returns:
            :class:`telegram.File`: On success, the uploaded File is returned.

        Raises:
            :class:`telegram.error.TelegramError`

        """
        data: JSONDict = {
            "user_id": user_id,
            "sticker": self._parse_file_input(sticker),
            "sticker_format": sticker_format,
        }
        result = await self._post(
            "uploadStickerFile",
            data,
            read_timeout=read_timeout,
            write_timeout=write_timeout,
            connect_timeout=connect_timeout,
            pool_timeout=pool_timeout,
            api_kwargs=api_kwargs,
        )
        return File.de_json(result, self)

    async def add_sticker_to_set(
        self,
        user_id: int,
        name: str,
        sticker: "InputSticker",
        *,
        read_timeout: ODVInput[float] = DEFAULT_NONE,
        write_timeout: ODVInput[float] = DEFAULT_NONE,
        connect_timeout: ODVInput[float] = DEFAULT_NONE,
        pool_timeout: ODVInput[float] = DEFAULT_NONE,
        api_kwargs: Optional[JSONDict] = None,
    ) -> bool:
        """
        Use this method to add a new sticker to a set created by the bot. The format of the added
        sticker must match the format of the other stickers in the set. Emoji sticker sets can have
        up to :tg-const:`telegram.constants.StickerSetLimit.MAX_EMOJI_STICKERS` stickers. Other
        sticker sets can have up to
        :tg-const:`telegram.constants.StickerSetLimit.MAX_STATIC_STICKERS` stickers.

        .. versionchanged:: 20.2
            Since Bot API 6.6, the parameter :paramref:`sticker` replace the parameters
            ``png_sticker``, ``tgs_sticker``, ``webm_sticker``, ``emojis``, and ``mask_position``.

        .. versionchanged:: 20.5
           Removed deprecated parameters ``png_sticker``, ``tgs_sticker``, ``webm_sticker``,
           ``emojis``, and ``mask_position``.

        Args:
            user_id (:obj:`int`): User identifier of created sticker set owner.
            name (:obj:`str`): Sticker set name.
            sticker (:class:`telegram.InputSticker`): An object with information about the added
                sticker. If exactly the same sticker had already been added to the set, then the
                set isn't changed.

                .. versionadded:: 20.2

        Returns:
            :obj:`bool`: On success, :obj:`True` is returned.

        Raises:
            :class:`telegram.error.TelegramError`

        """
        data: JSONDict = {
            "user_id": user_id,
            "name": name,
            "sticker": sticker,
        }

        return await self._post(
            "addStickerToSet",
            data,
            read_timeout=read_timeout,
            write_timeout=write_timeout,
            connect_timeout=connect_timeout,
            pool_timeout=pool_timeout,
            api_kwargs=api_kwargs,
        )

    async def set_sticker_position_in_set(
        self,
        sticker: Union[str, "Sticker"],
        position: int,
        *,
        read_timeout: ODVInput[float] = DEFAULT_NONE,
        write_timeout: ODVInput[float] = DEFAULT_NONE,
        connect_timeout: ODVInput[float] = DEFAULT_NONE,
        pool_timeout: ODVInput[float] = DEFAULT_NONE,
        api_kwargs: Optional[JSONDict] = None,
    ) -> bool:
        """Use this method to move a sticker in a set created by the bot to a specific position.

        Args:
            sticker (:obj:`str` | :class:`~telegram.Sticker`): File identifier of the sticker or
                the sticker object.

                .. versionchanged:: 21.10
                   Accepts also :class:`telegram.Sticker` instances.
            position (:obj:`int`): New sticker position in the set, zero-based.

        Returns:
            :obj:`bool`: On success, :obj:`True` is returned.

        Raises:
            :class:`telegram.error.TelegramError`

        """
        data: JSONDict = {
            "sticker": sticker if isinstance(sticker, str) else sticker.file_id,
            "position": position,
        }
        return await self._post(
            "setStickerPositionInSet",
            data,
            read_timeout=read_timeout,
            write_timeout=write_timeout,
            connect_timeout=connect_timeout,
            pool_timeout=pool_timeout,
            api_kwargs=api_kwargs,
        )

    async def create_new_sticker_set(
        self,
        user_id: int,
        name: str,
        title: str,
        stickers: Sequence["InputSticker"],
        sticker_type: Optional[str] = None,
        needs_repainting: Optional[bool] = None,
        *,
        read_timeout: ODVInput[float] = DEFAULT_NONE,
        write_timeout: ODVInput[float] = DEFAULT_NONE,
        connect_timeout: ODVInput[float] = DEFAULT_NONE,
        pool_timeout: ODVInput[float] = DEFAULT_NONE,
        api_kwargs: Optional[JSONDict] = None,
    ) -> bool:
        """
        Use this method to create new sticker set owned by a user.
        The bot will be able to edit the created sticker set thus created.

        .. versionchanged:: 20.0
            The parameter ``contains_masks`` has been removed. Use :paramref:`sticker_type`
            instead.

        .. versionchanged:: 20.2
            Since Bot API 6.6, the parameters :paramref:`stickers` and :paramref:`sticker_format`
            replace the parameters ``png_sticker``, ``tgs_sticker``,``webm_sticker``, ``emojis``,
            and ``mask_position``.

        .. versionchanged:: 20.5
            Removed the deprecated parameters mentioned above and adjusted the order of the
            parameters.

        .. versionremoved:: 21.2
           Removed the deprecated parameter ``sticker_format``.

        Args:
            user_id (:obj:`int`): User identifier of created sticker set owner.
            name (:obj:`str`): Short name of sticker set, to be used in t.me/addstickers/ URLs
                (e.g., animals). Can contain only english letters, digits and underscores.
                Must begin with a letter, can't contain consecutive underscores and
                must end in "_by_<bot username>". <bot_username> is case insensitive.
                :tg-const:`telegram.constants.StickerLimit.MIN_NAME_AND_TITLE`-
                :tg-const:`telegram.constants.StickerLimit.MAX_NAME_AND_TITLE` characters.
            title (:obj:`str`): Sticker set title,
                :tg-const:`telegram.constants.StickerLimit.MIN_NAME_AND_TITLE`-
                :tg-const:`telegram.constants.StickerLimit.MAX_NAME_AND_TITLE` characters.

            stickers (Sequence[:class:`telegram.InputSticker`]): A sequence of
                :tg-const:`telegram.constants.StickerSetLimit.MIN_INITIAL_STICKERS`-
                :tg-const:`telegram.constants.StickerSetLimit.MAX_INITIAL_STICKERS` initial
                stickers to be added to the sticker set.

                .. versionadded:: 20.2

            sticker_type (:obj:`str`, optional): Type of stickers in the set, pass
                :attr:`telegram.Sticker.REGULAR` or :attr:`telegram.Sticker.MASK`, or
                :attr:`telegram.Sticker.CUSTOM_EMOJI`. By default, a regular sticker set is created

                .. versionadded:: 20.0

            needs_repainting (:obj:`bool`, optional): Pass :obj:`True` if stickers in the sticker
                set must be repainted to the color of text when used in messages, the accent color
                if used as emoji status, white on chat photos, or another appropriate color based
                on context; for custom emoji sticker sets only.

                .. versionadded:: 20.2

        Returns:
            :obj:`bool`: On success, :obj:`True` is returned.

        Raises:
            :class:`telegram.error.TelegramError`
        """
        data: JSONDict = {
            "user_id": user_id,
            "name": name,
            "title": title,
            "stickers": stickers,
            "sticker_type": sticker_type,
            "needs_repainting": needs_repainting,
        }

        return await self._post(
            "createNewStickerSet",
            data,
            read_timeout=read_timeout,
            write_timeout=write_timeout,
            connect_timeout=connect_timeout,
            pool_timeout=pool_timeout,
            api_kwargs=api_kwargs,
        )

    async def delete_sticker_from_set(
        self,
        sticker: Union[str, "Sticker"],
        *,
        read_timeout: ODVInput[float] = DEFAULT_NONE,
        write_timeout: ODVInput[float] = DEFAULT_NONE,
        connect_timeout: ODVInput[float] = DEFAULT_NONE,
        pool_timeout: ODVInput[float] = DEFAULT_NONE,
        api_kwargs: Optional[JSONDict] = None,
    ) -> bool:
        """Use this method to delete a sticker from a set created by the bot.

        Args:
            sticker (:obj:`str` | :class:`telegram.Sticker`): File identifier of the sticker or
                the sticker object.

                .. versionchanged:: 21.10
                   Accepts also :class:`telegram.Sticker` instances.

        Returns:
            :obj:`bool`: On success, :obj:`True` is returned.

        Raises:
            :class:`telegram.error.TelegramError`

        """
        data: JSONDict = {"sticker": sticker if isinstance(sticker, str) else sticker.file_id}
        return await self._post(
            "deleteStickerFromSet",
            data,
            read_timeout=read_timeout,
            write_timeout=write_timeout,
            connect_timeout=connect_timeout,
            pool_timeout=pool_timeout,
            api_kwargs=api_kwargs,
        )

    async def delete_sticker_set(
        self,
        name: str,
        *,
        read_timeout: ODVInput[float] = DEFAULT_NONE,
        write_timeout: ODVInput[float] = DEFAULT_NONE,
        connect_timeout: ODVInput[float] = DEFAULT_NONE,
        pool_timeout: ODVInput[float] = DEFAULT_NONE,
        api_kwargs: Optional[JSONDict] = None,
    ) -> bool:
        """
        Use this method to delete a sticker set that was created by the bot.

        .. versionadded:: 20.2

        Args:
            name (:obj:`str`): Sticker set name.

        Returns:
            :obj:`bool`: On success, :obj:`True` is returned.

        Raises:
            :class:`telegram.error.TelegramError`

        """
        data: JSONDict = {"name": name}
        return await self._post(
            "deleteStickerSet",
            data,
            read_timeout=read_timeout,
            write_timeout=write_timeout,
            connect_timeout=connect_timeout,
            pool_timeout=pool_timeout,
            api_kwargs=api_kwargs,
        )

    async def set_sticker_set_thumbnail(
        self,
        name: str,
        user_id: int,
        format: str,  # pylint: disable=redefined-builtin
        thumbnail: Optional[FileInput] = None,
        *,
        read_timeout: ODVInput[float] = DEFAULT_NONE,
        write_timeout: ODVInput[float] = DEFAULT_NONE,
        connect_timeout: ODVInput[float] = DEFAULT_NONE,
        pool_timeout: ODVInput[float] = DEFAULT_NONE,
        api_kwargs: Optional[JSONDict] = None,
    ) -> bool:
        """Use this method to set the thumbnail of a regular or mask sticker set. The format of the
        thumbnail file must match the format of the stickers in the set.

        .. versionadded:: 20.2

        .. versionchanged:: 21.1
            As per Bot API 7.2, the new argument :paramref:`format` will be required, and thus the
            order of the arguments had to be changed.

        Args:
            name (:obj:`str`): Sticker set name
            user_id (:obj:`int`): User identifier of created sticker set owner.
            format (:obj:`str`): Format of the added sticker, must be one of
                :tg-const:`telegram.constants.StickerFormat.STATIC` for a
                ``.WEBP`` or ``.PNG`` image, :tg-const:`telegram.constants.StickerFormat.ANIMATED`
                for a ``.TGS`` animation, :tg-const:`telegram.constants.StickerFormat.VIDEO` for a
                ``.WEBM`` video.

                .. versionadded:: 21.1

            thumbnail (:obj:`str` | :term:`file object` | :class:`~telegram.InputFile` | \
                :obj:`bytes` | :class:`pathlib.Path`, optional): A **.WEBP** or **.PNG** image
                with the thumbnail, must
                be up to :tg-const:`telegram.constants.StickerSetLimit.MAX_STATIC_THUMBNAIL_SIZE`
                kilobytes in size and have width and height of exactly
                :tg-const:`telegram.constants.StickerSetLimit.STATIC_THUMB_DIMENSIONS` px, or a
                **.TGS** animation with the thumbnail up to
                :tg-const:`telegram.constants.StickerSetLimit.MAX_ANIMATED_THUMBNAIL_SIZE`
                kilobytes in size; see
                `the docs <https://core.telegram.org/stickers#animation-requirements>`_ for
                animated sticker technical requirements, or a ``.WEBM`` video with the thumbnail up
                to :tg-const:`telegram.constants.StickerSetLimit.MAX_ANIMATED_THUMBNAIL_SIZE`
                kilobytes in size; see
                `this <https://core.telegram.org/stickers#video-requirements>`_ for video sticker
                technical requirements.

                |fileinput|

                Animated and video sticker set thumbnails can't be uploaded via HTTP URL. If
                omitted, then the thumbnail is dropped and the first sticker is used as the
                thumbnail.

        Returns:
            :obj:`bool`: On success, :obj:`True` is returned.

        Raises:
            :class:`telegram.error.TelegramError`

        """
        data: JSONDict = {
            "name": name,
            "user_id": user_id,
            "thumbnail": self._parse_file_input(thumbnail) if thumbnail else None,
            "format": format,
        }

        return await self._post(
            "setStickerSetThumbnail",
            data,
            read_timeout=read_timeout,
            write_timeout=write_timeout,
            connect_timeout=connect_timeout,
            pool_timeout=pool_timeout,
            api_kwargs=api_kwargs,
        )

    async def set_sticker_set_title(
        self,
        name: str,
        title: str,
        *,
        read_timeout: ODVInput[float] = DEFAULT_NONE,
        write_timeout: ODVInput[float] = DEFAULT_NONE,
        connect_timeout: ODVInput[float] = DEFAULT_NONE,
        pool_timeout: ODVInput[float] = DEFAULT_NONE,
        api_kwargs: Optional[JSONDict] = None,
    ) -> bool:
        """
        Use this method to set the title of a created sticker set.

        .. versionadded:: 20.2

        Args:
            name (:obj:`str`): Sticker set name.
            title (:obj:`str`): Sticker set title,
                :tg-const:`telegram.constants.StickerLimit.MIN_NAME_AND_TITLE`-
                :tg-const:`telegram.constants.StickerLimit.MAX_NAME_AND_TITLE` characters.

        Returns:
            :obj:`bool`: On success, :obj:`True` is returned.

        Raises:
            :class:`telegram.error.TelegramError`

        """
        data: JSONDict = {"name": name, "title": title}
        return await self._post(
            "setStickerSetTitle",
            data,
            read_timeout=read_timeout,
            write_timeout=write_timeout,
            connect_timeout=connect_timeout,
            pool_timeout=pool_timeout,
            api_kwargs=api_kwargs,
        )

    async def set_sticker_emoji_list(
        self,
        sticker: Union[str, "Sticker"],
        emoji_list: Sequence[str],
        *,
        read_timeout: ODVInput[float] = DEFAULT_NONE,
        write_timeout: ODVInput[float] = DEFAULT_NONE,
        connect_timeout: ODVInput[float] = DEFAULT_NONE,
        pool_timeout: ODVInput[float] = DEFAULT_NONE,
        api_kwargs: Optional[JSONDict] = None,
    ) -> bool:
        """
        Use this method to change the list of emoji assigned to a regular or custom emoji sticker.
        The sticker must belong to a sticker set created by the bot.

        .. versionadded:: 20.2

        Args:
            sticker (:obj:`str` | :class:`~telegram.Sticker`): File identifier of the sticker or
                the sticker object.

                .. versionchanged:: 21.10
                   Accepts also :class:`telegram.Sticker` instances.
            emoji_list (Sequence[:obj:`str`]): A sequence of
                :tg-const:`telegram.constants.StickerLimit.MIN_STICKER_EMOJI`-
                :tg-const:`telegram.constants.StickerLimit.MAX_STICKER_EMOJI` emoji associated with
                the sticker.

        Returns:
            :obj:`bool`: On success, :obj:`True` is returned.

        Raises:
            :class:`telegram.error.TelegramError`
        """
        data: JSONDict = {
            "sticker": sticker if isinstance(sticker, str) else sticker.file_id,
            "emoji_list": emoji_list,
        }
        return await self._post(
            "setStickerEmojiList",
            data,
            read_timeout=read_timeout,
            write_timeout=write_timeout,
            connect_timeout=connect_timeout,
            pool_timeout=pool_timeout,
            api_kwargs=api_kwargs,
        )

    async def set_sticker_keywords(
        self,
        sticker: Union[str, "Sticker"],
        keywords: Optional[Sequence[str]] = None,
        *,
        read_timeout: ODVInput[float] = DEFAULT_NONE,
        write_timeout: ODVInput[float] = DEFAULT_NONE,
        connect_timeout: ODVInput[float] = DEFAULT_NONE,
        pool_timeout: ODVInput[float] = DEFAULT_NONE,
        api_kwargs: Optional[JSONDict] = None,
    ) -> bool:
        """
        Use this method to change search keywords assigned to a regular or custom emoji sticker.
        The sticker must belong to a sticker set created by the bot.

        .. versionadded:: 20.2

        Args:
            sticker (:obj:`str` | :class:`~telegram.Sticker`): File identifier of the sticker or
                the sticker object.

                .. versionchanged:: 21.10
                   Accepts also :class:`telegram.Sticker` instances.
            keywords (Sequence[:obj:`str`]): A sequence of
                0-:tg-const:`telegram.constants.StickerLimit.MAX_SEARCH_KEYWORDS` search keywords
                for the sticker with total length up to
                :tg-const:`telegram.constants.StickerLimit.MAX_KEYWORD_LENGTH` characters.

        Returns:
            :obj:`bool`: On success, :obj:`True` is returned.

        Raises:
            :class:`telegram.error.TelegramError`
        """
        data: JSONDict = {
            "sticker": sticker if isinstance(sticker, str) else sticker.file_id,
            "keywords": keywords,
        }
        return await self._post(
            "setStickerKeywords",
            data,
            read_timeout=read_timeout,
            write_timeout=write_timeout,
            connect_timeout=connect_timeout,
            pool_timeout=pool_timeout,
            api_kwargs=api_kwargs,
        )

    async def set_sticker_mask_position(
        self,
        sticker: Union[str, "Sticker"],
        mask_position: Optional[MaskPosition] = None,
        *,
        read_timeout: ODVInput[float] = DEFAULT_NONE,
        write_timeout: ODVInput[float] = DEFAULT_NONE,
        connect_timeout: ODVInput[float] = DEFAULT_NONE,
        pool_timeout: ODVInput[float] = DEFAULT_NONE,
        api_kwargs: Optional[JSONDict] = None,
    ) -> bool:
        """
        Use this method to change the mask position of a mask sticker.
        The sticker must belong to a sticker set that was created by the bot.

        .. versionadded:: 20.2

        Args:
            sticker (:obj:`str` | :class:`~telegram.Sticker`): File identifier of the sticker or
                the sticker object.

                .. versionchanged:: 21.10
                   Accepts also :class:`telegram.Sticker` instances.
            mask_position (:class:`telegram.MaskPosition`, optional): A object with the position
                where the mask should be placed on faces. Omit the parameter to remove the mask
                position.

        Returns:
            :obj:`bool`: On success, :obj:`True` is returned.

        Raises:
            :class:`telegram.error.TelegramError`
        """
        data: JSONDict = {
            "sticker": sticker if isinstance(sticker, str) else sticker.file_id,
            "mask_position": mask_position,
        }
        return await self._post(
            "setStickerMaskPosition",
            data,
            read_timeout=read_timeout,
            write_timeout=write_timeout,
            connect_timeout=connect_timeout,
            pool_timeout=pool_timeout,
            api_kwargs=api_kwargs,
        )

    async def set_custom_emoji_sticker_set_thumbnail(
        self,
        name: str,
        custom_emoji_id: Optional[str] = None,
        *,
        read_timeout: ODVInput[float] = DEFAULT_NONE,
        write_timeout: ODVInput[float] = DEFAULT_NONE,
        connect_timeout: ODVInput[float] = DEFAULT_NONE,
        pool_timeout: ODVInput[float] = DEFAULT_NONE,
        api_kwargs: Optional[JSONDict] = None,
    ) -> bool:
        """
        Use this method to set the thumbnail of a custom emoji sticker set.

        .. versionadded:: 20.2

        Args:
            name (:obj:`str`): Sticker set name.
            custom_emoji_id (:obj:`str`, optional): Custom emoji identifier of a sticker from the
                sticker set; pass an empty string to drop the thumbnail and use the first sticker
                as the thumbnail.

        Returns:
            :obj:`bool`: On success, :obj:`True` is returned.

        Raises:
            :class:`telegram.error.TelegramError`

        """
        data: JSONDict = {"name": name, "custom_emoji_id": custom_emoji_id}

        return await self._post(
            "setCustomEmojiStickerSetThumbnail",
            data,
            read_timeout=read_timeout,
            write_timeout=write_timeout,
            connect_timeout=connect_timeout,
            pool_timeout=pool_timeout,
            api_kwargs=api_kwargs,
        )

    async def set_passport_data_errors(
        self,
        user_id: int,
        errors: Sequence["PassportElementError"],
        *,
        read_timeout: ODVInput[float] = DEFAULT_NONE,
        write_timeout: ODVInput[float] = DEFAULT_NONE,
        connect_timeout: ODVInput[float] = DEFAULT_NONE,
        pool_timeout: ODVInput[float] = DEFAULT_NONE,
        api_kwargs: Optional[JSONDict] = None,
    ) -> bool:
        """
        Informs a user that some of the Telegram Passport elements they provided contains errors.
        The user will not be able to re-submit their Passport to you until the errors are fixed
        (the contents of the field for which you returned the error must change).

        Use this if the data submitted by the user doesn't satisfy the standards your service
        requires for any reason. For example, if a birthday date seems invalid, a submitted
        document is blurry, a scan shows evidence of tampering, etc. Supply some details in the
        error message to make sure the user knows how to correct the issues.

        Args:
            user_id (:obj:`int`): User identifier
            errors (Sequence[:class:`PassportElementError`]): A Sequence describing the errors.

                .. versionchanged:: 20.0
                    |sequenceargs|

        Returns:
            :obj:`bool`: On success, :obj:`True` is returned.

        Raises:
            :class:`telegram.error.TelegramError`

        """
        data: JSONDict = {"user_id": user_id, "errors": errors}
        return await self._post(
            "setPassportDataErrors",
            data,
            read_timeout=read_timeout,
            write_timeout=write_timeout,
            connect_timeout=connect_timeout,
            pool_timeout=pool_timeout,
            api_kwargs=api_kwargs,
        )

    async def send_poll(
        self,
        chat_id: Union[int, str],
        question: str,
        options: Sequence[Union[str, "InputPollOption"]],
        is_anonymous: Optional[bool] = None,
        type: Optional[str] = None,  # pylint: disable=redefined-builtin
        allows_multiple_answers: Optional[bool] = None,
        correct_option_id: Optional[CorrectOptionID] = None,
        is_closed: Optional[bool] = None,
        disable_notification: ODVInput[bool] = DEFAULT_NONE,
        reply_markup: Optional[ReplyMarkup] = None,
        explanation: Optional[str] = None,
        explanation_parse_mode: ODVInput[str] = DEFAULT_NONE,
        open_period: Optional[TimePeriod] = None,
        close_date: Optional[Union[int, dtm.datetime]] = None,
        explanation_entities: Optional[Sequence["MessageEntity"]] = None,
        protect_content: ODVInput[bool] = DEFAULT_NONE,
        message_thread_id: Optional[int] = None,
        reply_parameters: Optional["ReplyParameters"] = None,
        business_connection_id: Optional[str] = None,
        question_parse_mode: ODVInput[str] = DEFAULT_NONE,
        question_entities: Optional[Sequence["MessageEntity"]] = None,
        message_effect_id: Optional[str] = None,
        allow_paid_broadcast: Optional[bool] = None,
        *,
        allow_sending_without_reply: ODVInput[bool] = DEFAULT_NONE,
        reply_to_message_id: Optional[int] = None,
        read_timeout: ODVInput[float] = DEFAULT_NONE,
        write_timeout: ODVInput[float] = DEFAULT_NONE,
        connect_timeout: ODVInput[float] = DEFAULT_NONE,
        pool_timeout: ODVInput[float] = DEFAULT_NONE,
        api_kwargs: Optional[JSONDict] = None,
    ) -> Message:
        """
        Use this method to send a native poll.

        Args:
            chat_id (:obj:`int` | :obj:`str`): |chat_id_channel|
            question (:obj:`str`): Poll question, :tg-const:`telegram.Poll.MIN_QUESTION_LENGTH`-
                :tg-const:`telegram.Poll.MAX_QUESTION_LENGTH` characters.
            options (Sequence[:obj:`str` | :class:`telegram.InputPollOption`]): Sequence of
                :tg-const:`telegram.Poll.MIN_OPTION_NUMBER`-
                :tg-const:`telegram.Poll.MAX_OPTION_NUMBER` answer options. Each option may either
                be a string with
                :tg-const:`telegram.Poll.MIN_OPTION_LENGTH`-
                :tg-const:`telegram.Poll.MAX_OPTION_LENGTH` characters or an
                :class:`~telegram.InputPollOption` object. Strings are converted to
                :class:`~telegram.InputPollOption` objects automatically.

                .. versionchanged:: 20.0
                    |sequenceargs|

                .. versionchanged:: 21.2
                   Bot API 7.3 adds support for :class:`~telegram.InputPollOption` objects.
            is_anonymous (:obj:`bool`, optional): :obj:`True`, if the poll needs to be anonymous,
                defaults to :obj:`True`.
            type (:obj:`str`, optional): Poll type, :tg-const:`telegram.Poll.QUIZ` or
                :tg-const:`telegram.Poll.REGULAR`, defaults to :tg-const:`telegram.Poll.REGULAR`.
            allows_multiple_answers (:obj:`bool`, optional): :obj:`True`, if the poll allows
                multiple answers, ignored for polls in quiz mode, defaults to :obj:`False`.
            correct_option_id (:obj:`int`, optional): 0-based identifier of the correct answer
                option, required for polls in quiz mode.
            explanation (:obj:`str`, optional): Text that is shown when a user chooses an incorrect
                answer or taps on the lamp icon in a quiz-style poll,
                0-:tg-const:`telegram.Poll.MAX_EXPLANATION_LENGTH` characters with at most
                :tg-const:`telegram.Poll.MAX_EXPLANATION_LINE_FEEDS` line feeds after entities
                parsing.
            explanation_parse_mode (:obj:`str`, optional): Mode for parsing entities in the
                explanation. See the constants in :class:`telegram.constants.ParseMode` for the
                available modes.
            explanation_entities (Sequence[:class:`telegram.MessageEntity`], optional): Sequence of
                special entities that appear in message text, which can be specified instead of
                :paramref:`explanation_parse_mode`.

                .. versionchanged:: 20.0
                    |sequenceargs|
            open_period (:obj:`int` | :class:`datetime.timedelta`, optional): Amount of time in
                seconds the poll will be active
                after creation, :tg-const:`telegram.Poll.MIN_OPEN_PERIOD`-
                :tg-const:`telegram.Poll.MAX_OPEN_PERIOD`. Can't be used together with
                :paramref:`close_date`.

                .. versionchanged:: 21.11
                    |time-period-input|
            close_date (:obj:`int` | :obj:`datetime.datetime`, optional): Point in time (Unix
                timestamp) when the poll will be automatically closed. Must be at least
                :tg-const:`telegram.Poll.MIN_OPEN_PERIOD` and no more than
                :tg-const:`telegram.Poll.MAX_OPEN_PERIOD` seconds in the future.
                Can't be used together with :paramref:`open_period`.
                |tz-naive-dtms|
            is_closed (:obj:`bool`, optional): Pass :obj:`True`, if the poll needs to be
                immediately closed. This can be useful for poll preview.
            disable_notification (:obj:`bool`, optional): |disable_notification|
            protect_content (:obj:`bool`, optional): |protect_content|

                .. versionadded:: 13.10
            message_thread_id (:obj:`int`, optional): |message_thread_id_arg|

                .. versionadded:: 20.0

            reply_markup (:class:`InlineKeyboardMarkup` | :class:`ReplyKeyboardMarkup` | \
                :class:`ReplyKeyboardRemove` | :class:`ForceReply`, optional):
                Additional interface options. An object for an inline keyboard, custom reply
                keyboard, instructions to remove reply keyboard or to force a reply from the user.
            reply_parameters (:class:`telegram.ReplyParameters`, optional): |reply_parameters|

                .. versionadded:: 20.8
            business_connection_id (:obj:`str`, optional): |business_id_str|

                .. versionadded:: 21.1
            question_parse_mode (:obj:`str`, optional): Mode for parsing entities in the question.
                See the constants in :class:`telegram.constants.ParseMode` for the available modes.
                Currently, only custom emoji entities are allowed.

                .. versionadded:: 21.2
            question_entities (Sequence[:class:`telegram.Message`], optional): Special entities
                that appear in the poll :paramref:`question`. It can be specified instead of
                :paramref:`question_parse_mode`.

                .. versionadded:: 21.2
            message_effect_id (:obj:`str`, optional): |message_effect_id|

                .. versionadded:: 21.3
            allow_paid_broadcast (:obj:`bool`, optional): |allow_paid_broadcast|

                .. versionadded:: 21.7

        Keyword Args:
            allow_sending_without_reply (:obj:`bool`, optional): |allow_sending_without_reply|
                Mutually exclusive with :paramref:`reply_parameters`, which this is a convenience
                parameter for

                .. versionchanged:: 20.8
                    Bot API 7.0 introduced :paramref:`reply_parameters` |rtm_aswr_deprecated|

                .. versionchanged:: 21.0
                    |keyword_only_arg|
            reply_to_message_id (:obj:`int`, optional): |reply_to_msg_id|
                Mutually exclusive with :paramref:`reply_parameters`, which this is a convenience
                parameter for

                .. versionchanged:: 20.8
                    Bot API 7.0 introduced :paramref:`reply_parameters` |rtm_aswr_deprecated|

                .. versionchanged:: 21.0
                    |keyword_only_arg|

        Returns:
            :class:`telegram.Message`: On success, the sent Message is returned.

        Raises:
            :class:`telegram.error.TelegramError`

        """
        data: JSONDict = {
            "chat_id": chat_id,
            "question": question,
            "options": [
                InputPollOption(option) if isinstance(option, str) else option
                for option in options
            ],
            "explanation_parse_mode": explanation_parse_mode,
            "is_anonymous": is_anonymous,
            "type": type,
            "allows_multiple_answers": allows_multiple_answers,
            "correct_option_id": correct_option_id,
            "is_closed": is_closed,
            "explanation": explanation,
            "explanation_entities": explanation_entities,
            "open_period": open_period,
            "close_date": close_date,
            "question_parse_mode": question_parse_mode,
            "question_entities": question_entities,
        }

        return await self._send_message(
            "sendPoll",
            data,
            reply_to_message_id=reply_to_message_id,
            disable_notification=disable_notification,
            reply_markup=reply_markup,
            allow_sending_without_reply=allow_sending_without_reply,
            protect_content=protect_content,
            message_thread_id=message_thread_id,
            reply_parameters=reply_parameters,
            read_timeout=read_timeout,
            write_timeout=write_timeout,
            connect_timeout=connect_timeout,
            pool_timeout=pool_timeout,
            api_kwargs=api_kwargs,
            business_connection_id=business_connection_id,
            message_effect_id=message_effect_id,
            allow_paid_broadcast=allow_paid_broadcast,
        )

    async def stop_poll(
        self,
        chat_id: Union[int, str],
        message_id: int,
        reply_markup: Optional["InlineKeyboardMarkup"] = None,
        business_connection_id: Optional[str] = None,
        *,
        read_timeout: ODVInput[float] = DEFAULT_NONE,
        write_timeout: ODVInput[float] = DEFAULT_NONE,
        connect_timeout: ODVInput[float] = DEFAULT_NONE,
        pool_timeout: ODVInput[float] = DEFAULT_NONE,
        api_kwargs: Optional[JSONDict] = None,
    ) -> Poll:
        """
        Use this method to stop a poll which was sent by the bot.

        Args:
            chat_id (:obj:`int` | :obj:`str`): |chat_id_channel|
            message_id (:obj:`int`): Identifier of the original message with the poll.
            reply_markup (:class:`telegram.InlineKeyboardMarkup`, optional): An object for a new
                message inline keyboard.
            business_connection_id (:obj:`str`, optional): |business_id_str_edit|

                .. versionadded:: 21.4

        Returns:
            :class:`telegram.Poll`: On success, the stopped Poll is returned.

        Raises:
            :class:`telegram.error.TelegramError`

        """
        data: JSONDict = {
            "chat_id": chat_id,
            "message_id": message_id,
            "reply_markup": reply_markup,
            "business_connection_id": business_connection_id,
        }

        result = await self._post(
            "stopPoll",
            data,
            read_timeout=read_timeout,
            write_timeout=write_timeout,
            connect_timeout=connect_timeout,
            pool_timeout=pool_timeout,
            api_kwargs=api_kwargs,
        )
        return Poll.de_json(result, self)

    async def send_checklist(
        self,
        business_connection_id: str,
        chat_id: int,
        checklist: InputChecklist,
        disable_notification: ODVInput[bool] = DEFAULT_NONE,
        protect_content: ODVInput[bool] = DEFAULT_NONE,
        message_effect_id: Optional[str] = None,
        reply_parameters: Optional["ReplyParameters"] = None,
        reply_markup: Optional["InlineKeyboardMarkup"] = None,
        *,
        allow_sending_without_reply: ODVInput[bool] = DEFAULT_NONE,
        reply_to_message_id: Optional[int] = None,
        read_timeout: ODVInput[float] = DEFAULT_NONE,
        write_timeout: ODVInput[float] = DEFAULT_NONE,
        connect_timeout: ODVInput[float] = DEFAULT_NONE,
        pool_timeout: ODVInput[float] = DEFAULT_NONE,
        api_kwargs: Optional[JSONDict] = None,
    ) -> Message:
        """
        Use this method to send a checklist on behalf of a connected business account.

        .. versionadded:: 22.3

        Args:
            business_connection_id (:obj:`str`):
                |business_id_str|
            chat_id (:obj:`int`):
                Unique identifier for the target chat.
            checklist (:class:`telegram.InputChecklist`):
                The checklist to send.
            disable_notification (:obj:`bool`, optional):
                |disable_notification|
            protect_content (:obj:`bool`, optional):
                |protect_content|
            message_effect_id (:obj:`str`, optional):
                |message_effect_id|
            reply_parameters (:class:`telegram.ReplyParameters`, optional):
                |reply_parameters|
            reply_markup (:class:`telegram.InlineKeyboardMarkup`, optional):
                An object for an inline keyboard

        Keyword Args:
            allow_sending_without_reply (:obj:`bool`, optional): |allow_sending_without_reply|
                Mutually exclusive with :paramref:`reply_parameters`, which this is a convenience
                parameter for
            reply_to_message_id (:obj:`int`, optional): |reply_to_msg_id|
                Mutually exclusive with :paramref:`reply_parameters`, which this is a convenience
                parameter for

        Returns:
            :class:`telegram.Message`: On success, the sent Message is returned.

        Raises:
            :class:`telegram.error.TelegramError`

        """
        data: JSONDict = {
            "chat_id": chat_id,
            "checklist": checklist,
        }

        return await self._send_message(
            "sendChecklist",
            data,
            disable_notification=disable_notification,
            reply_markup=reply_markup,
            protect_content=protect_content,
            reply_parameters=reply_parameters,
            message_effect_id=message_effect_id,
            business_connection_id=business_connection_id,
            allow_sending_without_reply=allow_sending_without_reply,
            reply_to_message_id=reply_to_message_id,
            read_timeout=read_timeout,
            write_timeout=write_timeout,
            connect_timeout=connect_timeout,
            pool_timeout=pool_timeout,
            api_kwargs=api_kwargs,
        )

    async def edit_message_checklist(
        self,
        business_connection_id: str,
        chat_id: int,
        message_id: int,
        checklist: InputChecklist,
        reply_markup: Optional["InlineKeyboardMarkup"] = None,
        *,
        read_timeout: ODVInput[float] = DEFAULT_NONE,
        write_timeout: ODVInput[float] = DEFAULT_NONE,
        connect_timeout: ODVInput[float] = DEFAULT_NONE,
        pool_timeout: ODVInput[float] = DEFAULT_NONE,
        api_kwargs: Optional[JSONDict] = None,
    ) -> Message:
        """
        Use this method to edit a checklist on behalf of a connected business account.

        .. versionadded:: 22.3

        Args:
            business_connection_id (:obj:`str`):
                |business_id_str|
            chat_id (:obj:`int`):
                Unique identifier for the target chat.
            message_id (:obj:`int`):
                Unique identifier for the target message.
            checklist (:class:`telegram.InputChecklist`):
                The new checklist.
            reply_markup (:class:`telegram.InlineKeyboardMarkup`, optional):
                An object for the new inline keyboard for the message.

        Returns:
            :class:`telegram.Message`: On success, the sent Message is returned.

        Raises:
            :class:`telegram.error.TelegramError`

        """
        data: JSONDict = {
            "chat_id": chat_id,
            "message_id": message_id,
            "checklist": checklist,
        }

        return await self._send_message(
            "editMessageChecklist",
            data,
            reply_markup=reply_markup,
            business_connection_id=business_connection_id,
            read_timeout=read_timeout,
            write_timeout=write_timeout,
            connect_timeout=connect_timeout,
            pool_timeout=pool_timeout,
            api_kwargs=api_kwargs,
        )

    async def send_dice(
        self,
        chat_id: Union[int, str],
        disable_notification: ODVInput[bool] = DEFAULT_NONE,
        reply_markup: Optional[ReplyMarkup] = None,
        emoji: Optional[str] = None,
        protect_content: ODVInput[bool] = DEFAULT_NONE,
        message_thread_id: Optional[int] = None,
        reply_parameters: Optional["ReplyParameters"] = None,
        business_connection_id: Optional[str] = None,
        message_effect_id: Optional[str] = None,
        allow_paid_broadcast: Optional[bool] = None,
<<<<<<< HEAD
        suggested_post_parameters: Optional["SuggestedPostParameters"] = None,
=======
        direct_messages_topic_id: Optional[int] = None,
>>>>>>> ffbc4c1e
        *,
        allow_sending_without_reply: ODVInput[bool] = DEFAULT_NONE,
        reply_to_message_id: Optional[int] = None,
        read_timeout: ODVInput[float] = DEFAULT_NONE,
        write_timeout: ODVInput[float] = DEFAULT_NONE,
        connect_timeout: ODVInput[float] = DEFAULT_NONE,
        pool_timeout: ODVInput[float] = DEFAULT_NONE,
        api_kwargs: Optional[JSONDict] = None,
    ) -> Message:
        """
        Use this method to send an animated emoji that will display a random value.

        Args:
            chat_id (:obj:`int` | :obj:`str`): |chat_id_channel|
            disable_notification (:obj:`bool`, optional): |disable_notification|
            reply_markup (:class:`InlineKeyboardMarkup` | :class:`ReplyKeyboardMarkup` | \
                :class:`ReplyKeyboardRemove` | :class:`ForceReply`, optional):
                Additional interface options. An object for an inline keyboard, custom reply
                keyboard, instructions to remove reply keyboard or to force a reply from the user
            emoji (:obj:`str`, optional): Emoji on which the dice throw animation is based.
                Currently, must be one of :class:`telegram.constants.DiceEmoji`. Dice can have
                values
                :tg-const:`telegram.Dice.MIN_VALUE`-:tg-const:`telegram.Dice.MAX_VALUE_BOWLING`
                for :tg-const:`telegram.Dice.DICE`, :tg-const:`telegram.Dice.DARTS` and
                :tg-const:`telegram.Dice.BOWLING`, values
                :tg-const:`telegram.Dice.MIN_VALUE`-:tg-const:`telegram.Dice.MAX_VALUE_BASKETBALL`
                for :tg-const:`telegram.Dice.BASKETBALL` and :tg-const:`telegram.Dice.FOOTBALL`,
                and values :tg-const:`telegram.Dice.MIN_VALUE`-
                :tg-const:`telegram.Dice.MAX_VALUE_SLOT_MACHINE`
                for :tg-const:`telegram.Dice.SLOT_MACHINE`. Defaults to
                :tg-const:`telegram.Dice.DICE`.

                .. versionchanged:: 13.4
                   Added the :tg-const:`telegram.Dice.BOWLING` emoji.
            protect_content (:obj:`bool`, optional): |protect_content|

                .. versionadded:: 13.10
            message_thread_id (:obj:`int`, optional): |message_thread_id_arg|

                .. versionadded:: 20.0
            reply_parameters (:class:`telegram.ReplyParameters`, optional): |reply_parameters|

                .. versionadded:: 20.8
            business_connection_id (:obj:`str`, optional): |business_id_str|

                .. versionadded:: 21.1
            message_effect_id (:obj:`str`, optional): |message_effect_id|

                .. versionadded:: 21.3
            allow_paid_broadcast (:obj:`bool`, optional): |allow_paid_broadcast|

                .. versionadded:: 21.7
<<<<<<< HEAD
            suggested_post_parameters (:class:`telegram.SuggestedPostParameters`, optional):
                |suggested_post_parameters|

=======
            direct_messages_topic_id (:obj:`int`, optional): |direct_messages_topic_id|
>>>>>>> ffbc4c1e
                .. versionadded:: NEXT.VERSION

        Keyword Args:
            allow_sending_without_reply (:obj:`bool`, optional): |allow_sending_without_reply|
                Mutually exclusive with :paramref:`reply_parameters`, which this is a convenience
                parameter for

                .. versionchanged:: 20.8
                    Bot API 7.0 introduced :paramref:`reply_parameters` |rtm_aswr_deprecated|

                .. versionchanged:: 21.0
                    |keyword_only_arg|
            reply_to_message_id (:obj:`int`, optional): |reply_to_msg_id|
                Mutually exclusive with :paramref:`reply_parameters`, which this is a convenience
                parameter for

                .. versionchanged:: 20.8
                    Bot API 7.0 introduced :paramref:`reply_parameters` |rtm_aswr_deprecated|

                .. versionchanged:: 21.0
                    |keyword_only_arg|


        Returns:
            :class:`telegram.Message`: On success, the sent Message is returned.

        Raises:
            :class:`telegram.error.TelegramError`

        """
        data: JSONDict = {"chat_id": chat_id, "emoji": emoji}

        return await self._send_message(
            "sendDice",
            data,
            reply_to_message_id=reply_to_message_id,
            disable_notification=disable_notification,
            reply_markup=reply_markup,
            allow_sending_without_reply=allow_sending_without_reply,
            protect_content=protect_content,
            message_thread_id=message_thread_id,
            reply_parameters=reply_parameters,
            read_timeout=read_timeout,
            write_timeout=write_timeout,
            connect_timeout=connect_timeout,
            pool_timeout=pool_timeout,
            api_kwargs=api_kwargs,
            business_connection_id=business_connection_id,
            message_effect_id=message_effect_id,
            allow_paid_broadcast=allow_paid_broadcast,
<<<<<<< HEAD
            suggested_post_parameters=suggested_post_parameters,
=======
            direct_messages_topic_id=direct_messages_topic_id,
>>>>>>> ffbc4c1e
        )

    async def get_my_default_administrator_rights(
        self,
        for_channels: Optional[bool] = None,
        *,
        read_timeout: ODVInput[float] = DEFAULT_NONE,
        write_timeout: ODVInput[float] = DEFAULT_NONE,
        connect_timeout: ODVInput[float] = DEFAULT_NONE,
        pool_timeout: ODVInput[float] = DEFAULT_NONE,
        api_kwargs: Optional[JSONDict] = None,
    ) -> ChatAdministratorRights:
        """Use this method to get the current default administrator rights of the bot.

        .. seealso:: :meth:`set_my_default_administrator_rights`

        .. versionadded:: 20.0

        Args:
            for_channels (:obj:`bool`, optional): Pass :obj:`True` to get default administrator
                rights of the bot in channels. Otherwise, default administrator rights of the bot
                for groups and supergroups will be returned.

        Returns:
            :class:`telegram.ChatAdministratorRights`: On success.

        Raises:
            :class:`telegram.error.TelegramError`
        """
        data: JSONDict = {"for_channels": for_channels}

        result = await self._post(
            "getMyDefaultAdministratorRights",
            data,
            read_timeout=read_timeout,
            write_timeout=write_timeout,
            connect_timeout=connect_timeout,
            pool_timeout=pool_timeout,
            api_kwargs=api_kwargs,
        )

        return ChatAdministratorRights.de_json(result, self)

    async def set_my_default_administrator_rights(
        self,
        rights: Optional[ChatAdministratorRights] = None,
        for_channels: Optional[bool] = None,
        *,
        read_timeout: ODVInput[float] = DEFAULT_NONE,
        write_timeout: ODVInput[float] = DEFAULT_NONE,
        connect_timeout: ODVInput[float] = DEFAULT_NONE,
        pool_timeout: ODVInput[float] = DEFAULT_NONE,
        api_kwargs: Optional[JSONDict] = None,
    ) -> bool:
        """Use this method to change the default administrator rights requested by the bot when
        it's added as an administrator to groups or channels. These rights will be suggested to
        users, but they are free to modify the list before adding the bot.

        .. seealso:: :meth:`get_my_default_administrator_rights`

        .. versionadded:: 20.0

        Args:
            rights (:class:`telegram.ChatAdministratorRights`, optional): A
                :class:`telegram.ChatAdministratorRights` object describing new default
                administrator
                rights. If not specified, the default administrator rights will be cleared.
            for_channels (:obj:`bool`, optional): Pass :obj:`True` to change the default
                administrator rights of the bot in channels. Otherwise, the default administrator
                rights of the bot for groups and supergroups will be changed.

        Returns:
            :obj:`bool`: Returns :obj:`True` on success.

        Raises:
            :exc:`telegram.error.TelegramError`
        """
        data: JSONDict = {"rights": rights, "for_channels": for_channels}

        return await self._post(
            "setMyDefaultAdministratorRights",
            data,
            read_timeout=read_timeout,
            write_timeout=write_timeout,
            connect_timeout=connect_timeout,
            pool_timeout=pool_timeout,
            api_kwargs=api_kwargs,
        )

    async def get_my_commands(
        self,
        scope: Optional[BotCommandScope] = None,
        language_code: Optional[str] = None,
        *,
        read_timeout: ODVInput[float] = DEFAULT_NONE,
        write_timeout: ODVInput[float] = DEFAULT_NONE,
        connect_timeout: ODVInput[float] = DEFAULT_NONE,
        pool_timeout: ODVInput[float] = DEFAULT_NONE,
        api_kwargs: Optional[JSONDict] = None,
    ) -> tuple[BotCommand, ...]:
        """
        Use this method to get the current list of the bot's commands for the given scope and user
        language.

        .. seealso:: :meth:`set_my_commands`, :meth:`delete_my_commands`

        .. versionchanged:: 20.0
            Returns a tuple instead of a list.

        Args:
            scope (:class:`telegram.BotCommandScope`, optional): An object,
                describing scope of users. Defaults to :class:`telegram.BotCommandScopeDefault`.

                .. versionadded:: 13.7

            language_code (:obj:`str`, optional): A two-letter ISO 639-1 language code or an empty
                string.

                .. versionadded:: 13.7

        Returns:
            tuple[:class:`telegram.BotCommand`]: On success, the commands set for the bot. An empty
            tuple is returned if commands are not set.

        Raises:
            :class:`telegram.error.TelegramError`

        """
        data: JSONDict = {"scope": scope, "language_code": language_code}

        result = await self._post(
            "getMyCommands",
            data,
            read_timeout=read_timeout,
            write_timeout=write_timeout,
            connect_timeout=connect_timeout,
            pool_timeout=pool_timeout,
            api_kwargs=api_kwargs,
        )

        return BotCommand.de_list(result, self)

    async def set_my_commands(
        self,
        commands: Sequence[Union[BotCommand, tuple[str, str]]],
        scope: Optional[BotCommandScope] = None,
        language_code: Optional[str] = None,
        *,
        read_timeout: ODVInput[float] = DEFAULT_NONE,
        write_timeout: ODVInput[float] = DEFAULT_NONE,
        connect_timeout: ODVInput[float] = DEFAULT_NONE,
        pool_timeout: ODVInput[float] = DEFAULT_NONE,
        api_kwargs: Optional[JSONDict] = None,
    ) -> bool:
        """
        Use this method to change the list of the bot's commands. See the
        `Telegram docs <https://core.telegram.org/bots/features#commands>`_ for more details about
        bot commands.

        .. seealso:: :meth:`get_my_commands`, :meth:`delete_my_commands`

        Args:
            commands (Sequence[:class:`BotCommand` | (:obj:`str`, :obj:`str`)]): A sequence
                of bot commands to be set as the list of the bot's commands. At most
                :tg-const:`telegram.constants.BotCommandLimit.MAX_COMMAND_NUMBER` commands can be
                specified.

                Note:
                    If you pass in a sequence of :obj:`tuple`, the order of elements in each
                    :obj:`tuple` must correspond to the order of positional arguments to create a
                    :class:`BotCommand` instance.

                .. versionchanged:: 20.0
                    |sequenceargs|
            scope (:class:`telegram.BotCommandScope`, optional): An object,
                describing scope of users for which the commands are relevant. Defaults to
                :class:`telegram.BotCommandScopeDefault`.

                .. versionadded:: 13.7

            language_code (:obj:`str`, optional): A two-letter ISO 639-1 language code. If empty,
                commands will be applied to all users from the given scope, for whose language
                there are no dedicated commands.

                .. versionadded:: 13.7

        Returns:
            :obj:`bool`: On success, :obj:`True` is returned.

        Raises:
            :class:`telegram.error.TelegramError`

        """
        cmds = [c if isinstance(c, BotCommand) else BotCommand(c[0], c[1]) for c in commands]
        data: JSONDict = {"commands": cmds, "scope": scope, "language_code": language_code}

        return await self._post(
            "setMyCommands",
            data,
            read_timeout=read_timeout,
            write_timeout=write_timeout,
            connect_timeout=connect_timeout,
            pool_timeout=pool_timeout,
            api_kwargs=api_kwargs,
        )

    async def delete_my_commands(
        self,
        scope: Optional[BotCommandScope] = None,
        language_code: Optional[str] = None,
        *,
        read_timeout: ODVInput[float] = DEFAULT_NONE,
        write_timeout: ODVInput[float] = DEFAULT_NONE,
        connect_timeout: ODVInput[float] = DEFAULT_NONE,
        pool_timeout: ODVInput[float] = DEFAULT_NONE,
        api_kwargs: Optional[JSONDict] = None,
    ) -> bool:
        """
        Use this method to delete the list of the bot's commands for the given scope and user
        language. After deletion,
        `higher level commands <https://core.telegram.org/bots/api#determining-list-of-commands>`_
        will be shown to affected users.

        .. versionadded:: 13.7

        .. seealso:: :meth:`get_my_commands`, :meth:`set_my_commands`

        Args:
            scope (:class:`telegram.BotCommandScope`, optional): An object,
                describing scope of users for which the commands are relevant. Defaults to
                :class:`telegram.BotCommandScopeDefault`.
            language_code (:obj:`str`, optional): A two-letter ISO 639-1 language code. If empty,
                commands will be applied to all users from the given scope, for whose language
                there are no dedicated commands.

        Returns:
            :obj:`bool`: On success, :obj:`True` is returned.

        Raises:
            :class:`telegram.error.TelegramError`
        """
        data: JSONDict = {"scope": scope, "language_code": language_code}

        return await self._post(
            "deleteMyCommands",
            data,
            read_timeout=read_timeout,
            write_timeout=write_timeout,
            connect_timeout=connect_timeout,
            pool_timeout=pool_timeout,
            api_kwargs=api_kwargs,
        )

    async def log_out(
        self,
        *,
        read_timeout: ODVInput[float] = DEFAULT_NONE,
        write_timeout: ODVInput[float] = DEFAULT_NONE,
        connect_timeout: ODVInput[float] = DEFAULT_NONE,
        pool_timeout: ODVInput[float] = DEFAULT_NONE,
        api_kwargs: Optional[JSONDict] = None,
    ) -> bool:
        """
        Use this method to log out from the cloud Bot API server before launching the bot locally.
        You *must* log out the bot before running it locally, otherwise there is no guarantee that
        the bot will receive updates. After a successful call, you can immediately log in on a
        local server, but will not be able to log in back to the cloud Bot API server for 10
        minutes.

        Returns:
            :obj:`True`: On success, :obj:`True` is returned.

        Raises:
            :class:`telegram.error.TelegramError`

        """
        return await self._post(
            "logOut",
            read_timeout=read_timeout,
            write_timeout=write_timeout,
            connect_timeout=connect_timeout,
            pool_timeout=pool_timeout,
            api_kwargs=api_kwargs,
        )

    async def close(
        self,
        *,
        read_timeout: ODVInput[float] = DEFAULT_NONE,
        write_timeout: ODVInput[float] = DEFAULT_NONE,
        connect_timeout: ODVInput[float] = DEFAULT_NONE,
        pool_timeout: ODVInput[float] = DEFAULT_NONE,
        api_kwargs: Optional[JSONDict] = None,
    ) -> bool:
        """
        Use this method to close the bot instance before moving it from one local server to
        another. You need to delete the webhook before calling this method to ensure that the bot
        isn't launched again after server restart. The method will return error 429 in the first
        10 minutes after the bot is launched.

        Returns:
            :obj:`True`: On success, :obj:`True` is returned.

        Raises:
            :class:`telegram.error.TelegramError`

        """
        return await self._post(
            "close",
            read_timeout=read_timeout,
            write_timeout=write_timeout,
            connect_timeout=connect_timeout,
            pool_timeout=pool_timeout,
            api_kwargs=api_kwargs,
        )

    async def copy_message(
        self,
        chat_id: Union[int, str],
        from_chat_id: Union[str, int],
        message_id: int,
        caption: Optional[str] = None,
        parse_mode: ODVInput[str] = DEFAULT_NONE,
        caption_entities: Optional[Sequence["MessageEntity"]] = None,
        disable_notification: ODVInput[bool] = DEFAULT_NONE,
        reply_markup: Optional[ReplyMarkup] = None,
        protect_content: ODVInput[bool] = DEFAULT_NONE,
        message_thread_id: Optional[int] = None,
        reply_parameters: Optional["ReplyParameters"] = None,
        show_caption_above_media: Optional[bool] = None,
        allow_paid_broadcast: Optional[bool] = None,
        video_start_timestamp: Optional[int] = None,
<<<<<<< HEAD
        suggested_post_parameters: Optional["SuggestedPostParameters"] = None,
=======
        direct_messages_topic_id: Optional[int] = None,
>>>>>>> ffbc4c1e
        *,
        allow_sending_without_reply: ODVInput[bool] = DEFAULT_NONE,
        reply_to_message_id: Optional[int] = None,
        read_timeout: ODVInput[float] = DEFAULT_NONE,
        write_timeout: ODVInput[float] = DEFAULT_NONE,
        connect_timeout: ODVInput[float] = DEFAULT_NONE,
        pool_timeout: ODVInput[float] = DEFAULT_NONE,
        api_kwargs: Optional[JSONDict] = None,
    ) -> MessageId:
        """Use this method to copy messages of any kind. Service messages, paid media messages,
        giveaway messages, giveaway winners messages, and invoice messages
        can't be copied. The method is analogous to the method :meth:`forward_message`, but the
        copied message doesn't have a link to the original message.

        Args:
            chat_id (:obj:`int` | :obj:`str`): |chat_id_channel|
            from_chat_id (:obj:`int` | :obj:`str`): Unique identifier for the chat where the
                original message was sent (or channel username in the format ``@channelusername``).
            message_id (:obj:`int`): Message identifier in the chat specified in from_chat_id.
            video_start_timestamp (:obj:`int`, optional): New start timestamp for the
                copied video in the message

                .. versionadded:: 21.11
            caption (:obj:`str`, optional): New caption for media,
                0-:tg-const:`telegram.constants.MessageLimit.CAPTION_LENGTH` characters after
                entities parsing. If not specified, the original caption is kept.
            parse_mode (:obj:`str`, optional): Mode for parsing entities in the new caption. See
                the constants in :class:`telegram.constants.ParseMode` for the available modes.
            caption_entities (Sequence[:class:`telegram.MessageEntity`], optional):
                |caption_entities|

                .. versionchanged:: 20.0
                    |sequenceargs|
            disable_notification (:obj:`bool`, optional): |disable_notification|
            protect_content (:obj:`bool`, optional): |protect_content|

                .. versionadded:: 13.10
            message_thread_id (:obj:`int`, optional): |message_thread_id_arg|

                .. versionadded:: 20.0

            reply_markup (:class:`InlineKeyboardMarkup` | :class:`ReplyKeyboardMarkup` | \
                :class:`ReplyKeyboardRemove` | :class:`ForceReply`, optional):
                Additional interface options. An object for an inline keyboard, custom reply
                keyboard, instructions to remove reply keyboard or to force a reply from the user.
            reply_parameters (:class:`telegram.ReplyParameters`, optional): |reply_parameters|

                .. versionadded:: 20.8
            show_caption_above_media (:obj:`bool`, optional): Pass |show_cap_above_med|

                .. versionadded:: 21.3
            allow_paid_broadcast (:obj:`bool`, optional): |allow_paid_broadcast|

                .. versionadded:: 21.7
<<<<<<< HEAD
            suggested_post_parameters (:class:`telegram.SuggestedPostParameters`, optional):
                |suggested_post_parameters|

=======
            direct_messages_topic_id (:obj:`int`, optional): |direct_messages_topic_id|
>>>>>>> ffbc4c1e
                .. versionadded:: NEXT.VERSION

        Keyword Args:
            allow_sending_without_reply (:obj:`bool`, optional): |allow_sending_without_reply|
                Mutually exclusive with :paramref:`reply_parameters`, which this is a convenience
                parameter for

                .. versionchanged:: 20.8
                    Bot API 7.0 introduced :paramref:`reply_parameters` |rtm_aswr_deprecated|

                .. versionchanged:: 21.0
                    |keyword_only_arg|
            reply_to_message_id (:obj:`int`, optional): |reply_to_msg_id|
                Mutually exclusive with :paramref:`reply_parameters`, which this is a convenience
                parameter for

                .. versionchanged:: 20.8
                    Bot API 7.0 introduced :paramref:`reply_parameters` |rtm_aswr_deprecated|

                .. versionchanged:: 21.0
                    |keyword_only_arg|

        Returns:
            :class:`telegram.MessageId`: On success, the :class:`telegram.MessageId` of the sent
                message is returned.

        Raises:
            :class:`telegram.error.TelegramError`

        """
        if allow_sending_without_reply is not DEFAULT_NONE and reply_parameters is not None:
            raise ValueError(
                "`allow_sending_without_reply` and `reply_parameters` are mutually exclusive."
            )

        if reply_to_message_id is not None and reply_parameters is not None:
            raise ValueError(
                "`reply_to_message_id` and `reply_parameters` are mutually exclusive."
            )

        if reply_to_message_id is not None:
            reply_parameters = ReplyParameters(
                message_id=reply_to_message_id,
                allow_sending_without_reply=allow_sending_without_reply,
            )

        data: JSONDict = {
            "chat_id": chat_id,
            "from_chat_id": from_chat_id,
            "message_id": message_id,
            "parse_mode": parse_mode,
            "disable_notification": disable_notification,
            "protect_content": protect_content,
            "caption": caption,
            "caption_entities": caption_entities,
            "reply_markup": reply_markup,
            "message_thread_id": message_thread_id,
            "reply_parameters": reply_parameters,
            "show_caption_above_media": show_caption_above_media,
            "allow_paid_broadcast": allow_paid_broadcast,
            "direct_messages_topic_id": direct_messages_topic_id,
            "video_start_timestamp": video_start_timestamp,
            "suggested_post_parameters": suggested_post_parameters,
        }

        result = await self._post(
            "copyMessage",
            data,
            read_timeout=read_timeout,
            write_timeout=write_timeout,
            connect_timeout=connect_timeout,
            pool_timeout=pool_timeout,
            api_kwargs=api_kwargs,
        )
        return MessageId.de_json(result, self)

    async def copy_messages(
        self,
        chat_id: Union[int, str],
        from_chat_id: Union[str, int],
        message_ids: Sequence[int],
        disable_notification: ODVInput[bool] = DEFAULT_NONE,
        protect_content: ODVInput[bool] = DEFAULT_NONE,
        message_thread_id: Optional[int] = None,
        remove_caption: Optional[bool] = None,
        direct_messages_topic_id: Optional[int] = None,
        *,
        read_timeout: ODVInput[float] = DEFAULT_NONE,
        write_timeout: ODVInput[float] = DEFAULT_NONE,
        connect_timeout: ODVInput[float] = DEFAULT_NONE,
        pool_timeout: ODVInput[float] = DEFAULT_NONE,
        api_kwargs: Optional[JSONDict] = None,
    ) -> tuple["MessageId", ...]:
        """
        Use this method to copy messages of any kind. If some of the specified messages can't be
        found or copied, they are skipped. Service messages, paid media messages, giveaway
        messages, giveaway winners messages, and invoice messages can't be copied. A quiz poll can
        be copied only if the value
        of the field :attr:`telegram.Poll.correct_option_id` is known to the bot. The method is
        analogous to the method :meth:`forward_messages`, but the copied messages don't have a
        link to the original message. Album grouping is kept for copied messages.

        .. versionadded:: 20.8

        Args:
            chat_id (:obj:`int` | :obj:`str`): |chat_id_channel|
            from_chat_id (:obj:`int` | :obj:`str`): Unique identifier for the chat where the
                original message was sent (or channel username in the format ``@channelusername``).
            message_ids (Sequence[:obj:`int`]): A list of
                :tg-const:`telegram.constants.BulkRequestLimit.MIN_LIMIT` -
                :tg-const:`telegram.constants.BulkRequestLimit.MAX_LIMIT` identifiers of messages
                in the chat :paramref:`from_chat_id` to copy. The identifiers must be
                specified in a strictly increasing order.
            disable_notification (:obj:`bool`, optional): |disable_notification|
            protect_content (:obj:`bool`, optional): |protect_content|
            message_thread_id (:obj:`int`, optional): |message_thread_id_arg|
            remove_caption (:obj:`bool`, optional): Pass :obj:`True` to copy the messages without
                their captions.
            direct_messages_topic_id (:obj:`int`, optional): Identifier of the direct messages
                topic to which the message will be sent; required if the message is sent to a
                direct messages chat.

                .. versionadded:: NEXT.VERSION


        Returns:
            tuple[:class:`telegram.MessageId`]: On success, a tuple of :class:`~telegram.MessageId`
            of the sent messages is returned.

        Raises:
            :class:`telegram.error.TelegramError`

        """
        data: JSONDict = {
            "chat_id": chat_id,
            "from_chat_id": from_chat_id,
            "message_ids": message_ids,
            "disable_notification": disable_notification,
            "protect_content": protect_content,
            "message_thread_id": message_thread_id,
            "remove_caption": remove_caption,
            "direct_messages_topic_id": direct_messages_topic_id,
        }

        result = await self._post(
            "copyMessages",
            data,
            read_timeout=read_timeout,
            write_timeout=write_timeout,
            connect_timeout=connect_timeout,
            pool_timeout=pool_timeout,
            api_kwargs=api_kwargs,
        )
        return MessageId.de_list(result, self)

    async def set_chat_menu_button(
        self,
        chat_id: Optional[int] = None,
        menu_button: Optional[MenuButton] = None,
        *,
        read_timeout: ODVInput[float] = DEFAULT_NONE,
        write_timeout: ODVInput[float] = DEFAULT_NONE,
        connect_timeout: ODVInput[float] = DEFAULT_NONE,
        pool_timeout: ODVInput[float] = DEFAULT_NONE,
        api_kwargs: Optional[JSONDict] = None,
    ) -> bool:
        """Use this method to change the bot's menu button in a private chat, or the default menu
        button.

        .. seealso:: :meth:`get_chat_menu_button`, :meth:`telegram.Chat.get_menu_button`
            :meth:`telegram.User.get_menu_button`

        .. versionadded:: 20.0

        Args:
            chat_id (:obj:`int`, optional): Unique identifier for the target private chat. If not
                specified, default bot's menu button will be changed
            menu_button (:class:`telegram.MenuButton`, optional): An object for the new bot's menu
                button. Defaults to :class:`telegram.MenuButtonDefault`.

        Returns:
            :obj:`bool`: On success, :obj:`True` is returned.

        """
        data: JSONDict = {"chat_id": chat_id, "menu_button": menu_button}

        return await self._post(
            "setChatMenuButton",
            data,
            read_timeout=read_timeout,
            write_timeout=write_timeout,
            connect_timeout=connect_timeout,
            pool_timeout=pool_timeout,
            api_kwargs=api_kwargs,
        )

    async def get_chat_menu_button(
        self,
        chat_id: Optional[int] = None,
        *,
        read_timeout: ODVInput[float] = DEFAULT_NONE,
        write_timeout: ODVInput[float] = DEFAULT_NONE,
        connect_timeout: ODVInput[float] = DEFAULT_NONE,
        pool_timeout: ODVInput[float] = DEFAULT_NONE,
        api_kwargs: Optional[JSONDict] = None,
    ) -> MenuButton:
        """Use this method to get the current value of the bot's menu button in a private chat, or
        the default menu button.

        .. seealso:: :meth:`set_chat_menu_button`, :meth:`telegram.Chat.set_menu_button`,
            :meth:`telegram.User.set_menu_button`

        .. versionadded:: 20.0

        Args:
            chat_id (:obj:`int`, optional): Unique identifier for the target private chat. If not
                specified, default bot's menu button will be returned.

        Returns:
            :class:`telegram.MenuButton`: On success, the current menu button is returned.

        """
        data = {"chat_id": chat_id}

        result = await self._post(
            "getChatMenuButton",
            data,
            read_timeout=read_timeout,
            write_timeout=write_timeout,
            connect_timeout=connect_timeout,
            pool_timeout=pool_timeout,
            api_kwargs=api_kwargs,
        )
        return MenuButton.de_json(result, bot=self)

    async def create_invoice_link(
        self,
        title: str,
        description: str,
        payload: str,
        currency: str,
        prices: Sequence["LabeledPrice"],
        provider_token: Optional[str] = None,
        max_tip_amount: Optional[int] = None,
        suggested_tip_amounts: Optional[Sequence[int]] = None,
        provider_data: Optional[Union[str, object]] = None,
        photo_url: Optional[str] = None,
        photo_size: Optional[int] = None,
        photo_width: Optional[int] = None,
        photo_height: Optional[int] = None,
        need_name: Optional[bool] = None,
        need_phone_number: Optional[bool] = None,
        need_email: Optional[bool] = None,
        need_shipping_address: Optional[bool] = None,
        send_phone_number_to_provider: Optional[bool] = None,
        send_email_to_provider: Optional[bool] = None,
        is_flexible: Optional[bool] = None,
        subscription_period: Optional[TimePeriod] = None,
        business_connection_id: Optional[str] = None,
        *,
        read_timeout: ODVInput[float] = DEFAULT_NONE,
        write_timeout: ODVInput[float] = DEFAULT_NONE,
        connect_timeout: ODVInput[float] = DEFAULT_NONE,
        pool_timeout: ODVInput[float] = DEFAULT_NONE,
        api_kwargs: Optional[JSONDict] = None,
    ) -> str:
        """Use this method to create a link for an invoice.

        .. versionadded:: 20.0

        Args:
            business_connection_id (:obj:`str`, optional): |business_id_str|
                For payments in |tg_stars| only.

                .. versionadded:: 21.8
            title (:obj:`str`): Product name. :tg-const:`telegram.Invoice.MIN_TITLE_LENGTH`-
                :tg-const:`telegram.Invoice.MAX_TITLE_LENGTH` characters.
            description (:obj:`str`): Product description.
                :tg-const:`telegram.Invoice.MIN_DESCRIPTION_LENGTH`-
                :tg-const:`telegram.Invoice.MAX_DESCRIPTION_LENGTH` characters.
            payload (:obj:`str`): Bot-defined invoice payload.
                :tg-const:`telegram.Invoice.MIN_PAYLOAD_LENGTH`-
                :tg-const:`telegram.Invoice.MAX_PAYLOAD_LENGTH` bytes. This will not be
                displayed to the user, use it for your internal processes.
            provider_token (:obj:`str`, optional): Payments provider token, obtained via
                `@BotFather <https://t.me/BotFather>`_. Pass an empty string for payments in
                |tg_stars|.

                .. versionchanged:: 21.11
                    Bot API 7.4 made this parameter is optional and this is now reflected in the
                    function signature.

            currency (:obj:`str`): Three-letter ISO 4217 currency code, see `more on currencies
                <https://core.telegram.org/bots/payments#supported-currencies>`_. Pass ``XTR`` for
                payments in |tg_stars|.
            prices (Sequence[:class:`telegram.LabeledPrice`)]: Price breakdown, a sequence
                of components (e.g. product price, tax, discount, delivery cost, delivery tax,
                bonus, etc.). Must contain exactly one item for payments in |tg_stars|.

                .. versionchanged:: 20.0
                    |sequenceargs|
            subscription_period (:obj:`int` | :class:`datetime.timedelta`, optional): The time the
                subscription will be active for before the next payment, either as number of
                seconds or as :class:`datetime.timedelta` object. The currency must be set to
                ``“XTR”`` (Telegram Stars) if the parameter is used. Currently, it must always be
                :tg-const:`telegram.constants.InvoiceLimit.SUBSCRIPTION_PERIOD` if specified. Any
                number of subscriptions can be active for a given bot at the same time, including
                multiple concurrent subscriptions from the same user. Subscription price must
                not exceed
                :tg-const:`telegram.constants.InvoiceLimit.SUBSCRIPTION_MAX_PRICE`
                Telegram Stars.

                .. versionadded:: 21.8
            max_tip_amount (:obj:`int`, optional): The maximum accepted amount for tips in the
                *smallest units* of the currency (integer, **not** float/double). For example, for
                a maximum tip of ``US$ 1.45`` pass ``max_tip_amount = 145``. See the ``exp``
                parameter in `currencies.json
                <https://core.telegram.org/bots/payments/currencies.json>`_, it shows the number of
                digits past the decimal point for each currency (2 for the majority of currencies).
                Defaults to ``0``. Not supported for payments in |tg_stars|.
            suggested_tip_amounts (Sequence[:obj:`int`], optional): An array of
                suggested amounts of tips in the *smallest units* of the currency (integer, **not**
                float/double). At most :tg-const:`telegram.Invoice.MAX_TIP_AMOUNTS` suggested tip
                amounts can be specified. The suggested tip amounts must be positive, passed in a
                strictly increased order and must not exceed :paramref:`max_tip_amount`.

                .. versionchanged:: 20.0
                    |sequenceargs|
            provider_data (:obj:`str` | :obj:`object`, optional): Data about the
                invoice, which will be shared with the payment provider. A detailed description of
                required fields should be provided by the payment provider. When an object is
                passed, it will be encoded as JSON.
            photo_url (:obj:`str`, optional): URL of the product photo for the invoice. Can be a
                photo of the goods or a marketing image for a service.
            photo_size (:obj:`int`, optional): Photo size in bytes.
            photo_width (:obj:`int`, optional): Photo width.
            photo_height (:obj:`int`, optional): Photo height.
            need_name (:obj:`bool`, optional): Pass :obj:`True`, if you require the user's full
                name to complete the order. Ignored for payments in |tg_stars|.
            need_phone_number (:obj:`bool`, optional): Pass :obj:`True`, if you require the user's
                phone number to complete the order. Ignored for payments in |tg_stars|.
            need_email (:obj:`bool`, optional): Pass :obj:`True`, if you require the user's email
                address to complete the order. Ignored for payments in |tg_stars|.
            need_shipping_address (:obj:`bool`, optional): Pass :obj:`True`, if you require the
                user's shipping address to complete the order. Ignored for payments in
                |tg_stars|.
            send_phone_number_to_provider (:obj:`bool`, optional): Pass :obj:`True`, if user's
                phone number should be sent to provider. Ignored for payments in |tg_stars|.
            send_email_to_provider (:obj:`bool`, optional): Pass :obj:`True`, if user's email
                address should be sent to provider. Ignored for payments in |tg_stars|.
            is_flexible (:obj:`bool`, optional): Pass :obj:`True`, if the final price depends on
                the shipping method. Ignored for payments in |tg_stars|.

        Returns:
            :class:`str`: On success, the created invoice link is returned.

        """
        data: JSONDict = {
            "title": title,
            "description": description,
            "payload": payload,
            "provider_token": provider_token,
            "currency": currency,
            "prices": prices,
            "max_tip_amount": max_tip_amount,
            "suggested_tip_amounts": suggested_tip_amounts,
            "provider_data": provider_data,
            "photo_url": photo_url,
            "photo_size": photo_size,
            "photo_width": photo_width,
            "photo_height": photo_height,
            "need_name": need_name,
            "need_phone_number": need_phone_number,
            "need_email": need_email,
            "need_shipping_address": need_shipping_address,
            "is_flexible": is_flexible,
            "send_phone_number_to_provider": send_phone_number_to_provider,
            "send_email_to_provider": send_email_to_provider,
            "subscription_period": subscription_period,
            "business_connection_id": business_connection_id,
        }

        return await self._post(
            "createInvoiceLink",
            data,
            read_timeout=read_timeout,
            write_timeout=write_timeout,
            connect_timeout=connect_timeout,
            pool_timeout=pool_timeout,
            api_kwargs=api_kwargs,
        )

    async def get_forum_topic_icon_stickers(
        self,
        *,
        read_timeout: ODVInput[float] = DEFAULT_NONE,
        write_timeout: ODVInput[float] = DEFAULT_NONE,
        connect_timeout: ODVInput[float] = DEFAULT_NONE,
        pool_timeout: ODVInput[float] = DEFAULT_NONE,
        api_kwargs: Optional[JSONDict] = None,
    ) -> tuple[Sticker, ...]:
        """Use this method to get custom emoji stickers, which can be used as a forum topic
        icon by any user. Requires no parameters.

        .. versionadded:: 20.0

        Returns:
            tuple[:class:`telegram.Sticker`]

        Raises:
            :class:`telegram.error.TelegramError`

        """
        result = await self._post(
            "getForumTopicIconStickers",
            read_timeout=read_timeout,
            write_timeout=write_timeout,
            connect_timeout=connect_timeout,
            pool_timeout=pool_timeout,
            api_kwargs=api_kwargs,
        )
        return Sticker.de_list(result, self)

    async def create_forum_topic(
        self,
        chat_id: Union[str, int],
        name: str,
        icon_color: Optional[int] = None,
        icon_custom_emoji_id: Optional[str] = None,
        *,
        read_timeout: ODVInput[float] = DEFAULT_NONE,
        write_timeout: ODVInput[float] = DEFAULT_NONE,
        connect_timeout: ODVInput[float] = DEFAULT_NONE,
        pool_timeout: ODVInput[float] = DEFAULT_NONE,
        api_kwargs: Optional[JSONDict] = None,
    ) -> ForumTopic:
        """
        Use this method to create a topic in a forum supergroup chat. The bot must be
        an administrator in the chat for this to work and must have
        :paramref:`~telegram.ChatAdministratorRights.can_manage_topics` administrator rights.

        .. versionadded:: 20.0

        Args:
            chat_id (:obj:`int` | :obj:`str`): |chat_id_group|
            name (:obj:`str`): New topic name,
                :tg-const:`telegram.constants.ForumTopicLimit.MIN_NAME_LENGTH`-
                :tg-const:`telegram.constants.ForumTopicLimit.MAX_NAME_LENGTH` characters.
            icon_color (:obj:`int`, optional): Color of the topic icon in RGB format. Currently,
                must be one of :attr:`telegram.constants.ForumIconColor.BLUE`,
                :attr:`telegram.constants.ForumIconColor.YELLOW`,
                :attr:`telegram.constants.ForumIconColor.PURPLE`,
                :attr:`telegram.constants.ForumIconColor.GREEN`,
                :attr:`telegram.constants.ForumIconColor.PINK`, or
                :attr:`telegram.constants.ForumIconColor.RED`.
            icon_custom_emoji_id (:obj:`str`, optional): New unique identifier of the custom emoji
                shown as the topic icon. Use :meth:`~telegram.Bot.get_forum_topic_icon_stickers`
                to get all allowed custom emoji identifiers.

        Returns:
            :class:`telegram.ForumTopic`

        Raises:
            :class:`telegram.error.TelegramError`
        """
        data: JSONDict = {
            "chat_id": chat_id,
            "name": name,
            "icon_color": icon_color,
            "icon_custom_emoji_id": icon_custom_emoji_id,
        }
        result = await self._post(
            "createForumTopic",
            data,
            read_timeout=read_timeout,
            write_timeout=write_timeout,
            connect_timeout=connect_timeout,
            pool_timeout=pool_timeout,
            api_kwargs=api_kwargs,
        )
        return ForumTopic.de_json(result, self)

    async def edit_forum_topic(
        self,
        chat_id: Union[str, int],
        message_thread_id: int,
        name: Optional[str] = None,
        icon_custom_emoji_id: Optional[str] = None,
        *,
        read_timeout: ODVInput[float] = DEFAULT_NONE,
        write_timeout: ODVInput[float] = DEFAULT_NONE,
        connect_timeout: ODVInput[float] = DEFAULT_NONE,
        pool_timeout: ODVInput[float] = DEFAULT_NONE,
        api_kwargs: Optional[JSONDict] = None,
    ) -> bool:
        """
        Use this method to edit name and icon of a topic in a forum supergroup chat. The bot must
        be an administrator in the chat for this to work and must have the
        :paramref:`~telegram.ChatAdministratorRights.can_manage_topics` administrator rights,
        unless it is the creator of the topic.

        .. versionadded:: 20.0

        Args:
            chat_id (:obj:`int` | :obj:`str`): |chat_id_group|
            message_thread_id (:obj:`int`): |message_thread_id|
            name (:obj:`str`, optional): New topic name,
                :tg-const:`telegram.constants.ForumTopicLimit.MIN_NAME_LENGTH`-
                :tg-const:`telegram.constants.ForumTopicLimit.MAX_NAME_LENGTH` characters. If
                not specified or empty, the current name of the topic will be kept.
            icon_custom_emoji_id (:obj:`str`, optional): New unique identifier of the custom emoji
                shown as the topic icon. Use :meth:`~telegram.Bot.get_forum_topic_icon_stickers`
                to get all allowed custom emoji identifiers.Pass an empty string to remove the
                icon. If not specified, the current icon will be kept.

        Returns:
            :obj:`bool`: On success, :obj:`True` is returned.

        Raises:
            :class:`telegram.error.TelegramError`

        """
        data: JSONDict = {
            "chat_id": chat_id,
            "message_thread_id": message_thread_id,
            "name": name,
            "icon_custom_emoji_id": icon_custom_emoji_id,
        }
        return await self._post(
            "editForumTopic",
            data,
            read_timeout=read_timeout,
            write_timeout=write_timeout,
            connect_timeout=connect_timeout,
            pool_timeout=pool_timeout,
            api_kwargs=api_kwargs,
        )

    async def close_forum_topic(
        self,
        chat_id: Union[str, int],
        message_thread_id: int,
        *,
        read_timeout: ODVInput[float] = DEFAULT_NONE,
        write_timeout: ODVInput[float] = DEFAULT_NONE,
        connect_timeout: ODVInput[float] = DEFAULT_NONE,
        pool_timeout: ODVInput[float] = DEFAULT_NONE,
        api_kwargs: Optional[JSONDict] = None,
    ) -> bool:
        """
        Use this method to close an open topic in a forum supergroup chat. The bot must
        be an administrator in the chat for this to work and must have
        :paramref:`~telegram.ChatAdministratorRights.can_manage_topics` administrator rights,
        unless it is the creator of the topic.

        .. versionadded:: 20.0

        Args:
            chat_id (:obj:`int` | :obj:`str`): |chat_id_group|
            message_thread_id (:obj:`int`): |message_thread_id|

        Returns:
            :obj:`bool`: On success, :obj:`True` is returned.

        Raises:
            :class:`telegram.error.TelegramError`

        """
        data: JSONDict = {
            "chat_id": chat_id,
            "message_thread_id": message_thread_id,
        }
        return await self._post(
            "closeForumTopic",
            data,
            read_timeout=read_timeout,
            write_timeout=write_timeout,
            connect_timeout=connect_timeout,
            pool_timeout=pool_timeout,
            api_kwargs=api_kwargs,
        )

    async def reopen_forum_topic(
        self,
        chat_id: Union[str, int],
        message_thread_id: int,
        *,
        read_timeout: ODVInput[float] = DEFAULT_NONE,
        write_timeout: ODVInput[float] = DEFAULT_NONE,
        connect_timeout: ODVInput[float] = DEFAULT_NONE,
        pool_timeout: ODVInput[float] = DEFAULT_NONE,
        api_kwargs: Optional[JSONDict] = None,
    ) -> bool:
        """
        Use this method to reopen a closed topic in a forum supergroup chat. The bot must
        be an administrator in the chat for this to work and must have
        :paramref:`~telegram.ChatAdministratorRights.can_manage_topics` administrator rights,
        unless it is the creator of the topic.

        .. versionadded:: 20.0

        Args:
            chat_id (:obj:`int` | :obj:`str`): |chat_id_group|
            message_thread_id (:obj:`int`): |message_thread_id|

        Returns:
            :obj:`bool`: On success, :obj:`True` is returned.

        Raises:
            :class:`telegram.error.TelegramError`

        """
        data: JSONDict = {
            "chat_id": chat_id,
            "message_thread_id": message_thread_id,
        }
        return await self._post(
            "reopenForumTopic",
            data,
            read_timeout=read_timeout,
            write_timeout=write_timeout,
            connect_timeout=connect_timeout,
            pool_timeout=pool_timeout,
            api_kwargs=api_kwargs,
        )

    async def delete_forum_topic(
        self,
        chat_id: Union[str, int],
        message_thread_id: int,
        *,
        read_timeout: ODVInput[float] = DEFAULT_NONE,
        write_timeout: ODVInput[float] = DEFAULT_NONE,
        connect_timeout: ODVInput[float] = DEFAULT_NONE,
        pool_timeout: ODVInput[float] = DEFAULT_NONE,
        api_kwargs: Optional[JSONDict] = None,
    ) -> bool:
        """
        Use this method to delete a forum topic along with all its messages in a forum supergroup
        chat. The bot must be an administrator in the chat for this to work and must have
        :paramref:`~telegram.ChatAdministratorRights.can_delete_messages` administrator rights.

        .. versionadded:: 20.0

        Args:
            chat_id (:obj:`int` | :obj:`str`): |chat_id_group|
            message_thread_id (:obj:`int`): |message_thread_id|

        Returns:
            :obj:`bool`: On success, :obj:`True` is returned.

        Raises:
            :class:`telegram.error.TelegramError`

        """
        data: JSONDict = {
            "chat_id": chat_id,
            "message_thread_id": message_thread_id,
        }
        return await self._post(
            "deleteForumTopic",
            data,
            read_timeout=read_timeout,
            write_timeout=write_timeout,
            connect_timeout=connect_timeout,
            pool_timeout=pool_timeout,
            api_kwargs=api_kwargs,
        )

    async def unpin_all_forum_topic_messages(
        self,
        chat_id: Union[str, int],
        message_thread_id: int,
        *,
        read_timeout: ODVInput[float] = DEFAULT_NONE,
        write_timeout: ODVInput[float] = DEFAULT_NONE,
        connect_timeout: ODVInput[float] = DEFAULT_NONE,
        pool_timeout: ODVInput[float] = DEFAULT_NONE,
        api_kwargs: Optional[JSONDict] = None,
    ) -> bool:
        """
        Use this method to clear the list of pinned messages in a forum topic. The bot must
        be an administrator in the chat for this to work and must have
        :paramref:`~telegram.ChatAdministratorRights.can_pin_messages` administrator rights
        in the supergroup.

        .. versionadded:: 20.0

        Args:
            chat_id (:obj:`int` | :obj:`str`): |chat_id_group|
            message_thread_id (:obj:`int`): |message_thread_id|

        Returns:
            :obj:`bool`: On success, :obj:`True` is returned.

        Raises:
            :class:`telegram.error.TelegramError`

        """
        data: JSONDict = {
            "chat_id": chat_id,
            "message_thread_id": message_thread_id,
        }
        return await self._post(
            "unpinAllForumTopicMessages",
            data,
            read_timeout=read_timeout,
            write_timeout=write_timeout,
            connect_timeout=connect_timeout,
            pool_timeout=pool_timeout,
            api_kwargs=api_kwargs,
        )

    async def unpin_all_general_forum_topic_messages(
        self,
        chat_id: Union[str, int],
        *,
        read_timeout: ODVInput[float] = DEFAULT_NONE,
        write_timeout: ODVInput[float] = DEFAULT_NONE,
        connect_timeout: ODVInput[float] = DEFAULT_NONE,
        pool_timeout: ODVInput[float] = DEFAULT_NONE,
        api_kwargs: Optional[JSONDict] = None,
    ) -> bool:
        """
        Use this method to clear the list of pinned messages in a General forum topic. The bot must
        be an administrator in the chat for this to work and must have
        :paramref:`~telegram.ChatAdministratorRights.can_pin_messages` administrator rights in the
        supergroup.

        .. versionadded:: 20.5

        Args:
            chat_id (:obj:`int` | :obj:`str`): |chat_id_group|

        Returns:
            :obj:`bool`: On success, :obj:`True` is returned.

        Raises:
            :class:`telegram.error.TelegramError`
        """
        data: JSONDict = {"chat_id": chat_id}

        return await self._post(
            "unpinAllGeneralForumTopicMessages",
            data,
            read_timeout=read_timeout,
            write_timeout=write_timeout,
            connect_timeout=connect_timeout,
            pool_timeout=pool_timeout,
            api_kwargs=api_kwargs,
        )

    async def edit_general_forum_topic(
        self,
        chat_id: Union[str, int],
        name: str,
        *,
        read_timeout: ODVInput[float] = DEFAULT_NONE,
        write_timeout: ODVInput[float] = DEFAULT_NONE,
        connect_timeout: ODVInput[float] = DEFAULT_NONE,
        pool_timeout: ODVInput[float] = DEFAULT_NONE,
        api_kwargs: Optional[JSONDict] = None,
    ) -> bool:
        """
        Use this method to edit the name of the 'General' topic in a forum supergroup chat. The bot
        must be an administrator in the chat for this to work and must have the
        :attr:`~telegram.ChatAdministratorRights.can_manage_topics` administrator rights.

        .. versionadded:: 20.0

        Args:
            chat_id (:obj:`int` | :obj:`str`): |chat_id_group|
            name (:obj:`str`): New topic name,
                :tg-const:`telegram.constants.ForumTopicLimit.MIN_NAME_LENGTH`-
                :tg-const:`telegram.constants.ForumTopicLimit.MAX_NAME_LENGTH` characters.

        Returns:
            :obj:`bool`: On success, :obj:`True` is returned.

        Raises:
            :class:`telegram.error.TelegramError`

        """
        data: JSONDict = {"chat_id": chat_id, "name": name}

        return await self._post(
            "editGeneralForumTopic",
            data,
            read_timeout=read_timeout,
            write_timeout=write_timeout,
            connect_timeout=connect_timeout,
            pool_timeout=pool_timeout,
            api_kwargs=api_kwargs,
        )

    async def close_general_forum_topic(
        self,
        chat_id: Union[str, int],
        *,
        read_timeout: ODVInput[float] = DEFAULT_NONE,
        write_timeout: ODVInput[float] = DEFAULT_NONE,
        connect_timeout: ODVInput[float] = DEFAULT_NONE,
        pool_timeout: ODVInput[float] = DEFAULT_NONE,
        api_kwargs: Optional[JSONDict] = None,
    ) -> bool:
        """
        Use this method to close an open 'General' topic in a forum supergroup chat. The bot must
        be an administrator in the chat for this to work and must have
        :attr:`~telegram.ChatAdministratorRights.can_manage_topics` administrator rights.

        .. versionadded:: 20.0

        Args:
            chat_id (:obj:`int` | :obj:`str`): |chat_id_group|

        Returns:
            :obj:`bool`: On success, :obj:`True` is returned.

        Raises:
            :class:`telegram.error.TelegramError`

        """
        data: JSONDict = {"chat_id": chat_id}

        return await self._post(
            "closeGeneralForumTopic",
            data,
            read_timeout=read_timeout,
            write_timeout=write_timeout,
            connect_timeout=connect_timeout,
            pool_timeout=pool_timeout,
            api_kwargs=api_kwargs,
        )

    async def reopen_general_forum_topic(
        self,
        chat_id: Union[str, int],
        *,
        read_timeout: ODVInput[float] = DEFAULT_NONE,
        write_timeout: ODVInput[float] = DEFAULT_NONE,
        connect_timeout: ODVInput[float] = DEFAULT_NONE,
        pool_timeout: ODVInput[float] = DEFAULT_NONE,
        api_kwargs: Optional[JSONDict] = None,
    ) -> bool:
        """
        Use this method to reopen a closed 'General' topic in a forum supergroup chat. The bot must
        be an administrator in the chat for this to work and must have
        :attr:`~telegram.ChatAdministratorRights.can_manage_topics` administrator rights.
        The topic will be automatically unhidden if it was hidden.

        .. versionadded:: 20.0

        Args:
            chat_id (:obj:`int` | :obj:`str`): |chat_id_group|

        Returns:
            :obj:`bool`: On success, :obj:`True` is returned.

        Raises:
            :class:`telegram.error.TelegramError`

        """
        data: JSONDict = {"chat_id": chat_id}

        return await self._post(
            "reopenGeneralForumTopic",
            data,
            read_timeout=read_timeout,
            write_timeout=write_timeout,
            connect_timeout=connect_timeout,
            pool_timeout=pool_timeout,
            api_kwargs=api_kwargs,
        )

    async def hide_general_forum_topic(
        self,
        chat_id: Union[str, int],
        *,
        read_timeout: ODVInput[float] = DEFAULT_NONE,
        write_timeout: ODVInput[float] = DEFAULT_NONE,
        connect_timeout: ODVInput[float] = DEFAULT_NONE,
        pool_timeout: ODVInput[float] = DEFAULT_NONE,
        api_kwargs: Optional[JSONDict] = None,
    ) -> bool:
        """
        Use this method to hide the 'General' topic in a forum supergroup chat. The bot must
        be an administrator in the chat for this to work and must have
        :attr:`~telegram.ChatAdministratorRights.can_manage_topics` administrator rights.
        The topic will be automatically closed if it was open.

        .. versionadded:: 20.0

        Args:
            chat_id (:obj:`int` | :obj:`str`): |chat_id_group|

        Returns:
            :obj:`bool`: On success, :obj:`True` is returned.

        Raises:
            :class:`telegram.error.TelegramError`

        """
        data: JSONDict = {"chat_id": chat_id}

        return await self._post(
            "hideGeneralForumTopic",
            data,
            read_timeout=read_timeout,
            write_timeout=write_timeout,
            connect_timeout=connect_timeout,
            pool_timeout=pool_timeout,
            api_kwargs=api_kwargs,
        )

    async def unhide_general_forum_topic(
        self,
        chat_id: Union[str, int],
        *,
        read_timeout: ODVInput[float] = DEFAULT_NONE,
        write_timeout: ODVInput[float] = DEFAULT_NONE,
        connect_timeout: ODVInput[float] = DEFAULT_NONE,
        pool_timeout: ODVInput[float] = DEFAULT_NONE,
        api_kwargs: Optional[JSONDict] = None,
    ) -> bool:
        """
        Use this method to unhide the 'General' topic in a forum supergroup chat. The bot must
        be an administrator in the chat for this to work and must have
        :attr:`~telegram.ChatAdministratorRights.can_manage_topics` administrator rights.

        .. versionadded:: 20.0

        Args:
            chat_id (:obj:`int` | :obj:`str`): |chat_id_group|

        Returns:
            :obj:`bool`: On success, :obj:`True` is returned.

        Raises:
            :class:`telegram.error.TelegramError`

        """
        data: JSONDict = {"chat_id": chat_id}

        return await self._post(
            "unhideGeneralForumTopic",
            data,
            read_timeout=read_timeout,
            write_timeout=write_timeout,
            connect_timeout=connect_timeout,
            pool_timeout=pool_timeout,
            api_kwargs=api_kwargs,
        )

    async def set_my_description(
        self,
        description: Optional[str] = None,
        language_code: Optional[str] = None,
        *,
        read_timeout: ODVInput[float] = DEFAULT_NONE,
        write_timeout: ODVInput[float] = DEFAULT_NONE,
        connect_timeout: ODVInput[float] = DEFAULT_NONE,
        pool_timeout: ODVInput[float] = DEFAULT_NONE,
        api_kwargs: Optional[JSONDict] = None,
    ) -> bool:
        """
        Use this method to change the bot's description, which is shown in the chat with the bot
        if the chat is empty.

        .. versionadded:: 20.2

        Args:
            description (:obj:`str`, optional): New bot description;
                0-:tg-const:`telegram.constants.BotDescriptionLimit.MAX_DESCRIPTION_LENGTH`
                characters. Pass an empty string to remove the dedicated description for the given
                language.
            language_code (:obj:`str`, optional): A two-letter ISO 639-1 language code. If empty,
                the description will be applied to all users for whose language there is no
                dedicated description.

        Returns:
            :obj:`bool`: On success, :obj:`True` is returned.

        Raises:
            :class:`telegram.error.TelegramError`

        """
        data: JSONDict = {"description": description, "language_code": language_code}

        return await self._post(
            "setMyDescription",
            data,
            read_timeout=read_timeout,
            write_timeout=write_timeout,
            connect_timeout=connect_timeout,
            pool_timeout=pool_timeout,
            api_kwargs=api_kwargs,
        )

    async def set_my_short_description(
        self,
        short_description: Optional[str] = None,
        language_code: Optional[str] = None,
        *,
        read_timeout: ODVInput[float] = DEFAULT_NONE,
        write_timeout: ODVInput[float] = DEFAULT_NONE,
        connect_timeout: ODVInput[float] = DEFAULT_NONE,
        pool_timeout: ODVInput[float] = DEFAULT_NONE,
        api_kwargs: Optional[JSONDict] = None,
    ) -> bool:
        """
        Use this method to change the bot's short description, which is shown on the bot's profile
        page and is sent together with the link when users share the bot.

        .. versionadded:: 20.2

        Args:
            short_description (:obj:`str`, optional): New short description for the bot;
                0-:tg-const:`telegram.constants.BotDescriptionLimit.MAX_SHORT_DESCRIPTION_LENGTH`
                characters. Pass an empty string to remove the dedicated description for the given
                language.
            language_code (:obj:`str`, optional): A two-letter ISO 639-1 language code. If empty,
                the description will be applied to all users for whose language there is no
                dedicated description.

        Returns:
            :obj:`bool`: On success, :obj:`True` is returned.

        Raises:
            :class:`telegram.error.TelegramError`

        """
        data: JSONDict = {"short_description": short_description, "language_code": language_code}

        return await self._post(
            "setMyShortDescription",
            data,
            read_timeout=read_timeout,
            write_timeout=write_timeout,
            connect_timeout=connect_timeout,
            pool_timeout=pool_timeout,
            api_kwargs=api_kwargs,
        )

    async def get_my_description(
        self,
        language_code: Optional[str] = None,
        *,
        read_timeout: ODVInput[float] = DEFAULT_NONE,
        write_timeout: ODVInput[float] = DEFAULT_NONE,
        connect_timeout: ODVInput[float] = DEFAULT_NONE,
        pool_timeout: ODVInput[float] = DEFAULT_NONE,
        api_kwargs: Optional[JSONDict] = None,
    ) -> BotDescription:
        """
        Use this method to get the current bot description for the given user language.

        Args:
            language_code (:obj:`str`, optional): A two-letter ISO 639-1 language code or an empty
                string.

        Returns:
            :class:`telegram.BotDescription`: On success, the bot description is returned.

        Raises:
            :class:`telegram.error.TelegramError`

        """
        data = {"language_code": language_code}
        return BotDescription.de_json(
            await self._post(
                "getMyDescription",
                data,
                read_timeout=read_timeout,
                write_timeout=write_timeout,
                connect_timeout=connect_timeout,
                pool_timeout=pool_timeout,
                api_kwargs=api_kwargs,
            ),
            bot=self,
        )

    async def get_my_short_description(
        self,
        language_code: Optional[str] = None,
        *,
        read_timeout: ODVInput[float] = DEFAULT_NONE,
        write_timeout: ODVInput[float] = DEFAULT_NONE,
        connect_timeout: ODVInput[float] = DEFAULT_NONE,
        pool_timeout: ODVInput[float] = DEFAULT_NONE,
        api_kwargs: Optional[JSONDict] = None,
    ) -> BotShortDescription:
        """
        Use this method to get the current bot short description for the given user language.

        Args:
            language_code (:obj:`str`, optional): A two-letter ISO 639-1 language code or an empty
                string.

        Returns:
            :class:`telegram.BotShortDescription`: On success, the bot short description is
                returned.

        Raises:
            :class:`telegram.error.TelegramError`

        """
        data = {"language_code": language_code}
        return BotShortDescription.de_json(
            await self._post(
                "getMyShortDescription",
                data,
                read_timeout=read_timeout,
                write_timeout=write_timeout,
                connect_timeout=connect_timeout,
                pool_timeout=pool_timeout,
                api_kwargs=api_kwargs,
            ),
            bot=self,
        )

    async def set_my_name(
        self,
        name: Optional[str] = None,
        language_code: Optional[str] = None,
        *,
        read_timeout: ODVInput[float] = DEFAULT_NONE,
        write_timeout: ODVInput[float] = DEFAULT_NONE,
        connect_timeout: ODVInput[float] = DEFAULT_NONE,
        pool_timeout: ODVInput[float] = DEFAULT_NONE,
        api_kwargs: Optional[JSONDict] = None,
    ) -> bool:
        """
        Use this method to change the bot's name.

        .. versionadded:: 20.3

        Args:
            name (:obj:`str`, optional): New bot name;
                0-:tg-const:`telegram.constants.BotNameLimit.MAX_NAME_LENGTH`
                characters. Pass an empty string to remove the dedicated name for the given
                language.

                Caution:
                    If :paramref:`language_code` is not specified, a :paramref:`name` *must*
                    be specified.
            language_code (:obj:`str`, optional): A two-letter ISO 639-1 language code. If empty,
                the name will be applied to all users for whose language there is no
                dedicated name.

        Returns:
            :obj:`bool`: On success, :obj:`True` is returned.

        Raises:
            :class:`telegram.error.TelegramError`

        """
        data: JSONDict = {"name": name, "language_code": language_code}

        return await self._post(
            "setMyName",
            data,
            read_timeout=read_timeout,
            write_timeout=write_timeout,
            connect_timeout=connect_timeout,
            pool_timeout=pool_timeout,
            api_kwargs=api_kwargs,
        )

    async def get_my_name(
        self,
        language_code: Optional[str] = None,
        *,
        read_timeout: ODVInput[float] = DEFAULT_NONE,
        write_timeout: ODVInput[float] = DEFAULT_NONE,
        connect_timeout: ODVInput[float] = DEFAULT_NONE,
        pool_timeout: ODVInput[float] = DEFAULT_NONE,
        api_kwargs: Optional[JSONDict] = None,
    ) -> BotName:
        """
        Use this method to get the current bot name for the given user language.

        Args:
            language_code (:obj:`str`, optional): A two-letter ISO 639-1 language code or an empty
                string.

        Returns:
            :class:`telegram.BotName`: On success, the bot name is returned.

        Raises:
            :class:`telegram.error.TelegramError`

        """
        data = {"language_code": language_code}
        return BotName.de_json(
            await self._post(
                "getMyName",
                data,
                read_timeout=read_timeout,
                write_timeout=write_timeout,
                connect_timeout=connect_timeout,
                pool_timeout=pool_timeout,
                api_kwargs=api_kwargs,
            ),
            bot=self,
        )

    async def get_user_chat_boosts(
        self,
        chat_id: Union[str, int],
        user_id: int,
        *,
        read_timeout: ODVInput[float] = DEFAULT_NONE,
        write_timeout: ODVInput[float] = DEFAULT_NONE,
        connect_timeout: ODVInput[float] = DEFAULT_NONE,
        pool_timeout: ODVInput[float] = DEFAULT_NONE,
        api_kwargs: Optional[JSONDict] = None,
    ) -> UserChatBoosts:
        """
        Use this method to get the list of boosts added to a chat by a user. Requires
        administrator rights in the chat.

        .. versionadded:: 20.8

        Args:
            chat_id (:obj:`int` | :obj:`str`): |chat_id_channel|
            user_id (:obj:`int`): Unique identifier of the target user.

        Returns:
            :class:`telegram.UserChatBoosts`: On success, the object containing the list of boosts
                is returned.

        Raises:
            :class:`telegram.error.TelegramError`
        """
        data: JSONDict = {"chat_id": chat_id, "user_id": user_id}
        return UserChatBoosts.de_json(
            await self._post(
                "getUserChatBoosts",
                data,
                read_timeout=read_timeout,
                write_timeout=write_timeout,
                connect_timeout=connect_timeout,
                pool_timeout=pool_timeout,
                api_kwargs=api_kwargs,
            ),
            bot=self,
        )

    async def set_message_reaction(
        self,
        chat_id: Union[str, int],
        message_id: int,
        reaction: Optional[Union[Sequence[Union[ReactionType, str]], ReactionType, str]] = None,
        is_big: Optional[bool] = None,
        *,
        read_timeout: ODVInput[float] = DEFAULT_NONE,
        write_timeout: ODVInput[float] = DEFAULT_NONE,
        connect_timeout: ODVInput[float] = DEFAULT_NONE,
        pool_timeout: ODVInput[float] = DEFAULT_NONE,
        api_kwargs: Optional[JSONDict] = None,
    ) -> bool:
        """
        Use this method to change the chosen reactions on a message. Service messages of some types
        can't be
        reacted to. Automatically forwarded messages from a channel to its discussion group have
        the same available reactions as messages in the channel. Bots can't use paid reactions.

        .. versionadded:: 20.8

        Args:
            chat_id (:obj:`int` | :obj:`str`): |chat_id_channel|
            message_id (:obj:`int`): Identifier of the target message. If the message belongs to a
                media group, the reaction is set to the first non-deleted message in the group
                instead.
            reaction (Sequence[:class:`telegram.ReactionType` | :obj:`str`] | \
                :class:`telegram.ReactionType` | :obj:`str`, optional): A list of reaction
                types to set on the message. Currently, as non-premium users, bots can set up to
                one reaction per message. A custom emoji reaction can be used if it is either
                already present on the message or explicitly allowed by chat administrators. Paid
                reactions can't be used by bots.

                Tip:
                    Passed :obj:`str` values will be converted to either
                    :class:`telegram.ReactionTypeEmoji` or
                    :class:`telegram.ReactionTypeCustomEmoji`
                    depending on whether they are listed in
                    :class:`~telegram.constants.ReactionEmoji`.

            is_big (:obj:`bool`, optional): Pass :obj:`True` to set the reaction with a big
                animation.

        Returns:
            :obj:`bool` On success, :obj:`True` is returned.

        Raises:
            :class:`telegram.error.TelegramError`
        """
        allowed_reactions: set[str] = set(ReactionEmoji)
        parsed_reaction = (
            [
                (
                    entry
                    if isinstance(entry, ReactionType)
                    else (
                        ReactionTypeEmoji(emoji=entry)
                        if entry in allowed_reactions
                        else ReactionTypeCustomEmoji(custom_emoji_id=entry)
                    )
                )
                for entry in (
                    [reaction] if isinstance(reaction, (ReactionType, str)) else reaction
                )
            ]
            if reaction is not None
            else None
        )

        data: JSONDict = {
            "chat_id": chat_id,
            "message_id": message_id,
            "reaction": parsed_reaction,
            "is_big": is_big,
        }

        return await self._post(
            "setMessageReaction",
            data,
            read_timeout=read_timeout,
            write_timeout=write_timeout,
            connect_timeout=connect_timeout,
            pool_timeout=pool_timeout,
            api_kwargs=api_kwargs,
        )

    async def gift_premium_subscription(
        self,
        user_id: int,
        month_count: int,
        star_count: int,
        text: Optional[str] = None,
        text_parse_mode: ODVInput[str] = DEFAULT_NONE,
        text_entities: Optional[Sequence["MessageEntity"]] = None,
        *,
        read_timeout: ODVInput[float] = DEFAULT_NONE,
        write_timeout: ODVInput[float] = DEFAULT_NONE,
        connect_timeout: ODVInput[float] = DEFAULT_NONE,
        pool_timeout: ODVInput[float] = DEFAULT_NONE,
        api_kwargs: Optional[JSONDict] = None,
    ) -> bool:
        """
        Gifts a Telegram Premium subscription to the given user.

        .. versionadded:: 22.1

        Args:
            user_id (:obj:`int`): Unique identifier of the target user who will receive a Telegram
                Premium subscription.
            month_count (:obj:`int`): Number of months the Telegram Premium subscription will be
                active for the user; must be one of
                :tg-const:`telegram.constants.PremiumSubscription.MONTH_COUNT_THREE`,
                :tg-const:`telegram.constants.PremiumSubscription.MONTH_COUNT_SIX`,
                or :tg-const:`telegram.constants.PremiumSubscription.MONTH_COUNT_TWELVE`.
            star_count (:obj:`int`): Number of Telegram Stars to pay for the Telegram Premium
               subscription; must be
               :tg-const:`telegram.constants.PremiumSubscription.STARS_THREE_MONTHS`
               for :tg-const:`telegram.constants.PremiumSubscription.MONTH_COUNT_THREE` months,
               :tg-const:`telegram.constants.PremiumSubscription.STARS_SIX_MONTHS`
               for :tg-const:`telegram.constants.PremiumSubscription.MONTH_COUNT_SIX` months,
               and :tg-const:`telegram.constants.PremiumSubscription.STARS_TWELVE_MONTHS`
               for :tg-const:`telegram.constants.PremiumSubscription.MONTH_COUNT_TWELVE` months.
            text (:obj:`str`, optional): Text that will be shown along with the service message
                about the subscription;
                0-:tg-const:`telegram.constants.PremiumSubscription.MAX_TEXT_LENGTH` characters.
            text_parse_mode (:obj:`str`, optional): Mode for parsing entities.
                See :class:`telegram.constants.ParseMode` and
                `formatting options <https://core.telegram.org/bots/api#formatting-options>`__ for
                more details. Entities other than :attr:`~MessageEntity.BOLD`,
                :attr:`~MessageEntity.ITALIC`, :attr:`~MessageEntity.UNDERLINE`,
                :attr:`~MessageEntity.STRIKETHROUGH`, :attr:`~MessageEntity.SPOILER`, and
                :attr:`~MessageEntity.CUSTOM_EMOJI` are ignored.
            text_entities (Sequence[:class:`telegram.MessageEntity`], optional): A list of special
                entities that appear in the gift text. It can be specified instead of
                :paramref:`text_parse_mode`. Entities other than :attr:`~MessageEntity.BOLD`,
                :attr:`~MessageEntity.ITALIC`, :attr:`~MessageEntity.UNDERLINE`,
                :attr:`~MessageEntity.STRIKETHROUGH`, :attr:`~MessageEntity.SPOILER`, and
                :attr:`~MessageEntity.CUSTOM_EMOJI` are ignored.

        Returns:
            :obj:`bool`: On success, :obj:`True` is returned.

        Raises:
            :class:`telegram.error.TelegramError`
        """
        data: JSONDict = {
            "user_id": user_id,
            "month_count": month_count,
            "star_count": star_count,
            "text": text,
            "text_entities": text_entities,
            "text_parse_mode": text_parse_mode,
        }
        return await self._post(
            "giftPremiumSubscription",
            data,
            read_timeout=read_timeout,
            write_timeout=write_timeout,
            connect_timeout=connect_timeout,
            pool_timeout=pool_timeout,
            api_kwargs=api_kwargs,
        )

    async def get_business_connection(
        self,
        business_connection_id: str,
        *,
        read_timeout: ODVInput[float] = DEFAULT_NONE,
        write_timeout: ODVInput[float] = DEFAULT_NONE,
        connect_timeout: ODVInput[float] = DEFAULT_NONE,
        pool_timeout: ODVInput[float] = DEFAULT_NONE,
        api_kwargs: Optional[JSONDict] = None,
    ) -> BusinessConnection:
        """
        Use this method to get information about the connection of the bot with a business account.

        .. versionadded:: 21.1

        Args:
            business_connection_id (:obj:`str`): Unique identifier of the business connection.

        Returns:
            :class:`telegram.BusinessConnection`: On success, the object containing the business
                connection information is returned.

        Raises:
            :class:`telegram.error.TelegramError`
        """
        data: JSONDict = {"business_connection_id": business_connection_id}
        return BusinessConnection.de_json(
            await self._post(
                "getBusinessConnection",
                data,
                read_timeout=read_timeout,
                write_timeout=write_timeout,
                connect_timeout=connect_timeout,
                pool_timeout=pool_timeout,
                api_kwargs=api_kwargs,
            ),
            bot=self,
        )

    async def get_business_account_gifts(
        self,
        business_connection_id: str,
        exclude_unsaved: Optional[bool] = None,
        exclude_saved: Optional[bool] = None,
        exclude_unlimited: Optional[bool] = None,
        exclude_limited: Optional[bool] = None,
        exclude_unique: Optional[bool] = None,
        sort_by_price: Optional[bool] = None,
        offset: Optional[str] = None,
        limit: Optional[int] = None,
        *,
        read_timeout: ODVInput[float] = DEFAULT_NONE,
        write_timeout: ODVInput[float] = DEFAULT_NONE,
        connect_timeout: ODVInput[float] = DEFAULT_NONE,
        pool_timeout: ODVInput[float] = DEFAULT_NONE,
        api_kwargs: Optional[JSONDict] = None,
    ) -> OwnedGifts:
        """
        Returns the gifts received and owned by a managed business account. Requires the
        :attr:`~telegram.BusinessBotRights.can_view_gifts_and_stars` business bot right.

        .. versionadded:: 22.1

        Args:
            business_connection_id (:obj:`str`): Unique identifier of the business connection.
            exclude_unsaved (:obj:`bool`, optional): Pass :obj:`True` to exclude gifts that aren't
                saved to the account's profile page.
            exclude_saved (:obj:`bool`, optional): Pass :obj:`True` to exclude gifts that are saved
                to the account's profile page.
            exclude_unlimited (:obj:`bool`, optional): Pass :obj:`True` to exclude gifts that can
                be purchased an unlimited number of times.
            exclude_limited (:obj:`bool`, optional): Pass :obj:`True` to exclude gifts that can be
                purchased a limited number of times.
            exclude_unique (:obj:`bool`, optional): Pass :obj:`True` to exclude unique gifts.
            sort_by_price (:obj:`bool`, optional): Pass :obj:`True` to sort results by gift price
                instead of send date. Sorting is applied before pagination.
            offset (:obj:`str`, optional): Offset of the first entry to return as received from
                the previous request; use empty string to get the first chunk of results.
            limit (:obj:`int`, optional): The maximum number of gifts to be returned;
                :tg-const:`telegram.constants.BusinessLimit.MIN_GIFT_RESULTS`-\
                :tg-const:`telegram.constants.BusinessLimit.MAX_GIFT_RESULTS`.
                Defaults to :tg-const:`telegram.constants.BusinessLimit.MAX_GIFT_RESULTS`.

        Returns:
            :class:`telegram.OwnedGifts`

        Raises:
            :class:`telegram.error.TelegramError`
        """
        data: JSONDict = {
            "business_connection_id": business_connection_id,
            "exclude_unsaved": exclude_unsaved,
            "exclude_saved": exclude_saved,
            "exclude_unlimited": exclude_unlimited,
            "exclude_limited": exclude_limited,
            "exclude_unique": exclude_unique,
            "sort_by_price": sort_by_price,
            "offset": offset,
            "limit": limit,
        }

        return OwnedGifts.de_json(
            await self._post(
                "getBusinessAccountGifts",
                data,
                read_timeout=read_timeout,
                write_timeout=write_timeout,
                connect_timeout=connect_timeout,
                pool_timeout=pool_timeout,
                api_kwargs=api_kwargs,
            )
        )

    async def get_business_account_star_balance(
        self,
        business_connection_id: str,
        *,
        read_timeout: ODVInput[float] = DEFAULT_NONE,
        write_timeout: ODVInput[float] = DEFAULT_NONE,
        connect_timeout: ODVInput[float] = DEFAULT_NONE,
        pool_timeout: ODVInput[float] = DEFAULT_NONE,
        api_kwargs: Optional[JSONDict] = None,
    ) -> StarAmount:
        """
        Returns the amount of Telegram Stars owned by a managed business account. Requires the
        :attr:`~telegram.BusinessBotRights.can_view_gifts_and_stars` business bot right.

        .. versionadded:: 22.1

        Args:
            business_connection_id (:obj:`str`): Unique identifier of the business connection.

        Returns:
            :class:`telegram.StarAmount`

        Raises:
            :class:`telegram.error.TelegramError`
        """
        data: JSONDict = {"business_connection_id": business_connection_id}
        return StarAmount.de_json(
            await self._post(
                "getBusinessAccountStarBalance",
                data,
                read_timeout=read_timeout,
                write_timeout=write_timeout,
                connect_timeout=connect_timeout,
                pool_timeout=pool_timeout,
                api_kwargs=api_kwargs,
            ),
            bot=self,
        )

    async def read_business_message(
        self,
        business_connection_id: str,
        chat_id: int,
        message_id: int,
        *,
        read_timeout: ODVInput[float] = DEFAULT_NONE,
        write_timeout: ODVInput[float] = DEFAULT_NONE,
        connect_timeout: ODVInput[float] = DEFAULT_NONE,
        pool_timeout: ODVInput[float] = DEFAULT_NONE,
        api_kwargs: Optional[JSONDict] = None,
    ) -> bool:
        """
        Marks incoming message as read on behalf of a business account.
        Requires the :attr:`~telegram.BusinessBotRights.can_read_messages` business bot right.

        .. versionadded:: 22.1

        Args:
            business_connection_id (:obj:`str`): Unique identifier of the business connection on
                behalf of which to read the message.
            chat_id (:obj:`int`): Unique identifier of the chat in which the message was received.
                The chat must have been active in the last
                :tg-const:`~telegram.constants.BusinessLimit.\
CHAT_ACTIVITY_TIMEOUT` seconds.
            message_id (:obj:`int`): Unique identifier of the message to mark as read.

        Returns:
            :obj:`bool`: On success, :obj:`True` is returned.

        Raises:
            :class:`telegram.error.TelegramError`
        """
        data: JSONDict = {
            "business_connection_id": business_connection_id,
            "chat_id": chat_id,
            "message_id": message_id,
        }
        return await self._post(
            "readBusinessMessage",
            data,
            read_timeout=read_timeout,
            write_timeout=write_timeout,
            connect_timeout=connect_timeout,
            pool_timeout=pool_timeout,
            api_kwargs=api_kwargs,
        )

    async def delete_business_messages(
        self,
        business_connection_id: str,
        message_ids: Sequence[int],
        *,
        read_timeout: ODVInput[float] = DEFAULT_NONE,
        write_timeout: ODVInput[float] = DEFAULT_NONE,
        connect_timeout: ODVInput[float] = DEFAULT_NONE,
        pool_timeout: ODVInput[float] = DEFAULT_NONE,
        api_kwargs: Optional[JSONDict] = None,
    ) -> bool:
        """
        Delete messages on behalf of a business account. Requires the
        :attr:`~telegram.BusinessBotRights.can_delete_sent_messages` business bot right to
        delete messages sent by the bot itself, or the
        :attr:`~telegram.BusinessBotRights.can_delete_all_messages` business bot right to delete
        any message.

        .. versionadded:: 22.1

        Args:
            business_connection_id (:obj:`int` | :obj:`str`): Unique identifier of the business
                connection on behalf of which to delete the messages
            message_ids (Sequence[:obj:`int`]):  A list of
                :tg-const:`telegram.constants.BulkRequestLimit.MIN_LIMIT`-
                :tg-const:`telegram.constants.BulkRequestLimit.MAX_LIMIT` identifiers of messages
                to delete. See :meth:`delete_message` for limitations on which messages can be
                deleted.

        Returns:
            :obj:`bool`: On success, :obj:`True` is returned.

        Raises:
            :class:`telegram.error.TelegramError`
        """
        data: JSONDict = {
            "business_connection_id": business_connection_id,
            "message_ids": message_ids,
        }
        return await self._post(
            "deleteBusinessMessages",
            data,
            read_timeout=read_timeout,
            write_timeout=write_timeout,
            connect_timeout=connect_timeout,
            pool_timeout=pool_timeout,
            api_kwargs=api_kwargs,
        )

    async def post_story(
        self,
        business_connection_id: str,
        content: "InputStoryContent",
        active_period: TimePeriod,
        caption: Optional[str] = None,
        parse_mode: ODVInput[str] = DEFAULT_NONE,
        caption_entities: Optional[Sequence["MessageEntity"]] = None,
        areas: Optional[Sequence["StoryArea"]] = None,
        post_to_chat_page: Optional[bool] = None,
        protect_content: ODVInput[bool] = DEFAULT_NONE,
        *,
        read_timeout: ODVInput[float] = DEFAULT_NONE,
        write_timeout: ODVInput[float] = DEFAULT_NONE,
        connect_timeout: ODVInput[float] = DEFAULT_NONE,
        pool_timeout: ODVInput[float] = DEFAULT_NONE,
        api_kwargs: Optional[JSONDict] = None,
    ) -> Story:
        """
        Posts a story on behalf of a managed business account. Requires the
        :attr:`~telegram.BusinessBotRights.can_manage_stories` business bot right.

        .. versionadded:: 22.1

        Args:
            business_connection_id (:obj:`str`): Unique identifier of the business connection.
            content (:class:`telegram.InputStoryContent`): Content of the story.
            active_period (:obj:`int` | :class:`datetime.timedelta`, optional): Period after which
                the story is moved to the archive, in seconds; must be one of
                :tg-const:`~telegram.constants.StoryLimit.ACTIVITY_SIX_HOURS`,
                :tg-const:`~telegram.constants.StoryLimit.ACTIVITY_TWELVE_HOURS`,
                :tg-const:`~telegram.constants.StoryLimit.ACTIVITY_ONE_DAY`,
                or :tg-const:`~telegram.constants.StoryLimit.ACTIVITY_TWO_DAYS`.
            caption (:obj:`str`, optional): Caption of the story,
                0-:tg-const:`~telegram.constants.StoryLimit.CAPTION_LENGTH` characters after
                entities parsing.
            parse_mode (:obj:`str`, optional): Mode for parsing entities in the story caption.
                See the constants in :class:`telegram.constants.ParseMode` for the
                available modes.
            caption_entities (Sequence[:class:`telegram.MessageEntity`], optional):
                |caption_entities|
            areas (Sequence[:class:`telegram.StoryArea`], optional): Sequence of clickable areas to
                be shown on the story.

                Note:
                    Each type of clickable area in :paramref:`areas` has its own maximum limit:

                    * Up to :tg-const:`~telegram.constants.StoryAreaTypeLimit.MAX_LOCATION_AREAS`
                      of :class:`telegram.StoryAreaTypeLocation`.
                    * Up to :tg-const:`~telegram.constants.StoryAreaTypeLimit.\
MAX_SUGGESTED_REACTION_AREAS` of :class:`telegram.StoryAreaTypeSuggestedReaction`.
                    * Up to :tg-const:`~telegram.constants.StoryAreaTypeLimit.MAX_LINK_AREAS`
                      of :class:`telegram.StoryAreaTypeLink`.
                    * Up to :tg-const:`~telegram.constants.StoryAreaTypeLimit.MAX_WEATHER_AREAS`
                      of :class:`telegram.StoryAreaTypeWeather`.
                    * Up to :tg-const:`~telegram.constants.StoryAreaTypeLimit.\
MAX_UNIQUE_GIFT_AREAS` of :class:`telegram.StoryAreaTypeUniqueGift`.
            post_to_chat_page (:class:`telegram.InputStoryContent`, optional): Pass :obj:`True` to
                keep the story accessible after it expires.
            protect_content (:obj:`bool`, optional): Pass :obj:`True` if the content of the story
                must be protected from forwarding and screenshotting

        Returns:
            :class:`Story`

        Raises:
            :class:`telegram.error.TelegramError`
        """
        data: JSONDict = {
            "business_connection_id": business_connection_id,
            "content": content,
            "active_period": active_period,
            "caption": caption,
            "parse_mode": parse_mode,
            "caption_entities": caption_entities,
            "areas": areas,
            "post_to_chat_page": post_to_chat_page,
            "protect_content": protect_content,
        }
        return Story.de_json(
            await self._post(
                "postStory",
                data,
                read_timeout=read_timeout,
                write_timeout=write_timeout,
                connect_timeout=connect_timeout,
                pool_timeout=pool_timeout,
                api_kwargs=api_kwargs,
            )
        )

    async def edit_story(
        self,
        business_connection_id: str,
        story_id: int,
        content: "InputStoryContent",
        caption: Optional[str] = None,
        parse_mode: ODVInput[str] = DEFAULT_NONE,
        caption_entities: Optional[Sequence["MessageEntity"]] = None,
        areas: Optional[Sequence["StoryArea"]] = None,
        *,
        read_timeout: ODVInput[float] = DEFAULT_NONE,
        write_timeout: ODVInput[float] = DEFAULT_NONE,
        connect_timeout: ODVInput[float] = DEFAULT_NONE,
        pool_timeout: ODVInput[float] = DEFAULT_NONE,
        api_kwargs: Optional[JSONDict] = None,
    ) -> Story:
        """
        Edits a story previously posted by the bot on behalf of a managed business account.
        Requires the :attr:`~telegram.BusinessBotRights.can_manage_stories` business bot right.

        .. versionadded:: 22.1

        Args:
            business_connection_id (:obj:`str`): Unique identifier of the business connection.
            story_id (:obj:`int`): Unique identifier of the story to edit.
            content (:class:`telegram.InputStoryContent`): Content of the story.
            caption (:obj:`str`, optional): Caption of the story,
                0-:tg-const:`~telegram.constants.StoryLimit.CAPTION_LENGTH` characters after
                entities parsing.
            parse_mode (:obj:`str`, optional): Mode for parsing entities in the story caption.
                See the constants in :class:`telegram.constants.ParseMode` for the
                available modes.
            caption_entities (Sequence[:class:`telegram.MessageEntity`], optional):
                |caption_entities|
            areas (Sequence[:class:`telegram.StoryArea`], optional): Sequence of clickable areas to
                be shown on the story.

                Note:
                    Each type of clickable area in :paramref:`areas` has its own maximum limit:

                    * Up to :tg-const:`~telegram.constants.StoryAreaTypeLimit.MAX_LOCATION_AREAS`
                      of :class:`telegram.StoryAreaTypeLocation`.
                    * Up to :tg-const:`~telegram.constants.StoryAreaTypeLimit.\
MAX_SUGGESTED_REACTION_AREAS` of :class:`telegram.StoryAreaTypeSuggestedReaction`.
                    * Up to :tg-const:`~telegram.constants.StoryAreaTypeLimit.MAX_LINK_AREAS`
                      of :class:`telegram.StoryAreaTypeLink`.
                    * Up to :tg-const:`~telegram.constants.StoryAreaTypeLimit.MAX_WEATHER_AREAS`
                      of :class:`telegram.StoryAreaTypeWeather`.
                    * Up to :tg-const:`~telegram.constants.StoryAreaTypeLimit.\
MAX_UNIQUE_GIFT_AREAS` of :class:`telegram.StoryAreaTypeUniqueGift`.

        Returns:
            :class:`Story`

        Raises:
            :class:`telegram.error.TelegramError`
        """
        data: JSONDict = {
            "business_connection_id": business_connection_id,
            "story_id": story_id,
            "content": content,
            "caption": caption,
            "parse_mode": parse_mode,
            "caption_entities": caption_entities,
            "areas": areas,
        }
        return Story.de_json(
            await self._post(
                "editStory",
                data,
                read_timeout=read_timeout,
                write_timeout=write_timeout,
                connect_timeout=connect_timeout,
                pool_timeout=pool_timeout,
                api_kwargs=api_kwargs,
            )
        )

    async def delete_story(
        self,
        business_connection_id: str,
        story_id: int,
        *,
        read_timeout: ODVInput[float] = DEFAULT_NONE,
        write_timeout: ODVInput[float] = DEFAULT_NONE,
        connect_timeout: ODVInput[float] = DEFAULT_NONE,
        pool_timeout: ODVInput[float] = DEFAULT_NONE,
        api_kwargs: Optional[JSONDict] = None,
    ) -> bool:
        """
        Deletes a story previously posted by the bot on behalf of a managed business account.
        Requires the :attr:`~telegram.BusinessBotRights.can_manage_stories` business bot right.

        .. versionadded:: 22.1

        Args:
            business_connection_id (:obj:`str`): Unique identifier of the business connection.
            story_id (:obj:`int`): Unique identifier of the story to delete.

        Returns:
            :obj:`bool`: On success, :obj:`True` is returned.

        Raises:
            :class:`telegram.error.TelegramError`
        """
        data: JSONDict = {
            "business_connection_id": business_connection_id,
            "story_id": story_id,
        }
        return await self._post(
            "deleteStory",
            data,
            read_timeout=read_timeout,
            write_timeout=write_timeout,
            connect_timeout=connect_timeout,
            pool_timeout=pool_timeout,
            api_kwargs=api_kwargs,
        )

    async def set_business_account_name(
        self,
        business_connection_id: str,
        first_name: str,
        last_name: Optional[str] = None,
        *,
        read_timeout: ODVInput[float] = DEFAULT_NONE,
        write_timeout: ODVInput[float] = DEFAULT_NONE,
        connect_timeout: ODVInput[float] = DEFAULT_NONE,
        pool_timeout: ODVInput[float] = DEFAULT_NONE,
        api_kwargs: Optional[JSONDict] = None,
    ) -> bool:
        """
        Changes the first and last name of a managed business account. Requires the
        :attr:`~telegram.BusinessBotRights.can_edit_name` business bot right.

        .. versionadded:: 22.1

        Args:
            business_connection_id (:obj:`int` | :obj:`str`): Unique identifier of the business
                connection
            first_name (:obj:`str`): New first name of the business account;
                :tg-const:`telegram.constants.BusinessLimit.MIN_NAME_LENGTH`-
                :tg-const:`telegram.constants.BusinessLimit.MAX_NAME_LENGTH` characters.
            last_name (:obj:`str`, optional): New last name of the business account;
                0-:tg-const:`telegram.constants.BusinessLimit.MAX_NAME_LENGTH` characters.

        Returns:
            :obj:`bool`: On success, :obj:`True` is returned.

        Raises:
            :class:`telegram.error.TelegramError`
        """
        data: JSONDict = {
            "business_connection_id": business_connection_id,
            "first_name": first_name,
            "last_name": last_name,
        }
        return await self._post(
            "setBusinessAccountName",
            data,
            read_timeout=read_timeout,
            write_timeout=write_timeout,
            connect_timeout=connect_timeout,
            pool_timeout=pool_timeout,
            api_kwargs=api_kwargs,
        )

    async def set_business_account_username(
        self,
        business_connection_id: str,
        username: Optional[str] = None,
        *,
        read_timeout: ODVInput[float] = DEFAULT_NONE,
        write_timeout: ODVInput[float] = DEFAULT_NONE,
        connect_timeout: ODVInput[float] = DEFAULT_NONE,
        pool_timeout: ODVInput[float] = DEFAULT_NONE,
        api_kwargs: Optional[JSONDict] = None,
    ) -> bool:
        """
        Changes the username of a managed business account. Requires the
        :attr:`~telegram.BusinessBotRights.can_edit_username` business bot right.

        .. versionadded:: 22.1

        Args:
            business_connection_id (:obj:`str`): Unique identifier of the business connection.
            username (:obj:`str`, optional): New business account username;
                0-:tg-const:`telegram.constants.BusinessLimit.MAX_USERNAME_LENGTH` characters.

        Returns:
            :obj:`bool`: On success, :obj:`True` is returned.

        Raises:
            :class:`telegram.error.TelegramError`
        """
        data: JSONDict = {
            "business_connection_id": business_connection_id,
            "username": username,
        }
        return await self._post(
            "setBusinessAccountUsername",
            data,
            read_timeout=read_timeout,
            write_timeout=write_timeout,
            connect_timeout=connect_timeout,
            pool_timeout=pool_timeout,
            api_kwargs=api_kwargs,
        )

    async def set_business_account_bio(
        self,
        business_connection_id: str,
        bio: Optional[str] = None,
        *,
        read_timeout: ODVInput[float] = DEFAULT_NONE,
        write_timeout: ODVInput[float] = DEFAULT_NONE,
        connect_timeout: ODVInput[float] = DEFAULT_NONE,
        pool_timeout: ODVInput[float] = DEFAULT_NONE,
        api_kwargs: Optional[JSONDict] = None,
    ) -> bool:
        """
        Changes the bio of a managed business account. Requires the
        :attr:`~telegram.BusinessBotRights.can_edit_bio` business bot right.

        .. versionadded:: 22.1

        Args:
            business_connection_id (:obj:`str`): Unique identifier of the business connection.
            bio (:obj:`str`, optional): The new value of the bio for the business account;
                0-:tg-const:`telegram.constants.BusinessLimit.MAX_BIO_LENGTH` characters.

        Returns:
            :obj:`bool`: On success, :obj:`True` is returned.

        Raises:
            :class:`telegram.error.TelegramError`
        """
        data: JSONDict = {
            "business_connection_id": business_connection_id,
            "bio": bio,
        }
        return await self._post(
            "setBusinessAccountBio",
            data,
            read_timeout=read_timeout,
            write_timeout=write_timeout,
            connect_timeout=connect_timeout,
            pool_timeout=pool_timeout,
            api_kwargs=api_kwargs,
        )

    async def set_business_account_gift_settings(
        self,
        business_connection_id: str,
        show_gift_button: bool,
        accepted_gift_types: AcceptedGiftTypes,
        *,
        read_timeout: ODVInput[float] = DEFAULT_NONE,
        write_timeout: ODVInput[float] = DEFAULT_NONE,
        connect_timeout: ODVInput[float] = DEFAULT_NONE,
        pool_timeout: ODVInput[float] = DEFAULT_NONE,
        api_kwargs: Optional[JSONDict] = None,
    ) -> bool:
        """
        Changes the privacy settings pertaining to incoming gifts in a managed business account.
        Requires the :attr:`~telegram.BusinessBotRights.can_change_gift_settings` business
        bot right.

        .. versionadded:: 22.1

        Args:
            business_connection_id (:obj:`str`): Unique identifier of the business
                connection
            show_gift_button (:obj:`bool`): Pass :obj:`True`, if a button for sending a gift to the
                user or by the business account must always be shown in the input field.
            accepted_gift_types (:class:`telegram.AcceptedGiftTypes`): Types of gifts accepted by
                the business account.

        Returns:
            :obj:`bool`: On success, :obj:`True` is returned.

        Raises:
            :class:`telegram.error.TelegramError`
        """
        data: JSONDict = {
            "business_connection_id": business_connection_id,
            "show_gift_button": show_gift_button,
            "accepted_gift_types": accepted_gift_types,
        }
        return await self._post(
            "setBusinessAccountGiftSettings",
            data,
            read_timeout=read_timeout,
            write_timeout=write_timeout,
            connect_timeout=connect_timeout,
            pool_timeout=pool_timeout,
            api_kwargs=api_kwargs,
        )

    async def set_business_account_profile_photo(
        self,
        business_connection_id: str,
        photo: "InputProfilePhoto",
        is_public: Optional[bool] = None,
        *,
        read_timeout: ODVInput[float] = DEFAULT_NONE,
        write_timeout: ODVInput[float] = DEFAULT_NONE,
        connect_timeout: ODVInput[float] = DEFAULT_NONE,
        pool_timeout: ODVInput[float] = DEFAULT_NONE,
        api_kwargs: Optional[JSONDict] = None,
    ) -> bool:
        """
        Changes the profile photo of a managed business account.
        Requires the :attr:`~telegram.BusinessBotRights.can_edit_profile_photo` business
        bot right.

        .. versionadded:: 22.1

        Args:
            business_connection_id (:obj:`str`): Unique identifier of the business connection.
            photo (:class:`telegram.InputProfilePhoto`): The new profile photo to set.
            is_public (:obj:`bool`, optional): Pass :obj:`True` to set the public photo, which will
                be visible even if the main photo is hidden by the business account's privacy
                settings. An account can have only one public photo.

        Returns:
            :obj:`bool`: On success, :obj:`True` is returned.

        Raises:
            :class:`telegram.error.TelegramError`

        """
        data: JSONDict = {
            "business_connection_id": business_connection_id,
            "photo": photo,
            "is_public": is_public,
        }
        return await self._post(
            "setBusinessAccountProfilePhoto",
            data,
            read_timeout=read_timeout,
            write_timeout=write_timeout,
            connect_timeout=connect_timeout,
            pool_timeout=pool_timeout,
            api_kwargs=api_kwargs,
        )

    async def remove_business_account_profile_photo(
        self,
        business_connection_id: str,
        is_public: Optional[bool] = None,
        *,
        read_timeout: ODVInput[float] = DEFAULT_NONE,
        write_timeout: ODVInput[float] = DEFAULT_NONE,
        connect_timeout: ODVInput[float] = DEFAULT_NONE,
        pool_timeout: ODVInput[float] = DEFAULT_NONE,
        api_kwargs: Optional[JSONDict] = None,
    ) -> bool:
        """
        Removes the current profile photo of a managed business account.
        Requires the :attr:`~telegram.BusinessBotRights.can_edit_profile_photo` business
        bot right.

        .. versionadded:: 22.1

        Args:
            business_connection_id (:obj:`str`): Unique identifier of the business connection.
            is_public (:obj:`bool`, optional): Pass :obj:`True` to remove the public photo, which
                will be visible even if the main photo is hidden by the business account's privacy
                settings. After the main photo is removed, the previous profile photo (if present)
                becomes the main photo.

        Returns:
            :obj:`bool`: On success, :obj:`True` is returned.

        Raises:
            :class:`telegram.error.TelegramError`
        """
        data: JSONDict = {
            "business_connection_id": business_connection_id,
            "is_public": is_public,
        }
        return await self._post(
            "removeBusinessAccountProfilePhoto",
            data,
            read_timeout=read_timeout,
            write_timeout=write_timeout,
            connect_timeout=connect_timeout,
            pool_timeout=pool_timeout,
            api_kwargs=api_kwargs,
        )

    async def convert_gift_to_stars(
        self,
        business_connection_id: str,
        owned_gift_id: str,
        *,
        read_timeout: ODVInput[float] = DEFAULT_NONE,
        write_timeout: ODVInput[float] = DEFAULT_NONE,
        connect_timeout: ODVInput[float] = DEFAULT_NONE,
        pool_timeout: ODVInput[float] = DEFAULT_NONE,
        api_kwargs: Optional[JSONDict] = None,
    ) -> bool:
        """
        Converts a given regular gift to Telegram Stars. Requires the
        :attr:`~telegram.BusinessBotRights.can_convert_gifts_to_stars` business bot right.

        .. versionadded:: 22.1

        Args:
            business_connection_id (:obj:`str`): Unique identifier of the business
                connection
            owned_gift_id (:obj:`str`): Unique identifier of the regular gift that should be
                converted to Telegram Stars.

        Returns:
            :obj:`bool`: On success, :obj:`True` is returned.

        Raises:
            :class:`telegram.error.TelegramError`
        """
        data: JSONDict = {
            "business_connection_id": business_connection_id,
            "owned_gift_id": owned_gift_id,
        }
        return await self._post(
            "convertGiftToStars",
            data,
            read_timeout=read_timeout,
            write_timeout=write_timeout,
            connect_timeout=connect_timeout,
            pool_timeout=pool_timeout,
            api_kwargs=api_kwargs,
        )

    async def upgrade_gift(
        self,
        business_connection_id: str,
        owned_gift_id: str,
        keep_original_details: Optional[bool] = None,
        star_count: Optional[int] = None,
        *,
        read_timeout: ODVInput[float] = DEFAULT_NONE,
        write_timeout: ODVInput[float] = DEFAULT_NONE,
        connect_timeout: ODVInput[float] = DEFAULT_NONE,
        pool_timeout: ODVInput[float] = DEFAULT_NONE,
        api_kwargs: Optional[JSONDict] = None,
    ) -> bool:
        """
        Upgrades a given regular gift to a unique gift. Requires the
        :attr:`~telegram.BusinessBotRights.can_transfer_and_upgrade_gifts` business bot right.
        Additionally requires the :attr:`~telegram.BusinessBotRights.can_transfer_stars` business
        bot right if the upgrade is paid.

        .. versionadded:: 22.1

        Args:
            business_connection_id (:obj:`str`): Unique identifier of the business
                connection
            owned_gift_id (:obj:`str`): Unique identifier of the regular gift that should be
                upgraded to a unique one.
            keep_original_details (:obj:`bool`, optional): Pass :obj:`True` to keep the original
                gift text, sender and receiver in the upgraded gift
            star_count (:obj:`int`, optional): The amount of Telegram Stars that will
                be paid for the upgrade from the business account balance. If
                ``gift.prepaid_upgrade_star_count > 0``, then pass ``0``, otherwise,
                the :attr:`~telegram.BusinessBotRights.can_transfer_stars`
                business bot right is required and :attr:`telegram.Gift.upgrade_star_count`
                must be passed.

        Returns:
            :obj:`bool`: On success, :obj:`True` is returned.

        Raises:
            :class:`telegram.error.TelegramError`
        """
        data: JSONDict = {
            "business_connection_id": business_connection_id,
            "owned_gift_id": owned_gift_id,
            "keep_original_details": keep_original_details,
            "star_count": star_count,
        }
        return await self._post(
            "upgradeGift",
            data,
            read_timeout=read_timeout,
            write_timeout=write_timeout,
            connect_timeout=connect_timeout,
            pool_timeout=pool_timeout,
            api_kwargs=api_kwargs,
        )

    async def transfer_gift(
        self,
        business_connection_id: str,
        owned_gift_id: str,
        new_owner_chat_id: int,
        star_count: Optional[int] = None,
        *,
        read_timeout: ODVInput[float] = DEFAULT_NONE,
        write_timeout: ODVInput[float] = DEFAULT_NONE,
        connect_timeout: ODVInput[float] = DEFAULT_NONE,
        pool_timeout: ODVInput[float] = DEFAULT_NONE,
        api_kwargs: Optional[JSONDict] = None,
    ) -> bool:
        """
        Transfers an owned unique gift to another user. Requires the
        :attr:`~telegram.BusinessBotRights.can_transfer_and_upgrade_gifts` business bot right.
        Requires :attr:`~telegram.BusinessBotRights.can_transfer_stars` business bot right if the
        transfer is paid.

        .. versionadded:: 22.1

        Args:
            business_connection_id (:obj:`str`): Unique identifier of the business
                connection
            owned_gift_id (:obj:`str`): Unique identifier of the regular gift that should be
                transferred.
            new_owner_chat_id (:obj:`int`): Unique identifier of the chat which will
                own the gift. The chat must be active in the last
                :tg-const:`~telegram.constants.BusinessLimit.\
CHAT_ACTIVITY_TIMEOUT` seconds.
            star_count (:obj:`int`, optional): The amount of Telegram Stars that will be paid for
                the transfer from the business account balance. If positive, then
                the :attr:`~telegram.BusinessBotRights.can_transfer_stars` business bot
                right is required.

        Returns:
            :obj:`bool`: On success, :obj:`True` is returned.

        Raises:
            :class:`telegram.error.TelegramError`
        """
        data: JSONDict = {
            "business_connection_id": business_connection_id,
            "owned_gift_id": owned_gift_id,
            "new_owner_chat_id": new_owner_chat_id,
            "star_count": star_count,
        }
        return await self._post(
            "transferGift",
            data,
            read_timeout=read_timeout,
            write_timeout=write_timeout,
            connect_timeout=connect_timeout,
            pool_timeout=pool_timeout,
            api_kwargs=api_kwargs,
        )

    async def transfer_business_account_stars(
        self,
        business_connection_id: str,
        star_count: int,
        *,
        read_timeout: ODVInput[float] = DEFAULT_NONE,
        write_timeout: ODVInput[float] = DEFAULT_NONE,
        connect_timeout: ODVInput[float] = DEFAULT_NONE,
        pool_timeout: ODVInput[float] = DEFAULT_NONE,
        api_kwargs: Optional[JSONDict] = None,
    ) -> bool:
        """
        Transfers Telegram Stars from the business account balance to the bot's balance. Requires
        the :attr:`~telegram.BusinessBotRights.can_transfer_stars` business bot right.

        .. versionadded:: 22.1

        Args:
            business_connection_id (:obj:`str`): Unique identifier of the business
                connection
            star_count (:obj:`int`): Number of Telegram Stars to transfer;
                :tg-const:`~telegram.constants.BusinessLimit.MIN_STAR_COUNT`\
-:tg-const:`~telegram.constants.BusinessLimit.MAX_STAR_COUNT`

        Returns:
            :obj:`bool`: On success, :obj:`True` is returned.

        Raises:
            :class:`telegram.error.TelegramError`
        """
        data: JSONDict = {
            "business_connection_id": business_connection_id,
            "star_count": star_count,
        }
        return await self._post(
            "transferBusinessAccountStars",
            data,
            read_timeout=read_timeout,
            write_timeout=write_timeout,
            connect_timeout=connect_timeout,
            pool_timeout=pool_timeout,
            api_kwargs=api_kwargs,
        )

    async def replace_sticker_in_set(
        self,
        user_id: int,
        name: str,
        old_sticker: Union[str, "Sticker"],
        sticker: "InputSticker",
        *,
        read_timeout: ODVInput[float] = DEFAULT_NONE,
        write_timeout: ODVInput[float] = DEFAULT_NONE,
        connect_timeout: ODVInput[float] = DEFAULT_NONE,
        pool_timeout: ODVInput[float] = DEFAULT_NONE,
        api_kwargs: Optional[JSONDict] = None,
    ) -> bool:
        """Use this method to replace an existing sticker in a sticker set with a new one.
        The method is equivalent to calling :meth:`delete_sticker_from_set`,
        then :meth:`add_sticker_to_set`, then :meth:`set_sticker_position_in_set`.

        .. versionadded:: 21.1

        Args:
            user_id (:obj:`int`): User identifier of the sticker set owner.
            name (:obj:`str`): Sticker set name.
            old_sticker (:obj:`str` | :class:`~telegram.Sticker`): File identifier of the replaced
                sticker or the sticker object itself.

                .. versionchanged:: 21.10
                   Accepts also :class:`telegram.Sticker` instances.
            sticker (:class:`telegram.InputSticker`): An object with information about the added
                sticker. If exactly the same sticker had already been added to the set, then the
                set remains unchanged.

        Returns:
            :obj:`bool`: On success, :obj:`True` is returned.

        Raises:
            :class:`telegram.error.TelegramError`
        """
        data: JSONDict = {
            "user_id": user_id,
            "name": name,
            "old_sticker": old_sticker if isinstance(old_sticker, str) else old_sticker.file_id,
            "sticker": sticker,
        }

        return await self._post(
            "replaceStickerInSet",
            data,
            read_timeout=read_timeout,
            write_timeout=write_timeout,
            connect_timeout=connect_timeout,
            pool_timeout=pool_timeout,
            api_kwargs=api_kwargs,
        )

    async def refund_star_payment(
        self,
        user_id: int,
        telegram_payment_charge_id: str,
        *,
        read_timeout: ODVInput[float] = DEFAULT_NONE,
        write_timeout: ODVInput[float] = DEFAULT_NONE,
        connect_timeout: ODVInput[float] = DEFAULT_NONE,
        pool_timeout: ODVInput[float] = DEFAULT_NONE,
        api_kwargs: Optional[JSONDict] = None,
    ) -> bool:
        """Refunds a successful payment in |tg_stars|.

        .. versionadded:: 21.3

        Args:
            user_id (:obj:`int`): User identifier of the user whose payment will be refunded.
            telegram_payment_charge_id (:obj:`str`): Telegram payment identifier.

        Returns:
            :obj:`bool`: On success, :obj:`True` is returned.

        Raises:
            :class:`telegram.error.TelegramError`

        """
        data: JSONDict = {
            "user_id": user_id,
            "telegram_payment_charge_id": telegram_payment_charge_id,
        }

        return await self._post(
            "refundStarPayment",
            data,
            read_timeout=read_timeout,
            write_timeout=write_timeout,
            connect_timeout=connect_timeout,
            pool_timeout=pool_timeout,
            api_kwargs=api_kwargs,
        )

    async def get_star_transactions(
        self,
        offset: Optional[int] = None,
        limit: Optional[int] = None,
        *,
        read_timeout: ODVInput[float] = DEFAULT_NONE,
        write_timeout: ODVInput[float] = DEFAULT_NONE,
        connect_timeout: ODVInput[float] = DEFAULT_NONE,
        pool_timeout: ODVInput[float] = DEFAULT_NONE,
        api_kwargs: Optional[JSONDict] = None,
    ) -> StarTransactions:
        """Returns the bot's Telegram Star transactions in chronological order.

        .. versionadded:: 21.4

        Args:
            offset (:obj:`int`, optional): Number of transactions to skip in the response.
            limit (:obj:`int`, optional): The maximum number of transactions to be retrieved.
                Values between :tg-const:`telegram.constants.StarTransactionsLimit.MIN_LIMIT`-
                :tg-const:`telegram.constants.StarTransactionsLimit.MAX_LIMIT` are accepted.
                Defaults to :tg-const:`telegram.constants.StarTransactionsLimit.MAX_LIMIT`.

        Returns:
            :class:`telegram.StarTransactions`: On success.

        Raises:
            :class:`telegram.error.TelegramError`
        """

        data: JSONDict = {"offset": offset, "limit": limit}

        return StarTransactions.de_json(
            await self._post(
                "getStarTransactions",
                data,
                read_timeout=read_timeout,
                write_timeout=write_timeout,
                connect_timeout=connect_timeout,
                pool_timeout=pool_timeout,
                api_kwargs=api_kwargs,
            ),
            bot=self,
        )

    async def edit_user_star_subscription(
        self,
        user_id: int,
        telegram_payment_charge_id: str,
        is_canceled: bool,
        *,
        read_timeout: ODVInput[float] = DEFAULT_NONE,
        write_timeout: ODVInput[float] = DEFAULT_NONE,
        connect_timeout: ODVInput[float] = DEFAULT_NONE,
        pool_timeout: ODVInput[float] = DEFAULT_NONE,
        api_kwargs: Optional[JSONDict] = None,
    ) -> bool:
        """Allows the bot to cancel or re-enable extension of a subscription paid in Telegram
        Stars.

        .. versionadded:: 21.8

        Args:
            user_id (:obj:`int`): Identifier of the user whose subscription will be edited.
            telegram_payment_charge_id (:obj:`str`): Telegram payment identifier for the
                subscription.
            is_canceled (:obj:`bool`): Pass :obj:`True` to cancel extension of the user
                subscription; the subscription must be active up to the end of the current
                subscription period. Pass :obj:`False` to allow the user to re-enable a
                subscription that was previously canceled by the bot.

        Returns:
            :obj:`bool`: On success, :obj:`True` is returned.

        Raises:
            :class:`telegram.error.TelegramError`
        """
        data: JSONDict = {
            "user_id": user_id,
            "telegram_payment_charge_id": telegram_payment_charge_id,
            "is_canceled": is_canceled,
        }
        return await self._post(
            "editUserStarSubscription",
            data,
            read_timeout=read_timeout,
            write_timeout=write_timeout,
            connect_timeout=connect_timeout,
            pool_timeout=pool_timeout,
            api_kwargs=api_kwargs,
        )

    async def send_paid_media(
        self,
        chat_id: Union[str, int],
        star_count: int,
        media: Sequence["InputPaidMedia"],
        caption: Optional[str] = None,
        parse_mode: ODVInput[str] = DEFAULT_NONE,
        caption_entities: Optional[Sequence["MessageEntity"]] = None,
        show_caption_above_media: Optional[bool] = None,
        disable_notification: ODVInput[bool] = DEFAULT_NONE,
        protect_content: ODVInput[bool] = DEFAULT_NONE,
        reply_parameters: Optional["ReplyParameters"] = None,
        reply_markup: Optional[ReplyMarkup] = None,
        business_connection_id: Optional[str] = None,
        payload: Optional[str] = None,
        allow_paid_broadcast: Optional[bool] = None,
<<<<<<< HEAD
        suggested_post_parameters: Optional["SuggestedPostParameters"] = None,
=======
        direct_messages_topic_id: Optional[int] = None,
>>>>>>> ffbc4c1e
        *,
        allow_sending_without_reply: ODVInput[bool] = DEFAULT_NONE,
        reply_to_message_id: Optional[int] = None,
        read_timeout: ODVInput[float] = DEFAULT_NONE,
        write_timeout: ODVInput[float] = DEFAULT_NONE,
        connect_timeout: ODVInput[float] = DEFAULT_NONE,
        pool_timeout: ODVInput[float] = DEFAULT_NONE,
        api_kwargs: Optional[JSONDict] = None,
    ) -> Message:
        """Use this method to send paid media.

        .. versionadded:: 21.4

        Args:
            chat_id (:obj:`int` | :obj:`str`): |chat_id_channel| If the chat is a channel, all
                Telegram Star proceeds from this media will be credited to the chat's balance.
                Otherwise, they will be credited to the bot's balance.
            star_count (:obj:`int`): The number of Telegram Stars that must be paid to buy access
                to the media; :tg-const:`telegram.constants.InvoiceLimit.MIN_STAR_COUNT` -
                :tg-const:`telegram.constants.InvoiceLimit.MAX_STAR_COUNT`.
            media (Sequence[:class:`telegram.InputPaidMedia`]): A list describing the media to be
                sent; up to :tg-const:`telegram.constants.MediaGroupLimit.MAX_MEDIA_LENGTH` items.
            payload (:obj:`str`, optional): Bot-defined paid media payload,
                0-:tg-const:`telegram.constants.InvoiceLimit.MAX_PAYLOAD_LENGTH` bytes. This will
                not be displayed to the user, use it for your internal processes.

                .. versionadded:: 21.6
            caption (:obj:`str`, optional): Caption of the media to be sent,
                0-:tg-const:`telegram.constants.MessageLimit.CAPTION_LENGTH` characters.
            parse_mode (:obj:`str`, optional): |parse_mode|
            caption_entities (Sequence[:class:`telegram.MessageEntity`], optional):
                |caption_entities|
            show_caption_above_media (:obj:`bool`, optional): Pass |show_cap_above_med|
            disable_notification (:obj:`bool`, optional): |disable_notification|
            protect_content (:obj:`bool`, optional): |protect_content|
            reply_parameters (:class:`telegram.ReplyParameters`, optional): |reply_parameters|
            reply_markup (:class:`InlineKeyboardMarkup` | :class:`ReplyKeyboardMarkup` | \
                :class:`ReplyKeyboardRemove` | :class:`ForceReply`, optional):
                Additional interface options. An object for an inline keyboard, custom reply
                keyboard, instructions to remove reply keyboard or to force a reply from the user.
            business_connection_id (:obj:`str`, optional): |business_id_str|

                .. versionadded:: 21.5
            allow_paid_broadcast (:obj:`bool`, optional): |allow_paid_broadcast|

                .. versionadded:: 21.7
<<<<<<< HEAD
            suggested_post_parameters (:class:`telegram.SuggestedPostParameters`, optional):
                |suggested_post_parameters|

=======
            direct_messages_topic_id (:obj:`int`, optional): |direct_messages_topic_id|
>>>>>>> ffbc4c1e
                .. versionadded:: NEXT.VERSION

        Keyword Args:
            allow_sending_without_reply (:obj:`bool`, optional): |allow_sending_without_reply|
                Mutually exclusive with :paramref:`reply_parameters`, which this is a convenience
                parameter for

            reply_to_message_id (:obj:`int`, optional): |reply_to_msg_id|
                Mutually exclusive with :paramref:`reply_parameters`, which this is a convenience
                parameter for

        Returns:
            :class:`telegram.Message`: On success, the sent message is returned.

        Raises:
            :class:`telegram.error.TelegramError`
        """

        data: JSONDict = {
            "chat_id": chat_id,
            "star_count": star_count,
            "media": media,
            "show_caption_above_media": show_caption_above_media,
            "payload": payload,
        }

        return await self._send_message(
            "sendPaidMedia",
            data,
            caption=caption,
            parse_mode=parse_mode,
            caption_entities=caption_entities,
            disable_notification=disable_notification,
            protect_content=protect_content,
            reply_parameters=reply_parameters,
            reply_markup=reply_markup,
            allow_sending_without_reply=allow_sending_without_reply,
            reply_to_message_id=reply_to_message_id,
            read_timeout=read_timeout,
            write_timeout=write_timeout,
            connect_timeout=connect_timeout,
            pool_timeout=pool_timeout,
            api_kwargs=api_kwargs,
            business_connection_id=business_connection_id,
            allow_paid_broadcast=allow_paid_broadcast,
<<<<<<< HEAD
            suggested_post_parameters=suggested_post_parameters,
=======
            direct_messages_topic_id=direct_messages_topic_id,
>>>>>>> ffbc4c1e
        )

    async def create_chat_subscription_invite_link(
        self,
        chat_id: Union[str, int],
        subscription_period: TimePeriod,
        subscription_price: int,
        name: Optional[str] = None,
        *,
        read_timeout: ODVInput[float] = DEFAULT_NONE,
        write_timeout: ODVInput[float] = DEFAULT_NONE,
        connect_timeout: ODVInput[float] = DEFAULT_NONE,
        pool_timeout: ODVInput[float] = DEFAULT_NONE,
        api_kwargs: Optional[JSONDict] = None,
    ) -> ChatInviteLink:
        """
        Use this method to create a `subscription invite link <https://telegram.org/blog/\
        superchannels-star-reactions-subscriptions#star-subscriptions>`_ for a channel chat.
        The bot must have the :attr:`~telegram.ChatPermissions.can_invite_users` administrator
        right. The link can be edited using the :meth:`edit_chat_subscription_invite_link` or
        revoked using the :meth:`revoke_chat_invite_link`.

        .. versionadded:: 21.5

        Args:
            chat_id (:obj:`int` | :obj:`str`): |chat_id_channel|
            subscription_period (:obj:`int` | :class:`datetime.timedelta`): The number of seconds
                the subscription will be
                active for before the next payment. Currently, it must always be
                :tg-const:`telegram.constants.ChatSubscriptionLimit.SUBSCRIPTION_PERIOD` (30 days).

                .. versionchanged:: 21.11
                    |time-period-input|
            subscription_price (:obj:`int`): The number of Telegram Stars a user must pay initially
                and after each subsequent subscription period to be a member of the chat;
                :tg-const:`telegram.constants.ChatSubscriptionLimit.MIN_PRICE`-
                :tg-const:`telegram.constants.ChatSubscriptionLimit.MAX_PRICE`.
            name (:obj:`str`, optional): Invite link name;
                0-:tg-const:`telegram.constants.ChatInviteLinkLimit.NAME_LENGTH` characters.

        Returns:
            :class:`telegram.ChatInviteLink`

        Raises:
            :class:`telegram.error.TelegramError`

        """
        data: JSONDict = {
            "chat_id": chat_id,
            "subscription_period": subscription_period,
            "subscription_price": subscription_price,
            "name": name,
        }

        result = await self._post(
            "createChatSubscriptionInviteLink",
            data,
            read_timeout=read_timeout,
            write_timeout=write_timeout,
            connect_timeout=connect_timeout,
            pool_timeout=pool_timeout,
            api_kwargs=api_kwargs,
        )

        return ChatInviteLink.de_json(result, self)

    async def edit_chat_subscription_invite_link(
        self,
        chat_id: Union[str, int],
        invite_link: Union[str, "ChatInviteLink"],
        name: Optional[str] = None,
        *,
        read_timeout: ODVInput[float] = DEFAULT_NONE,
        write_timeout: ODVInput[float] = DEFAULT_NONE,
        connect_timeout: ODVInput[float] = DEFAULT_NONE,
        pool_timeout: ODVInput[float] = DEFAULT_NONE,
        api_kwargs: Optional[JSONDict] = None,
    ) -> ChatInviteLink:
        """
        Use this method to edit a subscription invite link created by the bot. The bot must have
        :attr:`telegram.ChatPermissions.can_invite_users` administrator right.

        .. versionadded:: 21.5

        Args:
            chat_id (:obj:`int` | :obj:`str`): |chat_id_channel|
            invite_link (:obj:`str` | :obj:`telegram.ChatInviteLink`): The invite link to edit.
            name (:obj:`str`, optional): Invite link name;
                0-:tg-const:`telegram.constants.ChatInviteLinkLimit.NAME_LENGTH` characters.

                Tip:
                    Omitting this argument removes the name of the invite link.

        Returns:
            :class:`telegram.ChatInviteLink`

        Raises:
            :class:`telegram.error.TelegramError`

        """
        link = invite_link.invite_link if isinstance(invite_link, ChatInviteLink) else invite_link
        data: JSONDict = {
            "chat_id": chat_id,
            "invite_link": link,
            "name": name,
        }

        result = await self._post(
            "editChatSubscriptionInviteLink",
            data,
            read_timeout=read_timeout,
            write_timeout=write_timeout,
            connect_timeout=connect_timeout,
            pool_timeout=pool_timeout,
            api_kwargs=api_kwargs,
        )

        return ChatInviteLink.de_json(result, self)

    async def get_available_gifts(
        self,
        *,
        read_timeout: ODVInput[float] = DEFAULT_NONE,
        write_timeout: ODVInput[float] = DEFAULT_NONE,
        connect_timeout: ODVInput[float] = DEFAULT_NONE,
        pool_timeout: ODVInput[float] = DEFAULT_NONE,
        api_kwargs: Optional[JSONDict] = None,
    ) -> Gifts:
        """Returns the list of gifts that can be sent by the bot to users and channel chats.
        Requires no parameters.

        .. versionadded:: 21.8

        Returns:
            :class:`telegram.Gifts`

        Raises:
            :class:`telegram.error.TelegramError`
        """
        return Gifts.de_json(
            await self._post(
                "getAvailableGifts",
                read_timeout=read_timeout,
                write_timeout=write_timeout,
                connect_timeout=connect_timeout,
                pool_timeout=pool_timeout,
                api_kwargs=api_kwargs,
            )
        )

    async def send_gift(
        self,
        gift_id: Union[str, Gift],
        text: Optional[str] = None,
        text_parse_mode: ODVInput[str] = DEFAULT_NONE,
        text_entities: Optional[Sequence["MessageEntity"]] = None,
        pay_for_upgrade: Optional[bool] = None,
        chat_id: Optional[Union[str, int]] = None,
        user_id: Optional[int] = None,
        *,
        read_timeout: ODVInput[float] = DEFAULT_NONE,
        write_timeout: ODVInput[float] = DEFAULT_NONE,
        connect_timeout: ODVInput[float] = DEFAULT_NONE,
        pool_timeout: ODVInput[float] = DEFAULT_NONE,
        api_kwargs: Optional[JSONDict] = None,
    ) -> bool:
        """Sends a gift to the given user or channel chat.
        The gift can't be converted to Telegram Stars by the receiver.

        .. versionadded:: 21.8
        .. versionchanged:: 22.1
           Bot API 8.3 made :paramref:`user_id` optional. In version 22.1, the methods
           signature was changed accordingly.

        Args:
            gift_id (:obj:`str` | :class:`~telegram.Gift`): Identifier of the gift or a
                :class:`~telegram.Gift` object
            user_id (:obj:`int`, optional): Required if :paramref:`chat_id` is not specified.
                Unique identifier of the target user that will receive the gift.

                .. versionchanged:: 21.11
                    Now optional.
            chat_id (:obj:`int` | :obj:`str`, optional): Required if :paramref:`user_id`
                is not specified. |chat_id_channel| It will receive the gift.

                .. versionadded:: 21.11
            text (:obj:`str`, optional): Text that will be shown along with the gift;
                0- :tg-const:`telegram.constants.GiftLimit.MAX_TEXT_LENGTH` characters
            text_parse_mode (:obj:`str`, optional): Mode for parsing entities.
                See :class:`telegram.constants.ParseMode` and
                `formatting options <https://core.telegram.org/bots/api#formatting-options>`__ for
                more details. Entities other than :attr:`~MessageEntity.BOLD`,
                :attr:`~MessageEntity.ITALIC`, :attr:`~MessageEntity.UNDERLINE`,
                :attr:`~MessageEntity.STRIKETHROUGH`, :attr:`~MessageEntity.SPOILER`, and
                :attr:`~MessageEntity.CUSTOM_EMOJI` are ignored.
            text_entities (Sequence[:class:`telegram.MessageEntity`], optional): A list of special
                entities that appear in the gift text. It can be specified instead of
                :paramref:`text_parse_mode`. Entities other than :attr:`~MessageEntity.BOLD`,
                :attr:`~MessageEntity.ITALIC`, :attr:`~MessageEntity.UNDERLINE`,
                :attr:`~MessageEntity.STRIKETHROUGH`, :attr:`~MessageEntity.SPOILER`, and
                :attr:`~MessageEntity.CUSTOM_EMOJI` are ignored.
            pay_for_upgrade (:obj:`bool`, optional): Pass :obj:`True` to pay for the gift upgrade
                from the bot's balance, thereby making the upgrade free for the receiver.

                .. versionadded:: 21.10

        Returns:
            :obj:`bool`: On success, :obj:`True` is returned.

        Raises:
            :class:`telegram.error.TelegramError`
        """
        data: JSONDict = {
            "user_id": user_id,
            "gift_id": gift_id.id if isinstance(gift_id, Gift) else gift_id,
            "text": text,
            "text_parse_mode": text_parse_mode,
            "text_entities": text_entities,
            "pay_for_upgrade": pay_for_upgrade,
            "chat_id": chat_id,
        }
        return await self._post(
            "sendGift",
            data,
            read_timeout=read_timeout,
            write_timeout=write_timeout,
            connect_timeout=connect_timeout,
            pool_timeout=pool_timeout,
            api_kwargs=api_kwargs,
        )

    async def verify_chat(
        self,
        chat_id: Union[int, str],
        custom_description: Optional[str] = None,
        *,
        read_timeout: ODVInput[float] = DEFAULT_NONE,
        write_timeout: ODVInput[float] = DEFAULT_NONE,
        connect_timeout: ODVInput[float] = DEFAULT_NONE,
        pool_timeout: ODVInput[float] = DEFAULT_NONE,
        api_kwargs: Optional[JSONDict] = None,
    ) -> bool:
        """Verifies a chat |org-verify| which is represented by the bot.

        .. versionadded:: 21.10

        Args:
            chat_id (:obj:`int` | :obj:`str`): |chat_id_channel|
            custom_description (:obj:`str`, optional): Custom description for the verification;
                0- :tg-const:`telegram.constants.VerifyLimit.MAX_TEXT_LENGTH` characters. Must be
                empty if the organization isn't allowed to provide a custom verification
                description.

        Returns:
            :obj:`bool`: On success, :obj:`True` is returned.

        Raises:
            :class:`telegram.error.TelegramError`
        """
        data: JSONDict = {
            "chat_id": chat_id,
            "custom_description": custom_description,
        }
        return await self._post(
            "verifyChat",
            data,
            read_timeout=read_timeout,
            write_timeout=write_timeout,
            connect_timeout=connect_timeout,
            pool_timeout=pool_timeout,
            api_kwargs=api_kwargs,
        )

    async def verify_user(
        self,
        user_id: int,
        custom_description: Optional[str] = None,
        *,
        read_timeout: ODVInput[float] = DEFAULT_NONE,
        write_timeout: ODVInput[float] = DEFAULT_NONE,
        connect_timeout: ODVInput[float] = DEFAULT_NONE,
        pool_timeout: ODVInput[float] = DEFAULT_NONE,
        api_kwargs: Optional[JSONDict] = None,
    ) -> bool:
        """Verifies a user |org-verify| which is represented by the bot.

        .. versionadded:: 21.10

        Args:
            user_id (:obj:`int`): Unique identifier of the target user.
            custom_description (:obj:`str`, optional): Custom description for the verification;
                0- :tg-const:`telegram.constants.VerifyLimit.MAX_TEXT_LENGTH` characters. Must be
                empty if the organization isn't allowed to provide a custom verification
                description.

        Returns:
            :obj:`bool`: On success, :obj:`True` is returned.

        Raises:
            :class:`telegram.error.TelegramError`
        """
        data: JSONDict = {
            "user_id": user_id,
            "custom_description": custom_description,
        }
        return await self._post(
            "verifyUser",
            data,
            read_timeout=read_timeout,
            write_timeout=write_timeout,
            connect_timeout=connect_timeout,
            pool_timeout=pool_timeout,
            api_kwargs=api_kwargs,
        )

    async def remove_chat_verification(
        self,
        chat_id: Union[int, str],
        *,
        read_timeout: ODVInput[float] = DEFAULT_NONE,
        write_timeout: ODVInput[float] = DEFAULT_NONE,
        connect_timeout: ODVInput[float] = DEFAULT_NONE,
        pool_timeout: ODVInput[float] = DEFAULT_NONE,
        api_kwargs: Optional[JSONDict] = None,
    ) -> bool:
        """Removes verification from a chat that is currently verified |org-verify|
        represented by the bot.



        .. versionadded:: 21.10

        Args:
            chat_id (:obj:`int` | :obj:`str`): |chat_id_channel|

        Returns:
            :obj:`bool`: On success, :obj:`True` is returned.

        Raises:
            :class:`telegram.error.TelegramError`
        """
        data: JSONDict = {
            "chat_id": chat_id,
        }
        return await self._post(
            "removeChatVerification",
            data,
            read_timeout=read_timeout,
            write_timeout=write_timeout,
            connect_timeout=connect_timeout,
            pool_timeout=pool_timeout,
            api_kwargs=api_kwargs,
        )

    async def remove_user_verification(
        self,
        user_id: int,
        *,
        read_timeout: ODVInput[float] = DEFAULT_NONE,
        write_timeout: ODVInput[float] = DEFAULT_NONE,
        connect_timeout: ODVInput[float] = DEFAULT_NONE,
        pool_timeout: ODVInput[float] = DEFAULT_NONE,
        api_kwargs: Optional[JSONDict] = None,
    ) -> bool:
        """Removes verification from a user who is currently verified |org-verify|
        represented by the bot.



        .. versionadded:: 21.10

        Args:
            user_id (:obj:`int`): Unique identifier of the target user.

        Returns:
            :obj:`bool`: On success, :obj:`True` is returned.

        Raises:
            :class:`telegram.error.TelegramError`
        """
        data: JSONDict = {
            "user_id": user_id,
        }
        return await self._post(
            "removeUserVerification",
            data,
            read_timeout=read_timeout,
            write_timeout=write_timeout,
            connect_timeout=connect_timeout,
            pool_timeout=pool_timeout,
            api_kwargs=api_kwargs,
        )

    async def get_my_star_balance(
        self,
        *,
        read_timeout: ODVInput[float] = DEFAULT_NONE,
        write_timeout: ODVInput[float] = DEFAULT_NONE,
        connect_timeout: ODVInput[float] = DEFAULT_NONE,
        pool_timeout: ODVInput[float] = DEFAULT_NONE,
        api_kwargs: Optional[JSONDict] = None,
    ) -> StarAmount:
        """A method to get the current Telegram Stars balance of the bot. Requires no parameters.

        .. versionadded:: 22.3

        Returns:
            :class:`telegram.StarAmount`

        Raises:
            :class:`telegram.error.TelegramError`
        """
        return StarAmount.de_json(
            await self._post(
                "getMyStarBalance",
                read_timeout=read_timeout,
                write_timeout=write_timeout,
                connect_timeout=connect_timeout,
                pool_timeout=pool_timeout,
                api_kwargs=api_kwargs,
            )
        )

    def to_dict(self, recursive: bool = True) -> JSONDict:  # noqa: ARG002
        """See :meth:`telegram.TelegramObject.to_dict`."""
        data: JSONDict = {"id": self.id, "username": self.username, "first_name": self.first_name}

        if self.last_name:
            data["last_name"] = self.last_name

        return data

    # camelCase aliases
    getMe = get_me
    """Alias for :meth:`get_me`"""
    sendMessage = send_message
    """Alias for :meth:`send_message`"""
    deleteMessage = delete_message
    """Alias for :meth:`delete_message`"""
    deleteMessages = delete_messages
    """Alias for :meth:`delete_messages`"""
    forwardMessage = forward_message
    """Alias for :meth:`forward_message`"""
    forwardMessages = forward_messages
    """Alias for :meth:`forward_messages`"""
    sendPhoto = send_photo
    """Alias for :meth:`send_photo`"""
    sendAudio = send_audio
    """Alias for :meth:`send_audio`"""
    sendDocument = send_document
    """Alias for :meth:`send_document`"""
    sendSticker = send_sticker
    """Alias for :meth:`send_sticker`"""
    sendVideo = send_video
    """Alias for :meth:`send_video`"""
    sendAnimation = send_animation
    """Alias for :meth:`send_animation`"""
    sendVoice = send_voice
    """Alias for :meth:`send_voice`"""
    sendVideoNote = send_video_note
    """Alias for :meth:`send_video_note`"""
    sendMediaGroup = send_media_group
    """Alias for :meth:`send_media_group`"""
    sendLocation = send_location
    """Alias for :meth:`send_location`"""
    editMessageLiveLocation = edit_message_live_location
    """Alias for :meth:`edit_message_live_location`"""
    stopMessageLiveLocation = stop_message_live_location
    """Alias for :meth:`stop_message_live_location`"""
    sendVenue = send_venue
    """Alias for :meth:`send_venue`"""
    sendContact = send_contact
    """Alias for :meth:`send_contact`"""
    sendGame = send_game
    """Alias for :meth:`send_game`"""
    sendChatAction = send_chat_action
    """Alias for :meth:`send_chat_action`"""
    answerInlineQuery = answer_inline_query
    """Alias for :meth:`answer_inline_query`"""
    savePreparedInlineMessage = save_prepared_inline_message
    """Alias for :meth:`save_prepared_inline_message`"""
    getUserProfilePhotos = get_user_profile_photos
    """Alias for :meth:`get_user_profile_photos`"""
    getFile = get_file
    """Alias for :meth:`get_file`"""
    banChatMember = ban_chat_member
    """Alias for :meth:`ban_chat_member`"""
    banChatSenderChat = ban_chat_sender_chat
    """Alias for :meth:`ban_chat_sender_chat`"""
    unbanChatMember = unban_chat_member
    """Alias for :meth:`unban_chat_member`"""
    unbanChatSenderChat = unban_chat_sender_chat
    """Alias for :meth:`unban_chat_sender_chat`"""
    answerCallbackQuery = answer_callback_query
    """Alias for :meth:`answer_callback_query`"""
    editMessageText = edit_message_text
    """Alias for :meth:`edit_message_text`"""
    editMessageCaption = edit_message_caption
    """Alias for :meth:`edit_message_caption`"""
    editMessageMedia = edit_message_media
    """Alias for :meth:`edit_message_media`"""
    editMessageReplyMarkup = edit_message_reply_markup
    """Alias for :meth:`edit_message_reply_markup`"""
    getUpdates = get_updates
    """Alias for :meth:`get_updates`"""
    setWebhook = set_webhook
    """Alias for :meth:`set_webhook`"""
    deleteWebhook = delete_webhook
    """Alias for :meth:`delete_webhook`"""
    leaveChat = leave_chat
    """Alias for :meth:`leave_chat`"""
    getChat = get_chat
    """Alias for :meth:`get_chat`"""
    getChatAdministrators = get_chat_administrators
    """Alias for :meth:`get_chat_administrators`"""
    getChatMember = get_chat_member
    """Alias for :meth:`get_chat_member`"""
    setChatStickerSet = set_chat_sticker_set
    """Alias for :meth:`set_chat_sticker_set`"""
    deleteChatStickerSet = delete_chat_sticker_set
    """Alias for :meth:`delete_chat_sticker_set`"""
    getChatMemberCount = get_chat_member_count
    """Alias for :meth:`get_chat_member_count`"""
    getWebhookInfo = get_webhook_info
    """Alias for :meth:`get_webhook_info`"""
    setGameScore = set_game_score
    """Alias for :meth:`set_game_score`"""
    getGameHighScores = get_game_high_scores
    """Alias for :meth:`get_game_high_scores`"""
    sendInvoice = send_invoice
    """Alias for :meth:`send_invoice`"""
    answerShippingQuery = answer_shipping_query
    """Alias for :meth:`answer_shipping_query`"""
    answerPreCheckoutQuery = answer_pre_checkout_query
    """Alias for :meth:`answer_pre_checkout_query`"""
    answerWebAppQuery = answer_web_app_query
    """Alias for :meth:`answer_web_app_query`"""
    restrictChatMember = restrict_chat_member
    """Alias for :meth:`restrict_chat_member`"""
    promoteChatMember = promote_chat_member
    """Alias for :meth:`promote_chat_member`"""
    setChatPermissions = set_chat_permissions
    """Alias for :meth:`set_chat_permissions`"""
    setChatAdministratorCustomTitle = set_chat_administrator_custom_title
    """Alias for :meth:`set_chat_administrator_custom_title`"""
    exportChatInviteLink = export_chat_invite_link
    """Alias for :meth:`export_chat_invite_link`"""
    createChatInviteLink = create_chat_invite_link
    """Alias for :meth:`create_chat_invite_link`"""
    editChatInviteLink = edit_chat_invite_link
    """Alias for :meth:`edit_chat_invite_link`"""
    revokeChatInviteLink = revoke_chat_invite_link
    """Alias for :meth:`revoke_chat_invite_link`"""
    approveChatJoinRequest = approve_chat_join_request
    """Alias for :meth:`approve_chat_join_request`"""
    declineChatJoinRequest = decline_chat_join_request
    """Alias for :meth:`decline_chat_join_request`"""
    setChatPhoto = set_chat_photo
    """Alias for :meth:`set_chat_photo`"""
    deleteChatPhoto = delete_chat_photo
    """Alias for :meth:`delete_chat_photo`"""
    setChatTitle = set_chat_title
    """Alias for :meth:`set_chat_title`"""
    setChatDescription = set_chat_description
    """Alias for :meth:`set_chat_description`"""
    setUserEmojiStatus = set_user_emoji_status
    """Alias for :meth:`set_user_emoji_status`"""
    pinChatMessage = pin_chat_message
    """Alias for :meth:`pin_chat_message`"""
    unpinChatMessage = unpin_chat_message
    """Alias for :meth:`unpin_chat_message`"""
    unpinAllChatMessages = unpin_all_chat_messages
    """Alias for :meth:`unpin_all_chat_messages`"""
    getCustomEmojiStickers = get_custom_emoji_stickers
    """Alias for :meth:`get_custom_emoji_stickers`"""
    getStickerSet = get_sticker_set
    """Alias for :meth:`get_sticker_set`"""
    uploadStickerFile = upload_sticker_file
    """Alias for :meth:`upload_sticker_file`"""
    createNewStickerSet = create_new_sticker_set
    """Alias for :meth:`create_new_sticker_set`"""
    addStickerToSet = add_sticker_to_set
    """Alias for :meth:`add_sticker_to_set`"""
    setStickerPositionInSet = set_sticker_position_in_set
    """Alias for :meth:`set_sticker_position_in_set`"""
    deleteStickerFromSet = delete_sticker_from_set
    """Alias for :meth:`delete_sticker_from_set`"""
    setStickerSetThumbnail = set_sticker_set_thumbnail
    """Alias for :meth:`set_sticker_set_thumbnail`"""
    setPassportDataErrors = set_passport_data_errors
    """Alias for :meth:`set_passport_data_errors`"""
    sendPoll = send_poll
    """Alias for :meth:`send_poll`"""
    stopPoll = stop_poll
    """Alias for :meth:`stop_poll`"""
    sendChecklist = send_checklist
    """Alias for :meth:`send_checklist`"""
    editMessageChecklist = edit_message_checklist
    """Alias for :meth:`edit_message_checklist`"""
    sendDice = send_dice
    """Alias for :meth:`send_dice`"""
    getMyCommands = get_my_commands
    """Alias for :meth:`get_my_commands`"""
    setMyCommands = set_my_commands
    """Alias for :meth:`set_my_commands`"""
    deleteMyCommands = delete_my_commands
    """Alias for :meth:`delete_my_commands`"""
    logOut = log_out
    """Alias for :meth:`log_out`"""
    copyMessage = copy_message
    """Alias for :meth:`copy_message`"""
    copyMessages = copy_messages
    """Alias for :meth:`copy_messages`"""
    getChatMenuButton = get_chat_menu_button
    """Alias for :meth:`get_chat_menu_button`"""
    setChatMenuButton = set_chat_menu_button
    """Alias for :meth:`set_chat_menu_button`"""
    getMyDefaultAdministratorRights = get_my_default_administrator_rights
    """Alias for :meth:`get_my_default_administrator_rights`"""
    setMyDefaultAdministratorRights = set_my_default_administrator_rights
    """Alias for :meth:`set_my_default_administrator_rights`"""
    createInvoiceLink = create_invoice_link
    """Alias for :meth:`create_invoice_link`"""
    getForumTopicIconStickers = get_forum_topic_icon_stickers
    """Alias for :meth:`get_forum_topic_icon_stickers`"""
    createForumTopic = create_forum_topic
    """Alias for :meth:`create_forum_topic`"""
    editForumTopic = edit_forum_topic
    """Alias for :meth:`edit_forum_topic`"""
    closeForumTopic = close_forum_topic
    """Alias for :meth:`close_forum_topic`"""
    reopenForumTopic = reopen_forum_topic
    """Alias for :meth:`reopen_forum_topic`"""
    deleteForumTopic = delete_forum_topic
    """Alias for :meth:`delete_forum_topic`"""
    unpinAllForumTopicMessages = unpin_all_forum_topic_messages
    """Alias for :meth:`unpin_all_forum_topic_messages`"""
    editGeneralForumTopic = edit_general_forum_topic
    """Alias for :meth:`edit_general_forum_topic`"""
    closeGeneralForumTopic = close_general_forum_topic
    """Alias for :meth:`close_general_forum_topic`"""
    reopenGeneralForumTopic = reopen_general_forum_topic
    """Alias for :meth:`reopen_general_forum_topic`"""
    hideGeneralForumTopic = hide_general_forum_topic
    """Alias for :meth:`hide_general_forum_topic`"""
    unhideGeneralForumTopic = unhide_general_forum_topic
    """Alias for :meth:`unhide_general_forum_topic`"""
    setMyDescription = set_my_description
    """Alias for :meth:`set_my_description`"""
    setMyShortDescription = set_my_short_description
    """Alias for :meth:`set_my_short_description`"""
    getMyDescription = get_my_description
    """Alias for :meth:`get_my_description`"""
    getMyShortDescription = get_my_short_description
    """Alias for :meth:`get_my_short_description`"""
    setCustomEmojiStickerSetThumbnail = set_custom_emoji_sticker_set_thumbnail
    """Alias for :meth:`set_custom_emoji_sticker_set_thumbnail`"""
    setStickerSetTitle = set_sticker_set_title
    """Alias for :meth:`set_sticker_set_title`"""
    deleteStickerSet = delete_sticker_set
    """Alias for :meth:`delete_sticker_set`"""
    setStickerEmojiList = set_sticker_emoji_list
    """Alias for :meth:`set_sticker_emoji_list`"""
    setStickerKeywords = set_sticker_keywords
    """Alias for :meth:`set_sticker_keywords`"""
    setStickerMaskPosition = set_sticker_mask_position
    """Alias for :meth:`set_sticker_mask_position`"""
    setMyName = set_my_name
    """Alias for :meth:`set_my_name`"""
    getMyName = get_my_name
    """Alias for :meth:`get_my_name`"""
    unpinAllGeneralForumTopicMessages = unpin_all_general_forum_topic_messages
    """Alias for :meth:`unpin_all_general_forum_topic_messages`"""
    getUserChatBoosts = get_user_chat_boosts
    """Alias for :meth:`get_user_chat_boosts`"""
    setMessageReaction = set_message_reaction
    """Alias for :meth:`set_message_reaction`"""
    giftPremiumSubscription = gift_premium_subscription
    """Alias for :meth:`gift_premium_subscription`"""
    getBusinessAccountGifts = get_business_account_gifts
    """Alias for :meth:`get_business_account_gifts`"""
    getBusinessAccountStarBalance = get_business_account_star_balance
    """Alias for :meth:`get_business_account_star_balance`"""
    getBusinessConnection = get_business_connection
    """Alias for :meth:`get_business_connection`"""
    readBusinessMessage = read_business_message
    """Alias for :meth:`read_business_message`"""
    deleteBusinessMessages = delete_business_messages
    """Alias for :meth:`delete_business_messages`"""
    postStory = post_story
    """Alias for :meth:`post_story`"""
    editStory = edit_story
    """Alias for :meth:`edit_story`"""
    deleteStory = delete_story
    """Alias for :meth:`delete_story`"""
    setBusinessAccountName = set_business_account_name
    """Alias for :meth:`set_business_account_name`"""
    setBusinessAccountUsername = set_business_account_username
    """Alias for :meth:`set_business_account_username`"""
    setBusinessAccountBio = set_business_account_bio
    """Alias for :meth:`set_business_account_bio`"""
    setBusinessAccountGiftSettings = set_business_account_gift_settings
    """Alias for :meth:`set_business_account_gift_settings`"""
    setBusinessAccountProfilePhoto = set_business_account_profile_photo
    """Alias for :meth:`set_business_account_profile_photo`"""
    removeBusinessAccountProfilePhoto = remove_business_account_profile_photo
    """Alias for :meth:`remove_business_account_profile_photo`"""
    convertGiftToStars = convert_gift_to_stars
    """Alias for :meth:`convert_gift_to_stars`"""
    upgradeGift = upgrade_gift
    """Alias for :meth:`upgrade_gift`"""
    transferGift = transfer_gift
    """Alias for :meth:`transfer_gift`"""
    transferBusinessAccountStars = transfer_business_account_stars
    """Alias for :meth:`transfer_business_account_stars`"""
    replaceStickerInSet = replace_sticker_in_set
    """Alias for :meth:`replace_sticker_in_set`"""
    refundStarPayment = refund_star_payment
    """Alias for :meth:`refund_star_payment`"""
    getStarTransactions = get_star_transactions
    """Alias for :meth:`get_star_transactions`"""
    editUserStarSubscription = edit_user_star_subscription
    """Alias for :meth:`edit_user_star_subscription`"""
    sendPaidMedia = send_paid_media
    """Alias for :meth:`send_paid_media`"""
    createChatSubscriptionInviteLink = create_chat_subscription_invite_link
    """Alias for :meth:`create_chat_subscription_invite_link`"""
    editChatSubscriptionInviteLink = edit_chat_subscription_invite_link
    """Alias for :meth:`edit_chat_subscription_invite_link`"""
    getAvailableGifts = get_available_gifts
    """Alias for :meth:`get_available_gifts`"""
    sendGift = send_gift
    """Alias for :meth:`send_gift`"""
    verifyChat = verify_chat
    """Alias for :meth:`verify_chat`"""
    verifyUser = verify_user
    """Alias for :meth:`verify_user`"""
    removeChatVerification = remove_chat_verification
    """Alias for :meth:`remove_chat_verification`"""
    removeUserVerification = remove_user_verification
    """Alias for :meth:`remove_user_verification`"""
    getMyStarBalance = get_my_star_balance
    """Alias for :meth:`get_my_star_balance`"""<|MERGE_RESOLUTION|>--- conflicted
+++ resolved
@@ -759,11 +759,8 @@
         business_connection_id: Optional[str] = None,
         message_effect_id: Optional[str] = None,
         allow_paid_broadcast: Optional[bool] = None,
-<<<<<<< HEAD
+        direct_messages_topic_id: Optional[int] = None,
         suggested_post_parameters: Optional["SuggestedPostParameters"] = None,
-=======
-        direct_messages_topic_id: Optional[int] = None,
->>>>>>> ffbc4c1e
         *,
         allow_sending_without_reply: ODVInput[bool] = DEFAULT_NONE,
         reply_to_message_id: Optional[int] = None,
@@ -1011,11 +1008,8 @@
         business_connection_id: Optional[str] = None,
         message_effect_id: Optional[str] = None,
         allow_paid_broadcast: Optional[bool] = None,
-<<<<<<< HEAD
+        direct_messages_topic_id: Optional[int] = None,
         suggested_post_parameters: Optional["SuggestedPostParameters"] = None,
-=======
-        direct_messages_topic_id: Optional[int] = None,
->>>>>>> ffbc4c1e
         *,
         allow_sending_without_reply: ODVInput[bool] = DEFAULT_NONE,
         reply_to_message_id: Optional[int] = None,
@@ -1070,13 +1064,12 @@
             allow_paid_broadcast (:obj:`bool`, optional): |allow_paid_broadcast|
 
                 .. versionadded:: 21.7
-<<<<<<< HEAD
             suggested_post_parameters (:class:`telegram.SuggestedPostParameters`, optional):
                 |suggested_post_parameters|
 
-=======
+                .. versionadded:: NEXT.VERSION
             direct_messages_topic_id (:obj:`int`, optional): |direct_messages_topic_id|
->>>>>>> ffbc4c1e
+
                 .. versionadded:: NEXT.VERSION
 
         Keyword Args:
@@ -1137,11 +1130,8 @@
             reply_parameters=reply_parameters,
             message_effect_id=message_effect_id,
             allow_paid_broadcast=allow_paid_broadcast,
-<<<<<<< HEAD
+            direct_messages_topic_id=direct_messages_topic_id,
             suggested_post_parameters=suggested_post_parameters,
-=======
-            direct_messages_topic_id=direct_messages_topic_id,
->>>>>>> ffbc4c1e
             read_timeout=read_timeout,
             write_timeout=write_timeout,
             connect_timeout=connect_timeout,
@@ -1258,11 +1248,8 @@
         protect_content: ODVInput[bool] = DEFAULT_NONE,
         message_thread_id: Optional[int] = None,
         video_start_timestamp: Optional[int] = None,
-<<<<<<< HEAD
+        direct_messages_topic_id: Optional[int] = None,
         suggested_post_parameters: Optional["SuggestedPostParameters"] = None,
-=======
-        direct_messages_topic_id: Optional[int] = None,
->>>>>>> ffbc4c1e
         *,
         read_timeout: ODVInput[float] = DEFAULT_NONE,
         write_timeout: ODVInput[float] = DEFAULT_NONE,
@@ -1298,20 +1285,16 @@
             message_thread_id (:obj:`int`, optional): |message_thread_id_arg|
 
                 .. versionadded:: 20.0
-<<<<<<< HEAD
             suggested_post_parameters (:class:`telegram.SuggestedPostParameters`, optional): An
                 object containing the parameters of the suggested post to send; for direct messages
                 chats only.
 
                 .. versionadded:: NEXT.VERSION
-=======
             direct_messages_topic_id (:obj:`int`, optional): Identifier of the direct messages
                 topic to which the message will be forwarded; required if the message is
                 forwarded to a direct messages chat.
 
                 .. versionadded:: NEXT.VERSION
-
->>>>>>> ffbc4c1e
 
         Returns:
             :class:`telegram.Message`: On success, the sent Message is returned.
@@ -1427,11 +1410,8 @@
         message_effect_id: Optional[str] = None,
         allow_paid_broadcast: Optional[bool] = None,
         show_caption_above_media: Optional[bool] = None,
-<<<<<<< HEAD
+        direct_messages_topic_id: Optional[int] = None,
         suggested_post_parameters: Optional["SuggestedPostParameters"] = None,
-=======
-        direct_messages_topic_id: Optional[int] = None,
->>>>>>> ffbc4c1e
         *,
         allow_sending_without_reply: ODVInput[bool] = DEFAULT_NONE,
         reply_to_message_id: Optional[int] = None,
@@ -1504,16 +1484,13 @@
             show_caption_above_media (:obj:`bool`, optional): Pass |show_cap_above_med|
 
                 .. versionadded:: 21.3
-<<<<<<< HEAD
             suggested_post_parameters (:class:`telegram.SuggestedPostParameters`, optional):
                 |suggested_post_parameters|
 
                 .. versionadded:: NEXT.VERSION
-
-=======
             direct_messages_topic_id (:obj:`int`, optional): |direct_messages_topic_id|
+
                 .. versionadded:: NEXT.VERSION
->>>>>>> ffbc4c1e
 
         Keyword Args:
             allow_sending_without_reply (:obj:`bool`, optional): |allow_sending_without_reply|
@@ -1575,11 +1552,8 @@
             business_connection_id=business_connection_id,
             message_effect_id=message_effect_id,
             allow_paid_broadcast=allow_paid_broadcast,
-<<<<<<< HEAD
+            direct_messages_topic_id=direct_messages_topic_id,
             suggested_post_parameters=suggested_post_parameters,
-=======
-            direct_messages_topic_id=direct_messages_topic_id,
->>>>>>> ffbc4c1e
         )
 
     async def send_audio(
@@ -1601,11 +1575,8 @@
         business_connection_id: Optional[str] = None,
         message_effect_id: Optional[str] = None,
         allow_paid_broadcast: Optional[bool] = None,
-<<<<<<< HEAD
+        direct_messages_topic_id: Optional[int] = None,
         suggested_post_parameters: Optional["SuggestedPostParameters"] = None,
-=======
-        direct_messages_topic_id: Optional[int] = None,
->>>>>>> ffbc4c1e
         *,
         allow_sending_without_reply: ODVInput[bool] = DEFAULT_NONE,
         reply_to_message_id: Optional[int] = None,
@@ -1688,13 +1659,12 @@
             allow_paid_broadcast (:obj:`bool`, optional): |allow_paid_broadcast|
 
                 .. versionadded:: 21.7
-<<<<<<< HEAD
             suggested_post_parameters (:class:`telegram.SuggestedPostParameters`, optional):
                 |suggested_post_parameters|
 
-=======
+                .. versionadded:: NEXT.VERSION
             direct_messages_topic_id (:obj:`int`, optional): |direct_messages_topic_id|
->>>>>>> ffbc4c1e
+
                 .. versionadded:: NEXT.VERSION
 
         Keyword Args:
@@ -1759,11 +1729,8 @@
             business_connection_id=business_connection_id,
             message_effect_id=message_effect_id,
             allow_paid_broadcast=allow_paid_broadcast,
-<<<<<<< HEAD
+            direct_messages_topic_id=direct_messages_topic_id,
             suggested_post_parameters=suggested_post_parameters,
-=======
-            direct_messages_topic_id=direct_messages_topic_id,
->>>>>>> ffbc4c1e
         )
 
     async def send_document(
@@ -1783,11 +1750,8 @@
         business_connection_id: Optional[str] = None,
         message_effect_id: Optional[str] = None,
         allow_paid_broadcast: Optional[bool] = None,
-<<<<<<< HEAD
+        direct_messages_topic_id: Optional[int] = None,
         suggested_post_parameters: Optional["SuggestedPostParameters"] = None,
-=======
-        direct_messages_topic_id: Optional[int] = None,
->>>>>>> ffbc4c1e
         *,
         allow_sending_without_reply: ODVInput[bool] = DEFAULT_NONE,
         reply_to_message_id: Optional[int] = None,
@@ -1865,13 +1829,12 @@
             allow_paid_broadcast (:obj:`bool`, optional): |allow_paid_broadcast|
 
                 .. versionadded:: 21.7
-<<<<<<< HEAD
             suggested_post_parameters (:class:`telegram.SuggestedPostParameters`, optional):
                 |suggested_post_parameters|
 
-=======
+                .. versionadded:: NEXT.VERSION
             direct_messages_topic_id (:obj:`int`, optional): |direct_messages_topic_id|
->>>>>>> ffbc4c1e
+
                 .. versionadded:: NEXT.VERSION
 
         Keyword Args:
@@ -1932,11 +1895,8 @@
             business_connection_id=business_connection_id,
             message_effect_id=message_effect_id,
             allow_paid_broadcast=allow_paid_broadcast,
-<<<<<<< HEAD
+            direct_messages_topic_id=direct_messages_topic_id,
             suggested_post_parameters=suggested_post_parameters,
-=======
-            direct_messages_topic_id=direct_messages_topic_id,
->>>>>>> ffbc4c1e
         )
 
     async def send_sticker(
@@ -1952,11 +1912,8 @@
         business_connection_id: Optional[str] = None,
         message_effect_id: Optional[str] = None,
         allow_paid_broadcast: Optional[bool] = None,
-<<<<<<< HEAD
+        direct_messages_topic_id: Optional[int] = None,
         suggested_post_parameters: Optional["SuggestedPostParameters"] = None,
-=======
-        direct_messages_topic_id: Optional[int] = None,
->>>>>>> ffbc4c1e
         *,
         allow_sending_without_reply: ODVInput[bool] = DEFAULT_NONE,
         reply_to_message_id: Optional[int] = None,
@@ -2014,13 +1971,12 @@
             allow_paid_broadcast (:obj:`bool`, optional): |allow_paid_broadcast|
 
                 .. versionadded:: 21.7
-<<<<<<< HEAD
             suggested_post_parameters (:class:`telegram.SuggestedPostParameters`, optional):
                 |suggested_post_parameters|
 
-=======
+                .. versionadded:: NEXT.VERSION
             direct_messages_topic_id (:obj:`int`, optional): |direct_messages_topic_id|
->>>>>>> ffbc4c1e
+
                 .. versionadded:: NEXT.VERSION
 
         Keyword Args:
@@ -2073,11 +2029,8 @@
             business_connection_id=business_connection_id,
             message_effect_id=message_effect_id,
             allow_paid_broadcast=allow_paid_broadcast,
-<<<<<<< HEAD
+            direct_messages_topic_id=direct_messages_topic_id,
             suggested_post_parameters=suggested_post_parameters,
-=======
-            direct_messages_topic_id=direct_messages_topic_id,
->>>>>>> ffbc4c1e
         )
 
     async def send_video(
@@ -2104,11 +2057,8 @@
         show_caption_above_media: Optional[bool] = None,
         cover: Optional[FileInput] = None,
         start_timestamp: Optional[int] = None,
-<<<<<<< HEAD
+        direct_messages_topic_id: Optional[int] = None,
         suggested_post_parameters: Optional["SuggestedPostParameters"] = None,
-=======
-        direct_messages_topic_id: Optional[int] = None,
->>>>>>> ffbc4c1e
         *,
         allow_sending_without_reply: ODVInput[bool] = DEFAULT_NONE,
         reply_to_message_id: Optional[int] = None,
@@ -2209,13 +2159,12 @@
             show_caption_above_media (:obj:`bool`, optional): Pass |show_cap_above_med|
 
                 .. versionadded:: 21.3
-<<<<<<< HEAD
             suggested_post_parameters (:class:`telegram.SuggestedPostParameters`, optional):
                 |suggested_post_parameters|
 
-=======
+                .. versionadded:: NEXT.VERSION
             direct_messages_topic_id (:obj:`int`, optional): |direct_messages_topic_id|
->>>>>>> ffbc4c1e
+
                 .. versionadded:: NEXT.VERSION
 
         Keyword Args:
@@ -2285,11 +2234,8 @@
             business_connection_id=business_connection_id,
             message_effect_id=message_effect_id,
             allow_paid_broadcast=allow_paid_broadcast,
-<<<<<<< HEAD
+            direct_messages_topic_id=direct_messages_topic_id,
             suggested_post_parameters=suggested_post_parameters,
-=======
-            direct_messages_topic_id=direct_messages_topic_id,
->>>>>>> ffbc4c1e
         )
 
     async def send_video_note(
@@ -2307,11 +2253,8 @@
         business_connection_id: Optional[str] = None,
         message_effect_id: Optional[str] = None,
         allow_paid_broadcast: Optional[bool] = None,
-<<<<<<< HEAD
+        direct_messages_topic_id: Optional[int] = None,
         suggested_post_parameters: Optional["SuggestedPostParameters"] = None,
-=======
-        direct_messages_topic_id: Optional[int] = None,
->>>>>>> ffbc4c1e
         *,
         allow_sending_without_reply: ODVInput[bool] = DEFAULT_NONE,
         reply_to_message_id: Optional[int] = None,
@@ -2388,13 +2331,12 @@
             allow_paid_broadcast (:obj:`bool`, optional): |allow_paid_broadcast|
 
                 .. versionadded:: 21.7
-<<<<<<< HEAD
             suggested_post_parameters (:class:`telegram.SuggestedPostParameters`, optional):
                 |suggested_post_parameters|
 
-=======
+                .. versionadded:: NEXT.VERSION
             direct_messages_topic_id (:obj:`int`, optional): |direct_messages_topic_id|
->>>>>>> ffbc4c1e
+
                 .. versionadded:: NEXT.VERSION
 
         Keyword Args:
@@ -2455,11 +2397,8 @@
             business_connection_id=business_connection_id,
             message_effect_id=message_effect_id,
             allow_paid_broadcast=allow_paid_broadcast,
-<<<<<<< HEAD
+            direct_messages_topic_id=direct_messages_topic_id,
             suggested_post_parameters=suggested_post_parameters,
-=======
-            direct_messages_topic_id=direct_messages_topic_id,
->>>>>>> ffbc4c1e
         )
 
     async def send_animation(
@@ -2483,11 +2422,8 @@
         message_effect_id: Optional[str] = None,
         allow_paid_broadcast: Optional[bool] = None,
         show_caption_above_media: Optional[bool] = None,
-<<<<<<< HEAD
+        direct_messages_topic_id: Optional[int] = None,
         suggested_post_parameters: Optional["SuggestedPostParameters"] = None,
-=======
-        direct_messages_topic_id: Optional[int] = None,
->>>>>>> ffbc4c1e
         *,
         allow_sending_without_reply: ODVInput[bool] = DEFAULT_NONE,
         reply_to_message_id: Optional[int] = None,
@@ -2575,13 +2511,12 @@
             show_caption_above_media (:obj:`bool`, optional): Pass |show_cap_above_med|
 
                 .. versionadded:: 21.3
-<<<<<<< HEAD
             suggested_post_parameters (:class:`telegram.SuggestedPostParameters`, optional):
                 |suggested_post_parameters|
 
-=======
+                .. versionadded:: NEXT.VERSION
             direct_messages_topic_id (:obj:`int`, optional): |direct_messages_topic_id|
->>>>>>> ffbc4c1e
+
                 .. versionadded:: NEXT.VERSION
 
         Keyword Args:
@@ -2648,11 +2583,8 @@
             business_connection_id=business_connection_id,
             message_effect_id=message_effect_id,
             allow_paid_broadcast=allow_paid_broadcast,
-<<<<<<< HEAD
+            direct_messages_topic_id=direct_messages_topic_id,
             suggested_post_parameters=suggested_post_parameters,
-=======
-            direct_messages_topic_id=direct_messages_topic_id,
->>>>>>> ffbc4c1e
         )
 
     async def send_voice(
@@ -2671,11 +2603,8 @@
         business_connection_id: Optional[str] = None,
         message_effect_id: Optional[str] = None,
         allow_paid_broadcast: Optional[bool] = None,
-<<<<<<< HEAD
+        direct_messages_topic_id: Optional[int] = None,
         suggested_post_parameters: Optional["SuggestedPostParameters"] = None,
-=======
-        direct_messages_topic_id: Optional[int] = None,
->>>>>>> ffbc4c1e
         *,
         allow_sending_without_reply: ODVInput[bool] = DEFAULT_NONE,
         reply_to_message_id: Optional[int] = None,
@@ -2754,13 +2683,12 @@
             allow_paid_broadcast (:obj:`bool`, optional): |allow_paid_broadcast|
 
                 .. versionadded:: 21.7
-<<<<<<< HEAD
             suggested_post_parameters (:class:`telegram.SuggestedPostParameters`, optional):
                 |suggested_post_parameters|
 
-=======
+                .. versionadded:: NEXT.VERSION
             direct_messages_topic_id (:obj:`int`, optional): |direct_messages_topic_id|
->>>>>>> ffbc4c1e
+
                 .. versionadded:: NEXT.VERSION
 
         Keyword Args:
@@ -2822,11 +2750,8 @@
             business_connection_id=business_connection_id,
             message_effect_id=message_effect_id,
             allow_paid_broadcast=allow_paid_broadcast,
-<<<<<<< HEAD
+            direct_messages_topic_id=direct_messages_topic_id,
             suggested_post_parameters=suggested_post_parameters,
-=======
-            direct_messages_topic_id=direct_messages_topic_id,
->>>>>>> ffbc4c1e
         )
 
     async def send_media_group(
@@ -3032,11 +2957,8 @@
         business_connection_id: Optional[str] = None,
         message_effect_id: Optional[str] = None,
         allow_paid_broadcast: Optional[bool] = None,
-<<<<<<< HEAD
+        direct_messages_topic_id: Optional[int] = None,
         suggested_post_parameters: Optional["SuggestedPostParameters"] = None,
-=======
-        direct_messages_topic_id: Optional[int] = None,
->>>>>>> ffbc4c1e
         *,
         allow_sending_without_reply: ODVInput[bool] = DEFAULT_NONE,
         reply_to_message_id: Optional[int] = None,
@@ -3103,13 +3025,12 @@
             allow_paid_broadcast (:obj:`bool`, optional): |allow_paid_broadcast|
 
                 .. versionadded:: 21.7
-<<<<<<< HEAD
             suggested_post_parameters (:class:`telegram.SuggestedPostParameters`, optional):
                 |suggested_post_parameters|
 
-=======
+                .. versionadded:: NEXT.VERSION
             direct_messages_topic_id (:obj:`int`, optional): |direct_messages_topic_id|
->>>>>>> ffbc4c1e
+
                 .. versionadded:: NEXT.VERSION
 
         Keyword Args:
@@ -3182,11 +3103,8 @@
             business_connection_id=business_connection_id,
             message_effect_id=message_effect_id,
             allow_paid_broadcast=allow_paid_broadcast,
-<<<<<<< HEAD
+            direct_messages_topic_id=direct_messages_topic_id,
             suggested_post_parameters=suggested_post_parameters,
-=======
-            direct_messages_topic_id=direct_messages_topic_id,
->>>>>>> ffbc4c1e
         )
 
     async def edit_message_live_location(
@@ -3374,11 +3292,8 @@
         business_connection_id: Optional[str] = None,
         message_effect_id: Optional[str] = None,
         allow_paid_broadcast: Optional[bool] = None,
-<<<<<<< HEAD
+        direct_messages_topic_id: Optional[int] = None,
         suggested_post_parameters: Optional["SuggestedPostParameters"] = None,
-=======
-        direct_messages_topic_id: Optional[int] = None,
->>>>>>> ffbc4c1e
         *,
         allow_sending_without_reply: ODVInput[bool] = DEFAULT_NONE,
         reply_to_message_id: Optional[int] = None,
@@ -3437,13 +3352,12 @@
             allow_paid_broadcast (:obj:`bool`, optional): |allow_paid_broadcast|
 
                 .. versionadded:: 21.7
-<<<<<<< HEAD
             suggested_post_parameters (:class:`telegram.SuggestedPostParameters`, optional):
                 |suggested_post_parameters|
 
-=======
+                .. versionadded:: NEXT.VERSION
             direct_messages_topic_id (:obj:`int`, optional): |direct_messages_topic_id|
->>>>>>> ffbc4c1e
+
                 .. versionadded:: NEXT.VERSION
 
         Keyword Args:
@@ -3527,11 +3441,8 @@
             business_connection_id=business_connection_id,
             message_effect_id=message_effect_id,
             allow_paid_broadcast=allow_paid_broadcast,
-<<<<<<< HEAD
+            direct_messages_topic_id=direct_messages_topic_id,
             suggested_post_parameters=suggested_post_parameters,
-=======
-            direct_messages_topic_id=direct_messages_topic_id,
->>>>>>> ffbc4c1e
         )
 
     async def send_contact(
@@ -3549,11 +3460,8 @@
         business_connection_id: Optional[str] = None,
         message_effect_id: Optional[str] = None,
         allow_paid_broadcast: Optional[bool] = None,
-<<<<<<< HEAD
+        direct_messages_topic_id: Optional[int] = None,
         suggested_post_parameters: Optional["SuggestedPostParameters"] = None,
-=======
-        direct_messages_topic_id: Optional[int] = None,
->>>>>>> ffbc4c1e
         *,
         allow_sending_without_reply: ODVInput[bool] = DEFAULT_NONE,
         reply_to_message_id: Optional[int] = None,
@@ -3602,13 +3510,12 @@
             allow_paid_broadcast (:obj:`bool`, optional): |allow_paid_broadcast|
 
                 .. versionadded:: 21.7
-<<<<<<< HEAD
             suggested_post_parameters (:class:`telegram.SuggestedPostParameters`, optional):
                 |suggested_post_parameters|
 
-=======
+                .. versionadded:: NEXT.VERSION
             direct_messages_topic_id (:obj:`int`, optional): |direct_messages_topic_id|
->>>>>>> ffbc4c1e
+
                 .. versionadded:: NEXT.VERSION
 
         Keyword Args:
@@ -3683,11 +3590,8 @@
             business_connection_id=business_connection_id,
             message_effect_id=message_effect_id,
             allow_paid_broadcast=allow_paid_broadcast,
-<<<<<<< HEAD
+            direct_messages_topic_id=direct_messages_topic_id,
             suggested_post_parameters=suggested_post_parameters,
-=======
-            direct_messages_topic_id=direct_messages_topic_id,
->>>>>>> ffbc4c1e
         )
 
     async def send_game(
@@ -5493,11 +5397,8 @@
         reply_parameters: Optional["ReplyParameters"] = None,
         message_effect_id: Optional[str] = None,
         allow_paid_broadcast: Optional[bool] = None,
-<<<<<<< HEAD
+        direct_messages_topic_id: Optional[int] = None,
         suggested_post_parameters: Optional["SuggestedPostParameters"] = None,
-=======
-        direct_messages_topic_id: Optional[int] = None,
->>>>>>> ffbc4c1e
         *,
         allow_sending_without_reply: ODVInput[bool] = DEFAULT_NONE,
         reply_to_message_id: Optional[int] = None,
@@ -5618,13 +5519,12 @@
             allow_paid_broadcast (:obj:`bool`, optional): |allow_paid_broadcast|
 
                 .. versionadded:: 21.7
-<<<<<<< HEAD
             suggested_post_parameters (:class:`telegram.SuggestedPostParameters`, optional):
                 |suggested_post_parameters|
 
-=======
+                .. versionadded:: NEXT.VERSION
             direct_messages_topic_id (:obj:`int`, optional): |direct_messages_topic_id|
->>>>>>> ffbc4c1e
+
                 .. versionadded:: NEXT.VERSION
 
         Keyword Args:
@@ -5696,11 +5596,8 @@
             api_kwargs=api_kwargs,
             message_effect_id=message_effect_id,
             allow_paid_broadcast=allow_paid_broadcast,
-<<<<<<< HEAD
+            direct_messages_topic_id=direct_messages_topic_id,
             suggested_post_parameters=suggested_post_parameters,
-=======
-            direct_messages_topic_id=direct_messages_topic_id,
->>>>>>> ffbc4c1e
         )
 
     async def answer_shipping_query(
@@ -7987,11 +7884,8 @@
         business_connection_id: Optional[str] = None,
         message_effect_id: Optional[str] = None,
         allow_paid_broadcast: Optional[bool] = None,
-<<<<<<< HEAD
+        direct_messages_topic_id: Optional[int] = None,
         suggested_post_parameters: Optional["SuggestedPostParameters"] = None,
-=======
-        direct_messages_topic_id: Optional[int] = None,
->>>>>>> ffbc4c1e
         *,
         allow_sending_without_reply: ODVInput[bool] = DEFAULT_NONE,
         reply_to_message_id: Optional[int] = None,
@@ -8044,13 +7938,12 @@
             allow_paid_broadcast (:obj:`bool`, optional): |allow_paid_broadcast|
 
                 .. versionadded:: 21.7
-<<<<<<< HEAD
             suggested_post_parameters (:class:`telegram.SuggestedPostParameters`, optional):
                 |suggested_post_parameters|
 
-=======
+                .. versionadded:: NEXT.VERSION
             direct_messages_topic_id (:obj:`int`, optional): |direct_messages_topic_id|
->>>>>>> ffbc4c1e
+
                 .. versionadded:: NEXT.VERSION
 
         Keyword Args:
@@ -8101,11 +7994,8 @@
             business_connection_id=business_connection_id,
             message_effect_id=message_effect_id,
             allow_paid_broadcast=allow_paid_broadcast,
-<<<<<<< HEAD
+            direct_messages_topic_id=direct_messages_topic_id,
             suggested_post_parameters=suggested_post_parameters,
-=======
-            direct_messages_topic_id=direct_messages_topic_id,
->>>>>>> ffbc4c1e
         )
 
     async def get_my_default_administrator_rights(
@@ -8438,11 +8328,8 @@
         show_caption_above_media: Optional[bool] = None,
         allow_paid_broadcast: Optional[bool] = None,
         video_start_timestamp: Optional[int] = None,
-<<<<<<< HEAD
+        direct_messages_topic_id: Optional[int] = None,
         suggested_post_parameters: Optional["SuggestedPostParameters"] = None,
-=======
-        direct_messages_topic_id: Optional[int] = None,
->>>>>>> ffbc4c1e
         *,
         allow_sending_without_reply: ODVInput[bool] = DEFAULT_NONE,
         reply_to_message_id: Optional[int] = None,
@@ -8497,13 +8384,12 @@
             allow_paid_broadcast (:obj:`bool`, optional): |allow_paid_broadcast|
 
                 .. versionadded:: 21.7
-<<<<<<< HEAD
             suggested_post_parameters (:class:`telegram.SuggestedPostParameters`, optional):
                 |suggested_post_parameters|
 
-=======
+                .. versionadded:: NEXT.VERSION
             direct_messages_topic_id (:obj:`int`, optional): |direct_messages_topic_id|
->>>>>>> ffbc4c1e
+
                 .. versionadded:: NEXT.VERSION
 
         Keyword Args:
@@ -11050,11 +10936,8 @@
         business_connection_id: Optional[str] = None,
         payload: Optional[str] = None,
         allow_paid_broadcast: Optional[bool] = None,
-<<<<<<< HEAD
+        direct_messages_topic_id: Optional[int] = None,
         suggested_post_parameters: Optional["SuggestedPostParameters"] = None,
-=======
-        direct_messages_topic_id: Optional[int] = None,
->>>>>>> ffbc4c1e
         *,
         allow_sending_without_reply: ODVInput[bool] = DEFAULT_NONE,
         reply_to_message_id: Optional[int] = None,
@@ -11101,13 +10984,12 @@
             allow_paid_broadcast (:obj:`bool`, optional): |allow_paid_broadcast|
 
                 .. versionadded:: 21.7
-<<<<<<< HEAD
             suggested_post_parameters (:class:`telegram.SuggestedPostParameters`, optional):
                 |suggested_post_parameters|
 
-=======
+                .. versionadded:: NEXT.VERSION
             direct_messages_topic_id (:obj:`int`, optional): |direct_messages_topic_id|
->>>>>>> ffbc4c1e
+
                 .. versionadded:: NEXT.VERSION
 
         Keyword Args:
@@ -11153,11 +11035,8 @@
             api_kwargs=api_kwargs,
             business_connection_id=business_connection_id,
             allow_paid_broadcast=allow_paid_broadcast,
-<<<<<<< HEAD
+            direct_messages_topic_id=direct_messages_topic_id,
             suggested_post_parameters=suggested_post_parameters,
-=======
-            direct_messages_topic_id=direct_messages_topic_id,
->>>>>>> ffbc4c1e
         )
 
     async def create_chat_subscription_invite_link(
