#!/usr/bin/env python
#
# A library that provides a Python interface to the Telegram Bot API
# Copyright (C) 2015-2025
# Leandro Toledo de Souza <devs@python-telegram-bot.org>
#
# This program is free software: you can redistribute it and/or modify
# it under the terms of the GNU Lesser Public License as published by
# the Free Software Foundation, either version 3 of the License, or
# (at your option) any later version.
#
# This program is distributed in the hope that it will be useful,
# but WITHOUT ANY WARRANTY; without even the implied warranty of
# MERCHANTABILITY or FITNESS FOR A PARTICULAR PURPOSE.  See the
# GNU Lesser Public License for more details.
#
# You should have received a copy of the GNU Lesser Public License
# along with this program.  If not, see [http://www.gnu.org/licenses/].
"""This module contains objects related to Telegram video chats."""
import datetime as dtm
from collections.abc import Sequence
<<<<<<< HEAD
from typing import TYPE_CHECKING
=======
from typing import TYPE_CHECKING, Optional, Union
>>>>>>> 3f5f3a68

from telegram._telegramobject import TelegramObject
from telegram._user import User
from telegram._utils.argumentparsing import parse_sequence_arg, to_timedelta
from telegram._utils.datetime import (
    extract_tzinfo_from_defaults,
    from_timestamp,
    get_timedelta_value,
)
from telegram._utils.types import JSONDict, TimePeriod

if TYPE_CHECKING:
    from telegram import Bot


class VideoChatStarted(TelegramObject):
    """
    This object represents a service message about a video
    chat started in the chat. Currently holds no information.

    .. versionadded:: 13.4
    .. versionchanged:: 20.0
        This class was renamed from ``VoiceChatStarted`` in accordance to Bot API 6.0.
    """

    __slots__ = ()

    def __init__(self, *, api_kwargs: JSONDict | None = None) -> None:
        super().__init__(api_kwargs=api_kwargs)

        self._freeze()


class VideoChatEnded(TelegramObject):
    """
    This object represents a service message about a
    video chat ended in the chat.

    Objects of this class are comparable in terms of equality.
    Two objects of this class are considered equal, if their
    :attr:`duration` are equal.

    .. versionadded:: 13.4
    .. versionchanged:: 20.0
        This class was renamed from ``VoiceChatEnded`` in accordance to Bot API 6.0.

    .. versionchanged:: v22.2
       As part of the migration to representing time periods using ``datetime.timedelta``,
       equality comparison now considers integer durations and equivalent timedeltas as equal.

    Args:
        duration (:obj:`int` | :class:`datetime.timedelta`): Voice chat duration
            in seconds.

            .. versionchanged:: v22.2
                |time-period-input|

    Attributes:
        duration (:obj:`int` | :class:`datetime.timedelta`): Voice chat duration in seconds.

            .. deprecated:: v22.2
                |time-period-int-deprecated|

    """

    __slots__ = ("_duration",)

    def __init__(
        self,
        duration: TimePeriod,
        *,
        api_kwargs: JSONDict | None = None,
    ) -> None:
        super().__init__(api_kwargs=api_kwargs)
        self._duration: dtm.timedelta = to_timedelta(duration)
        self._id_attrs = (self._duration,)

        self._freeze()

    @property
    def duration(self) -> Union[int, dtm.timedelta]:
        return get_timedelta_value(  # type: ignore[return-value]
            self._duration, attribute="duration"
        )


class VideoChatParticipantsInvited(TelegramObject):
    """
    This object represents a service message about new members invited to a video chat.

    Objects of this class are comparable in terms of equality.
    Two objects of this class are considered equal, if their :attr:`users` are equal.

    .. versionadded:: 13.4
    .. versionchanged:: 20.0
        This class was renamed from ``VoiceChatParticipantsInvited`` in accordance to Bot API 6.0.

    Args:
        users (Sequence[:class:`telegram.User`]): New members that were invited to the video chat.

            .. versionchanged:: 20.0
                |sequenceclassargs|

    Attributes:
        users (tuple[:class:`telegram.User`]): New members that were invited to the video chat.

            .. versionchanged:: 20.0
                |tupleclassattrs|

    """

    __slots__ = ("users",)

    def __init__(
        self,
        users: Sequence[User],
        *,
        api_kwargs: JSONDict | None = None,
    ) -> None:
        super().__init__(api_kwargs=api_kwargs)
        self.users: tuple[User, ...] = parse_sequence_arg(users)
        self._id_attrs = (self.users,)

        self._freeze()

    @classmethod
    def de_json(cls, data: JSONDict, bot: "Bot | None" = None) -> "VideoChatParticipantsInvited":
        """See :meth:`telegram.TelegramObject.de_json`."""
        data = cls._parse_data(data)

        data["users"] = User.de_list(data.get("users", []), bot)
        return super().de_json(data=data, bot=bot)


class VideoChatScheduled(TelegramObject):
    """This object represents a service message about a video chat scheduled in the chat.

    Objects of this class are comparable in terms of equality. Two objects of this class are
    considered equal, if their :attr:`start_date` are equal.

    .. versionchanged:: 20.0
        This class was renamed from ``VoiceChatScheduled`` in accordance to Bot API 6.0.

    Args:
        start_date (:obj:`datetime.datetime`): Point in time (Unix timestamp) when the video
            chat is supposed to be started by a chat administrator

            .. versionchanged:: 20.3
                |datetime_localization|
    Attributes:
        start_date (:obj:`datetime.datetime`): Point in time (Unix timestamp) when the video
            chat is supposed to be started by a chat administrator

            .. versionchanged:: 20.3
                |datetime_localization|

    """

    __slots__ = ("start_date",)

    def __init__(
        self,
        start_date: dtm.datetime,
        *,
        api_kwargs: JSONDict | None = None,
    ) -> None:
        super().__init__(api_kwargs=api_kwargs)
        self.start_date: dtm.datetime = start_date

        self._id_attrs = (self.start_date,)

        self._freeze()

    @classmethod
    def de_json(cls, data: JSONDict, bot: "Bot | None" = None) -> "VideoChatScheduled":
        """See :meth:`telegram.TelegramObject.de_json`."""
        data = cls._parse_data(data)

        # Get the local timezone from the bot if it has defaults
        loc_tzinfo = extract_tzinfo_from_defaults(bot)

        data["start_date"] = from_timestamp(data.get("start_date"), tzinfo=loc_tzinfo)

        return super().de_json(data=data, bot=bot)<|MERGE_RESOLUTION|>--- conflicted
+++ resolved
@@ -19,11 +19,7 @@
 """This module contains objects related to Telegram video chats."""
 import datetime as dtm
 from collections.abc import Sequence
-<<<<<<< HEAD
 from typing import TYPE_CHECKING
-=======
-from typing import TYPE_CHECKING, Optional, Union
->>>>>>> 3f5f3a68
 
 from telegram._telegramobject import TelegramObject
 from telegram._user import User
@@ -104,7 +100,7 @@
         self._freeze()
 
     @property
-    def duration(self) -> Union[int, dtm.timedelta]:
+    def duration(self) -> int | dtm.timedelta:
         return get_timedelta_value(  # type: ignore[return-value]
             self._duration, attribute="duration"
         )
