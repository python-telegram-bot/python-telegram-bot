--- conflicted
+++ resolved
@@ -191,18 +191,11 @@
         can_post_stories: bool,
         can_edit_stories: bool,
         can_delete_stories: bool,
-<<<<<<< HEAD
         can_post_messages: bool | None = None,
         can_edit_messages: bool | None = None,
         can_pin_messages: bool | None = None,
         can_manage_topics: bool | None = None,
-=======
-        can_post_messages: Optional[bool] = None,
-        can_edit_messages: Optional[bool] = None,
-        can_pin_messages: Optional[bool] = None,
-        can_manage_topics: Optional[bool] = None,
-        can_manage_direct_messages: Optional[bool] = None,
->>>>>>> 066ba5bb
+        can_manage_direct_messages: bool | None = None,
         *,
         api_kwargs: JSONDict | None = None,
     ) -> None:
@@ -220,18 +213,11 @@
         self.can_edit_stories: bool = can_edit_stories
         self.can_delete_stories: bool = can_delete_stories
         # Optionals
-<<<<<<< HEAD
         self.can_post_messages: bool | None = can_post_messages
         self.can_edit_messages: bool | None = can_edit_messages
         self.can_pin_messages: bool | None = can_pin_messages
         self.can_manage_topics: bool | None = can_manage_topics
-=======
-        self.can_post_messages: Optional[bool] = can_post_messages
-        self.can_edit_messages: Optional[bool] = can_edit_messages
-        self.can_pin_messages: Optional[bool] = can_pin_messages
-        self.can_manage_topics: Optional[bool] = can_manage_topics
-        self.can_manage_direct_messages: Optional[bool] = can_manage_direct_messages
->>>>>>> 066ba5bb
+        self.can_manage_direct_messages: bool | None = can_manage_direct_messages
 
         self._id_attrs = (
             self.is_anonymous,
