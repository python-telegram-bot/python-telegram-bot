--- conflicted
+++ resolved
@@ -18,12 +18,8 @@
 # along with this program.  If not, see [http://www.gnu.org/licenses/].
 """This module contains the classes that represent Telegram InputLocationMessageContent."""
 
-<<<<<<< HEAD
+import datetime as dtm
 from typing import Final
-=======
-import datetime as dtm
-from typing import Final, Optional, Union
->>>>>>> 3f5f3a68
 
 from telegram import constants
 from telegram._inline.inputmessagecontent import InputMessageContent
@@ -104,17 +100,10 @@
         self,
         latitude: float,
         longitude: float,
-<<<<<<< HEAD
-        live_period: int | None = None,
+        live_period: TimePeriod | None = None,
         horizontal_accuracy: float | None = None,
         heading: int | None = None,
         proximity_alert_radius: int | None = None,
-=======
-        live_period: Optional[TimePeriod] = None,
-        horizontal_accuracy: Optional[float] = None,
-        heading: Optional[int] = None,
-        proximity_alert_radius: Optional[int] = None,
->>>>>>> 3f5f3a68
         *,
         api_kwargs: JSONDict | None = None,
     ):
@@ -125,24 +114,17 @@
             self.longitude: float = longitude
 
             # Optionals
-<<<<<<< HEAD
-            self.live_period: int | None = live_period
+            self._live_period: dtm.timedelta | None = to_timedelta(live_period)
             self.horizontal_accuracy: float | None = horizontal_accuracy
             self.heading: int | None = heading
             self.proximity_alert_radius: int | None = (
-=======
-            self._live_period: Optional[dtm.timedelta] = to_timedelta(live_period)
-            self.horizontal_accuracy: Optional[float] = horizontal_accuracy
-            self.heading: Optional[int] = heading
-            self.proximity_alert_radius: Optional[int] = (
->>>>>>> 3f5f3a68
                 int(proximity_alert_radius) if proximity_alert_radius else None
             )
 
             self._id_attrs = (self.latitude, self.longitude)
 
     @property
-    def live_period(self) -> Optional[Union[int, dtm.timedelta]]:
+    def live_period(self) -> int | dtm.timedelta | None:
         return get_timedelta_value(self._live_period, attribute="live_period")
 
     HORIZONTAL_ACCURACY: Final[int] = constants.LocationLimit.HORIZONTAL_ACCURACY
