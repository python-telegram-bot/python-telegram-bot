#!/usr/bin/env python
#
# A library that provides a Python interface to the Telegram Bot API
# Copyright (C) 2015-2025
# Leandro Toledo de Souza <devs@python-telegram-bot.org>
#
# This program is free software: you can redistribute it and/or modify
# it under the terms of the GNU Lesser Public License as published by
# the Free Software Foundation, either version 3 of the License, or
# (at your option) any later version.
#
# This program is distributed in the hope that it will be useful,
# but WITHOUT ANY WARRANTY; without even the implied warranty of
# MERCHANTABILITY or FITNESS FOR A PARTICULAR PURPOSE.  See the
# GNU Lesser Public License for more details.
#
# You should have received a copy of the GNU Lesser Public License
# along with this program.  If not, see [http://www.gnu.org/licenses/].
"""
This module contains filters for use with :class:`telegram.ext.MessageHandler`,
:class:`telegram.ext.CommandHandler`, or :class:`telegram.ext.PrefixHandler`.

.. versionchanged:: 20.0

    #. Filters are no longer callable, if you're using a custom filter and are calling an existing
       filter, then switch to the new syntax: ``filters.{filter}.check_update(update)``.
    #. Removed the ``Filters`` class. The filters are now directly attributes/classes of the
       :mod:`~telegram.ext.filters` module.
    #. The names of all filters has been updated:

       * Filter classes which are ready for use, e.g ``Filters.all`` are now capitalized, e.g
         ``filters.ALL``.
       * Filters which need to be initialized are now in CamelCase. E.g. ``filters.User(...)``.
       * Filters which do both (like ``Filters.text``) are now split as ready-to-use version
         ``filters.TEXT`` and class version ``filters.Text(...)``.

.. versionchanged:: 22.0
    Removed deprecated attribute `CHAT`.

"""

__all__ = (
    "ALL",
    "ANIMATION",
    "ATTACHMENT",
    "AUDIO",
    "BOOST_ADDED",
    "CAPTION",
    "CHECKLIST",
    "COMMAND",
    "CONTACT",
    "DIRECT_MESSAGES",
    "EFFECT_ID",
    "FORWARDED",
    "GAME",
    "GIVEAWAY",
    "GIVEAWAY_WINNERS",
    "HAS_MEDIA_SPOILER",
    "HAS_PROTECTED_CONTENT",
    "INVOICE",
    "IS_AUTOMATIC_FORWARD",
    "IS_FROM_OFFLINE",
    "IS_TOPIC_MESSAGE",
    "LOCATION",
    "PAID_MEDIA",
    "PASSPORT_DATA",
    "PHOTO",
    "POLL",
    "PREMIUM_USER",
    "REPLY",
    "REPLY_TO_STORY",
    "SENDER_BOOST_COUNT",
    "STORY",
    "SUCCESSFUL_PAYMENT",
    "SUGGESTED_POST_INFO",
    "TEXT",
    "USER",
    "USER_ATTACHMENT",
    "VENUE",
    "VIA_BOT",
    "VIDEO",
    "VIDEO_NOTE",
    "VOICE",
    "BaseFilter",
    "Caption",
    "CaptionEntity",
    "CaptionRegex",
    "Chat",
    "ChatType",
    "Command",
    "Dice",
    "Document",
    "Entity",
    "ForwardedFrom",
    "Language",
    "Mention",
    "MessageFilter",
    "Regex",
    "SenderChat",
    "StatusUpdate",
    "Sticker",
    "SuccessfulPayment",
    "Text",
    "UpdateFilter",
    "UpdateType",
    "User",
    "ViaBot",
)
import mimetypes
import re
from abc import ABC, abstractmethod
from collections.abc import Collection, Iterable, Sequence
from re import Match, Pattern
from typing import NoReturn, Optional, Union, cast

from telegram import Chat as TGChat
from telegram import (
    Message,
    MessageEntity,
    MessageOriginChannel,
    MessageOriginChat,
    MessageOriginUser,
    Update,
)
from telegram import User as TGUser
from telegram._utils.types import SCT
from telegram.constants import DiceEmoji as DiceEmojiEnum
from telegram.ext._utils._update_parsing import parse_chat_id, parse_username
from telegram.ext._utils.types import FilterDataDict


class BaseFilter:
    """Base class for all Filters.

    Filters subclassing from this class can combined using bitwise operators:

    And::

        filters.TEXT & filters.Entity(MENTION)

    Or::

        filters.AUDIO | filters.VIDEO

    Exclusive Or::

        filters.Regex('To Be') ^ filters.Regex('Not 2B')

    Not::

        ~ filters.COMMAND

    Also works with more than two filters::

        filters.TEXT & (filters.Entity("url") | filters.Entity("text_link"))
        filters.TEXT & (~ filters.FORWARDED)

    Note:
        Filters use the same short circuiting logic as python's :keyword:`and`, :keyword:`or` and
        :keyword:`not`. This means that for example::

            filters.Regex(r'(a?x)') | filters.Regex(r'(b?x)')

        With ``message.text == 'x'``, will only ever return the matches for the first filter,
        since the second one is never evaluated.

    If you want to create your own filters create a class inheriting from either
    :class:`MessageFilter` or :class:`UpdateFilter` and implement a ``filter()``
    method that returns a boolean: :obj:`True` if the message should be
    handled, :obj:`False` otherwise.
    Note that the filters work only as class instances, not actual class objects (so remember to
    initialize your filter classes).

    By default, the filters name (what will get printed when converted to a string for display)
    will be the class name. If you want to overwrite this assign a better name to the :attr:`name`
    class variable.

    .. versionadded:: 20.0
        Added the arguments :attr:`name` and :attr:`data_filter`.

    Args:
        name (:obj:`str`): Name for this filter. Defaults to the type of filter.
        data_filter (:obj:`bool`): Whether this filter is a data filter. A data filter should
            return a dict with lists. The dict will be merged with
            :class:`telegram.ext.CallbackContext`'s internal dict in most cases
            (depends on the handler).
    """

    __slots__ = ("_data_filter", "_name")

    def __init__(self, name: Optional[str] = None, data_filter: bool = False):
        self._name = self.__class__.__name__ if name is None else name
        self._data_filter = data_filter

    def __and__(self, other: "BaseFilter") -> "BaseFilter":
        """Defines `AND` bitwise operator for :class:`BaseFilter` object.
        The combined filter accepts an update only if it is accepted by both filters.
        For example, ``filters.PHOTO & filters.CAPTION`` will only accept messages that contain
        both a photo and a caption.

        Returns:
           :obj:`BaseFilter`
        """
        return _MergedFilter(self, and_filter=other)

    def __or__(self, other: "BaseFilter") -> "BaseFilter":
        """Defines `OR` bitwise operator for :class:`BaseFilter` object.
        The combined filter accepts an update only if it is accepted by any of the filters.
        For example, ``filters.PHOTO | filters.CAPTION`` will only accept messages that contain
        photo or caption or both.

        Returns:
           :obj:`BaseFilter`
        """
        return _MergedFilter(self, or_filter=other)

    def __xor__(self, other: "BaseFilter") -> "BaseFilter":
        """Defines `XOR` bitwise operator for :class:`BaseFilter` object.
        The combined filter accepts an update only if it is accepted by any of the filters and
        not both of them. For example, ``filters.PHOTO ^ filters.CAPTION`` will only accept
        messages that contain photo or caption, not both of them.

        Returns:
           :obj:`BaseFilter`
        """
        return _XORFilter(self, other)

    def __invert__(self) -> "BaseFilter":
        """Defines `NOT` bitwise operator for :class:`BaseFilter` object.
        The combined filter accepts an update only if it is accepted by any of the filters.
        For example, ``~ filters.PHOTO`` will only accept messages that do not contain photo.

        Returns:
           :obj:`BaseFilter`
        """
        return _InvertedFilter(self)

    def __repr__(self) -> str:
        """Gives name for this filter.

        .. seealso::
               :meth:`name`

        Returns:
            :obj:`str`:
        """
        return self.name

    @property
    def data_filter(self) -> bool:
        """:obj:`bool`: Whether this filter is a data filter."""
        return self._data_filter

    @data_filter.setter
    def data_filter(self, value: bool) -> None:
        self._data_filter = value

    @property
    def name(self) -> str:
        """:obj:`str`: Name for this filter."""
        return self._name

    @name.setter
    def name(self, name: str) -> None:
        self._name = name

    def check_update(self, update: Update) -> Optional[Union[bool, FilterDataDict]]:
        """Checks if the specified update should be handled by this filter.

        .. versionchanged:: 21.1
            This filter now also returns :obj:`True` if the update contains
            :attr:`~telegram.Update.business_message`
            or :attr:`~telegram.Update.edited_business_message`.

        Args:
            update (:class:`telegram.Update`): The update to check.

        Returns:
            :obj:`bool`: :obj:`True` if the update contains one of
            :attr:`~telegram.Update.channel_post`, :attr:`~telegram.Update.message`,
            :attr:`~telegram.Update.edited_channel_post`,
            :attr:`~telegram.Update.edited_message`, :attr:`telegram.Update.business_message`,
            :attr:`telegram.Update.edited_business_message`, or :obj:`False` otherwise.
        """
        return bool(  # Only message updates should be handled.
            update.channel_post
            or update.message
            or update.edited_channel_post
            or update.edited_message
            or update.business_message
            or update.edited_business_message
        )


class MessageFilter(BaseFilter):
    """Base class for all Message Filters. In contrast to :class:`UpdateFilter`, the object passed
    to :meth:`filter` is :attr:`telegram.Update.effective_message`.

    Please see :class:`BaseFilter` for details on how to create custom filters.

    .. seealso:: :wiki:`Advanced Filters <Extensions---Advanced-Filters>`

    """

    __slots__ = ()

    def check_update(self, update: Update) -> Optional[Union[bool, FilterDataDict]]:
        """Checks if the specified update should be handled by this filter by passing
        :attr:`~telegram.Update.effective_message` to :meth:`filter`.

        Args:
            update (:class:`telegram.Update`): The update to check.

        Returns:
            :obj:`bool` | dict[:obj:`str`, :obj:`list`] | :obj:`None`: If the update should be
            handled by this filter, returns :obj:`True` or a dict with lists, in case the filter
            is a data filter. If the update should not be handled by this filter, :obj:`False` or
            :obj:`None`.
        """
        if super().check_update(update):
            return self.filter(update.effective_message)  # type: ignore[arg-type]
        return False

    @abstractmethod
    def filter(self, message: Message) -> Optional[Union[bool, FilterDataDict]]:
        """This method must be overwritten.

        Args:
            message (:class:`telegram.Message`): The message that is tested.

        Returns:
            :obj:`dict` or :obj:`bool`

        """


class UpdateFilter(BaseFilter):
    """Base class for all Update Filters. In contrast to :class:`MessageFilter`, the object
    passed to :meth:`filter` is an instance of :class:`telegram.Update`, which allows to create
    filters like :attr:`telegram.ext.filters.UpdateType.EDITED_MESSAGE`.

    Please see :class:`telegram.ext.filters.BaseFilter` for details on how to create custom
    filters.

    """

    __slots__ = ()

    def check_update(self, update: Update) -> Optional[Union[bool, FilterDataDict]]:
        """Checks if the specified update should be handled by this filter.

        Args:
            update (:class:`telegram.Update`): The update to check.

        Returns:
            :obj:`bool` | dict[:obj:`str`, :obj:`list`] | :obj:`None`: If the update should be
            handled by this filter, returns :obj:`True` or a dict with lists, in case the filter
            is a data filter. If the update should not be handled by this filter, :obj:`False` or
            :obj:`None`.
        """
        return self.filter(update) if super().check_update(update) else False

    @abstractmethod
    def filter(self, update: Update) -> Optional[Union[bool, FilterDataDict]]:
        """This method must be overwritten.

        Args:
            update (:class:`telegram.Update`): The update that is tested.

        Returns:
            :obj:`dict` or :obj:`bool`.

        """


class _InvertedFilter(UpdateFilter):
    """Represents a filter that has been inverted.

    Args:
        f: The filter to invert.

    """

    __slots__ = ("inv_filter",)

    def __init__(self, f: BaseFilter):
        super().__init__()
        self.inv_filter = f

    def filter(self, update: Update) -> bool:
        return not bool(self.inv_filter.check_update(update))

    @property
    def name(self) -> str:
        return f"<inverted {self.inv_filter}>"

    @name.setter
    def name(self, _: str) -> NoReturn:
        raise RuntimeError("Cannot set name for combined filters.")


class _MergedFilter(UpdateFilter):
    """Represents a filter consisting of two other filters.

    Args:
        base_filter: Filter 1 of the merged filter.
        and_filter: Optional filter to "and" with base_filter. Mutually exclusive with or_filter.
        or_filter: Optional filter to "or" with base_filter. Mutually exclusive with and_filter.

    """

    __slots__ = ("and_filter", "base_filter", "or_filter")

    def __init__(
        self,
        base_filter: BaseFilter,
        and_filter: Optional[BaseFilter] = None,
        or_filter: Optional[BaseFilter] = None,
    ):
        super().__init__()
        self.base_filter = base_filter
        if self.base_filter.data_filter:
            self.data_filter = True
        self.and_filter = and_filter
        if (
            self.and_filter
            and not isinstance(self.and_filter, bool)
            and self.and_filter.data_filter
        ):
            self.data_filter = True
        self.or_filter = or_filter
        if self.or_filter and not isinstance(self.and_filter, bool) and self.or_filter.data_filter:
            self.data_filter = True

    @staticmethod
    def _merge(base_output: Union[bool, dict], comp_output: Union[bool, dict]) -> FilterDataDict:
        base = base_output if isinstance(base_output, dict) else {}
        comp = comp_output if isinstance(comp_output, dict) else {}
        for k in comp:
            # Make sure comp values are lists
            comp_value = comp[k] if isinstance(comp[k], list) else []
            try:
                # If base is a list then merge
                if isinstance(base[k], list):
                    base[k] += comp_value
                else:
                    base[k] = [base[k], *comp_value]
            except KeyError:
                base[k] = comp_value
        return base

    # pylint: disable=too-many-return-statements
    def filter(self, update: Update) -> Union[bool, FilterDataDict]:
        base_output = self.base_filter.check_update(update)
        # We need to check if the filters are data filters and if so return the merged data.
        # If it's not a data filter or an or_filter but no matches return bool
        if self.and_filter:
            # And filter needs to short circuit if base is falsy
            if base_output:
                comp_output = self.and_filter.check_update(update)
                if comp_output:
                    if self.data_filter:
                        merged = self._merge(base_output, comp_output)
                        if merged:
                            return merged
                    return True
        elif self.or_filter:
            # Or filter needs to short circuit if base is truthy
            if base_output:
                if self.data_filter:
                    return base_output
                return True

            comp_output = self.or_filter.check_update(update)
            if comp_output:
                if self.data_filter:
                    return comp_output
                return True
        return False

    @property
    def name(self) -> str:
        return (
            f"<{self.base_filter} {'and' if self.and_filter else 'or'} "
            f"{self.and_filter or self.or_filter}>"
        )

    @name.setter
    def name(self, _: str) -> NoReturn:
        raise RuntimeError("Cannot set name for combined filters.")


class _XORFilter(UpdateFilter):
    """Convenience filter acting as wrapper for :class:`MergedFilter` representing the an XOR gate
    for two filters.

    Args:
        base_filter: Filter 1 of the merged filter.
        xor_filter: Filter 2 of the merged filter.

    """

    __slots__ = ("base_filter", "merged_filter", "xor_filter")

    def __init__(self, base_filter: BaseFilter, xor_filter: BaseFilter):
        super().__init__()
        self.base_filter = base_filter
        self.xor_filter = xor_filter
        self.merged_filter = (base_filter & ~xor_filter) | (~base_filter & xor_filter)

    def filter(self, update: Update) -> Optional[Union[bool, FilterDataDict]]:
        return self.merged_filter.check_update(update)

    @property
    def name(self) -> str:
        return f"<{self.base_filter} xor {self.xor_filter}>"

    @name.setter
    def name(self, _: str) -> NoReturn:
        raise RuntimeError("Cannot set name for combined filters.")


class _All(MessageFilter):
    __slots__ = ()

    def filter(self, message: Message) -> bool:  # noqa: ARG002
        return True


ALL = _All(name="filters.ALL")
"""All Messages."""


class _Animation(MessageFilter):
    __slots__ = ()

    def filter(self, message: Message) -> bool:
        return bool(message.animation)


ANIMATION = _Animation(name="filters.ANIMATION")
"""Messages that contain :attr:`telegram.Message.animation`."""


class _Attachment(MessageFilter):
    __slots__ = ()

    def filter(self, message: Message) -> bool:
        return bool(message.effective_attachment)


ATTACHMENT = _Attachment(name="filters.ATTACHMENT")
"""Messages that contain :meth:`telegram.Message.effective_attachment`.

.. versionadded:: 13.6"""


class _Audio(MessageFilter):
    __slots__ = ()

    def filter(self, message: Message) -> bool:
        return bool(message.audio)


AUDIO = _Audio(name="filters.AUDIO")
"""Messages that contain :attr:`telegram.Message.audio`."""


class Caption(MessageFilter):
    """Messages with a caption. If a list of strings is passed, it filters messages to only
    allow those whose caption is appearing in the given list.

    Examples:
        ``MessageHandler(filters.Caption(['PTB rocks!', 'PTB']), callback_method_2)``

    .. seealso::
        :attr:`telegram.ext.filters.CAPTION`

    Args:
        strings (list[:obj:`str`] | tuple[:obj:`str`], optional): Which captions to allow. Only
            exact matches are allowed. If not specified, will allow any message with a caption.
    """

    __slots__ = ("strings",)

    def __init__(self, strings: Optional[Union[list[str], tuple[str, ...]]] = None):
        self.strings: Optional[Sequence[str]] = strings
        super().__init__(name=f"filters.Caption({strings})" if strings else "filters.CAPTION")

    def filter(self, message: Message) -> bool:
        if self.strings is None:
            return bool(message.caption)
        return message.caption in self.strings if message.caption else False


CAPTION = Caption()
"""Shortcut for :class:`telegram.ext.filters.Caption()`.

Examples:
    To allow any caption, simply use ``MessageHandler(filters.CAPTION, callback_method)``.
"""


class CaptionEntity(MessageFilter):
    """
    Filters media messages to only allow those which have a :class:`telegram.MessageEntity`
    where their :class:`~telegram.MessageEntity.type` matches `entity_type`.

    Examples:
        ``MessageHandler(filters.CaptionEntity("hashtag"), callback_method)``

    Args:
        entity_type (:obj:`str`): Caption Entity type to check for. All types can be found as
            constants in :class:`telegram.MessageEntity`.

    """

    __slots__ = ("entity_type",)

    def __init__(self, entity_type: str):
        self.entity_type: str = entity_type
        super().__init__(name=f"filters.CaptionEntity({self.entity_type})")

    def filter(self, message: Message) -> bool:
        return any(entity.type == self.entity_type for entity in message.caption_entities)


class CaptionRegex(MessageFilter):
    """
    Filters updates by searching for an occurrence of :paramref:`~CaptionRegex.pattern` in the
    message caption.

    This filter works similarly to :class:`Regex`, with the only exception being that
    it applies to the message caption instead of the text.

    Examples:
        Use ``MessageHandler(filters.PHOTO & filters.CaptionRegex(r'help'), callback)``
        to capture all photos with caption containing the word 'help'.

    Note:
        This filter will not work on simple text messages, but only on media with caption.

    Args:
        pattern (:obj:`str` | :func:`re.Pattern <re.compile>`): The regex pattern.
    """

    __slots__ = ("pattern",)

    def __init__(self, pattern: Union[str, Pattern[str]]):
        if isinstance(pattern, str):
            pattern = re.compile(pattern)
        self.pattern: Pattern[str] = pattern
        super().__init__(name=f"filters.CaptionRegex({self.pattern})", data_filter=True)

    def filter(self, message: Message) -> Optional[dict[str, list[Match[str]]]]:
        if message.caption and (match := self.pattern.search(message.caption)):
            return {"matches": [match]}
        return {}


class _ChatUserBaseFilter(MessageFilter, ABC):
    __slots__ = (
        "_chat_id_name",
        "_chat_ids",
        "_username_name",
        "_usernames",
        "allow_empty",
    )

    def __init__(
        self,
        chat_id: Optional[SCT[int]] = None,
        username: Optional[SCT[str]] = None,
        allow_empty: bool = False,
    ):
        super().__init__()
        self._chat_id_name: str = "chat_id"
        self._username_name: str = "username"
        self.allow_empty: bool = allow_empty

        self._chat_ids: set[int] = set()
        self._usernames: set[str] = set()

        self._set_chat_ids(chat_id)
        self._set_usernames(username)

    @abstractmethod
    def _get_chat_or_user(self, message: Message) -> Union[TGChat, TGUser, None]: ...

    def _set_chat_ids(self, chat_id: Optional[SCT[int]]) -> None:
        if chat_id and self._usernames:
            raise RuntimeError(
                f"Can't set {self._chat_id_name} in conjunction with (already set) "
                f"{self._username_name}s."
            )
        self._chat_ids = set(parse_chat_id(chat_id))

    def _set_usernames(self, username: Optional[SCT[str]]) -> None:
        if username and self._chat_ids:
            raise RuntimeError(
                f"Can't set {self._username_name} in conjunction with (already set) "
                f"{self._chat_id_name}s."
            )
        self._usernames = set(parse_username(username))

    @property
    def chat_ids(self) -> frozenset[int]:
        return frozenset(self._chat_ids)

    @chat_ids.setter
    def chat_ids(self, chat_id: SCT[int]) -> None:
        self._set_chat_ids(chat_id)

    @property
    def usernames(self) -> frozenset[str]:
        """Which username(s) to allow through.

        Warning:
            :attr:`usernames` will give a *copy* of the saved usernames as :obj:`frozenset`. This
            is to ensure thread safety. To add/remove a user, you should use :meth:`add_usernames`,
            and :meth:`remove_usernames`. Only update the entire set by
            ``filter.usernames = new_set``, if you are entirely sure that it is not causing race
            conditions, as this will complete replace the current set of allowed users.

        Returns:
            frozenset(:obj:`str`)
        """
        return frozenset(self._usernames)

    @usernames.setter
    def usernames(self, username: SCT[str]) -> None:
        self._set_usernames(username)

    def add_usernames(self, username: SCT[str]) -> None:
        """
        Add one or more chats to the allowed usernames.

        Args:
            username(:obj:`str` | Collection[:obj:`str`]): Which username(s) to
                allow through. Leading ``'@'`` s in usernames will be discarded.
        """
        if self._chat_ids:
            raise RuntimeError(
                f"Can't set {self._username_name} in conjunction with (already set) "
                f"{self._chat_id_name}s."
            )

        parsed_username = set(parse_username(username))
        self._usernames |= parsed_username

    def _add_chat_ids(self, chat_id: SCT[int]) -> None:
        if self._usernames:
            raise RuntimeError(
                f"Can't set {self._chat_id_name} in conjunction with (already set) "
                f"{self._username_name}s."
            )

        parsed_chat_id = set(parse_chat_id(chat_id))

        self._chat_ids |= parsed_chat_id

    def remove_usernames(self, username: SCT[str]) -> None:
        """
        Remove one or more chats from allowed usernames.

        Args:
            username(:obj:`str` | Collection[:obj:`str`]): Which username(s) to
                disallow through. Leading ``'@'`` s in usernames will be discarded.
        """
        if self._chat_ids:
            raise RuntimeError(
                f"Can't set {self._username_name} in conjunction with (already set) "
                f"{self._chat_id_name}s."
            )

        parsed_username = set(parse_username(username))
        self._usernames -= parsed_username

    def _remove_chat_ids(self, chat_id: SCT[int]) -> None:
        if self._usernames:
            raise RuntimeError(
                f"Can't set {self._chat_id_name} in conjunction with (already set) "
                f"{self._username_name}s."
            )
        parsed_chat_id = set(parse_chat_id(chat_id))
        self._chat_ids -= parsed_chat_id

    def filter(self, message: Message) -> bool:
        chat_or_user = self._get_chat_or_user(message)
        if chat_or_user:
            if self.chat_ids:
                return chat_or_user.id in self.chat_ids
            if self.usernames:
                return bool(chat_or_user.username and chat_or_user.username in self.usernames)
            return self.allow_empty
        return False

    @property
    def name(self) -> str:
        return (
            f"filters.{self.__class__.__name__}("
            f"{', '.join(str(s) for s in (self.usernames or self.chat_ids))})"
        )

    @name.setter
    def name(self, _: str) -> NoReturn:
        raise RuntimeError(f"Cannot set name for filters.{self.__class__.__name__}")


class Chat(_ChatUserBaseFilter):
    """Filters messages to allow only those which are from a specified chat ID or username.

    Examples:
        ``MessageHandler(filters.Chat(-1234), callback_method)``

    Warning:
        :attr:`chat_ids` will give a *copy* of the saved chat ids as :class:`frozenset`. This
        is to ensure thread safety. To add/remove a chat, you should use :meth:`add_chat_ids`, and
        :meth:`remove_chat_ids`. Only update the entire set by ``filter.chat_ids = new_set``,
        if you are entirely sure that it is not causing race conditions, as this will complete
        replace the current set of allowed chats.

    Args:
        chat_id(:obj:`int` | Collection[:obj:`int`], optional):
            Which chat ID(s) to allow through.
        username(:obj:`str` | Collection[:obj:`str`], optional):
            Which username(s) to allow through.
            Leading ``'@'`` s in usernames will be discarded.
        allow_empty(:obj:`bool`, optional): Whether updates should be processed, if no chat
            is specified in :attr:`chat_ids` and :attr:`usernames`. Defaults to :obj:`False`.

    Attributes:
        chat_ids (set(:obj:`int`)): Which chat ID(s) to allow through.
        allow_empty (:obj:`bool`): Whether updates should be processed, if no chat
            is specified in :attr:`chat_ids` and :attr:`usernames`.

    Raises:
        RuntimeError: If ``chat_id`` and ``username`` are both present.
    """

    __slots__ = ()

    def _get_chat_or_user(self, message: Message) -> Optional[TGChat]:
        return message.chat

    def add_chat_ids(self, chat_id: SCT[int]) -> None:
        """
        Add one or more chats to the allowed chat ids.

        Args:
            chat_id(:obj:`int` | Collection[:obj:`int`]): Which chat ID(s) to allow
                through.
        """
        return super()._add_chat_ids(chat_id)

    def remove_chat_ids(self, chat_id: SCT[int]) -> None:
        """
        Remove one or more chats from allowed chat ids.

        Args:
            chat_id(:obj:`int` | Collection[:obj:`int`]): Which chat ID(s) to
                disallow through.
        """
        return super()._remove_chat_ids(chat_id)


class ChatType:  # A convenience namespace for Chat types.
    """Subset for filtering the type of chat.

    Examples:
        Use these filters like: ``filters.ChatType.CHANNEL`` or
        ``filters.ChatType.SUPERGROUP`` etc.

    Caution:
        ``filters.ChatType`` itself is *not* a filter, but just a convenience namespace.
    """

    __slots__ = ()

    class _Channel(MessageFilter):
        __slots__ = ()

        def filter(self, message: Message) -> bool:
            return message.chat.type == TGChat.CHANNEL

    CHANNEL = _Channel(name="filters.ChatType.CHANNEL")
    """Updates from channel."""

    class _Group(MessageFilter):
        __slots__ = ()

        def filter(self, message: Message) -> bool:
            return message.chat.type == TGChat.GROUP

    GROUP = _Group(name="filters.ChatType.GROUP")
    """Updates from group."""

    class _Groups(MessageFilter):
        __slots__ = ()

        def filter(self, message: Message) -> bool:
            return message.chat.type in [TGChat.GROUP, TGChat.SUPERGROUP]

    GROUPS = _Groups(name="filters.ChatType.GROUPS")
    """Update from group *or* supergroup."""

    class _Private(MessageFilter):
        __slots__ = ()

        def filter(self, message: Message) -> bool:
            return message.chat.type == TGChat.PRIVATE

    PRIVATE = _Private(name="filters.ChatType.PRIVATE")
    """Update from private chats."""

    class _SuperGroup(MessageFilter):
        __slots__ = ()

        def filter(self, message: Message) -> bool:
            return message.chat.type == TGChat.SUPERGROUP

    SUPERGROUP = _SuperGroup(name="filters.ChatType.SUPERGROUP")
    """Updates from supergroup."""


class _Checklist(MessageFilter):
    __slots__ = ()

    def filter(self, message: Message) -> bool:
        return bool(message.checklist)


CHECKLIST = _Checklist(name="filters.CHECKLIST")
"""Messages that contain :attr:`telegram.Message.checklist`.

.. versionadded:: 22.3
"""


class Command(MessageFilter):
    """
    Messages with a :attr:`telegram.MessageEntity.BOT_COMMAND`. By default, only allows
    messages `starting` with a bot command. Pass :obj:`False` to also allow messages that contain a
    bot command `anywhere` in the text.

    Examples:
        ``MessageHandler(filters.Command(False), command_anywhere_callback)``

    .. seealso::
        :attr:`telegram.ext.filters.COMMAND`.

    Note:
        :attr:`telegram.ext.filters.TEXT` also accepts messages containing a command.

    Args:
        only_start (:obj:`bool`, optional): Whether to only allow messages that `start` with a bot
            command. Defaults to :obj:`True`.
    """

    __slots__ = ("only_start",)

    def __init__(self, only_start: bool = True):
        self.only_start: bool = only_start
        super().__init__(f"filters.Command({only_start})" if not only_start else "filters.COMMAND")

    def filter(self, message: Message) -> bool:
        if not message.entities:
            return False

        first = message.entities[0]

        if self.only_start:
            return bool(first.type == MessageEntity.BOT_COMMAND and first.offset == 0)
        return bool(any(e.type == MessageEntity.BOT_COMMAND for e in message.entities))


COMMAND = Command()
"""Shortcut for :class:`telegram.ext.filters.Command()`.

Examples:
    To allow messages starting with a command use
    ``MessageHandler(filters.COMMAND, command_at_start_callback)``.
"""


class _Contact(MessageFilter):
    __slots__ = ()

    def filter(self, message: Message) -> bool:
        return bool(message.contact)


CONTACT = _Contact(name="filters.CONTACT")
"""Messages that contain :attr:`telegram.Message.contact`."""


class _Dice(MessageFilter):
    __slots__ = ("emoji", "values")

    def __init__(self, values: Optional[SCT[int]] = None, emoji: Optional[DiceEmojiEnum] = None):
        super().__init__()
        self.emoji: Optional[DiceEmojiEnum] = emoji
        self.values: Optional[Collection[int]] = [values] if isinstance(values, int) else values

        if emoji:  # for filters.Dice.BASKETBALL
            self.name = f"filters.Dice.{emoji.name}"
            if self.values and emoji:  # for filters.Dice.Dice(4)  SLOT_MACHINE -> SlotMachine
                self.name = f"filters.Dice.{emoji.name.title().replace('_', '')}({self.values})"
        elif values:  # for filters.Dice(4)
            self.name = f"filters.Dice({self.values})"
        else:
            self.name = "filters.Dice.ALL"

    def filter(self, message: Message) -> bool:
        if not (dice := message.dice):  # no dice
            return False

        if self.emoji:
            emoji_match = dice.emoji == self.emoji
            if self.values:
                return dice.value in self.values and emoji_match  # emoji and value
            return emoji_match  # emoji, no value
        return dice.value in self.values if self.values else True  # no emoji, only value


class Dice(_Dice):
    """Dice Messages. If an integer or a list of integers is passed, it filters messages to only
    allow those whose dice value is appearing in the given list.

    .. versionadded:: 13.4

    Examples:
        To allow any dice message, simply use
        ``MessageHandler(filters.Dice.ALL, callback_method)``.

        To allow any dice message, but with value 3 `or` 4, use
        ``MessageHandler(filters.Dice([3, 4]), callback_method)``

        To allow only dice messages with the emoji 🎲, but any value, use
        ``MessageHandler(filters.Dice.DICE, callback_method)``.

        To allow only dice messages with the emoji 🎯 and with value 6, use
        ``MessageHandler(filters.Dice.Darts(6), callback_method)``.

        To allow only dice messages with the emoji ⚽ and with value 5 `or` 6, use
        ``MessageHandler(filters.Dice.Football([5, 6]), callback_method)``.

    Note:
        Dice messages don't have text. If you want to filter either text or dice messages, use
        ``filters.TEXT | filters.Dice.ALL``.

    Args:
        values (:obj:`int` | Collection[:obj:`int`], optional):
            Which values to allow. If not specified, will allow the specified dice message.
    """

    __slots__ = ()

    ALL = _Dice()
    """Dice messages with any value and any emoji."""

    class Basketball(_Dice):
        """Dice messages with the emoji 🏀. Supports passing a list of integers.

        Args:
            values (:obj:`int` | Collection[:obj:`int`]): Which values to allow.
        """

        __slots__ = ()

        def __init__(self, values: SCT[int]):
            super().__init__(values, emoji=DiceEmojiEnum.BASKETBALL)

    BASKETBALL = _Dice(emoji=DiceEmojiEnum.BASKETBALL)
    """Dice messages with the emoji 🏀. Matches any dice value."""

    class Bowling(_Dice):
        """Dice messages with the emoji 🎳. Supports passing a list of integers.

        Args:
            values (:obj:`int` | Collection[:obj:`int`]): Which values to allow.
        """

        __slots__ = ()

        def __init__(self, values: SCT[int]):
            super().__init__(values, emoji=DiceEmojiEnum.BOWLING)

    BOWLING = _Dice(emoji=DiceEmojiEnum.BOWLING)
    """Dice messages with the emoji 🎳. Matches any dice value."""

    class Darts(_Dice):
        """Dice messages with the emoji 🎯. Supports passing a list of integers.

        Args:
            values (:obj:`int` | Collection[:obj:`int`]): Which values to allow.
        """

        __slots__ = ()

        def __init__(self, values: SCT[int]):
            super().__init__(values, emoji=DiceEmojiEnum.DARTS)

    DARTS = _Dice(emoji=DiceEmojiEnum.DARTS)
    """Dice messages with the emoji 🎯. Matches any dice value."""

    class Dice(_Dice):
        """Dice messages with the emoji 🎲. Supports passing a list of integers.

        Args:
            values (:obj:`int` | Collection[:obj:`int`]): Which values to allow.
        """

        __slots__ = ()

        def __init__(self, values: SCT[int]):
            super().__init__(values, emoji=DiceEmojiEnum.DICE)

    DICE = _Dice(emoji=DiceEmojiEnum.DICE)
    """Dice messages with the emoji 🎲. Matches any dice value."""

    class Football(_Dice):
        """Dice messages with the emoji ⚽. Supports passing a list of integers.

        Args:
            values (:obj:`int` | Collection[:obj:`int`]): Which values to allow.
        """

        __slots__ = ()

        def __init__(self, values: SCT[int]):
            super().__init__(values, emoji=DiceEmojiEnum.FOOTBALL)

    FOOTBALL = _Dice(emoji=DiceEmojiEnum.FOOTBALL)
    """Dice messages with the emoji ⚽. Matches any dice value."""

    class SlotMachine(_Dice):
        """Dice messages with the emoji 🎰. Supports passing a list of integers.

        Args:
            values (:obj:`int` | Collection[:obj:`int`]): Which values to allow.
        """

        __slots__ = ()

        def __init__(self, values: SCT[int]):
            super().__init__(values, emoji=DiceEmojiEnum.SLOT_MACHINE)

    SLOT_MACHINE = _Dice(emoji=DiceEmojiEnum.SLOT_MACHINE)
    """Dice messages with the emoji 🎰. Matches any dice value."""


class _DirectMessages(UpdateFilter):
    __slots__ = ()

    def filter(self, update: Update) -> bool:
        return bool(update.effective_chat and update.effective_chat.is_direct_messages)


DIRECT_MESSAGES = _DirectMessages(name="filters.DIRECT_MESSAGES")
"""Filter chats which are the direct messages for a channel.

.. seealso:: :attr:`telegram.Chat.is_direct_messages`

.. versionadded:: NEXT.VERSION
"""


class Document:
    """
    Subset for messages containing a document/file.

    Examples:
        Use these filters like: ``filters.Document.MP3``,
        ``filters.Document.MimeType("text/plain")`` etc. Or just use ``filters.Document.ALL`` for
        all document messages.

    Caution:
        ``filters.Document`` itself is *not* a filter, but just a convenience namespace.
    """

    __slots__ = ()

    class _All(MessageFilter):
        __slots__ = ()

        def filter(self, message: Message) -> bool:
            return bool(message.document)

    ALL = _All(name="filters.Document.ALL")
    """Messages that contain a :attr:`telegram.Message.document`."""

    class Category(MessageFilter):
        """Filters documents by their category in the mime-type attribute.

        Args:
            category (:obj:`str`): Category of the media you want to filter.

        Example:
            ``filters.Document.Category('audio/')`` returns :obj:`True` for all types
            of audio sent as a file, for example ``'audio/mpeg'`` or ``'audio/x-wav'``.

        Note:
            This Filter only filters by the mime_type of the document, it doesn't check the
            validity of the document. The user can manipulate the mime-type of a message and
            send media with wrong types that don't fit to this handler.
        """

        __slots__ = ("_category",)

        def __init__(self, category: str):
            self._category = category
            super().__init__(name=f"filters.Document.Category('{self._category}')")

        def filter(self, message: Message) -> bool:
            if message.document and message.document.mime_type:
                return message.document.mime_type.startswith(self._category)
            return False

    APPLICATION = Category("application/")
    """Use as ``filters.Document.APPLICATION``."""
    AUDIO = Category("audio/")
    """Use as ``filters.Document.AUDIO``."""
    IMAGE = Category("image/")
    """Use as ``filters.Document.IMAGE``."""
    VIDEO = Category("video/")
    """Use as ``filters.Document.VIDEO``."""
    TEXT = Category("text/")
    """Use as ``filters.Document.TEXT``."""

    class FileExtension(MessageFilter):
        """This filter filters documents by their file ending/extension.

        Args:
            file_extension (:obj:`str` | :obj:`None`): Media file extension you want to filter.
            case_sensitive (:obj:`bool`, optional): Pass :obj:`True` to make the filter case
                sensitive. Default: :obj:`False`.

        Example:
            * ``filters.Document.FileExtension("jpg")``
              filters files with extension ``".jpg"``.
            * ``filters.Document.FileExtension(".jpg")``
              filters files with extension ``"..jpg"``.
            * ``filters.Document.FileExtension("Dockerfile", case_sensitive=True)``
              filters files with extension ``".Dockerfile"`` minding the case.
            * ``filters.Document.FileExtension(None)``
              filters files without a dot in the filename.

        Note:
            * This Filter only filters by the file ending/extension of the document,
              it doesn't check the validity of document.
            * The user can manipulate the file extension of a document and
              send media with wrong types that don't fit to this handler.
            * Case insensitive by default,
              you may change this with the flag ``case_sensitive=True``.
            * Extension should be passed without leading dot
              unless it's a part of the extension.
            * Pass :obj:`None` to filter files with no extension,
              i.e. without a dot in the filename.
        """

        __slots__ = ("_file_extension", "is_case_sensitive")

        def __init__(self, file_extension: Optional[str], case_sensitive: bool = False):
            super().__init__()
            self.is_case_sensitive: bool = case_sensitive
            if file_extension is None:
                self._file_extension = None
                self.name = "filters.Document.FileExtension(None)"
            elif self.is_case_sensitive:
                self._file_extension = f".{file_extension}"
                self.name = (
                    f"filters.Document.FileExtension({file_extension!r}, case_sensitive=True)"
                )
            else:
                self._file_extension = f".{file_extension}".lower()
                self.name = f"filters.Document.FileExtension({file_extension.lower()!r})"

        def filter(self, message: Message) -> bool:
            if message.document is None or message.document.file_name is None:
                return False
            if self._file_extension is None:
                return "." not in message.document.file_name
            if self.is_case_sensitive:
                filename = message.document.file_name
            else:
                filename = message.document.file_name.lower()
            return filename.endswith(self._file_extension)

    class MimeType(MessageFilter):
        """This Filter filters documents by their mime-type attribute.

        Args:
            mimetype (:obj:`str`): The mimetype to filter.

        Example:
            ``filters.Document.MimeType('audio/mpeg')`` filters all audio in `.mp3` format.

        Note:
            This Filter only filters by the mime_type of the document, it doesn't check the
            validity of document. The user can manipulate the mime-type of a message and
            send media with wrong types that don't fit to this handler.
        """

        __slots__ = ("mimetype",)

        def __init__(self, mimetype: str):
            self.mimetype: str = mimetype
            super().__init__(name=f"filters.Document.MimeType('{self.mimetype}')")

        def filter(self, message: Message) -> bool:
            if message.document:
                return message.document.mime_type == self.mimetype
            return False

    APK = MimeType("application/vnd.android.package-archive")
    """Use as ``filters.Document.APK``."""
    DOC = MimeType(mimetypes.types_map[".doc"])
    """Use as ``filters.Document.DOC``."""
    DOCX = MimeType("application/vnd.openxmlformats-officedocument.wordprocessingml.document")
    """Use as ``filters.Document.DOCX``."""
    EXE = MimeType(mimetypes.types_map[".exe"])
    """Use as ``filters.Document.EXE``."""
    MP4 = MimeType(mimetypes.types_map[".mp4"])
    """Use as ``filters.Document.MP4``."""
    GIF = MimeType(mimetypes.types_map[".gif"])
    """Use as ``filters.Document.GIF``."""
    JPG = MimeType(mimetypes.types_map[".jpg"])
    """Use as ``filters.Document.JPG``."""
    MP3 = MimeType(mimetypes.types_map[".mp3"])
    """Use as ``filters.Document.MP3``."""
    PDF = MimeType(mimetypes.types_map[".pdf"])
    """Use as ``filters.Document.PDF``."""
    PY = MimeType(mimetypes.types_map[".py"])
    """Use as ``filters.Document.PY``."""
    SVG = MimeType(mimetypes.types_map[".svg"])
    """Use as ``filters.Document.SVG``."""
    TXT = MimeType(mimetypes.types_map[".txt"])
    """Use as ``filters.Document.TXT``."""
    TARGZ = MimeType("application/x-compressed-tar")
    """Use as ``filters.Document.TARGZ``."""
    WAV = MimeType(mimetypes.types_map[".wav"])
    """Use as ``filters.Document.WAV``."""
    XML = MimeType(mimetypes.types_map[".xml"])
    """Use as ``filters.Document.XML``."""
    ZIP = MimeType(mimetypes.types_map[".zip"])
    """Use as ``filters.Document.ZIP``."""


class _EffectId(MessageFilter):
    __slots__ = ()

    def filter(self, message: Message) -> bool:
        return bool(message.effect_id)


EFFECT_ID = _EffectId(name="filters.EFFECT_ID")
"""Messages that contain :attr:`telegram.Message.effect_id`.

.. versionadded:: 21.3"""


class Entity(MessageFilter):
    """
    Filters messages to only allow those which have a :class:`telegram.MessageEntity`
    where their :class:`~telegram.MessageEntity.type` matches `entity_type`.

    Examples:
        ``MessageHandler(filters.Entity("hashtag"), callback_method)``

    Args:
        entity_type (:obj:`str`): Entity type to check for. All types can be found as constants
            in :class:`telegram.MessageEntity`.

    """

    __slots__ = ("entity_type",)

    def __init__(self, entity_type: str):
        self.entity_type: str = entity_type
        super().__init__(name=f"filters.Entity({self.entity_type})")

    def filter(self, message: Message) -> bool:
        return any(entity.type == self.entity_type for entity in message.entities)


class _Forwarded(MessageFilter):
    __slots__ = ()

    def filter(self, message: Message) -> bool:
        return bool(message.forward_origin)


FORWARDED = _Forwarded(name="filters.FORWARDED")
"""Messages that contain :attr:`telegram.Message.forward_origin`.

.. versionchanged:: 20.8
   Now based on :attr:`telegram.Message.forward_origin` instead of
   ``telegram.Message.forward_date``.
"""


class ForwardedFrom(_ChatUserBaseFilter):
    """Filters messages to allow only those which are forwarded from the specified chat ID(s)
    or username(s) based on :attr:`telegram.Message.forward_origin` and in particular

    * :attr:`telegram.MessageOriginUser.sender_user`
    * :attr:`telegram.MessageOriginChat.sender_chat`
    * :attr:`telegram.MessageOriginChannel.chat`

    .. versionadded:: 13.5

    .. versionchanged:: 20.8
       Was previously based on ``telegram.Message.forward_from`` and
         ``telegram.Message.forward_from_chat``.

    Examples:
        ``MessageHandler(filters.ForwardedFrom(chat_id=1234), callback_method)``

    Note:
        When a user has disallowed adding a link to their account while forwarding their
        messages, this filter will *not* work since
        :attr:`telegram.Message.forward_origin` will be of type
        :class:`telegram.MessageOriginHiddenUser`. However, this behaviour
        is undocumented and might be changed by Telegram.

    Warning:
        :attr:`chat_ids` will give a *copy* of the saved chat ids as :class:`frozenset`. This
        is to ensure thread safety. To add/remove a chat, you should use :meth:`add_chat_ids`, and
        :meth:`remove_chat_ids`. Only update the entire set by ``filter.chat_ids = new_set``, if
        you are entirely sure that it is not causing race conditions, as this will complete replace
        the current set of allowed chats.

    Args:
        chat_id(:obj:`int` | Collection[:obj:`int`], optional):
            Which chat/user ID(s) to allow through.
        username(:obj:`str` | Collection[:obj:`str`], optional):
            Which username(s) to allow through. Leading ``'@'`` s in usernames will be
            discarded.
        allow_empty(:obj:`bool`, optional): Whether updates should be processed, if no chat
            is specified in :attr:`chat_ids` and :attr:`usernames`. Defaults to :obj:`False`.

    Attributes:
        chat_ids (set(:obj:`int`)): Which chat/user ID(s) to allow through.
        allow_empty (:obj:`bool`): Whether updates should be processed, if no chat
            is specified in :attr:`chat_ids` and :attr:`usernames`.

    Raises:
        RuntimeError: If both ``chat_id`` and ``username`` are present.
    """

    __slots__ = ()

    def _get_chat_or_user(self, message: Message) -> Union[TGUser, TGChat, None]:
        if (forward_origin := message.forward_origin) is None:
            return None

        if isinstance(forward_origin, MessageOriginUser):
            return forward_origin.sender_user
        if isinstance(forward_origin, MessageOriginChat):
            return forward_origin.sender_chat
        if isinstance(forward_origin, MessageOriginChannel):
            return forward_origin.chat

        return None

    def add_chat_ids(self, chat_id: SCT[int]) -> None:
        """
        Add one or more chats to the allowed chat ids.

        Args:
            chat_id(:obj:`int` | Collection[:obj:`int`]): Which chat/user ID(s) to
                allow through.
        """
        return super()._add_chat_ids(chat_id)

    def remove_chat_ids(self, chat_id: SCT[int]) -> None:
        """
        Remove one or more chats from allowed chat ids.

        Args:
            chat_id(:obj:`int` | Collection[:obj:`int`]): Which chat/user ID(s) to
                disallow through.
        """
        return super()._remove_chat_ids(chat_id)


class _Game(MessageFilter):
    __slots__ = ()

    def filter(self, message: Message) -> bool:
        return bool(message.game)


GAME = _Game(name="filters.GAME")
"""Messages that contain :attr:`telegram.Message.game`."""


class _Giveaway(MessageFilter):
    __slots__ = ()

    def filter(self, message: Message) -> bool:
        return bool(message.giveaway)


GIVEAWAY = _Giveaway(name="filters.GIVEAWAY")
"""Messages that contain :attr:`telegram.Message.giveaway`."""


class _GiveawayWinners(MessageFilter):
    __slots__ = ()

    def filter(self, message: Message) -> bool:
        return bool(message.giveaway_winners)


GIVEAWAY_WINNERS = _GiveawayWinners(name="filters.GIVEAWAY_WINNERS")
"""Messages that contain :attr:`telegram.Message.giveaway_winners`."""


class _HasMediaSpoiler(MessageFilter):
    __slots__ = ()

    def filter(self, message: Message) -> bool:
        return bool(message.has_media_spoiler)


HAS_MEDIA_SPOILER = _HasMediaSpoiler(name="filters.HAS_MEDIA_SPOILER")
"""Messages that contain :attr:`telegram.Message.has_media_spoiler`.

    .. versionadded:: 20.0
"""


class _HasProtectedContent(MessageFilter):
    __slots__ = ()

    def filter(self, message: Message) -> bool:
        return bool(message.has_protected_content)


HAS_PROTECTED_CONTENT = _HasProtectedContent(name="filters.HAS_PROTECTED_CONTENT")
"""Messages that contain :attr:`telegram.Message.has_protected_content`.

    .. versionadded:: 13.9
"""


class _Invoice(MessageFilter):
    __slots__ = ()

    def filter(self, message: Message) -> bool:
        return bool(message.invoice)


INVOICE = _Invoice(name="filters.INVOICE")
"""Messages that contain :attr:`telegram.Message.invoice`."""


class _IsAutomaticForward(MessageFilter):
    __slots__ = ()

    def filter(self, message: Message) -> bool:
        return bool(message.is_automatic_forward)


IS_AUTOMATIC_FORWARD = _IsAutomaticForward(name="filters.IS_AUTOMATIC_FORWARD")
"""Messages that contain :attr:`telegram.Message.is_automatic_forward`.

    .. versionadded:: 13.9
"""


class _IsTopicMessage(MessageFilter):
    __slots__ = ()

    def filter(self, message: Message) -> bool:
        return bool(message.is_topic_message)


IS_TOPIC_MESSAGE = _IsTopicMessage(name="filters.IS_TOPIC_MESSAGE")
"""Messages that contain :attr:`telegram.Message.is_topic_message`.

    .. versionadded:: 20.0
"""


class _IsFromOffline(MessageFilter):
    __slots__ = ()

    def filter(self, message: Message) -> bool:
        return bool(message.is_from_offline)


IS_FROM_OFFLINE = _IsFromOffline(name="filters.IS_FROM_OFFLINE")
"""Messages that contain :attr:`telegram.Message.is_from_offline`.

    .. versionadded:: 21.1
"""


class Language(MessageFilter):
    """Filters messages to only allow those which are from users with a certain language code.

    Note:
        According to official Telegram Bot API documentation, not every single user has the
        `language_code` attribute. Do not count on this filter working on all users.

    Examples:
        ``MessageHandler(filters.Language("en"), callback_method)``

    Args:
        lang (:obj:`str` | Collection[:obj:`str`]):
            Which language code(s) to allow through.
            This will be matched using :obj:`str.startswith` meaning that
            'en' will match both 'en_US' and 'en_GB'.

    """

    __slots__ = ("lang",)

    def __init__(self, lang: SCT[str]):
        if isinstance(lang, str):
            lang = cast("str", lang)
            self.lang: Sequence[str] = [lang]
        else:
            lang = cast("list[str]", lang)
            self.lang = lang
        super().__init__(name=f"filters.Language({self.lang})")

    def filter(self, message: Message) -> bool:
        return bool(
            message.from_user
            and message.from_user.language_code
            and any(message.from_user.language_code.startswith(x) for x in self.lang)
        )


class _Location(MessageFilter):
    __slots__ = ()

    def filter(self, message: Message) -> bool:
        return bool(message.location)


LOCATION = _Location(name="filters.LOCATION")
"""Messages that contain :attr:`telegram.Message.location`."""


class Mention(MessageFilter):
    """Messages containing mentions of specified users or chats.

    Examples:
        .. code-block:: python

            MessageHandler(filters.Mention("username"), callback)
            MessageHandler(filters.Mention(["@username", 123456]), callback)

    .. versionadded:: 20.7

    Args:
        mentions (:obj:`int` | :obj:`str` | :class:`telegram.User` | Collection[:obj:`int` | \
            :obj:`str` | :class:`telegram.User`]):
            Specifies the users and chats to filter for. Messages that do not mention at least one
            of the specified users or chats will not be handled. Leading ``'@'`` s in usernames
            will be discarded.
    """

    __slots__ = ("_mentions",)

    def __init__(self, mentions: SCT[Union[int, str, TGUser]]):
        super().__init__(name=f"filters.Mention({mentions})")
        if isinstance(mentions, Iterable) and not isinstance(mentions, str):
            self._mentions = {self._fix_mention_username(mention) for mention in mentions}
        else:
            self._mentions = {self._fix_mention_username(mentions)}

    @staticmethod
    def _fix_mention_username(mention: Union[int, str, TGUser]) -> Union[int, str, TGUser]:
        if not isinstance(mention, str):
            return mention
        return mention.lstrip("@")

    @classmethod
    def _check_mention(cls, message: Message, mention: Union[int, str, TGUser]) -> bool:
        if not message.entities:
            return False

        entity_texts = message.parse_entities(
            types=[MessageEntity.MENTION, MessageEntity.TEXT_MENTION]
        )

        if isinstance(mention, TGUser):
            return any(
                mention.id == entity.user.id
                or mention.username == entity.user.username
                or mention.username == cls._fix_mention_username(entity_texts[entity])
                for entity in message.entities
                if entity.user
            ) or any(
                mention.username == cls._fix_mention_username(entity_text)
                for entity_text in entity_texts.values()
            )
        if isinstance(mention, int):
            return bool(
                any(mention == entity.user.id for entity in message.entities if entity.user)
            )
        return any(
            mention == cls._fix_mention_username(entity_text)
            for entity_text in entity_texts.values()
        )

    def filter(self, message: Message) -> bool:
        return any(self._check_mention(message, mention) for mention in self._mentions)


class _PaidMedia(MessageFilter):
    __slots__ = ()

    def filter(self, message: Message) -> bool:
        return bool(message.paid_media)


PAID_MEDIA = _PaidMedia(name="filters.PAID_MEDIA")
"""Messages that contain :attr:`telegram.Message.paid_media`.

.. versionadded:: 21.4
"""


class _PassportData(MessageFilter):
    __slots__ = ()

    def filter(self, message: Message) -> bool:
        return bool(message.passport_data)


PASSPORT_DATA = _PassportData(name="filters.PASSPORT_DATA")
"""Messages that contain :attr:`telegram.Message.passport_data`."""


class _Photo(MessageFilter):
    __slots__ = ()

    def filter(self, message: Message) -> bool:
        return bool(message.photo)


PHOTO = _Photo("filters.PHOTO")
"""Messages that contain :attr:`telegram.Message.photo`."""


class _Poll(MessageFilter):
    __slots__ = ()

    def filter(self, message: Message) -> bool:
        return bool(message.poll)


POLL = _Poll(name="filters.POLL")
"""Messages that contain :attr:`telegram.Message.poll`."""


class Regex(MessageFilter):
    """
    Filters updates by searching for an occurrence of :paramref:`~Regex.pattern` in the message
    text.
    The :func:`re.search` function is used to determine whether an update should be filtered.

    Refer to the documentation of the :obj:`re` module for more information.

    To get the groups and groupdict matched, see :attr:`telegram.ext.CallbackContext.matches`.

    Examples:
        Use ``MessageHandler(filters.Regex(r'help'), callback)`` to capture all messages that
        contain the word 'help'. You can also use
        ``MessageHandler(filters.Regex(re.compile(r'help', re.IGNORECASE)), callback)`` if
        you want your pattern to be case insensitive. This approach is recommended
        if you need to specify flags on your pattern.

    Note:
        Filters use the same short circuiting logic as python's :keyword:`and`, :keyword:`or` and
        :keyword:`not`.
        This means that for example:

            >>> filters.Regex(r'(a?x)') | filters.Regex(r'(b?x)')

        With a :attr:`telegram.Message.text` of `x`, will only ever return the matches for the
        first filter, since the second one is never evaluated.

    .. seealso:: :wiki:`Types of Handlers <Types-of-Handlers>`

    Args:
        pattern (:obj:`str` | :func:`re.Pattern <re.compile>`): The regex pattern.
    """

    __slots__ = ("pattern",)

    def __init__(self, pattern: Union[str, Pattern[str]]):
        if isinstance(pattern, str):
            pattern = re.compile(pattern)
        self.pattern: Pattern[str] = pattern
        super().__init__(name=f"filters.Regex({self.pattern})", data_filter=True)

    def filter(self, message: Message) -> Optional[dict[str, list[Match[str]]]]:
        if message.text and (match := self.pattern.search(message.text)):
            return {"matches": [match]}
        return {}


class _Reply(MessageFilter):
    __slots__ = ()

    def filter(self, message: Message) -> bool:
        return bool(message.reply_to_message)


REPLY = _Reply(name="filters.REPLY")
"""Messages that contain :attr:`telegram.Message.reply_to_message`."""


class _SenderChat(MessageFilter):
    __slots__ = ()

    def filter(self, message: Message) -> bool:
        return bool(message.sender_chat)


class SenderChat(_ChatUserBaseFilter):
    """Filters messages to allow only those which are from a specified sender chat's chat ID or
    username.

    Examples:
        * To filter for messages sent to a group by a channel with ID
          ``-1234``, use ``MessageHandler(filters.SenderChat(-1234), callback_method)``.
        * To filter for messages of anonymous admins in a super group with username
          ``@anonymous``, use
          ``MessageHandler(filters.SenderChat(username='anonymous'), callback_method)``.
        * To filter for messages sent to a group by *any* channel, use
          ``MessageHandler(filters.SenderChat.CHANNEL, callback_method)``.
        * To filter for messages of anonymous admins in *any* super group, use
          ``MessageHandler(filters.SenderChat.SUPERGROUP, callback_method)``.
        * To filter for messages forwarded to a discussion group from *any* channel or of anonymous
          admins in *any* super group, use ``MessageHandler(filters.SenderChat.ALL, callback)``

    Note:
        Remember, ``sender_chat`` is also set for messages in a channel as the channel itself,
        so when your bot is an admin in a channel and the linked discussion group, you would
        receive the message twice (once from inside the channel, once inside the discussion
        group). Since v13.9, the field :attr:`telegram.Message.is_automatic_forward` will be
        :obj:`True` for the discussion group message.

    .. seealso:: :attr:`telegram.ext.filters.IS_AUTOMATIC_FORWARD`

    Warning:
        :attr:`chat_ids` will return a *copy* of the saved chat ids as :obj:`frozenset`. This
        is to ensure thread safety. To add/remove a chat, you should use :meth:`add_chat_ids`, and
        :meth:`remove_chat_ids`. Only update the entire set by ``filter.chat_ids = new_set``, if
        you are entirely sure that it is not causing race conditions, as this will complete replace
        the current set of allowed chats.

    Args:
        chat_id(:obj:`int` | Collection[:obj:`int`], optional):
            Which sender chat chat ID(s) to allow through.
        username(:obj:`str` | Collection[:obj:`str`], optional):
            Which sender chat username(s) to allow through.
            Leading ``'@'`` s in usernames will be discarded.
        allow_empty(:obj:`bool`, optional): Whether updates should be processed, if no sender
            chat is specified in :attr:`chat_ids` and :attr:`usernames`. Defaults to :obj:`False`.

    Attributes:
        chat_ids (set(:obj:`int`)): Which sender chat chat ID(s) to allow through.
        allow_empty (:obj:`bool`): Whether updates should be processed, if no sender chat is
            specified in :attr:`chat_ids` and :attr:`usernames`.

    Raises:
        RuntimeError: If both ``chat_id`` and ``username`` are present.
    """

    __slots__ = ()

    class _CHANNEL(MessageFilter):
        __slots__ = ()

        def filter(self, message: Message) -> bool:
            if message.sender_chat:
                return message.sender_chat.type == TGChat.CHANNEL
            return False

    class _SUPERGROUP(MessageFilter):
        __slots__ = ()

        def filter(self, message: Message) -> bool:
            if message.sender_chat:
                return message.sender_chat.type == TGChat.SUPERGROUP
            return False

    ALL = _SenderChat(name="filters.SenderChat.ALL")
    """All messages with a :attr:`telegram.Message.sender_chat`."""
    SUPER_GROUP = _SUPERGROUP(name="filters.SenderChat.SUPER_GROUP")
    """Messages whose sender chat is a super group."""
    CHANNEL = _CHANNEL(name="filters.SenderChat.CHANNEL")
    """Messages whose sender chat is a channel."""

    def add_chat_ids(self, chat_id: SCT[int]) -> None:
        """
        Add one or more sender chats to the allowed chat ids.

        Args:
            chat_id(:obj:`int` | Collection[:obj:`int`]): Which sender chat ID(s) to
                allow through.
        """
        return super()._add_chat_ids(chat_id)

    def _get_chat_or_user(self, message: Message) -> Optional[TGChat]:
        return message.sender_chat

    def remove_chat_ids(self, chat_id: SCT[int]) -> None:
        """
        Remove one or more sender chats from allowed chat ids.

        Args:
            chat_id(:obj:`int` | Collection[:obj:`int`]): Which sender chat ID(s) to
                disallow through.
        """
        return super()._remove_chat_ids(chat_id)


class StatusUpdate:
    """Subset for messages containing a status update.

    Examples:
        Use these filters like: ``filters.StatusUpdate.NEW_CHAT_MEMBERS`` etc. Or use just
        ``filters.StatusUpdate.ALL`` for all status update messages.

    Caution:
        ``filters.StatusUpdate`` itself is *not* a filter, but just a convenience namespace.

    .. versionchanged:: 22.0
        Removed deprecated attribute `USER_SHARED`.
    """

    __slots__ = ()

    class _All(UpdateFilter):
        __slots__ = ()

        def filter(self, update: Update) -> bool:
            return bool(
                # keep this alphabetically sorted for easier maintenance
                StatusUpdate.CHAT_BACKGROUND_SET.check_update(update)
                or StatusUpdate.CHAT_CREATED.check_update(update)
                or StatusUpdate.CHAT_SHARED.check_update(update)
                or StatusUpdate.CHECKLIST_TASKS_ADDED.check_update(update)
                or StatusUpdate.CHECKLIST_TASKS_DONE.check_update(update)
                or StatusUpdate.CONNECTED_WEBSITE.check_update(update)
                or StatusUpdate.DIRECT_MESSAGE_PRICE_CHANGED.check_update(update)
                or StatusUpdate.DELETE_CHAT_PHOTO.check_update(update)
                or StatusUpdate.FORUM_TOPIC_CLOSED.check_update(update)
                or StatusUpdate.FORUM_TOPIC_CREATED.check_update(update)
                or StatusUpdate.FORUM_TOPIC_EDITED.check_update(update)
                or StatusUpdate.FORUM_TOPIC_REOPENED.check_update(update)
                or StatusUpdate.GENERAL_FORUM_TOPIC_HIDDEN.check_update(update)
                or StatusUpdate.GENERAL_FORUM_TOPIC_UNHIDDEN.check_update(update)
                or StatusUpdate.GIFT.check_update(update)
                or StatusUpdate.GIVEAWAY_COMPLETED.check_update(update)
                or StatusUpdate.GIVEAWAY_CREATED.check_update(update)
                or StatusUpdate.LEFT_CHAT_MEMBER.check_update(update)
                or StatusUpdate.MESSAGE_AUTO_DELETE_TIMER_CHANGED.check_update(update)
                or StatusUpdate.MIGRATE.check_update(update)
                or StatusUpdate.NEW_CHAT_MEMBERS.check_update(update)
                or StatusUpdate.NEW_CHAT_PHOTO.check_update(update)
                or StatusUpdate.NEW_CHAT_TITLE.check_update(update)
                or StatusUpdate.PAID_MESSAGE_PRICE_CHANGED.check_update(update)
                or StatusUpdate.PINNED_MESSAGE.check_update(update)
                or StatusUpdate.PROXIMITY_ALERT_TRIGGERED.check_update(update)
                or StatusUpdate.REFUNDED_PAYMENT.check_update(update)
<<<<<<< HEAD
                or StatusUpdate.SUGGESTED_POST_APPROVAL_FAILED.check_update(update)
                or StatusUpdate.SUGGESTED_POST_APPROVED.check_update(update)
=======
                or StatusUpdate.SUGGESTED_POST_DECLINED.check_update(update)
                or StatusUpdate.SUGGESTED_POST_PAID.check_update(update)
                or StatusUpdate.SUGGESTED_POST_REFUNDED.check_update(update)
>>>>>>> 32c1a852
                or StatusUpdate.UNIQUE_GIFT.check_update(update)
                or StatusUpdate.USERS_SHARED.check_update(update)
                or StatusUpdate.VIDEO_CHAT_ENDED.check_update(update)
                or StatusUpdate.VIDEO_CHAT_PARTICIPANTS_INVITED.check_update(update)
                or StatusUpdate.VIDEO_CHAT_SCHEDULED.check_update(update)
                or StatusUpdate.VIDEO_CHAT_STARTED.check_update(update)
                or StatusUpdate.WEB_APP_DATA.check_update(update)
                or StatusUpdate.WRITE_ACCESS_ALLOWED.check_update(update)
            )

    ALL = _All(name="filters.StatusUpdate.ALL")
    """Messages that contain any of the below."""

    class _ChatBackgroundSet(MessageFilter):
        __slots__ = ()

        def filter(self, message: Message) -> bool:
            return bool(message.chat_background_set)

    CHAT_BACKGROUND_SET = _ChatBackgroundSet(name="filters.StatusUpdate.CHAT_BACKGROUND_SET")
    """Messages that contain :attr:`telegram.Message.chat_background_set`."""

    class _ChatCreated(MessageFilter):
        __slots__ = ()

        def filter(self, message: Message) -> bool:
            return bool(
                message.group_chat_created
                or message.supergroup_chat_created
                or message.channel_chat_created
            )

    CHAT_CREATED = _ChatCreated(name="filters.StatusUpdate.CHAT_CREATED")
    """Messages that contain :attr:`telegram.Message.group_chat_created`,
        :attr:`telegram.Message.supergroup_chat_created` or
        :attr:`telegram.Message.channel_chat_created`."""

    class _ChatShared(MessageFilter):
        __slots__ = ()

        def filter(self, message: Message) -> bool:
            return bool(message.chat_shared)

    CHAT_SHARED = _ChatShared(name="filters.StatusUpdate.CHAT_SHARED")
    """Messages that contain :attr:`telegram.Message.chat_shared`.

    .. versionadded:: 20.1
    """

    class _ChecklistTasksAdded(MessageFilter):
        __slots__ = ()

        def filter(self, message: Message) -> bool:
            return bool(message.checklist_tasks_added)

    CHECKLIST_TASKS_ADDED = _ChecklistTasksAdded(name="filters.StatusUpdate.CHECKLIST_TASKS_ADDED")
    """Messages that contain :attr:`telegram.Message.checklist_tasks_added`.

    .. versionadded:: 22.3
    """

    class _ChecklistTasksDone(MessageFilter):
        __slots__ = ()

        def filter(self, message: Message) -> bool:
            return bool(message.checklist_tasks_done)

    CHECKLIST_TASKS_DONE = _ChecklistTasksDone(name="filters.StatusUpdate.CHECKLIST_TASKS_DONE")
    """Messages that contain :attr:`telegram.Message.checklist_tasks_done`.

    .. versionadded:: 22.3
    """

    class _ConnectedWebsite(MessageFilter):
        __slots__ = ()

        def filter(self, message: Message) -> bool:
            return bool(message.connected_website)

    CONNECTED_WEBSITE = _ConnectedWebsite(name="filters.StatusUpdate.CONNECTED_WEBSITE")
    """Messages that contain :attr:`telegram.Message.connected_website`."""

    class _DirectMessagePriceChanged(MessageFilter):
        __slots__ = ()

        def filter(self, message: Message) -> bool:
            return bool(message.direct_message_price_changed)

    DIRECT_MESSAGE_PRICE_CHANGED = _DirectMessagePriceChanged(
        name="filters.StatusUpdate.DIRECT_MESSAGE_PRICE_CHANGED"
    )
    """Messages that contain :attr:`telegram.Message.direct_message_price_changed`.

    .. versionadded:: 22.3
    """

    class _DeleteChatPhoto(MessageFilter):
        __slots__ = ()

        def filter(self, message: Message) -> bool:
            return bool(message.delete_chat_photo)

    DELETE_CHAT_PHOTO = _DeleteChatPhoto(name="filters.StatusUpdate.DELETE_CHAT_PHOTO")
    """Messages that contain :attr:`telegram.Message.delete_chat_photo`."""

    class _ForumTopicClosed(MessageFilter):
        __slots__ = ()

        def filter(self, message: Message) -> bool:
            return bool(message.forum_topic_closed)

    FORUM_TOPIC_CLOSED = _ForumTopicClosed(name="filters.StatusUpdate.FORUM_TOPIC_CLOSED")
    """Messages that contain :attr:`telegram.Message.forum_topic_closed`.

    .. versionadded:: 20.0
    """

    class _ForumTopicCreated(MessageFilter):
        __slots__ = ()

        def filter(self, message: Message) -> bool:
            return bool(message.forum_topic_created)

    FORUM_TOPIC_CREATED = _ForumTopicCreated(name="filters.StatusUpdate.FORUM_TOPIC_CREATED")
    """Messages that contain :attr:`telegram.Message.forum_topic_created`.

    .. versionadded:: 20.0
    """

    class _ForumTopicEdited(MessageFilter):
        __slots__ = ()

        def filter(self, message: Message) -> bool:
            return bool(message.forum_topic_edited)

    FORUM_TOPIC_EDITED = _ForumTopicEdited(name="filters.StatusUpdate.FORUM_TOPIC_EDITED")
    """Messages that contain :attr:`telegram.Message.forum_topic_edited`.

    .. versionadded:: 20.0
    """

    class _ForumTopicReopened(MessageFilter):
        __slots__ = ()

        def filter(self, message: Message) -> bool:
            return bool(message.forum_topic_reopened)

    FORUM_TOPIC_REOPENED = _ForumTopicReopened(name="filters.StatusUpdate.FORUM_TOPIC_REOPENED")
    """Messages that contain :attr:`telegram.Message.forum_topic_reopened`.

    .. versionadded:: 20.0
    """

    class _GeneralForumTopicHidden(MessageFilter):
        __slots__ = ()

        def filter(self, message: Message) -> bool:
            return bool(message.general_forum_topic_hidden)

    GENERAL_FORUM_TOPIC_HIDDEN = _GeneralForumTopicHidden(
        name="filters.StatusUpdate.GENERAL_FORUM_TOPIC_HIDDEN"
    )
    """Messages that contain :attr:`telegram.Message.general_forum_topic_hidden`.

    .. versionadded:: 20.0
    """

    class _GeneralForumTopicUnhidden(MessageFilter):
        __slots__ = ()

        def filter(self, message: Message) -> bool:
            return bool(message.general_forum_topic_unhidden)

    GENERAL_FORUM_TOPIC_UNHIDDEN = _GeneralForumTopicUnhidden(
        name="filters.StatusUpdate.GENERAL_FORUM_TOPIC_UNHIDDEN"
    )
    """Messages that contain :attr:`telegram.Message.general_forum_topic_unhidden`.

    .. versionadded:: 20.0
    """

    class _Gift(MessageFilter):
        __slots__ = ()

        def filter(self, message: Message) -> bool:
            return bool(message.gift)

    GIFT = _Gift(name="filters.StatusUpdate.GIFT")
    """Messages that contain :attr:`telegram.Message.gift`.

    .. versionadded:: 22.1
    """

    class _GiveawayCreated(MessageFilter):
        __slots__ = ()

        def filter(self, message: Message) -> bool:
            return bool(message.giveaway_created)

    GIVEAWAY_CREATED = _GiveawayCreated(name="filters.StatusUpdate.GIVEAWAY_CREATED")
    """Messages that contain :attr:`telegram.Message.giveaway_created`.

    .. versionadded:: 20.8
    """

    class _GiveawayCompleted(MessageFilter):
        __slots__ = ()

        def filter(self, message: Message) -> bool:
            return bool(message.giveaway_completed)

    GIVEAWAY_COMPLETED = _GiveawayCompleted(name="filters.StatusUpdate.GIVEAWAY_COMPLETED")
    """Messages that contain :attr:`telegram.Message.giveaway_completed`.
    .. versionadded:: 20.8
    """

    class _LeftChatMember(MessageFilter):
        __slots__ = ()

        def filter(self, message: Message) -> bool:
            return bool(message.left_chat_member)

    LEFT_CHAT_MEMBER = _LeftChatMember(name="filters.StatusUpdate.LEFT_CHAT_MEMBER")
    """Messages that contain :attr:`telegram.Message.left_chat_member`."""

    class _MessageAutoDeleteTimerChanged(MessageFilter):
        __slots__ = ()

        def filter(self, message: Message) -> bool:
            return bool(message.message_auto_delete_timer_changed)

    MESSAGE_AUTO_DELETE_TIMER_CHANGED = _MessageAutoDeleteTimerChanged(
        "filters.StatusUpdate.MESSAGE_AUTO_DELETE_TIMER_CHANGED"
    )
    """Messages that contain :attr:`telegram.Message.message_auto_delete_timer_changed`

    .. versionadded:: 13.4
    """

    class _Migrate(MessageFilter):
        __slots__ = ()

        def filter(self, message: Message) -> bool:
            return bool(message.migrate_from_chat_id or message.migrate_to_chat_id)

    MIGRATE = _Migrate(name="filters.StatusUpdate.MIGRATE")
    """Messages that contain :attr:`telegram.Message.migrate_from_chat_id` or
        :attr:`telegram.Message.migrate_to_chat_id`."""

    class _NewChatMembers(MessageFilter):
        __slots__ = ()

        def filter(self, message: Message) -> bool:
            return bool(message.new_chat_members)

    NEW_CHAT_MEMBERS = _NewChatMembers(name="filters.StatusUpdate.NEW_CHAT_MEMBERS")
    """Messages that contain :attr:`telegram.Message.new_chat_members`."""

    class _NewChatPhoto(MessageFilter):
        __slots__ = ()

        def filter(self, message: Message) -> bool:
            return bool(message.new_chat_photo)

    NEW_CHAT_PHOTO = _NewChatPhoto(name="filters.StatusUpdate.NEW_CHAT_PHOTO")
    """Messages that contain :attr:`telegram.Message.new_chat_photo`."""

    class _NewChatTitle(MessageFilter):
        __slots__ = ()

        def filter(self, message: Message) -> bool:
            return bool(message.new_chat_title)

    NEW_CHAT_TITLE = _NewChatTitle(name="filters.StatusUpdate.NEW_CHAT_TITLE")
    """Messages that contain :attr:`telegram.Message.new_chat_title`."""

    class _PaidMessagePriceChanged(MessageFilter):
        __slots__ = ()

        def filter(self, message: Message) -> bool:
            return bool(message.paid_message_price_changed)

    PAID_MESSAGE_PRICE_CHANGED = _PaidMessagePriceChanged(
        name="filters.StatusUpdate.PAID_MESSAGE_PRICE_CHANGED"
    )
    """Messages that contain :attr:`telegram.Message.paid_message_price_changed`.

    .. versionadded:: 22.1
    """

    class _PinnedMessage(MessageFilter):
        __slots__ = ()

        def filter(self, message: Message) -> bool:
            return bool(message.pinned_message)

    PINNED_MESSAGE = _PinnedMessage(name="filters.StatusUpdate.PINNED_MESSAGE")
    """Messages that contain :attr:`telegram.Message.pinned_message`."""

    class _ProximityAlertTriggered(MessageFilter):
        __slots__ = ()

        def filter(self, message: Message) -> bool:
            return bool(message.proximity_alert_triggered)

    PROXIMITY_ALERT_TRIGGERED = _ProximityAlertTriggered(
        "filters.StatusUpdate.PROXIMITY_ALERT_TRIGGERED"
    )
    """Messages that contain :attr:`telegram.Message.proximity_alert_triggered`."""

    class _RefundedPayment(MessageFilter):
        __slots__ = ()

        def filter(self, message: Message) -> bool:
            return bool(message.refunded_payment)

    REFUNDED_PAYMENT = _RefundedPayment("filters.StatusUpdate.REFUNDED_PAYMENT")
    """Messages that contain :attr:`telegram.Message.refunded_payment`.
    .. versionadded:: 21.4
    """

<<<<<<< HEAD
    class _SuggestedPostApprovalFailed(MessageFilter):
        __slots__ = ()

        def filter(self, message: Message) -> bool:
            return bool(message.suggested_post_approval_failed)

    SUGGESTED_POST_APPROVAL_FAILED = _SuggestedPostApprovalFailed(
        "filters.StatusUpdate.SUGGESTED_POST_APPROVAL_FAILED"
    )
    """Messages that contain :attr:`telegram.Message.suggested_post_approval_failed`.
    .. versionadded:: NEXT.VERSION
    """

    class _SuggestedPostApproved(MessageFilter):
        __slots__ = ()

        def filter(self, message: Message) -> bool:
            return bool(message.suggested_post_approved)

    SUGGESTED_POST_APPROVED = _SuggestedPostApproved(
        "filters.StatusUpdate.SUGGESTED_POST_APPROVED"
    )
    """Messages that contain :attr:`telegram.Message.suggested_post_approved`.
=======
    class _SuggestedPostDeclined(MessageFilter):
        __slots__ = ()

        def filter(self, message: Message) -> bool:
            return bool(message.suggested_post_declined)

    SUGGESTED_POST_DECLINED = _SuggestedPostDeclined(
        "filters.StatusUpdate.SUGGESTED_POST_DECLINED"
    )
    """Messages that contain :attr:`telegram.Message.suggested_post_declined`.
    .. versionadded:: NEXT.VERSION
    """

    class _SuggestedPostPaid(MessageFilter):
        __slots__ = ()

        def filter(self, message: Message) -> bool:
            return bool(message.suggested_post_paid)

    SUGGESTED_POST_PAID = _SuggestedPostPaid("filters.StatusUpdate.SUGGESTED_POST_PAID")
    """Messages that contain :attr:`telegram.Message.suggested_post_paid`.
    .. versionadded:: NEXT.VERSION
    """

    class _SuggestedPostRefunded(MessageFilter):
        __slots__ = ()

        def filter(self, message: Message) -> bool:
            return bool(message.suggested_post_refunded)

    SUGGESTED_POST_REFUNDED = _SuggestedPostRefunded(
        "filters.StatusUpdate.SUGGESTED_POST_REFUNDED"
    )
    """Messages that contain :attr:`telegram.Message.suggested_post_refunded`.
>>>>>>> 32c1a852
    .. versionadded:: NEXT.VERSION
    """

    class _UniqueGift(MessageFilter):
        __slots__ = ()

        def filter(self, message: Message) -> bool:
            return bool(message.unique_gift)

    UNIQUE_GIFT = _UniqueGift(name="filters.StatusUpdate.UNIQUE_GIFT")
    """Messages that contain :attr:`telegram.Message.unique_gift`.

    .. versionadded:: 22.1
    """

    class _UsersShared(MessageFilter):
        __slots__ = ()

        def filter(self, message: Message) -> bool:
            return bool(message.users_shared)

    USERS_SHARED = _UsersShared(name="filters.StatusUpdate.USERS_SHARED")
    """Messages that contain :attr:`telegram.Message.users_shared`.

    .. versionadded:: 20.8
    """

    class _VideoChatEnded(MessageFilter):
        __slots__ = ()

        def filter(self, message: Message) -> bool:
            return bool(message.video_chat_ended)

    VIDEO_CHAT_ENDED = _VideoChatEnded(name="filters.StatusUpdate.VIDEO_CHAT_ENDED")
    """Messages that contain :attr:`telegram.Message.video_chat_ended`.

    .. versionadded:: 13.4
    .. versionchanged:: 20.0
        This filter was formerly named ``VOICE_CHAT_ENDED``
    """

    class _VideoChatScheduled(MessageFilter):
        __slots__ = ()

        def filter(self, message: Message) -> bool:
            return bool(message.video_chat_scheduled)

    VIDEO_CHAT_SCHEDULED = _VideoChatScheduled(name="filters.StatusUpdate.VIDEO_CHAT_SCHEDULED")
    """Messages that contain :attr:`telegram.Message.video_chat_scheduled`.

    .. versionadded:: 13.5
    .. versionchanged:: 20.0
        This filter was formerly named ``VOICE_CHAT_SCHEDULED``
    """

    class _VideoChatStarted(MessageFilter):
        __slots__ = ()

        def filter(self, message: Message) -> bool:
            return bool(message.video_chat_started)

    VIDEO_CHAT_STARTED = _VideoChatStarted(name="filters.StatusUpdate.VIDEO_CHAT_STARTED")
    """Messages that contain :attr:`telegram.Message.video_chat_started`.

    .. versionadded:: 13.4
    .. versionchanged:: 20.0
        This filter was formerly named ``VOICE_CHAT_STARTED``
    """

    class _VideoChatParticipantsInvited(MessageFilter):
        __slots__ = ()

        def filter(self, message: Message) -> bool:
            return bool(message.video_chat_participants_invited)

    VIDEO_CHAT_PARTICIPANTS_INVITED = _VideoChatParticipantsInvited(
        "filters.StatusUpdate.VIDEO_CHAT_PARTICIPANTS_INVITED"
    )
    """Messages that contain :attr:`telegram.Message.video_chat_participants_invited`.

    .. versionadded:: 13.4
    .. versionchanged:: 20.0
        This filter was formerly named ``VOICE_CHAT_PARTICIPANTS_INVITED``
    """

    class _WebAppData(MessageFilter):
        __slots__ = ()

        def filter(self, message: Message) -> bool:
            return bool(message.web_app_data)

    WEB_APP_DATA = _WebAppData(name="filters.StatusUpdate.WEB_APP_DATA")
    """Messages that contain :attr:`telegram.Message.web_app_data`.

    .. versionadded:: 20.0
    """

    class _WriteAccessAllowed(MessageFilter):
        __slots__ = ()

        def filter(self, message: Message) -> bool:
            return bool(message.write_access_allowed)

    WRITE_ACCESS_ALLOWED = _WriteAccessAllowed(name="filters.StatusUpdate.WRITE_ACCESS_ALLOWED")
    """Messages that contain :attr:`telegram.Message.write_access_allowed`.

    .. versionadded:: 20.0
    """


class Sticker:
    """Filters messages which contain a sticker.

    Examples:
        Use this filter like: ``filters.Sticker.VIDEO``. Or, just use ``filters.Sticker.ALL`` for
        any type of sticker.

    Caution:
        ``filters.Sticker`` itself is *not* a filter, but just a convenience namespace.
    """

    __slots__ = ()

    class _All(MessageFilter):
        __slots__ = ()

        def filter(self, message: Message) -> bool:
            return bool(message.sticker)

    ALL = _All(name="filters.Sticker.ALL")
    """Messages that contain :attr:`telegram.Message.sticker`."""

    class _Animated(MessageFilter):
        __slots__ = ()

        def filter(self, message: Message) -> bool:
            return bool(message.sticker) and bool(message.sticker.is_animated)  # type: ignore

    ANIMATED = _Animated(name="filters.Sticker.ANIMATED")
    """Messages that contain :attr:`telegram.Message.sticker` and
    :attr:`is animated <telegram.Sticker.is_animated>`.

    .. versionadded:: 20.0
    """

    class _Static(MessageFilter):
        __slots__ = ()

        def filter(self, message: Message) -> bool:
            return bool(message.sticker) and (
                not bool(message.sticker.is_animated)  # type: ignore[union-attr]
                and not bool(message.sticker.is_video)  # type: ignore[union-attr]
            )

    STATIC = _Static(name="filters.Sticker.STATIC")
    """Messages that contain :attr:`telegram.Message.sticker` and is a static sticker, i.e. does
    not contain :attr:`telegram.Sticker.is_animated` or :attr:`telegram.Sticker.is_video`.

    .. versionadded:: 20.0
    """

    class _Video(MessageFilter):
        __slots__ = ()

        def filter(self, message: Message) -> bool:
            return bool(message.sticker) and bool(message.sticker.is_video)  # type: ignore

    VIDEO = _Video(name="filters.Sticker.VIDEO")
    """Messages that contain :attr:`telegram.Message.sticker` and is a
    :attr:`video sticker <telegram.Sticker.is_video>`.

    .. versionadded:: 20.0
    """

    class _Premium(MessageFilter):
        __slots__ = ()

        def filter(self, message: Message) -> bool:
            return bool(message.sticker) and bool(
                message.sticker.premium_animation  # type: ignore
            )

    PREMIUM = _Premium(name="filters.Sticker.PREMIUM")
    """Messages that contain :attr:`telegram.Message.sticker` and have a
    :attr:`premium animation <telegram.Sticker.premium_animation>`.

    .. versionadded:: 20.0
    """
    # neither mask nor emoji can be a message.sticker, so no filters for them


class _Story(MessageFilter):
    __slots__ = ()

    def filter(self, message: Message) -> bool:
        return bool(message.story)


STORY = _Story(name="filters.STORY")
"""Messages that contain :attr:`telegram.Message.story`.

.. versionadded:: 20.5
"""


class SuccessfulPayment(MessageFilter):
    """Successful Payment Messages. If a list of invoice payloads is passed, it filters
    messages to only allow those whose `invoice_payload` is appearing in the given list.

    Examples:
        `MessageHandler(filters.SuccessfulPayment(['Custom-Payload']), callback_method)`

    .. seealso::
        :attr:`telegram.ext.filters.SUCCESSFUL_PAYMENT`

    Args:
        invoice_payloads (list[:obj:`str`] | tuple[:obj:`str`], optional): Which
            invoice payloads to allow. Only exact matches are allowed. If not
            specified, will allow any invoice payload.

    .. versionadded:: 20.8
    """

    __slots__ = ("invoice_payloads",)

    def __init__(self, invoice_payloads: Optional[Union[list[str], tuple[str, ...]]] = None):
        self.invoice_payloads: Optional[Sequence[str]] = invoice_payloads
        super().__init__(
            name=(
                f"filters.SuccessfulPayment({invoice_payloads})"
                if invoice_payloads
                else "filters.SUCCESSFUL_PAYMENT"
            )
        )

    def filter(self, message: Message) -> bool:
        if self.invoice_payloads is None:
            return bool(message.successful_payment)
        return (
            payment.invoice_payload in self.invoice_payloads
            if (payment := message.successful_payment)
            else False
        )


SUCCESSFUL_PAYMENT = SuccessfulPayment()
"""Messages that contain :attr:`telegram.Message.successful_payment`."""


class _SuggestedPostInfo(MessageFilter):
    __slots__ = ()

    def filter(self, message: Message) -> bool:
        return bool(message.suggested_post_info)


SUGGESTED_POST_INFO = _SuggestedPostInfo(name="filters.SUGGESTED_POST_INFO")
"""Messages that contain :attr:`telegram.Message.suggested_post_info`.

.. versionadded:: NEXT.VERSION
"""


class Text(MessageFilter):
    """Text Messages. If a list of strings is passed, it filters messages to only allow those
    whose text is appearing in the given list.

    Examples:
        A simple use case for passing a list is to allow only messages that were sent by a
        custom :class:`telegram.ReplyKeyboardMarkup`::

            buttons = ['Start', 'Settings', 'Back']
            markup = ReplyKeyboardMarkup.from_column(buttons)
            ...
            MessageHandler(filters.Text(buttons), callback_method)

    .. seealso::
        :attr:`telegram.ext.filters.TEXT`


    Note:
        * Dice messages don't have text. If you want to filter either text or dice messages, use
          ``filters.TEXT | filters.Dice.ALL``.
        * Messages containing a command are accepted by this filter. Use
          ``filters.TEXT & (~filters.COMMAND)``, if you want to filter only text messages without
          commands.

    Args:
        strings (list[:obj:`str`] | tuple[:obj:`str`], optional): Which messages to allow. Only
            exact matches are allowed. If not specified, will allow any text message.
    """

    __slots__ = ("strings",)

    def __init__(self, strings: Optional[Union[list[str], tuple[str, ...]]] = None):
        self.strings: Optional[Sequence[str]] = strings
        super().__init__(name=f"filters.Text({strings})" if strings else "filters.TEXT")

    def filter(self, message: Message) -> bool:
        if self.strings is None:
            return bool(message.text)
        return message.text in self.strings if message.text else False


TEXT = Text()
"""
Shortcut for :class:`telegram.ext.filters.Text()`.

Examples:
    To allow any text message, simply use ``MessageHandler(filters.TEXT, callback_method)``.
"""


class UpdateType:
    """
    Subset for filtering the type of update.

    Examples:
        Use these filters like: ``filters.UpdateType.MESSAGE`` or
        ``filters.UpdateType.CHANNEL_POSTS`` etc.

    Caution:
        ``filters.UpdateType`` itself is *not* a filter, but just a convenience namespace.
    """

    __slots__ = ()

    class _ChannelPost(UpdateFilter):
        __slots__ = ()

        def filter(self, update: Update) -> bool:
            return update.channel_post is not None

    CHANNEL_POST = _ChannelPost(name="filters.UpdateType.CHANNEL_POST")
    """Updates with :attr:`telegram.Update.channel_post`."""

    class _ChannelPosts(UpdateFilter):
        __slots__ = ()

        def filter(self, update: Update) -> bool:
            return update.channel_post is not None or update.edited_channel_post is not None

    CHANNEL_POSTS = _ChannelPosts(name="filters.UpdateType.CHANNEL_POSTS")
    """Updates with either :attr:`telegram.Update.channel_post` or
    :attr:`telegram.Update.edited_channel_post`."""

    class _Edited(UpdateFilter):
        __slots__ = ()

        def filter(self, update: Update) -> bool:
            return (
                update.edited_message is not None
                or update.edited_channel_post is not None
                or update.edited_business_message is not None
            )

    EDITED = _Edited(name="filters.UpdateType.EDITED")
    """Updates with :attr:`telegram.Update.edited_message`,
    :attr:`telegram.Update.edited_channel_post`, or
    :attr:`telegram.Update.edited_business_message`.

    .. versionadded:: 20.0

    .. versionchanged:: 21.1
        Added :attr:`telegram.Update.edited_business_message` to the filter.
    """

    class _EditedChannelPost(UpdateFilter):
        __slots__ = ()

        def filter(self, update: Update) -> bool:
            return update.edited_channel_post is not None

    EDITED_CHANNEL_POST = _EditedChannelPost(name="filters.UpdateType.EDITED_CHANNEL_POST")
    """Updates with :attr:`telegram.Update.edited_channel_post`."""

    class _EditedMessage(UpdateFilter):
        __slots__ = ()

        def filter(self, update: Update) -> bool:
            return update.edited_message is not None

    EDITED_MESSAGE = _EditedMessage(name="filters.UpdateType.EDITED_MESSAGE")
    """Updates with :attr:`telegram.Update.edited_message`."""

    class _Message(UpdateFilter):
        __slots__ = ()

        def filter(self, update: Update) -> bool:
            return update.message is not None

    MESSAGE = _Message(name="filters.UpdateType.MESSAGE")
    """Updates with :attr:`telegram.Update.message`."""

    class _Messages(UpdateFilter):
        __slots__ = ()

        def filter(self, update: Update) -> bool:
            return update.message is not None or update.edited_message is not None

    MESSAGES = _Messages(name="filters.UpdateType.MESSAGES")
    """Updates with either :attr:`telegram.Update.message` or
    :attr:`telegram.Update.edited_message`.
    """

    class _BusinessMessage(UpdateFilter):
        __slots__ = ()

        def filter(self, update: Update) -> bool:
            return update.business_message is not None

    BUSINESS_MESSAGE = _BusinessMessage(name="filters.UpdateType.BUSINESS_MESSAGE")
    """Updates with :attr:`telegram.Update.business_message`.

    .. versionadded:: 21.1"""

    class _EditedBusinessMessage(UpdateFilter):
        __slots__ = ()

        def filter(self, update: Update) -> bool:
            return update.edited_business_message is not None

    EDITED_BUSINESS_MESSAGE = _EditedBusinessMessage(
        name="filters.UpdateType.EDITED_BUSINESS_MESSAGE"
    )
    """Updates with :attr:`telegram.Update.edited_business_message`.

    .. versionadded:: 21.1
    """

    class _BusinessMessages(UpdateFilter):
        __slots__ = ()

        def filter(self, update: Update) -> bool:
            return (
                update.business_message is not None or update.edited_business_message is not None
            )

    BUSINESS_MESSAGES = _BusinessMessages(name="filters.UpdateType.BUSINESS_MESSAGES")
    """Updates with either :attr:`telegram.Update.business_message` or
    :attr:`telegram.Update.edited_business_message`.

    .. versionadded:: 21.1
    """


class User(_ChatUserBaseFilter):
    """Filters messages to allow only those which are from specified user ID(s) or
    username(s).

    Examples:
        ``MessageHandler(filters.User(1234), callback_method)``

    Args:
        user_id(:obj:`int` | Collection[:obj:`int`], optional): Which user ID(s) to
            allow through.
        username(:obj:`str` | Collection[:obj:`str`], optional):
            Which username(s) to allow through. Leading ``'@'`` s in usernames will be discarded.
        allow_empty(:obj:`bool`, optional): Whether updates should be processed, if no user is
            specified in :attr:`user_ids` and :attr:`usernames`. Defaults to :obj:`False`.

    Raises:
        RuntimeError: If ``user_id`` and ``username`` are both present.

    Attributes:
        allow_empty (:obj:`bool`): Whether updates should be processed, if no user is specified in
            :attr:`user_ids` and :attr:`usernames`.
    """

    __slots__ = ()

    def __init__(
        self,
        user_id: Optional[SCT[int]] = None,
        username: Optional[SCT[str]] = None,
        allow_empty: bool = False,
    ):
        super().__init__(chat_id=user_id, username=username, allow_empty=allow_empty)
        self._chat_id_name = "user_id"

    def _get_chat_or_user(self, message: Message) -> Optional[TGUser]:
        return message.from_user

    @property
    def user_ids(self) -> frozenset[int]:
        """
        Which user ID(s) to allow through.

        Warning:
            :attr:`user_ids` will give a *copy* of the saved user ids as :obj:`frozenset`. This
            is to ensure thread safety. To add/remove a user, you should use :meth:`add_user_ids`,
            and :meth:`remove_user_ids`. Only update the entire set by
            ``filter.user_ids = new_set``, if you are entirely sure that it is not causing race
            conditions, as this will complete replace the current set of allowed users.

        Returns:
            frozenset(:obj:`int`)
        """
        return self.chat_ids

    @user_ids.setter
    def user_ids(self, user_id: SCT[int]) -> None:
        self.chat_ids = user_id

    def add_user_ids(self, user_id: SCT[int]) -> None:
        """
        Add one or more users to the allowed user ids.

        Args:
            user_id(:obj:`int` | Collection[:obj:`int`]): Which user ID(s) to allow
                through.
        """
        return super()._add_chat_ids(user_id)

    def remove_user_ids(self, user_id: SCT[int]) -> None:
        """
        Remove one or more users from allowed user ids.

        Args:
            user_id(:obj:`int` | Collection[:obj:`int`]): Which user ID(s) to
                disallow through.
        """
        return super()._remove_chat_ids(user_id)


class _User(MessageFilter):
    __slots__ = ()

    def filter(self, message: Message) -> bool:
        return bool(message.from_user)


USER = _User(name="filters.USER")
"""This filter filters *any* message that has a :attr:`telegram.Message.from_user`."""


class _UserAttachment(UpdateFilter):
    __slots__ = ()

    def filter(self, update: Update) -> bool:
        return bool(update.effective_user) and bool(
            update.effective_user.added_to_attachment_menu  # type: ignore
        )


USER_ATTACHMENT = _UserAttachment(name="filters.USER_ATTACHMENT")
"""This filter filters *any* message that have a user who added the bot to their
:attr:`attachment menu <telegram.User.added_to_attachment_menu>` as
:attr:`telegram.Update.effective_user`.

.. versionadded:: 20.0
"""


class _UserPremium(UpdateFilter):
    __slots__ = ()

    def filter(self, update: Update) -> bool:
        return bool(update.effective_user) and bool(
            update.effective_user.is_premium  # type: ignore
        )


PREMIUM_USER = _UserPremium(name="filters.PREMIUM_USER")
"""This filter filters *any* message from a
:attr:`Telegram Premium user <telegram.User.is_premium>` as :attr:`telegram.Update.effective_user`.

.. versionadded:: 20.0
"""


class _Venue(MessageFilter):
    __slots__ = ()

    def filter(self, message: Message) -> bool:
        return bool(message.venue)


VENUE = _Venue(name="filters.VENUE")
"""Messages that contain :attr:`telegram.Message.venue`."""


class ViaBot(_ChatUserBaseFilter):
    """Filters messages to allow only those which are from specified via_bot ID(s) or username(s).

    Examples:
        ``MessageHandler(filters.ViaBot(1234), callback_method)``

    .. seealso:: :attr:`~telegram.ext.filters.VIA_BOT`

    Args:
        bot_id(:obj:`int` | Collection[:obj:`int`], optional): Which bot ID(s) to
            allow through.
        username(:obj:`str` | Collection[:obj:`str`], optional):
            Which username(s) to allow through. Leading ``'@'`` s in usernames will be
            discarded.
        allow_empty(:obj:`bool`, optional): Whether updates should be processed, if no user
            is specified in :attr:`bot_ids` and :attr:`usernames`. Defaults to :obj:`False`.

    Raises:
        RuntimeError: If ``bot_id`` and ``username`` are both present.

    Attributes:
        allow_empty (:obj:`bool`): Whether updates should be processed, if no bot is specified in
            :attr:`bot_ids` and :attr:`usernames`.
    """

    __slots__ = ()

    def __init__(
        self,
        bot_id: Optional[SCT[int]] = None,
        username: Optional[SCT[str]] = None,
        allow_empty: bool = False,
    ):
        super().__init__(chat_id=bot_id, username=username, allow_empty=allow_empty)
        self._chat_id_name = "bot_id"

    def _get_chat_or_user(self, message: Message) -> Optional[TGUser]:
        return message.via_bot

    @property
    def bot_ids(self) -> frozenset[int]:
        """
        Which bot ID(s) to allow through.

        Warning:
            :attr:`bot_ids` will give a *copy* of the saved bot ids as :obj:`frozenset`. This
            is to ensure thread safety. To add/remove a bot, you should use :meth:`add_bot_ids`,
            and :meth:`remove_bot_ids`. Only update the entire set by ``filter.bot_ids = new_set``,
            if you are entirely sure that it is not causing race conditions, as this will complete
            replace the current set of allowed bots.

        Returns:
            frozenset(:obj:`int`)
        """
        return self.chat_ids

    @bot_ids.setter
    def bot_ids(self, bot_id: SCT[int]) -> None:
        self.chat_ids = bot_id

    def add_bot_ids(self, bot_id: SCT[int]) -> None:
        """
        Add one or more bots to the allowed bot ids.

        Args:
            bot_id(:obj:`int` | Collection[:obj:`int`]): Which bot ID(s) to allow
                through.
        """
        return super()._add_chat_ids(bot_id)

    def remove_bot_ids(self, bot_id: SCT[int]) -> None:
        """
        Remove one or more bots from allowed bot ids.

        Args:
            bot_id(:obj:`int` | Collection[:obj:`int`], optional): Which bot ID(s) to
                disallow through.
        """
        return super()._remove_chat_ids(bot_id)


class _ViaBot(MessageFilter):
    __slots__ = ()

    def filter(self, message: Message) -> bool:
        return bool(message.via_bot)


VIA_BOT = _ViaBot(name="filters.VIA_BOT")
"""This filter filters for message that were sent via *any* bot.

.. seealso:: :class:`~telegram.ext.filters.ViaBot`"""


class _Video(MessageFilter):
    __slots__ = ()

    def filter(self, message: Message) -> bool:
        return bool(message.video)


VIDEO = _Video(name="filters.VIDEO")
"""Messages that contain :attr:`telegram.Message.video`."""


class _VideoNote(MessageFilter):
    __slots__ = ()

    def filter(self, message: Message) -> bool:
        return bool(message.video_note)


VIDEO_NOTE = _VideoNote(name="filters.VIDEO_NOTE")
"""Messages that contain :attr:`telegram.Message.video_note`."""


class _Voice(MessageFilter):
    __slots__ = ()

    def filter(self, message: Message) -> bool:
        return bool(message.voice)


VOICE = _Voice("filters.VOICE")
"""Messages that contain :attr:`telegram.Message.voice`."""


class _ReplyToStory(MessageFilter):
    __slots__ = ()

    def filter(self, message: Message) -> bool:
        return bool(message.reply_to_story)


REPLY_TO_STORY = _ReplyToStory(name="filters.REPLY_TO_STORY")
"""Messages that contain :attr:`telegram.Message.reply_to_story`."""


class _BoostAdded(MessageFilter):
    __slots__ = ()

    def filter(self, message: Message) -> bool:
        return bool(message.boost_added)


BOOST_ADDED = _BoostAdded(name="filters.BOOST_ADDED")
"""Messages that contain :attr:`telegram.Message.boost_added`."""


class _SenderBoostCount(MessageFilter):
    __slots__ = ()

    def filter(self, message: Message) -> bool:
        return bool(message.sender_boost_count)


SENDER_BOOST_COUNT = _SenderBoostCount(name="filters.SENDER_BOOST_COUNT")
"""Messages that contain :attr:`telegram.Message.sender_boost_count`."""<|MERGE_RESOLUTION|>--- conflicted
+++ resolved
@@ -1975,14 +1975,11 @@
                 or StatusUpdate.PINNED_MESSAGE.check_update(update)
                 or StatusUpdate.PROXIMITY_ALERT_TRIGGERED.check_update(update)
                 or StatusUpdate.REFUNDED_PAYMENT.check_update(update)
-<<<<<<< HEAD
                 or StatusUpdate.SUGGESTED_POST_APPROVAL_FAILED.check_update(update)
                 or StatusUpdate.SUGGESTED_POST_APPROVED.check_update(update)
-=======
                 or StatusUpdate.SUGGESTED_POST_DECLINED.check_update(update)
                 or StatusUpdate.SUGGESTED_POST_PAID.check_update(update)
                 or StatusUpdate.SUGGESTED_POST_REFUNDED.check_update(update)
->>>>>>> 32c1a852
                 or StatusUpdate.UNIQUE_GIFT.check_update(update)
                 or StatusUpdate.USERS_SHARED.check_update(update)
                 or StatusUpdate.VIDEO_CHAT_ENDED.check_update(update)
@@ -2304,7 +2301,6 @@
     .. versionadded:: 21.4
     """
 
-<<<<<<< HEAD
     class _SuggestedPostApprovalFailed(MessageFilter):
         __slots__ = ()
 
@@ -2328,7 +2324,9 @@
         "filters.StatusUpdate.SUGGESTED_POST_APPROVED"
     )
     """Messages that contain :attr:`telegram.Message.suggested_post_approved`.
-=======
+    .. versionadded:: NEXT.VERSION
+    """
+
     class _SuggestedPostDeclined(MessageFilter):
         __slots__ = ()
 
@@ -2363,7 +2361,6 @@
         "filters.StatusUpdate.SUGGESTED_POST_REFUNDED"
     )
     """Messages that contain :attr:`telegram.Message.suggested_post_refunded`.
->>>>>>> 32c1a852
     .. versionadded:: NEXT.VERSION
     """
 
