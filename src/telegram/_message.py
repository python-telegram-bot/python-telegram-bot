--- conflicted
+++ resolved
@@ -630,17 +630,16 @@
             of a channel has changed.
 
             .. versionadded:: 22.3
-<<<<<<< HEAD
         is_paid_post (:obj:`bool`, optional): :obj:`True`, if the message is a paid post. Note that
             such posts must not be deleted for 24 hours to receive the payment and can't be edited.
-=======
+
+            .. versionadded:: NEXT.VERSION
         direct_messages_topic (:class:`telegram.DirectMessagesTopic`, optional): Information about
             the direct messages chat topic that contains the message.
 
             .. versionadded:: NEXT.VERSION
         reply_to_checklist_task_id (:obj:`int`, optional): Identifier of the specific checklist
             task that is being replied to.
->>>>>>> 34517866
 
             .. versionadded:: NEXT.VERSION
 
@@ -1004,17 +1003,16 @@
             messages chat of a channel has changed.
 
             .. versionadded:: 22.3
-<<<<<<< HEAD
         is_paid_post (:obj:`bool`): Optional. :obj:`True`, if the message is a paid post. Note that
             such posts must not be deleted for 24 hours to receive the payment and can't be edited.
-=======
+
+            .. versionadded:: NEXT.VERSION
         direct_messages_topic (:class:`telegram.DirectMessagesTopic`): Optional. Information about
             the direct messages chat topic that contains the message.
 
             .. versionadded:: NEXT.VERSION
         reply_to_checklist_task_id (:obj:`int`): Optional. Identifier of the specific checklist
             task that is being replied to.
->>>>>>> 34517866
 
             .. versionadded:: NEXT.VERSION
 
@@ -1226,12 +1224,9 @@
         checklist: Optional[Checklist] = None,
         checklist_tasks_done: Optional[ChecklistTasksDone] = None,
         checklist_tasks_added: Optional[ChecklistTasksAdded] = None,
-<<<<<<< HEAD
         is_paid_post: Optional[bool] = None,
-=======
         direct_messages_topic: Optional[DirectMessagesTopic] = None,
         reply_to_checklist_task_id: Optional[int] = None,
->>>>>>> 34517866
         *,
         api_kwargs: Optional[JSONDict] = None,
     ):
@@ -1347,12 +1342,9 @@
             self.direct_message_price_changed: Optional[DirectMessagePriceChanged] = (
                 direct_message_price_changed
             )
-<<<<<<< HEAD
             self.is_paid_post: Optional[bool] = is_paid_post
-=======
             self.direct_messages_topic: Optional[DirectMessagesTopic] = direct_messages_topic
             self.reply_to_checklist_task_id: Optional[int] = reply_to_checklist_task_id
->>>>>>> 34517866
 
             self._effective_attachment = DEFAULT_NONE
 
