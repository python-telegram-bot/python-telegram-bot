--- conflicted
+++ resolved
@@ -629,13 +629,12 @@
             of a channel has changed.
 
             .. versionadded:: 22.3
-<<<<<<< HEAD
         direct_messages_topic (:class:`telegram.DirectMessagesTopic`, optional): Information about
             the direct messages chat topic that contains the message.
-=======
+
+            .. versionadded:: NEXT.VERSION
         reply_to_checklist_task_id (:obj:`int`, optional): Identifier of the specific checklist
             task that is being replied to.
->>>>>>> 7886e751
 
             .. versionadded:: NEXT.VERSION
 
@@ -999,13 +998,12 @@
             messages chat of a channel has changed.
 
             .. versionadded:: 22.3
-<<<<<<< HEAD
         direct_messages_topic (:class:`telegram.DirectMessagesTopic`): Optional. Information about
             the direct messages chat topic that contains the message.
-=======
+
+            .. versionadded:: NEXT.VERSION
         reply_to_checklist_task_id (:obj:`int`): Optional. Identifier of the specific checklist
             task that is being replied to.
->>>>>>> 7886e751
 
             .. versionadded:: NEXT.VERSION
 
@@ -1216,11 +1214,8 @@
         checklist: Optional[Checklist] = None,
         checklist_tasks_done: Optional[ChecklistTasksDone] = None,
         checklist_tasks_added: Optional[ChecklistTasksAdded] = None,
-<<<<<<< HEAD
         direct_messages_topic: Optional[DirectMessagesTopic] = None,
-=======
         reply_to_checklist_task_id: Optional[int] = None,
->>>>>>> 7886e751
         *,
         api_kwargs: Optional[JSONDict] = None,
     ):
@@ -1336,11 +1331,8 @@
             self.direct_message_price_changed: Optional[DirectMessagePriceChanged] = (
                 direct_message_price_changed
             )
-<<<<<<< HEAD
             self.direct_messages_topic: Optional[DirectMessagesTopic] = direct_messages_topic
-=======
             self.reply_to_checklist_task_id: Optional[int] = reply_to_checklist_task_id
->>>>>>> 7886e751
 
             self._effective_attachment = DEFAULT_NONE
 
