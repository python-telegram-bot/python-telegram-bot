--- conflicted
+++ resolved
@@ -1030,11 +1030,8 @@
         business_connection_id: Optional[str] = None,
         message_effect_id: Optional[str] = None,
         allow_paid_broadcast: Optional[bool] = None,
-<<<<<<< HEAD
+        direct_messages_topic_id: Optional[int] = None,
         suggested_post_parameters: Optional["SuggestedPostParameters"] = None,
-=======
-        direct_messages_topic_id: Optional[int] = None,
->>>>>>> ffbc4c1e
         *,
         reply_to_message_id: Optional[int] = None,
         allow_sending_without_reply: ODVInput[bool] = DEFAULT_NONE,
@@ -1077,11 +1074,8 @@
             business_connection_id=business_connection_id,
             message_effect_id=message_effect_id,
             allow_paid_broadcast=allow_paid_broadcast,
-<<<<<<< HEAD
+            direct_messages_topic_id=direct_messages_topic_id,
             suggested_post_parameters=suggested_post_parameters,
-=======
-            direct_messages_topic_id=direct_messages_topic_id,
->>>>>>> ffbc4c1e
         )
 
     async def delete_message(
@@ -1260,11 +1254,8 @@
         message_effect_id: Optional[str] = None,
         allow_paid_broadcast: Optional[bool] = None,
         show_caption_above_media: Optional[bool] = None,
-<<<<<<< HEAD
+        direct_messages_topic_id: Optional[int] = None,
         suggested_post_parameters: Optional["SuggestedPostParameters"] = None,
-=======
-        direct_messages_topic_id: Optional[int] = None,
->>>>>>> ffbc4c1e
         *,
         reply_to_message_id: Optional[int] = None,
         allow_sending_without_reply: ODVInput[bool] = DEFAULT_NONE,
@@ -1309,11 +1300,8 @@
             message_effect_id=message_effect_id,
             allow_paid_broadcast=allow_paid_broadcast,
             show_caption_above_media=show_caption_above_media,
-<<<<<<< HEAD
+            direct_messages_topic_id=direct_messages_topic_id,
             suggested_post_parameters=suggested_post_parameters,
-=======
-            direct_messages_topic_id=direct_messages_topic_id,
->>>>>>> ffbc4c1e
         )
 
     async def send_contact(
@@ -1330,11 +1318,8 @@
         business_connection_id: Optional[str] = None,
         message_effect_id: Optional[str] = None,
         allow_paid_broadcast: Optional[bool] = None,
-<<<<<<< HEAD
+        direct_messages_topic_id: Optional[int] = None,
         suggested_post_parameters: Optional["SuggestedPostParameters"] = None,
-=======
-        direct_messages_topic_id: Optional[int] = None,
->>>>>>> ffbc4c1e
         *,
         reply_to_message_id: Optional[int] = None,
         allow_sending_without_reply: ODVInput[bool] = DEFAULT_NONE,
@@ -1377,11 +1362,8 @@
             business_connection_id=business_connection_id,
             message_effect_id=message_effect_id,
             allow_paid_broadcast=allow_paid_broadcast,
-<<<<<<< HEAD
+            direct_messages_topic_id=direct_messages_topic_id,
             suggested_post_parameters=suggested_post_parameters,
-=======
-            direct_messages_topic_id=direct_messages_topic_id,
->>>>>>> ffbc4c1e
         )
 
     async def send_audio(
@@ -1402,11 +1384,8 @@
         business_connection_id: Optional[str] = None,
         message_effect_id: Optional[str] = None,
         allow_paid_broadcast: Optional[bool] = None,
-<<<<<<< HEAD
+        direct_messages_topic_id: Optional[int] = None,
         suggested_post_parameters: Optional["SuggestedPostParameters"] = None,
-=======
-        direct_messages_topic_id: Optional[int] = None,
->>>>>>> ffbc4c1e
         *,
         reply_to_message_id: Optional[int] = None,
         allow_sending_without_reply: ODVInput[bool] = DEFAULT_NONE,
@@ -1453,11 +1432,8 @@
             business_connection_id=business_connection_id,
             message_effect_id=message_effect_id,
             allow_paid_broadcast=allow_paid_broadcast,
-<<<<<<< HEAD
+            direct_messages_topic_id=direct_messages_topic_id,
             suggested_post_parameters=suggested_post_parameters,
-=======
-            direct_messages_topic_id=direct_messages_topic_id,
->>>>>>> ffbc4c1e
         )
 
     async def send_document(
@@ -1476,11 +1452,8 @@
         business_connection_id: Optional[str] = None,
         message_effect_id: Optional[str] = None,
         allow_paid_broadcast: Optional[bool] = None,
-<<<<<<< HEAD
+        direct_messages_topic_id: Optional[int] = None,
         suggested_post_parameters: Optional["SuggestedPostParameters"] = None,
-=======
-        direct_messages_topic_id: Optional[int] = None,
->>>>>>> ffbc4c1e
         *,
         reply_to_message_id: Optional[int] = None,
         allow_sending_without_reply: ODVInput[bool] = DEFAULT_NONE,
@@ -1525,11 +1498,8 @@
             business_connection_id=business_connection_id,
             message_effect_id=message_effect_id,
             allow_paid_broadcast=allow_paid_broadcast,
-<<<<<<< HEAD
+            direct_messages_topic_id=direct_messages_topic_id,
             suggested_post_parameters=suggested_post_parameters,
-=======
-            direct_messages_topic_id=direct_messages_topic_id,
->>>>>>> ffbc4c1e
         )
 
     async def send_checklist(
@@ -1591,11 +1561,8 @@
         business_connection_id: Optional[str] = None,
         message_effect_id: Optional[str] = None,
         allow_paid_broadcast: Optional[bool] = None,
-<<<<<<< HEAD
+        direct_messages_topic_id: Optional[int] = None,
         suggested_post_parameters: Optional["SuggestedPostParameters"] = None,
-=======
-        direct_messages_topic_id: Optional[int] = None,
->>>>>>> ffbc4c1e
         *,
         reply_to_message_id: Optional[int] = None,
         allow_sending_without_reply: ODVInput[bool] = DEFAULT_NONE,
@@ -1633,11 +1600,8 @@
             business_connection_id=business_connection_id,
             message_effect_id=message_effect_id,
             allow_paid_broadcast=allow_paid_broadcast,
-<<<<<<< HEAD
+            direct_messages_topic_id=direct_messages_topic_id,
             suggested_post_parameters=suggested_post_parameters,
-=======
-            direct_messages_topic_id=direct_messages_topic_id,
->>>>>>> ffbc4c1e
         )
 
     async def send_game(
@@ -1720,11 +1684,8 @@
         reply_parameters: Optional["ReplyParameters"] = None,
         message_effect_id: Optional[str] = None,
         allow_paid_broadcast: Optional[bool] = None,
-<<<<<<< HEAD
+        direct_messages_topic_id: Optional[int] = None,
         suggested_post_parameters: Optional["SuggestedPostParameters"] = None,
-=======
-        direct_messages_topic_id: Optional[int] = None,
->>>>>>> ffbc4c1e
         *,
         reply_to_message_id: Optional[int] = None,
         allow_sending_without_reply: ODVInput[bool] = DEFAULT_NONE,
@@ -1791,11 +1752,8 @@
             reply_parameters=reply_parameters,
             message_effect_id=message_effect_id,
             allow_paid_broadcast=allow_paid_broadcast,
-<<<<<<< HEAD
+            direct_messages_topic_id=direct_messages_topic_id,
             suggested_post_parameters=suggested_post_parameters,
-=======
-            direct_messages_topic_id=direct_messages_topic_id,
->>>>>>> ffbc4c1e
         )
 
     async def send_location(
@@ -1814,11 +1772,8 @@
         business_connection_id: Optional[str] = None,
         message_effect_id: Optional[str] = None,
         allow_paid_broadcast: Optional[bool] = None,
-<<<<<<< HEAD
+        direct_messages_topic_id: Optional[int] = None,
         suggested_post_parameters: Optional["SuggestedPostParameters"] = None,
-=======
-        direct_messages_topic_id: Optional[int] = None,
->>>>>>> ffbc4c1e
         *,
         reply_to_message_id: Optional[int] = None,
         allow_sending_without_reply: ODVInput[bool] = DEFAULT_NONE,
@@ -1863,11 +1818,8 @@
             business_connection_id=business_connection_id,
             message_effect_id=message_effect_id,
             allow_paid_broadcast=allow_paid_broadcast,
-<<<<<<< HEAD
+            direct_messages_topic_id=direct_messages_topic_id,
             suggested_post_parameters=suggested_post_parameters,
-=======
-            direct_messages_topic_id=direct_messages_topic_id,
->>>>>>> ffbc4c1e
         )
 
     async def send_animation(
@@ -1890,11 +1842,8 @@
         message_effect_id: Optional[str] = None,
         allow_paid_broadcast: Optional[bool] = None,
         show_caption_above_media: Optional[bool] = None,
-<<<<<<< HEAD
+        direct_messages_topic_id: Optional[int] = None,
         suggested_post_parameters: Optional["SuggestedPostParameters"] = None,
-=======
-        direct_messages_topic_id: Optional[int] = None,
->>>>>>> ffbc4c1e
         *,
         reply_to_message_id: Optional[int] = None,
         allow_sending_without_reply: ODVInput[bool] = DEFAULT_NONE,
@@ -1943,11 +1892,8 @@
             message_effect_id=message_effect_id,
             allow_paid_broadcast=allow_paid_broadcast,
             show_caption_above_media=show_caption_above_media,
-<<<<<<< HEAD
+            direct_messages_topic_id=direct_messages_topic_id,
             suggested_post_parameters=suggested_post_parameters,
-=======
-            direct_messages_topic_id=direct_messages_topic_id,
->>>>>>> ffbc4c1e
         )
 
     async def send_sticker(
@@ -1962,11 +1908,8 @@
         business_connection_id: Optional[str] = None,
         message_effect_id: Optional[str] = None,
         allow_paid_broadcast: Optional[bool] = None,
-<<<<<<< HEAD
+        direct_messages_topic_id: Optional[int] = None,
         suggested_post_parameters: Optional["SuggestedPostParameters"] = None,
-=======
-        direct_messages_topic_id: Optional[int] = None,
->>>>>>> ffbc4c1e
         *,
         reply_to_message_id: Optional[int] = None,
         allow_sending_without_reply: ODVInput[bool] = DEFAULT_NONE,
@@ -2005,11 +1948,8 @@
             business_connection_id=business_connection_id,
             message_effect_id=message_effect_id,
             allow_paid_broadcast=allow_paid_broadcast,
-<<<<<<< HEAD
+            direct_messages_topic_id=direct_messages_topic_id,
             suggested_post_parameters=suggested_post_parameters,
-=======
-            direct_messages_topic_id=direct_messages_topic_id,
->>>>>>> ffbc4c1e
         )
 
     async def send_venue(
@@ -2030,11 +1970,8 @@
         business_connection_id: Optional[str] = None,
         message_effect_id: Optional[str] = None,
         allow_paid_broadcast: Optional[bool] = None,
-<<<<<<< HEAD
+        direct_messages_topic_id: Optional[int] = None,
         suggested_post_parameters: Optional["SuggestedPostParameters"] = None,
-=======
-        direct_messages_topic_id: Optional[int] = None,
->>>>>>> ffbc4c1e
         *,
         reply_to_message_id: Optional[int] = None,
         allow_sending_without_reply: ODVInput[bool] = DEFAULT_NONE,
@@ -2081,11 +2018,8 @@
             business_connection_id=business_connection_id,
             message_effect_id=message_effect_id,
             allow_paid_broadcast=allow_paid_broadcast,
-<<<<<<< HEAD
+            direct_messages_topic_id=direct_messages_topic_id,
             suggested_post_parameters=suggested_post_parameters,
-=======
-            direct_messages_topic_id=direct_messages_topic_id,
->>>>>>> ffbc4c1e
         )
 
     async def send_video(
@@ -2111,11 +2045,8 @@
         show_caption_above_media: Optional[bool] = None,
         cover: Optional[FileInput] = None,
         start_timestamp: Optional[int] = None,
-<<<<<<< HEAD
+        direct_messages_topic_id: Optional[int] = None,
         suggested_post_parameters: Optional["SuggestedPostParameters"] = None,
-=======
-        direct_messages_topic_id: Optional[int] = None,
->>>>>>> ffbc4c1e
         *,
         reply_to_message_id: Optional[int] = None,
         allow_sending_without_reply: ODVInput[bool] = DEFAULT_NONE,
@@ -2167,11 +2098,8 @@
             message_effect_id=message_effect_id,
             allow_paid_broadcast=allow_paid_broadcast,
             show_caption_above_media=show_caption_above_media,
-<<<<<<< HEAD
+            direct_messages_topic_id=direct_messages_topic_id,
             suggested_post_parameters=suggested_post_parameters,
-=======
-            direct_messages_topic_id=direct_messages_topic_id,
->>>>>>> ffbc4c1e
         )
 
     async def send_video_note(
@@ -2188,11 +2116,8 @@
         business_connection_id: Optional[str] = None,
         message_effect_id: Optional[str] = None,
         allow_paid_broadcast: Optional[bool] = None,
-<<<<<<< HEAD
+        direct_messages_topic_id: Optional[int] = None,
         suggested_post_parameters: Optional["SuggestedPostParameters"] = None,
-=======
-        direct_messages_topic_id: Optional[int] = None,
->>>>>>> ffbc4c1e
         *,
         reply_to_message_id: Optional[int] = None,
         allow_sending_without_reply: ODVInput[bool] = DEFAULT_NONE,
@@ -2235,11 +2160,8 @@
             business_connection_id=business_connection_id,
             message_effect_id=message_effect_id,
             allow_paid_broadcast=allow_paid_broadcast,
-<<<<<<< HEAD
+            direct_messages_topic_id=direct_messages_topic_id,
             suggested_post_parameters=suggested_post_parameters,
-=======
-            direct_messages_topic_id=direct_messages_topic_id,
->>>>>>> ffbc4c1e
         )
 
     async def send_voice(
@@ -2257,11 +2179,8 @@
         business_connection_id: Optional[str] = None,
         message_effect_id: Optional[str] = None,
         allow_paid_broadcast: Optional[bool] = None,
-<<<<<<< HEAD
+        direct_messages_topic_id: Optional[int] = None,
         suggested_post_parameters: Optional["SuggestedPostParameters"] = None,
-=======
-        direct_messages_topic_id: Optional[int] = None,
->>>>>>> ffbc4c1e
         *,
         reply_to_message_id: Optional[int] = None,
         allow_sending_without_reply: ODVInput[bool] = DEFAULT_NONE,
@@ -2305,11 +2224,8 @@
             business_connection_id=business_connection_id,
             message_effect_id=message_effect_id,
             allow_paid_broadcast=allow_paid_broadcast,
-<<<<<<< HEAD
+            direct_messages_topic_id=direct_messages_topic_id,
             suggested_post_parameters=suggested_post_parameters,
-=======
-            direct_messages_topic_id=direct_messages_topic_id,
->>>>>>> ffbc4c1e
         )
 
     async def send_poll(
@@ -2403,11 +2319,8 @@
         show_caption_above_media: Optional[bool] = None,
         allow_paid_broadcast: Optional[bool] = None,
         video_start_timestamp: Optional[int] = None,
-<<<<<<< HEAD
+        direct_messages_topic_id: Optional[int] = None,
         suggested_post_parameters: Optional["SuggestedPostParameters"] = None,
-=======
-        direct_messages_topic_id: Optional[int] = None,
->>>>>>> ffbc4c1e
         *,
         reply_to_message_id: Optional[int] = None,
         allow_sending_without_reply: ODVInput[bool] = DEFAULT_NONE,
@@ -2451,11 +2364,8 @@
             message_thread_id=message_thread_id,
             show_caption_above_media=show_caption_above_media,
             allow_paid_broadcast=allow_paid_broadcast,
-<<<<<<< HEAD
+            direct_messages_topic_id=direct_messages_topic_id,
             suggested_post_parameters=suggested_post_parameters,
-=======
-            direct_messages_topic_id=direct_messages_topic_id,
->>>>>>> ffbc4c1e
         )
 
     async def copy_message(
@@ -2473,11 +2383,8 @@
         show_caption_above_media: Optional[bool] = None,
         allow_paid_broadcast: Optional[bool] = None,
         video_start_timestamp: Optional[int] = None,
-<<<<<<< HEAD
+        direct_messages_topic_id: Optional[int] = None,
         suggested_post_parameters: Optional["SuggestedPostParameters"] = None,
-=======
-        direct_messages_topic_id: Optional[int] = None,
->>>>>>> ffbc4c1e
         *,
         reply_to_message_id: Optional[int] = None,
         allow_sending_without_reply: ODVInput[bool] = DEFAULT_NONE,
@@ -2521,11 +2428,8 @@
             message_thread_id=message_thread_id,
             show_caption_above_media=show_caption_above_media,
             allow_paid_broadcast=allow_paid_broadcast,
-<<<<<<< HEAD
+            direct_messages_topic_id=direct_messages_topic_id,
             suggested_post_parameters=suggested_post_parameters,
-=======
-            direct_messages_topic_id=direct_messages_topic_id,
->>>>>>> ffbc4c1e
         )
 
     async def send_copies(
@@ -2630,11 +2534,8 @@
         protect_content: ODVInput[bool] = DEFAULT_NONE,
         message_thread_id: Optional[int] = None,
         video_start_timestamp: Optional[int] = None,
-<<<<<<< HEAD
+        direct_messages_topic_id: Optional[int] = None,
         suggested_post_parameters: Optional["SuggestedPostParameters"] = None,
-=======
-        direct_messages_topic_id: Optional[int] = None,
->>>>>>> ffbc4c1e
         *,
         read_timeout: ODVInput[float] = DEFAULT_NONE,
         write_timeout: ODVInput[float] = DEFAULT_NONE,
@@ -2669,11 +2570,8 @@
             api_kwargs=api_kwargs,
             protect_content=protect_content,
             message_thread_id=message_thread_id,
-<<<<<<< HEAD
+            direct_messages_topic_id=direct_messages_topic_id,
             suggested_post_parameters=suggested_post_parameters,
-=======
-            direct_messages_topic_id=direct_messages_topic_id,
->>>>>>> ffbc4c1e
         )
 
     async def forward_to(
@@ -2684,11 +2582,8 @@
         protect_content: ODVInput[bool] = DEFAULT_NONE,
         message_thread_id: Optional[int] = None,
         video_start_timestamp: Optional[int] = None,
-<<<<<<< HEAD
+        direct_messages_topic_id: Optional[int] = None,
         suggested_post_parameters: Optional["SuggestedPostParameters"] = None,
-=======
-        direct_messages_topic_id: Optional[int] = None,
->>>>>>> ffbc4c1e
         *,
         read_timeout: ODVInput[float] = DEFAULT_NONE,
         write_timeout: ODVInput[float] = DEFAULT_NONE,
@@ -2724,11 +2619,8 @@
             api_kwargs=api_kwargs,
             protect_content=protect_content,
             message_thread_id=message_thread_id,
-<<<<<<< HEAD
+            direct_messages_topic_id=direct_messages_topic_id,
             suggested_post_parameters=suggested_post_parameters,
-=======
-            direct_messages_topic_id=direct_messages_topic_id,
->>>>>>> ffbc4c1e
         )
 
     async def forward_messages_from(
@@ -3658,11 +3550,8 @@
         business_connection_id: Optional[str] = None,
         payload: Optional[str] = None,
         allow_paid_broadcast: Optional[bool] = None,
-<<<<<<< HEAD
+        direct_messages_topic_id: Optional[int] = None,
         suggested_post_parameters: Optional["SuggestedPostParameters"] = None,
-=======
-        direct_messages_topic_id: Optional[int] = None,
->>>>>>> ffbc4c1e
         *,
         allow_sending_without_reply: ODVInput[bool] = DEFAULT_NONE,
         reply_to_message_id: Optional[int] = None,
@@ -3706,11 +3595,8 @@
             business_connection_id=business_connection_id,
             payload=payload,
             allow_paid_broadcast=allow_paid_broadcast,
-<<<<<<< HEAD
+            direct_messages_topic_id=direct_messages_topic_id,
             suggested_post_parameters=suggested_post_parameters,
-=======
-            direct_messages_topic_id=direct_messages_topic_id,
->>>>>>> ffbc4c1e
         )
 
     async def send_gift(
