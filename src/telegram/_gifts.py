--- conflicted
+++ resolved
@@ -95,16 +95,10 @@
         id: str,
         sticker: Sticker,
         star_count: int,
-<<<<<<< HEAD
         total_count: int | None = None,
         remaining_count: int | None = None,
         upgrade_star_count: int | None = None,
-=======
-        total_count: Optional[int] = None,
-        remaining_count: Optional[int] = None,
-        upgrade_star_count: Optional[int] = None,
-        publisher_chat: Optional[Chat] = None,
->>>>>>> 066ba5bb
+        publisher_chat: Chat | None = None,
         *,
         api_kwargs: JSONDict | None = None,
     ):
@@ -112,16 +106,10 @@
         self.id: str = id
         self.sticker: Sticker = sticker
         self.star_count: int = star_count
-<<<<<<< HEAD
         self.total_count: int | None = total_count
         self.remaining_count: int | None = remaining_count
         self.upgrade_star_count: int | None = upgrade_star_count
-=======
-        self.total_count: Optional[int] = total_count
-        self.remaining_count: Optional[int] = remaining_count
-        self.upgrade_star_count: Optional[int] = upgrade_star_count
-        self.publisher_chat: Optional[Chat] = publisher_chat
->>>>>>> 066ba5bb
+        self.publisher_chat: Chat | None = publisher_chat
 
         self._id_attrs = (self.id,)
 
