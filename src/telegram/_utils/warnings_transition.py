#!/usr/bin/env python
#
# A library that provides a Python interface to the Telegram Bot API
# Copyright (C) 2015-2025
# Leandro Toledo de Souza <devs@python-telegram-bot.org>
#
# This program is free software: you can redistribute it and/or modify
# it under the terms of the GNU Lesser Public License as published by
# the Free Software Foundation, either version 3 of the License, or
# (at your option) any later version.
#
# This program is distributed in the hope that it will be useful,
# but WITHOUT ANY WARRANTY; without even the implied warranty of
# MERCHANTABILITY or FITNESS FOR A PARTICULAR PURPOSE.  See the
# GNU Lesser Public License for more details.
#
# You should have received a copy of the GNU Lesser Public License
# along with this program.  If not, see [http://www.gnu.org/licenses/].
"""This module contains functionality used for transition warnings issued by this library.

It was created to prevent circular imports that would be caused by creating the warnings
inside warnings.py.

.. versionadded:: 20.2
"""
<<<<<<< HEAD
from collections.abc import Callable
from typing import Any
=======

from typing import Any, Callable, Union
>>>>>>> 197f29b6

from telegram._utils.warnings import warn
from telegram.warnings import PTBDeprecationWarning, PTBUserWarning


def build_deprecation_warning_message(
    deprecated_name: str,
    new_name: str,
    object_type: str,
    bot_api_version: str,
) -> str:
    """Builds a warning message for the transition in API when an object is renamed/replaced.

    Returns a warning message that can be used in `warn` function.
    """
    return (
        f"The {object_type} '{deprecated_name}' was replaced by '{new_name}' in Bot API "
        f"{bot_api_version}. We recommend using '{new_name}' instead of "
        f"'{deprecated_name}'."
    )


# Narrower type hints will cause linting errors and/or circular imports.
# We'll use `Any` here and put type hints in the calling code.
def warn_about_deprecated_arg_return_new_arg(
    deprecated_arg: Any,
    new_arg: Any,
    deprecated_arg_name: str,
    new_arg_name: str,
    bot_api_version: str,
    ptb_version: str,
    stacklevel: int = 2,
    warn_callback: Callable[[str | PTBUserWarning, type[Warning], int], None] = warn,
) -> Any:
    """A helper function for the transition in API when argument is renamed.

    Checks the `deprecated_arg` and `new_arg` objects; warns if non-None `deprecated_arg` object
    was passed. Returns `new_arg` object (either the one originally passed by the user or the one
    that user passed as `deprecated_arg`).

    Raises `ValueError` if both `deprecated_arg` and `new_arg` objects were passed, and they are
    different.
    """
    if deprecated_arg and new_arg and deprecated_arg != new_arg:
        base_message = build_deprecation_warning_message(
            deprecated_name=deprecated_arg_name,
            new_name=new_arg_name,
            object_type="parameter",
            bot_api_version=bot_api_version,
        )
        raise ValueError(
            f"You passed different entities as '{deprecated_arg_name}' and '{new_arg_name}'. "
            f"{base_message}"
        )

    if deprecated_arg:
        warn_callback(
            PTBDeprecationWarning(
                ptb_version,
                f"Bot API {bot_api_version} renamed the argument '{deprecated_arg_name}' to "
                f"'{new_arg_name}'.",
            ),
            stacklevel=stacklevel + 1,  # type: ignore[call-arg]
        )
        return deprecated_arg

    return new_arg


def warn_about_deprecated_attr_in_property(
    deprecated_attr_name: str,
    new_attr_name: str,
    bot_api_version: str,
    ptb_version: str,
    stacklevel: int = 2,
) -> None:
    """A helper function for the transition in API when attribute is renamed. Call from properties.

    The properties replace deprecated attributes in classes and issue these deprecation warnings.
    """
    warn(
        PTBDeprecationWarning(
            ptb_version,
            f"Bot API {bot_api_version} renamed the attribute '{deprecated_attr_name}' to "
            f"'{new_attr_name}'.",
        ),
        stacklevel=stacklevel + 1,
    )<|MERGE_RESOLUTION|>--- conflicted
+++ resolved
@@ -23,13 +23,9 @@
 
 .. versionadded:: 20.2
 """
-<<<<<<< HEAD
+
 from collections.abc import Callable
 from typing import Any
-=======
-
-from typing import Any, Callable, Union
->>>>>>> 197f29b6
 
 from telegram._utils.warnings import warn
 from telegram.warnings import PTBDeprecationWarning, PTBUserWarning
