--- conflicted
+++ resolved
@@ -25,11 +25,7 @@
 """
 import datetime as dtm
 from collections.abc import Sequence
-<<<<<<< HEAD
-from typing import TYPE_CHECKING, Protocol, TypeVar
-=======
-from typing import TYPE_CHECKING, Optional, Protocol, TypeVar, Union, overload
->>>>>>> 3f5f3a68
+from typing import TYPE_CHECKING, Protocol, TypeVar, overload
 
 from telegram._linkpreviewoptions import LinkPreviewOptions
 from telegram._telegramobject import TelegramObject
@@ -61,13 +57,13 @@
 
 @overload
 def to_timedelta(
-    arg: Union[  # noqa: PYI041 (be more explicit about `int` and `float` arguments)
-        int, float, dtm.timedelta
-    ],
+    arg: (
+        int | float | dtm.timedelta  # noqa: PYI041 (be more explicit about `int` and `float` args)
+    ),
 ) -> dtm.timedelta: ...
 
 
-def to_timedelta(arg: Optional[Union[int, float, dtm.timedelta]]) -> Optional[dtm.timedelta]:
+def to_timedelta(arg: int | float | dtm.timedelta | None) -> dtm.timedelta | None:  # noqa: PYI041
     """Parses an optional time period in seconds into a timedelta
 
     Args:
@@ -78,7 +74,7 @@
     """
     if arg is None:
         return None
-    if isinstance(arg, (int, float)):
+    if isinstance(arg, int | float):
         return dtm.timedelta(seconds=arg)
     return arg
 
