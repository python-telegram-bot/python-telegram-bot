#!/usr/bin/env python
#
# A library that provides a Python interface to the Telegram Bot API
# Copyright (C) 2015-2025
# Leandro Toledo de Souza <devs@python-telegram-bot.org>
#
# This program is free software: you can redistribute it and/or modify
# it under the terms of the GNU Lesser Public License as published by
# the Free Software Foundation, either version 3 of the License, or
# (at your option) any later version.
#
# This program is distributed in the hope that it will be useful,
# but WITHOUT ANY WARRANTY; without even the implied warranty of
# MERCHANTABILITY or FITNESS FOR A PARTICULAR PURPOSE.  See the
# GNU Lesser Public License for more details.
#
# You should have received a copy of the GNU Lesser Public License
# along with this program.  If not, see [http://www.gnu.org/licenses/].
"""This module contains helper functions related to datetime and timestamp conversations.

.. versionchanged:: 20.0
   Previously, the contents of this module were available through the (no longer existing)
   module ``telegram._utils.helpers``.

Warning:
    Contents of this module are intended to be used internally by the library and *not* by the
    user. Changes to this module are not considered breaking changes and may not be documented in
    the changelog.
"""
import contextlib
import datetime as dtm
import os
import time
import zoneinfo
from typing import TYPE_CHECKING, Optional, Union

<<<<<<< HEAD
from telegram._utils.warnings import warn
from telegram.warnings import PTBDeprecationWarning

=======
>>>>>>> a40a5739
if TYPE_CHECKING:
    from telegram import Bot

UTC = dtm.timezone.utc
try:
    import pytz
except ImportError:
    pytz = None  # type: ignore[assignment]


def localize(datetime: dtm.datetime, tzinfo: dtm.tzinfo) -> dtm.datetime:
    """Localize the datetime, both for pytz and zoneinfo timezones."""
    if tzinfo is UTC:
        return datetime.replace(tzinfo=UTC)

    with contextlib.suppress(AttributeError):
        # Since pytz might not be available, we need the suppress context manager
        if isinstance(tzinfo, pytz.BaseTzInfo):
            return tzinfo.localize(datetime)

    if datetime.tzinfo is None:
        return datetime.replace(tzinfo=tzinfo)
    return datetime.astimezone(tzinfo)


def to_float_timestamp(
    time_object: Union[float, dtm.timedelta, dtm.datetime, dtm.time],
    reference_timestamp: Optional[float] = None,
    tzinfo: Optional[dtm.tzinfo] = None,
) -> float:
    """
    Converts a given time object to a float POSIX timestamp.
    Used to convert different time specifications to a common format. The time object
    can be relative (i.e. indicate a time increment, or a time of day) or absolute.
    Objects from the :class:`datetime` module that are timezone-naive will be assumed
    to be in UTC, if ``bot`` is not passed or ``bot.defaults`` is :obj:`None`.

    Args:
        time_object (:obj:`float` | :obj:`datetime.timedelta` | \
            :obj:`datetime.datetime` | :obj:`datetime.time`):
            Time value to convert. The semantics of this parameter will depend on its type:

            * :obj:`float` will be interpreted as "seconds from :paramref:`reference_t`"
            * :obj:`datetime.timedelta` will be interpreted as
              "time increment from :paramref:`reference_timestamp`"
            * :obj:`datetime.datetime` will be interpreted as an absolute date/time value
            * :obj:`datetime.time` will be interpreted as a specific time of day

        reference_timestamp (:obj:`float`, optional): POSIX timestamp that indicates the absolute
            time from which relative calculations are to be performed (e.g. when
            :paramref:`time_object` is given as an :obj:`int`, indicating "seconds from
            :paramref:`reference_time`"). Defaults to now (the time at which this function is
            called).

            If :paramref:`time_object` is given as an absolute representation of date & time (i.e.
            a :obj:`datetime.datetime` object), :paramref:`reference_timestamp` is not relevant
            and so its value should be :obj:`None`. If this is not the case, a :exc:`ValueError`
            will be raised.
        tzinfo (:class:`datetime.tzinfo`, optional): If :paramref:`time_object` is a naive object
            from the :mod:`datetime` module, it will be interpreted as this timezone. Defaults to
            :attr:`datetime.timezone.utc` otherwise.

            Note:
                Only to be used by ``telegram.ext``.

    Returns:
        :obj:`float` | :obj:`None`:
            The return value depends on the type of argument :paramref:`time_object`.
            If :paramref:`time_object` is given as a time increment (i.e. as a :obj:`int`,
            :obj:`float` or :obj:`datetime.timedelta`), then the return value will be
            :paramref:`reference_timestamp` + :paramref:`time_object`.

            Else if it is given as an absolute date/time value (i.e. a :obj:`datetime.datetime`
            object), the equivalent value as a POSIX timestamp will be returned.

            Finally, if it is a time of the day without date (i.e. a :obj:`datetime.time`
            object), the return value is the nearest future occurrence of that time of day.

    Raises:
        TypeError: If :paramref:`time_object` s type is not one of those described above.
        ValueError: If :paramref:`time_object` is a :obj:`datetime.datetime` and
            :paramref:`reference_timestamp` is not :obj:`None`.
    """
    if reference_timestamp is None:
        reference_timestamp = time.time()
    elif isinstance(time_object, dtm.datetime):
        raise ValueError("t is an (absolute) datetime while reference_timestamp is not None")

    if isinstance(time_object, dtm.timedelta):
        return reference_timestamp + time_object.total_seconds()
    if isinstance(time_object, (int, float)):
        return reference_timestamp + time_object

    if tzinfo is None:
        # We do this here rather than in the signature to ensure that we can make calls like
        # to_float_timestamp(
        #     time, tzinfo=bot.defaults.tzinfo if bot.defaults else None
        # )
        # This ensures clean separation of concerns, i.e. the default timezone should not be
        # the responsibility of the caller
        tzinfo = UTC

    if isinstance(time_object, dtm.time):
        reference_dt = dtm.datetime.fromtimestamp(
            reference_timestamp, tz=time_object.tzinfo or tzinfo
        )
        reference_date = reference_dt.date()
        reference_time = reference_dt.timetz()

        aware_datetime = dtm.datetime.combine(reference_date, time_object)
        if aware_datetime.tzinfo is None:
            # datetime.combine uses the tzinfo of `time_object`, which might be None
            # so we still need to localize
            aware_datetime = localize(aware_datetime, tzinfo)

        # if the time of day has passed today, use tomorrow
        if reference_time > aware_datetime.timetz():
            aware_datetime += dtm.timedelta(days=1)
        return _datetime_to_float_timestamp(aware_datetime)
    if isinstance(time_object, dtm.datetime):
        if time_object.tzinfo is None:
            time_object = localize(time_object, tzinfo)
        return _datetime_to_float_timestamp(time_object)

    raise TypeError(f"Unable to convert {type(time_object).__name__} object to timestamp")


def to_timestamp(
    dt_obj: Union[float, dtm.timedelta, dtm.datetime, dtm.time, None],
    reference_timestamp: Optional[float] = None,
    tzinfo: Optional[dtm.tzinfo] = None,
) -> Optional[int]:
    """
    Wrapper over :func:`to_float_timestamp` which returns an integer (the float value truncated
    down to the nearest integer).

    See the documentation for :func:`to_float_timestamp` for more details.
    """
    return (
        int(to_float_timestamp(dt_obj, reference_timestamp, tzinfo))
        if dt_obj is not None
        else None
    )


def from_timestamp(
    unixtime: Optional[int],
    tzinfo: Optional[dtm.tzinfo] = None,
) -> Optional[dtm.datetime]:
    """
    Converts an (integer) unix timestamp to a timezone aware datetime object.
    :obj:`None` s are left alone (i.e. ``from_timestamp(None)`` is :obj:`None`).

    Args:
        unixtime (:obj:`int`): Integer POSIX timestamp.
        tzinfo (:obj:`datetime.tzinfo`, optional): The timezone to which the timestamp is to be
            converted to. Defaults to :obj:`None`, in which case the returned datetime object will
            be timezone aware and in UTC.

    Returns:
        Timezone aware equivalent :obj:`datetime.datetime` value if :paramref:`unixtime` is not
        :obj:`None`; else :obj:`None`.
    """
    if unixtime is None:
        return None

    return dtm.datetime.fromtimestamp(unixtime, tz=UTC if tzinfo is None else tzinfo)


def extract_tzinfo_from_defaults(bot: Optional["Bot"]) -> Union[dtm.tzinfo, None]:
    """
    Extracts the timezone info from the default values of the bot.
    If the bot has no default values, :obj:`None` is returned.
    """
    # We don't use `ininstance(bot, ExtBot)` here so that this works
    # without the job-queue extra dependencies as well
    if bot is None:
        return None

    if hasattr(bot, "defaults") and bot.defaults:
        return bot.defaults.tzinfo
    return None


def _datetime_to_float_timestamp(dt_obj: dtm.datetime) -> float:
    """
    Converts a datetime object to a float timestamp (with sub-second precision).
    If the datetime object is timezone-naive, it is assumed to be in UTC.
    """
    if dt_obj.tzinfo is None:
        dt_obj = dt_obj.replace(tzinfo=dtm.timezone.utc)
    return dt_obj.timestamp()


def verify_timezone(
    tz: Union[dtm.tzinfo, zoneinfo.ZoneInfo],
) -> Optional[Union[zoneinfo.ZoneInfo, dtm.tzinfo]]:
    """
    Verifies that the given timezone is a valid timezone.
    """

    if isinstance(tz, (dtm.tzinfo, zoneinfo.ZoneInfo)):
        return tz

    try:
        return zoneinfo.ZoneInfo(tz)
<<<<<<< HEAD
    except (ValueError, TypeError) as e:
=======
    except (TypeError, ValueError) as e:
>>>>>>> a40a5739
        raise zoneinfo.ZoneInfoNotFoundError(
            f"No time zone found with key {tz}. "
            f"Make sure to use a valid time zone name and "
            f"correct install tzdata (https://pypi.org/project/tzdata/)"
        ) from e
    except zoneinfo.ZoneInfoNotFoundError as err:
        raise zoneinfo.ZoneInfoNotFoundError(
            f"No time zone found with key {tz}. "
            f"Make sure to use a valid time zone name and "
            f"correct install tzdata (https://pypi.org/project/tzdata/)"
        ) from err


def get_timedelta_value(
    value: Optional[dtm.timedelta], attribute: str
) -> Optional[Union[int, dtm.timedelta]]:
    """
    Convert a `datetime.timedelta` to seconds or return it as-is, based on environment config.

    This utility is part of the migration process from integer-based time representations
    to using `datetime.timedelta`. The behavior is controlled by the `PTB_TIMEDELTA`
    environment variable.

    Note:
        When `PTB_TIMEDELTA` is not enabled, the function will issue a deprecation warning.

    Args:
        value (:obj:`datetime.timedelta`): The timedelta value to process.
        attribute (:obj:`str`): The name of the attribute at the caller scope, used for
            warning messages.

    Returns:
        - :obj:`None` if :paramref:`value` is None.
        - :obj:`datetime.timedelta` if `PTB_TIMEDELTA=true` or ``PTB_TIMEDELTA=1``.
        - :obj:`int` if the total seconds is a whole number.
        - float: otherwise.
    """
    if value is None:
        return None
    if os.getenv("PTB_TIMEDELTA", "false").lower().strip() in ["true", "1"]:
        return value
    warn(
        PTBDeprecationWarning(
            "v22.2",
            f"In a future major version attribute `{attribute}` will be of type"
            " `datetime.timedelta`. You can opt-in early by setting `PTB_TIMEDELTA=true`"
            " or ``PTB_TIMEDELTA=1`` as an environment variable.",
        ),
        stacklevel=2,
    )
    return (
        int(seconds)
        if (seconds := value.total_seconds()).is_integer()
        else seconds  # type: ignore[return-value]
    )<|MERGE_RESOLUTION|>--- conflicted
+++ resolved
@@ -34,12 +34,9 @@
 import zoneinfo
 from typing import TYPE_CHECKING, Optional, Union
 
-<<<<<<< HEAD
 from telegram._utils.warnings import warn
 from telegram.warnings import PTBDeprecationWarning
 
-=======
->>>>>>> a40a5739
 if TYPE_CHECKING:
     from telegram import Bot
 
@@ -241,16 +238,14 @@
     Verifies that the given timezone is a valid timezone.
     """
 
+    if tz is None:
+        return None
     if isinstance(tz, (dtm.tzinfo, zoneinfo.ZoneInfo)):
         return tz
 
     try:
         return zoneinfo.ZoneInfo(tz)
-<<<<<<< HEAD
-    except (ValueError, TypeError) as e:
-=======
     except (TypeError, ValueError) as e:
->>>>>>> a40a5739
         raise zoneinfo.ZoneInfoNotFoundError(
             f"No time zone found with key {tz}. "
             f"Make sure to use a valid time zone name and "
