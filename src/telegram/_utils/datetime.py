#!/usr/bin/env python
#
# A library that provides a Python interface to the Telegram Bot API
# Copyright (C) 2015-2025
# Leandro Toledo de Souza <devs@python-telegram-bot.org>
#
# This program is free software: you can redistribute it and/or modify
# it under the terms of the GNU Lesser Public License as published by
# the Free Software Foundation, either version 3 of the License, or
# (at your option) any later version.
#
# This program is distributed in the hope that it will be useful,
# but WITHOUT ANY WARRANTY; without even the implied warranty of
# MERCHANTABILITY or FITNESS FOR A PARTICULAR PURPOSE.  See the
# GNU Lesser Public License for more details.
#
# You should have received a copy of the GNU Lesser Public License
# along with this program.  If not, see [http://www.gnu.org/licenses/].
"""This module contains helper functions related to datetime and timestamp conversations.

.. versionchanged:: 20.0
   Previously, the contents of this module were available through the (no longer existing)
   module ``telegram._utils.helpers``.

Warning:
    Contents of this module are intended to be used internally by the library and *not* by the
    user. Changes to this module are not considered breaking changes and may not be documented in
    the changelog.
"""
import contextlib
import datetime as dtm
import os
import time
import zoneinfo
from typing import TYPE_CHECKING, Optional, Union

<<<<<<< HEAD
from telegram._utils.warnings import warn
from telegram.warnings import PTBDeprecationWarning
=======
>>>>>>> 6bbc7d63

if TYPE_CHECKING:
    from telegram import Bot

UTC = dtm.timezone.utc
try:
    import pytz
except ImportError:
    pytz = None  # type: ignore[assignment]


def localize(datetime: dtm.datetime, tzinfo: dtm.tzinfo) -> dtm.datetime:
    """Localize the datetime, both for pytz and zoneinfo timezones."""
    if tzinfo is UTC:
        return datetime.replace(tzinfo=UTC)

    with contextlib.suppress(AttributeError):
        # Since pytz might not be available, we need the suppress context manager
        if isinstance(tzinfo, pytz.BaseTzInfo):
            return tzinfo.localize(datetime)

    if datetime.tzinfo is None:
        return datetime.replace(tzinfo=tzinfo)
    return datetime.astimezone(tzinfo)


def to_float_timestamp(
    time_object: Union[float, dtm.timedelta, dtm.datetime, dtm.time],
    reference_timestamp: Optional[float] = None,
    tzinfo: Optional[dtm.tzinfo] = None,
) -> float:
    """
    Converts a given time object to a float POSIX timestamp.
    Used to convert different time specifications to a common format. The time object
    can be relative (i.e. indicate a time increment, or a time of day) or absolute.
    Objects from the :class:`datetime` module that are timezone-naive will be assumed
    to be in UTC, if ``bot`` is not passed or ``bot.defaults`` is :obj:`None`.

    Args:
        time_object (:obj:`float` | :obj:`datetime.timedelta` | \
            :obj:`datetime.datetime` | :obj:`datetime.time`):
            Time value to convert. The semantics of this parameter will depend on its type:

            * :obj:`float` will be interpreted as "seconds from :paramref:`reference_t`"
            * :obj:`datetime.timedelta` will be interpreted as
              "time increment from :paramref:`reference_timestamp`"
            * :obj:`datetime.datetime` will be interpreted as an absolute date/time value
            * :obj:`datetime.time` will be interpreted as a specific time of day

        reference_timestamp (:obj:`float`, optional): POSIX timestamp that indicates the absolute
            time from which relative calculations are to be performed (e.g. when
            :paramref:`time_object` is given as an :obj:`int`, indicating "seconds from
            :paramref:`reference_time`"). Defaults to now (the time at which this function is
            called).

            If :paramref:`time_object` is given as an absolute representation of date & time (i.e.
            a :obj:`datetime.datetime` object), :paramref:`reference_timestamp` is not relevant
            and so its value should be :obj:`None`. If this is not the case, a :exc:`ValueError`
            will be raised.
        tzinfo (:class:`datetime.tzinfo`, optional): If :paramref:`time_object` is a naive object
            from the :mod:`datetime` module, it will be interpreted as this timezone. Defaults to
            :attr:`datetime.timezone.utc` otherwise.

            Note:
                Only to be used by ``telegram.ext``.

    Returns:
        :obj:`float` | :obj:`None`:
            The return value depends on the type of argument :paramref:`time_object`.
            If :paramref:`time_object` is given as a time increment (i.e. as a :obj:`int`,
            :obj:`float` or :obj:`datetime.timedelta`), then the return value will be
            :paramref:`reference_timestamp` + :paramref:`time_object`.

            Else if it is given as an absolute date/time value (i.e. a :obj:`datetime.datetime`
            object), the equivalent value as a POSIX timestamp will be returned.

            Finally, if it is a time of the day without date (i.e. a :obj:`datetime.time`
            object), the return value is the nearest future occurrence of that time of day.

    Raises:
        TypeError: If :paramref:`time_object` s type is not one of those described above.
        ValueError: If :paramref:`time_object` is a :obj:`datetime.datetime` and
            :paramref:`reference_timestamp` is not :obj:`None`.
    """
    if reference_timestamp is None:
        reference_timestamp = time.time()
    elif isinstance(time_object, dtm.datetime):
        raise ValueError("t is an (absolute) datetime while reference_timestamp is not None")

    if isinstance(time_object, dtm.timedelta):
        return reference_timestamp + time_object.total_seconds()
    if isinstance(time_object, (int, float)):
        return reference_timestamp + time_object

    if tzinfo is None:
        # We do this here rather than in the signature to ensure that we can make calls like
        # to_float_timestamp(
        #     time, tzinfo=bot.defaults.tzinfo if bot.defaults else None
        # )
        # This ensures clean separation of concerns, i.e. the default timezone should not be
        # the responsibility of the caller
        tzinfo = UTC

    if isinstance(time_object, dtm.time):
        reference_dt = dtm.datetime.fromtimestamp(
            reference_timestamp, tz=time_object.tzinfo or tzinfo
        )
        reference_date = reference_dt.date()
        reference_time = reference_dt.timetz()

        aware_datetime = dtm.datetime.combine(reference_date, time_object)
        if aware_datetime.tzinfo is None:
            # datetime.combine uses the tzinfo of `time_object`, which might be None
            # so we still need to localize
            aware_datetime = localize(aware_datetime, tzinfo)

        # if the time of day has passed today, use tomorrow
        if reference_time > aware_datetime.timetz():
            aware_datetime += dtm.timedelta(days=1)
        return _datetime_to_float_timestamp(aware_datetime)
    if isinstance(time_object, dtm.datetime):
        if time_object.tzinfo is None:
            time_object = localize(time_object, tzinfo)
        return _datetime_to_float_timestamp(time_object)

    raise TypeError(f"Unable to convert {type(time_object).__name__} object to timestamp")


def to_timestamp(
    dt_obj: Union[float, dtm.timedelta, dtm.datetime, dtm.time, None],
    reference_timestamp: Optional[float] = None,
    tzinfo: Optional[dtm.tzinfo] = None,
) -> Optional[int]:
    """
    Wrapper over :func:`to_float_timestamp` which returns an integer (the float value truncated
    down to the nearest integer).

    See the documentation for :func:`to_float_timestamp` for more details.
    """
    return (
        int(to_float_timestamp(dt_obj, reference_timestamp, tzinfo))
        if dt_obj is not None
        else None
    )


def from_timestamp(
    unixtime: Optional[int],
    tzinfo: Optional[dtm.tzinfo] = None,
) -> Optional[dtm.datetime]:
    """
    Converts an (integer) unix timestamp to a timezone aware datetime object.
    :obj:`None` s are left alone (i.e. ``from_timestamp(None)`` is :obj:`None`).

    Args:
        unixtime (:obj:`int`): Integer POSIX timestamp.
        tzinfo (:obj:`datetime.tzinfo`, optional): The timezone to which the timestamp is to be
            converted to. Defaults to :obj:`None`, in which case the returned datetime object will
            be timezone aware and in UTC.

    Returns:
        Timezone aware equivalent :obj:`datetime.datetime` value if :paramref:`unixtime` is not
        :obj:`None`; else :obj:`None`.
    """
    if unixtime is None:
        return None

    return dtm.datetime.fromtimestamp(unixtime, tz=UTC if tzinfo is None else tzinfo)


def extract_tzinfo_from_defaults(bot: Optional["Bot"]) -> Union[dtm.tzinfo, None]:
    """
    Extracts the timezone info from the default values of the bot.
    If the bot has no default values, :obj:`None` is returned.
    """
    # We don't use `ininstance(bot, ExtBot)` here so that this works
    # without the job-queue extra dependencies as well
    if bot is None:
        return None

    if hasattr(bot, "defaults") and bot.defaults:
        return bot.defaults.tzinfo
    return None


def _datetime_to_float_timestamp(dt_obj: dtm.datetime) -> float:
    """
    Converts a datetime object to a float timestamp (with sub-second precision).
    If the datetime object is timezone-naive, it is assumed to be in UTC.
    """
    if dt_obj.tzinfo is None:
        dt_obj = dt_obj.replace(tzinfo=dtm.timezone.utc)
    return dt_obj.timestamp()


def verify_timezone(
    tz: Union[dtm.tzinfo, zoneinfo.ZoneInfo],
) -> Optional[Union[zoneinfo.ZoneInfo, dtm.tzinfo]]:
    """
    Verifies that the given timezone is a valid timezone.
    """

    if tz is None:
        return None
    if isinstance(tz, (dtm.tzinfo, zoneinfo.ZoneInfo)):
        return tz

    try:
        return zoneinfo.ZoneInfo(tz)
    except (TypeError, ValueError) as e:
        raise zoneinfo.ZoneInfoNotFoundError(
            f"No time zone found with key {tz}. "
            f"Make sure to use a valid time zone name and "
            f"correct install tzdata (https://pypi.org/project/tzdata/)"
        ) from e
    except zoneinfo.ZoneInfoNotFoundError as err:
        raise zoneinfo.ZoneInfoNotFoundError(
            f"No time zone found with key {tz}. "
            f"Make sure to use a valid time zone name and "
            f"correct install tzdata (https://pypi.org/project/tzdata/)"
        ) from err

<<<<<<< HEAD

=======
        
>>>>>>> 6bbc7d63
def get_timedelta_value(
    value: Optional[dtm.timedelta], attribute: str
) -> Optional[Union[int, dtm.timedelta]]:
    """
    Convert a `datetime.timedelta` to seconds or return it as-is, based on environment config.

    This utility is part of the migration process from integer-based time representations
    to using `datetime.timedelta`. The behavior is controlled by the `PTB_TIMEDELTA`
    environment variable.

    Note:
        When `PTB_TIMEDELTA` is not enabled, the function will issue a deprecation warning.

    Args:
        value (:obj:`datetime.timedelta`): The timedelta value to process.
        attribute (:obj:`str`): The name of the attribute at the caller scope, used for
            warning messages.

    Returns:
        - :obj:`None` if :paramref:`value` is None.
        - :obj:`datetime.timedelta` if `PTB_TIMEDELTA=true` or ``PTB_TIMEDELTA=1``.
        - :obj:`int` if the total seconds is a whole number.
        - float: otherwise.
    """
    if value is None:
        return None
    if os.getenv("PTB_TIMEDELTA", "false").lower().strip() in ["true", "1"]:
        return value
    warn(
        PTBDeprecationWarning(
            "v22.2",
            f"In a future major version attribute `{attribute}` will be of type"
            " `datetime.timedelta`. You can opt-in early by setting `PTB_TIMEDELTA=true`"
            " or ``PTB_TIMEDELTA=1`` as an environment variable.",
        ),
        stacklevel=2,
    )
    return (
        int(seconds)
        if (seconds := value.total_seconds()).is_integer()
        else seconds  # type: ignore[return-value]
    )<|MERGE_RESOLUTION|>--- conflicted
+++ resolved
@@ -34,11 +34,8 @@
 import zoneinfo
 from typing import TYPE_CHECKING, Optional, Union
 
-<<<<<<< HEAD
 from telegram._utils.warnings import warn
 from telegram.warnings import PTBDeprecationWarning
-=======
->>>>>>> 6bbc7d63
 
 if TYPE_CHECKING:
     from telegram import Bot
@@ -241,8 +238,6 @@
     Verifies that the given timezone is a valid timezone.
     """
 
-    if tz is None:
-        return None
     if isinstance(tz, (dtm.tzinfo, zoneinfo.ZoneInfo)):
         return tz
 
@@ -261,11 +256,7 @@
             f"correct install tzdata (https://pypi.org/project/tzdata/)"
         ) from err
 
-<<<<<<< HEAD
-
-=======
-        
->>>>>>> 6bbc7d63
+
 def get_timedelta_value(
     value: Optional[dtm.timedelta], attribute: str
 ) -> Optional[Union[int, dtm.timedelta]]:
