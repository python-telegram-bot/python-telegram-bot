#!/usr/bin/env python
#
# A library that provides a Python interface to the Telegram Bot API
# Copyright (C) 2015-2025
# Leandro Toledo de Souza <devs@python-telegram-bot.org>
#
# This program is free software: you can redistribute it and/or modify
# it under the terms of the GNU Lesser Public License as published by
# the Free Software Foundation, either version 3 of the License, or
# (at your option) any later version.
#
# This program is distributed in the hope that it will be useful,
# but WITHOUT ANY WARRANTY; without even the implied warranty of
# MERCHANTABILITY or FITNESS FOR A PARTICULAR PURPOSE.  See the
# GNU Lesser Public License for more details.
#
# You should have received a copy of the GNU Lesser Public License
# along with this program.  If not, see [http://www.gnu.org/licenses/].
"""This module contains helper functions related to datetime and timestamp conversations.

.. versionchanged:: 20.0
   Previously, the contents of this module were available through the (no longer existing)
   module ``telegram._utils.helpers``.

Warning:
    Contents of this module are intended to be used internally by the library and *not* by the
    user. Changes to this module are not considered breaking changes and may not be documented in
    the changelog.
"""
import contextlib
import datetime as dtm
import os
import time
import zoneinfo
from typing import TYPE_CHECKING, Optional, Union

<<<<<<< HEAD
from telegram.error import TelegramError
=======
from telegram._utils.warnings import warn
from telegram.warnings import PTBDeprecationWarning
>>>>>>> 957345f6

if TYPE_CHECKING:
    from telegram import Bot

UTC = dtm.timezone.utc
try:
    import pytz
except ImportError:
    pytz = None  # type: ignore[assignment]


def localize(datetime: dtm.datetime, tzinfo: dtm.tzinfo) -> dtm.datetime:
    """Localize the datetime, both for pytz and zoneinfo timezones."""
    if tzinfo is UTC:
        return datetime.replace(tzinfo=UTC)

    with contextlib.suppress(AttributeError):
        # Since pytz might not be available, we need the suppress context manager
        if isinstance(tzinfo, pytz.BaseTzInfo):
            return tzinfo.localize(datetime)

    if datetime.tzinfo is None:
        return datetime.replace(tzinfo=tzinfo)
    return datetime.astimezone(tzinfo)


def to_float_timestamp(
    time_object: Union[float, dtm.timedelta, dtm.datetime, dtm.time],
    reference_timestamp: Optional[float] = None,
    tzinfo: Optional[dtm.tzinfo] = None,
) -> float:
    """
    Converts a given time object to a float POSIX timestamp.
    Used to convert different time specifications to a common format. The time object
    can be relative (i.e. indicate a time increment, or a time of day) or absolute.
    Objects from the :class:`datetime` module that are timezone-naive will be assumed
    to be in UTC, if ``bot`` is not passed or ``bot.defaults`` is :obj:`None`.

    Args:
        time_object (:obj:`float` | :obj:`datetime.timedelta` | \
            :obj:`datetime.datetime` | :obj:`datetime.time`):
            Time value to convert. The semantics of this parameter will depend on its type:

            * :obj:`float` will be interpreted as "seconds from :paramref:`reference_t`"
            * :obj:`datetime.timedelta` will be interpreted as
              "time increment from :paramref:`reference_timestamp`"
            * :obj:`datetime.datetime` will be interpreted as an absolute date/time value
            * :obj:`datetime.time` will be interpreted as a specific time of day

        reference_timestamp (:obj:`float`, optional): POSIX timestamp that indicates the absolute
            time from which relative calculations are to be performed (e.g. when
            :paramref:`time_object` is given as an :obj:`int`, indicating "seconds from
            :paramref:`reference_time`"). Defaults to now (the time at which this function is
            called).

            If :paramref:`time_object` is given as an absolute representation of date & time (i.e.
            a :obj:`datetime.datetime` object), :paramref:`reference_timestamp` is not relevant
            and so its value should be :obj:`None`. If this is not the case, a :exc:`ValueError`
            will be raised.
        tzinfo (:class:`datetime.tzinfo`, optional): If :paramref:`time_object` is a naive object
            from the :mod:`datetime` module, it will be interpreted as this timezone. Defaults to
            :attr:`datetime.timezone.utc` otherwise.

            Note:
                Only to be used by ``telegram.ext``.

    Returns:
        :obj:`float` | :obj:`None`:
            The return value depends on the type of argument :paramref:`time_object`.
            If :paramref:`time_object` is given as a time increment (i.e. as a :obj:`int`,
            :obj:`float` or :obj:`datetime.timedelta`), then the return value will be
            :paramref:`reference_timestamp` + :paramref:`time_object`.

            Else if it is given as an absolute date/time value (i.e. a :obj:`datetime.datetime`
            object), the equivalent value as a POSIX timestamp will be returned.

            Finally, if it is a time of the day without date (i.e. a :obj:`datetime.time`
            object), the return value is the nearest future occurrence of that time of day.

    Raises:
        TypeError: If :paramref:`time_object` s type is not one of those described above.
        ValueError: If :paramref:`time_object` is a :obj:`datetime.datetime` and
            :paramref:`reference_timestamp` is not :obj:`None`.
    """
    if reference_timestamp is None:
        reference_timestamp = time.time()
    elif isinstance(time_object, dtm.datetime):
        raise ValueError("t is an (absolute) datetime while reference_timestamp is not None")

    if isinstance(time_object, dtm.timedelta):
        return reference_timestamp + time_object.total_seconds()
    if isinstance(time_object, (int, float)):
        return reference_timestamp + time_object

    if tzinfo is None:
        # We do this here rather than in the signature to ensure that we can make calls like
        # to_float_timestamp(
        #     time, tzinfo=bot.defaults.tzinfo if bot.defaults else None
        # )
        # This ensures clean separation of concerns, i.e. the default timezone should not be
        # the responsibility of the caller
        tzinfo = UTC

    if isinstance(time_object, dtm.time):
        reference_dt = dtm.datetime.fromtimestamp(
            reference_timestamp, tz=time_object.tzinfo or tzinfo
        )
        reference_date = reference_dt.date()
        reference_time = reference_dt.timetz()

        aware_datetime = dtm.datetime.combine(reference_date, time_object)
        if aware_datetime.tzinfo is None:
            # datetime.combine uses the tzinfo of `time_object`, which might be None
            # so we still need to localize
            aware_datetime = localize(aware_datetime, tzinfo)

        # if the time of day has passed today, use tomorrow
        if reference_time > aware_datetime.timetz():
            aware_datetime += dtm.timedelta(days=1)
        return _datetime_to_float_timestamp(aware_datetime)
    if isinstance(time_object, dtm.datetime):
        if time_object.tzinfo is None:
            time_object = localize(time_object, tzinfo)
        return _datetime_to_float_timestamp(time_object)

    raise TypeError(f"Unable to convert {type(time_object).__name__} object to timestamp")


def to_timestamp(
    dt_obj: Union[float, dtm.timedelta, dtm.datetime, dtm.time, None],
    reference_timestamp: Optional[float] = None,
    tzinfo: Optional[dtm.tzinfo] = None,
) -> Optional[int]:
    """
    Wrapper over :func:`to_float_timestamp` which returns an integer (the float value truncated
    down to the nearest integer).

    See the documentation for :func:`to_float_timestamp` for more details.
    """
    return (
        int(to_float_timestamp(dt_obj, reference_timestamp, tzinfo))
        if dt_obj is not None
        else None
    )


def from_timestamp(
    unixtime: Optional[int],
    tzinfo: Optional[dtm.tzinfo] = None,
) -> Optional[dtm.datetime]:
    """
    Converts an (integer) unix timestamp to a timezone aware datetime object.
    :obj:`None` s are left alone (i.e. ``from_timestamp(None)`` is :obj:`None`).

    Args:
        unixtime (:obj:`int`): Integer POSIX timestamp.
        tzinfo (:obj:`datetime.tzinfo`, optional): The timezone to which the timestamp is to be
            converted to. Defaults to :obj:`None`, in which case the returned datetime object will
            be timezone aware and in UTC.

    Returns:
        Timezone aware equivalent :obj:`datetime.datetime` value if :paramref:`unixtime` is not
        :obj:`None`; else :obj:`None`.
    """
    if unixtime is None:
        return None

    return dtm.datetime.fromtimestamp(unixtime, tz=UTC if tzinfo is None else tzinfo)


def extract_tzinfo_from_defaults(bot: Optional["Bot"]) -> Union[dtm.tzinfo, None]:
    """
    Extracts the timezone info from the default values of the bot.
    If the bot has no default values, :obj:`None` is returned.
    """
    # We don't use `ininstance(bot, ExtBot)` here so that this works
    # without the job-queue extra dependencies as well
    if bot is None:
        return None

    if hasattr(bot, "defaults") and bot.defaults:
        return bot.defaults.tzinfo
    return None


def _datetime_to_float_timestamp(dt_obj: dtm.datetime) -> float:
    """
    Converts a datetime object to a float timestamp (with sub-second precision).
    If the datetime object is timezone-naive, it is assumed to be in UTC.
    """
    if dt_obj.tzinfo is None:
        dt_obj = dt_obj.replace(tzinfo=dtm.timezone.utc)
    return dt_obj.timestamp()


<<<<<<< HEAD
def verify_timezone(
    tz: Optional[Union[dtm.tzinfo, zoneinfo.ZoneInfo]],
) -> Optional[Union[zoneinfo.ZoneInfo, dtm.tzinfo]]:
    """
    Verifies that the given timezone is a valid timezone.
    """

    if tz is None:
        return None
    if isinstance(tz, (dtm.tzinfo, zoneinfo.ZoneInfo)):
        return tz

    try:
        return zoneinfo.ZoneInfo(tz)
    except zoneinfo.ZoneInfoNotFoundError as err:
        raise TelegramError(
            f"No time zone found with key {tz}. "
            f"Make sure to use a valid time zone name and "
            f"correct install tzdata (https://pypi.org/project/tzdata/)"
        ) from err
=======
def get_timedelta_value(
    value: Optional[dtm.timedelta], attribute: str
) -> Optional[Union[int, dtm.timedelta]]:
    """
    Convert a `datetime.timedelta` to seconds or return it as-is, based on environment config.

    This utility is part of the migration process from integer-based time representations
    to using `datetime.timedelta`. The behavior is controlled by the `PTB_TIMEDELTA`
    environment variable.

    Note:
        When `PTB_TIMEDELTA` is not enabled, the function will issue a deprecation warning.

    Args:
        value (:obj:`datetime.timedelta`): The timedelta value to process.
        attribute (:obj:`str`): The name of the attribute at the caller scope, used for
            warning messages.

    Returns:
        - :obj:`None` if :paramref:`value` is None.
        - :obj:`datetime.timedelta` if `PTB_TIMEDELTA=true` or ``PTB_TIMEDELTA=1``.
        - :obj:`int` if the total seconds is a whole number.
        - float: otherwise.
    """
    if value is None:
        return None
    if os.getenv("PTB_TIMEDELTA", "false").lower().strip() in ["true", "1"]:
        return value
    warn(
        PTBDeprecationWarning(
            "v22.2",
            f"In a future major version attribute `{attribute}` will be of type"
            " `datetime.timedelta`. You can opt-in early by setting `PTB_TIMEDELTA=true`"
            " or ``PTB_TIMEDELTA=1`` as an environment variable.",
        ),
        stacklevel=2,
    )
    return (
        int(seconds)
        if (seconds := value.total_seconds()).is_integer()
        else seconds  # type: ignore[return-value]
    )
>>>>>>> 957345f6
<|MERGE_RESOLUTION|>--- conflicted
+++ resolved
@@ -34,12 +34,9 @@
 import zoneinfo
 from typing import TYPE_CHECKING, Optional, Union
 
-<<<<<<< HEAD
 from telegram.error import TelegramError
-=======
 from telegram._utils.warnings import warn
 from telegram.warnings import PTBDeprecationWarning
->>>>>>> 957345f6
 
 if TYPE_CHECKING:
     from telegram import Bot
@@ -235,7 +232,6 @@
     return dt_obj.timestamp()
 
 
-<<<<<<< HEAD
 def verify_timezone(
     tz: Optional[Union[dtm.tzinfo, zoneinfo.ZoneInfo]],
 ) -> Optional[Union[zoneinfo.ZoneInfo, dtm.tzinfo]]:
@@ -256,7 +252,8 @@
             f"Make sure to use a valid time zone name and "
             f"correct install tzdata (https://pypi.org/project/tzdata/)"
         ) from err
-=======
+
+        
 def get_timedelta_value(
     value: Optional[dtm.timedelta], attribute: str
 ) -> Optional[Union[int, dtm.timedelta]]:
@@ -299,4 +296,4 @@
         if (seconds := value.total_seconds()).is_integer()
         else seconds  # type: ignore[return-value]
     )
->>>>>>> 957345f6
+  