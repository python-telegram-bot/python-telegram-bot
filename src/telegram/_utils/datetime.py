--- conflicted
+++ resolved
@@ -34,12 +34,7 @@
 import zoneinfo
 from typing import TYPE_CHECKING, Optional, Union
 
-<<<<<<< HEAD
-=======
-from telegram._utils.warnings import warn
-from telegram.warnings import PTBDeprecationWarning
-
->>>>>>> 83cb615f
+
 if TYPE_CHECKING:
     from telegram import Bot
 
