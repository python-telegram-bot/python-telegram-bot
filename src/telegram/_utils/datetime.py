#!/usr/bin/env python
#
# A library that provides a Python interface to the Telegram Bot API
# Copyright (C) 2015-2025
# Leandro Toledo de Souza <devs@python-telegram-bot.org>
#
# This program is free software: you can redistribute it and/or modify
# it under the terms of the GNU Lesser Public License as published by
# the Free Software Foundation, either version 3 of the License, or
# (at your option) any later version.
#
# This program is distributed in the hope that it will be useful,
# but WITHOUT ANY WARRANTY; without even the implied warranty of
# MERCHANTABILITY or FITNESS FOR A PARTICULAR PURPOSE.  See the
# GNU Lesser Public License for more details.
#
# You should have received a copy of the GNU Lesser Public License
# along with this program.  If not, see [http://www.gnu.org/licenses/].
"""This module contains helper functions related to datetime and timestamp conversations.

.. versionchanged:: 20.0
   Previously, the contents of this module were available through the (no longer existing)
   module ``telegram._utils.helpers``.

Warning:
    Contents of this module are intended to be used internally by the library and *not* by the
    user. Changes to this module are not considered breaking changes and may not be documented in
    the changelog.
"""

import contextlib
import datetime as dtm
import os
import time
<<<<<<< HEAD
from typing import TYPE_CHECKING
=======
import zoneinfo
from typing import TYPE_CHECKING, Optional, Union
>>>>>>> a00e9dd5

from telegram._utils.warnings import warn
from telegram.warnings import PTBDeprecationWarning

if TYPE_CHECKING:
    from telegram import Bot

UTC = dtm.timezone.utc
try:
    import pytz
except ImportError:
    pytz = None  # type: ignore[assignment]


def localize(datetime: dtm.datetime, tzinfo: dtm.tzinfo) -> dtm.datetime:
    """Localize the datetime, both for pytz and zoneinfo timezones."""
    if tzinfo is UTC:
        return datetime.replace(tzinfo=UTC)

    with contextlib.suppress(AttributeError):
        # Since pytz might not be available, we need the suppress context manager
        if isinstance(tzinfo, pytz.BaseTzInfo):
            return tzinfo.localize(datetime)

    if datetime.tzinfo is None:
        return datetime.replace(tzinfo=tzinfo)
    return datetime.astimezone(tzinfo)


def to_float_timestamp(
    time_object: float | dtm.timedelta | dtm.datetime | dtm.time,
    reference_timestamp: float | None = None,
    tzinfo: dtm.tzinfo | None = None,
) -> float:
    """
    Converts a given time object to a float POSIX timestamp.
    Used to convert different time specifications to a common format. The time object
    can be relative (i.e. indicate a time increment, or a time of day) or absolute.
    Objects from the :class:`datetime` module that are timezone-naive will be assumed
    to be in UTC, if ``bot`` is not passed or ``bot.defaults`` is :obj:`None`.

    Args:
        time_object (:obj:`float` | :obj:`datetime.timedelta` | \
            :obj:`datetime.datetime` | :obj:`datetime.time`):
            Time value to convert. The semantics of this parameter will depend on its type:

            * :obj:`float` will be interpreted as "seconds from :paramref:`reference_t`"
            * :obj:`datetime.timedelta` will be interpreted as
              "time increment from :paramref:`reference_timestamp`"
            * :obj:`datetime.datetime` will be interpreted as an absolute date/time value
            * :obj:`datetime.time` will be interpreted as a specific time of day

        reference_timestamp (:obj:`float`, optional): POSIX timestamp that indicates the absolute
            time from which relative calculations are to be performed (e.g. when
            :paramref:`time_object` is given as an :obj:`int`, indicating "seconds from
            :paramref:`reference_time`"). Defaults to now (the time at which this function is
            called).

            If :paramref:`time_object` is given as an absolute representation of date & time (i.e.
            a :obj:`datetime.datetime` object), :paramref:`reference_timestamp` is not relevant
            and so its value should be :obj:`None`. If this is not the case, a :exc:`ValueError`
            will be raised.
        tzinfo (:class:`datetime.tzinfo`, optional): If :paramref:`time_object` is a naive object
            from the :mod:`datetime` module, it will be interpreted as this timezone. Defaults to
            :attr:`datetime.timezone.utc` otherwise.

            Note:
                Only to be used by ``telegram.ext``.

    Returns:
        :obj:`float` | :obj:`None`:
            The return value depends on the type of argument :paramref:`time_object`.
            If :paramref:`time_object` is given as a time increment (i.e. as a :obj:`int`,
            :obj:`float` or :obj:`datetime.timedelta`), then the return value will be
            :paramref:`reference_timestamp` + :paramref:`time_object`.

            Else if it is given as an absolute date/time value (i.e. a :obj:`datetime.datetime`
            object), the equivalent value as a POSIX timestamp will be returned.

            Finally, if it is a time of the day without date (i.e. a :obj:`datetime.time`
            object), the return value is the nearest future occurrence of that time of day.

    Raises:
        TypeError: If :paramref:`time_object` s type is not one of those described above.
        ValueError: If :paramref:`time_object` is a :obj:`datetime.datetime` and
            :paramref:`reference_timestamp` is not :obj:`None`.
    """
    if reference_timestamp is None:
        reference_timestamp = time.time()
    elif isinstance(time_object, dtm.datetime):
        raise ValueError("t is an (absolute) datetime while reference_timestamp is not None")

    if isinstance(time_object, dtm.timedelta):
        return reference_timestamp + time_object.total_seconds()
    if isinstance(time_object, int | float):
        return reference_timestamp + time_object

    if tzinfo is None:
        # We do this here rather than in the signature to ensure that we can make calls like
        # to_float_timestamp(
        #     time, tzinfo=bot.defaults.tzinfo if bot.defaults else None
        # )
        # This ensures clean separation of concerns, i.e. the default timezone should not be
        # the responsibility of the caller
        tzinfo = UTC

    if isinstance(time_object, dtm.time):
        reference_dt = dtm.datetime.fromtimestamp(
            reference_timestamp, tz=time_object.tzinfo or tzinfo
        )
        reference_date = reference_dt.date()
        reference_time = reference_dt.timetz()

        aware_datetime = dtm.datetime.combine(reference_date, time_object)
        if aware_datetime.tzinfo is None:
            # datetime.combine uses the tzinfo of `time_object`, which might be None
            # so we still need to localize
            aware_datetime = localize(aware_datetime, tzinfo)

        # if the time of day has passed today, use tomorrow
        if reference_time > aware_datetime.timetz():
            aware_datetime += dtm.timedelta(days=1)
        return _datetime_to_float_timestamp(aware_datetime)
    if isinstance(time_object, dtm.datetime):
        if time_object.tzinfo is None:
            time_object = localize(time_object, tzinfo)
        return _datetime_to_float_timestamp(time_object)

    raise TypeError(f"Unable to convert {type(time_object).__name__} object to timestamp")


def to_timestamp(
    dt_obj: float | dtm.timedelta | dtm.datetime | dtm.time | None,
    reference_timestamp: float | None = None,
    tzinfo: dtm.tzinfo | None = None,
) -> int | None:
    """
    Wrapper over :func:`to_float_timestamp` which returns an integer (the float value truncated
    down to the nearest integer).

    See the documentation for :func:`to_float_timestamp` for more details.
    """
    return (
        int(to_float_timestamp(dt_obj, reference_timestamp, tzinfo))
        if dt_obj is not None
        else None
    )


def from_timestamp(
    unixtime: int | None,
    tzinfo: dtm.tzinfo | None = None,
) -> dtm.datetime | None:
    """
    Converts an (integer) unix timestamp to a timezone aware datetime object.
    :obj:`None` s are left alone (i.e. ``from_timestamp(None)`` is :obj:`None`).

    Args:
        unixtime (:obj:`int`): Integer POSIX timestamp.
        tzinfo (:obj:`datetime.tzinfo`, optional): The timezone to which the timestamp is to be
            converted to. Defaults to :obj:`None`, in which case the returned datetime object will
            be timezone aware and in UTC.

    Returns:
        Timezone aware equivalent :obj:`datetime.datetime` value if :paramref:`unixtime` is not
        :obj:`None`; else :obj:`None`.
    """
    if unixtime is None:
        return None

    return dtm.datetime.fromtimestamp(unixtime, tz=UTC if tzinfo is None else tzinfo)


def extract_tzinfo_from_defaults(bot: "Bot | None") -> dtm.tzinfo | None:
    """
    Extracts the timezone info from the default values of the bot.
    If the bot has no default values, :obj:`None` is returned.
    """
    # We don't use `ininstance(bot, ExtBot)` here so that this works
    # without the job-queue extra dependencies as well
    if bot is None:
        return None

    if hasattr(bot, "defaults") and bot.defaults:
        return bot.defaults.tzinfo
    return None


def _datetime_to_float_timestamp(dt_obj: dtm.datetime) -> float:
    """
    Converts a datetime object to a float timestamp (with sub-second precision).
    If the datetime object is timezone-naive, it is assumed to be in UTC.
    """
    if dt_obj.tzinfo is None:
        dt_obj = dt_obj.replace(tzinfo=dtm.timezone.utc)
    return dt_obj.timestamp()


<<<<<<< HEAD
def get_timedelta_value(value: dtm.timedelta | None, attribute: str) -> int | dtm.timedelta | None:
=======
def get_zone_info(tz: str) -> zoneinfo.ZoneInfo:
    """Wrapper around the `ZoneInfo` constructor with slightly more helpful error message
    in case tzdata is not installed.
    """
    try:
        return zoneinfo.ZoneInfo(tz)
    except zoneinfo.ZoneInfoNotFoundError as err:
        raise zoneinfo.ZoneInfoNotFoundError(
            f"No time zone found with key {tz}. "
            "Make sure to use a valid time zone name and "
            f"correctly install the tzdata (https://pypi.org/project/tzdata/) package if "
            "your system does not provide the time zone data."
        ) from err


def get_timedelta_value(
    value: Optional[dtm.timedelta], attribute: str
) -> Optional[Union[int, dtm.timedelta]]:
>>>>>>> a00e9dd5
    """
    Convert a `datetime.timedelta` to seconds or return it as-is, based on environment config.

    This utility is part of the migration process from integer-based time representations
    to using `datetime.timedelta`. The behavior is controlled by the `PTB_TIMEDELTA`
    environment variable.

    Note:
        When `PTB_TIMEDELTA` is not enabled, the function will issue a deprecation warning.

    Args:
        value (:obj:`datetime.timedelta`): The timedelta value to process.
        attribute (:obj:`str`): The name of the attribute at the caller scope, used for
            warning messages.

    Returns:
        - :obj:`None` if :paramref:`value` is None.
        - :obj:`datetime.timedelta` if `PTB_TIMEDELTA=true` or ``PTB_TIMEDELTA=1``.
        - :obj:`int` if the total seconds is a whole number.
        - float: otherwise.
    """
    if value is None:
        return None
    if os.getenv("PTB_TIMEDELTA", "false").lower().strip() in ["true", "1"]:
        return value
    warn(
        PTBDeprecationWarning(
            "v22.2",
            f"In a future major version attribute `{attribute}` will be of type"
            " `datetime.timedelta`. You can opt-in early by setting `PTB_TIMEDELTA=true`"
            " or ``PTB_TIMEDELTA=1`` as an environment variable.",
        ),
        stacklevel=2,
    )
    return (
        int(seconds) if (seconds := value.total_seconds()).is_integer() else seconds  # type: ignore[return-value]  # pylint: disable=line-too-long
    )<|MERGE_RESOLUTION|>--- conflicted
+++ resolved
@@ -32,12 +32,8 @@
 import datetime as dtm
 import os
 import time
-<<<<<<< HEAD
+import zoneinfo
 from typing import TYPE_CHECKING
-=======
-import zoneinfo
-from typing import TYPE_CHECKING, Optional, Union
->>>>>>> a00e9dd5
 
 from telegram._utils.warnings import warn
 from telegram.warnings import PTBDeprecationWarning
@@ -236,9 +232,6 @@
     return dt_obj.timestamp()
 
 
-<<<<<<< HEAD
-def get_timedelta_value(value: dtm.timedelta | None, attribute: str) -> int | dtm.timedelta | None:
-=======
 def get_zone_info(tz: str) -> zoneinfo.ZoneInfo:
     """Wrapper around the `ZoneInfo` constructor with slightly more helpful error message
     in case tzdata is not installed.
@@ -254,10 +247,7 @@
         ) from err
 
 
-def get_timedelta_value(
-    value: Optional[dtm.timedelta], attribute: str
-) -> Optional[Union[int, dtm.timedelta]]:
->>>>>>> a00e9dd5
+def get_timedelta_value(value: dtm.timedelta | None, attribute: str) -> int | dtm.timedelta | None:
     """
     Convert a `datetime.timedelta` to seconds or return it as-is, based on environment config.
 
