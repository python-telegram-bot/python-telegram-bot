#!/usr/bin/env python
#
# A library that provides a Python interface to the Telegram Bot API
# Copyright (C) 2015-2025
# Leandro Toledo de Souza <devs@python-telegram-bot.org>
#
# This program is free software: you can redistribute it and/or modify
# it under the terms of the GNU Lesser Public License as published by
# the Free Software Foundation, either version 3 of the License, or
# (at your option) any later version.
#
# This program is distributed in the hope that it will be useful,
# but WITHOUT ANY WARRANTY; without even the implied warranty of
# MERCHANTABILITY or FITNESS FOR A PARTICULAR PURPOSE.  See the
# GNU Lesser Public License for more details.
#
# You should have received a copy of the GNU Lesser Public License
# along with this program. If not, see [http://www.gnu.org/licenses/].
"""This module contains objects that represent paid media in Telegram."""

import datetime as dtm
from typing import Final

from telegram import constants
from telegram._files.inputfile import InputFile
from telegram._telegramobject import TelegramObject
from telegram._utils import enum
from telegram._utils.argumentparsing import to_timedelta
from telegram._utils.files import parse_file_input
from telegram._utils.types import FileInput, JSONDict


class InputStoryContent(TelegramObject):
    """This object describes the content of a story to post. Currently, it can be one of:

    * :class:`telegram.InputStoryContentPhoto`
    * :class:`telegram.InputStoryContentVideo`

    .. versionadded:: 22.1

    Args:
        type (:obj:`str`): Type of the content.

    Attributes:
        type (:obj:`str`): Type of the content.
    """

    __slots__ = ("type",)

    PHOTO: Final[str] = constants.InputStoryContentType.PHOTO
    """:const:`telegram.constants.InputStoryContentType.PHOTO`"""
    VIDEO: Final[str] = constants.InputStoryContentType.VIDEO
    """:const:`telegram.constants.InputStoryContentType.VIDEO`"""

    def __init__(
        self,
        type: str,  # pylint: disable=redefined-builtin
        *,
        api_kwargs: JSONDict | None = None,
    ) -> None:
        super().__init__(api_kwargs=api_kwargs)
        self.type: str = enum.get_member(constants.InputStoryContentType, type, type)

        self._freeze()

    @staticmethod
    def _parse_file_input(file_input: FileInput) -> str | InputFile:
        # We use local_mode=True because we don't have access to the actual setting and want
        # things to work in local mode.
        return parse_file_input(file_input, attach=True, local_mode=True)


class InputStoryContentPhoto(InputStoryContent):
    """Describes a photo to post as a story.

    .. versionadded:: 22.1

    Args:
        photo (:term:`file object` | :obj:`bytes` | :class:`pathlib.Path` | :obj:`str`, \
            optional): The photo to post as a story. The photo must be of the
            size :tg-const:`telegram.constants.InputStoryContentLimit.PHOTO_WIDTH`
            x :tg-const:`telegram.constants.InputStoryContentLimit.PHOTO_HEIGHT` and must not
            exceed :tg-const:`telegram.constants.InputStoryContentLimit.PHOTOSIZE_UPLOAD` MB.
            |uploadinputnopath|.

    Attributes:
        type (:obj:`str`): Type of the content, must be :attr:`~telegram.InputStoryContent.PHOTO`.
        photo (:class:`telegram.InputFile`): The photo to post as a story. The photo must be of the
            size :tg-const:`telegram.constants.InputStoryContentLimit.PHOTO_WIDTH`
            x :tg-const:`telegram.constants.InputStoryContentLimit.PHOTO_HEIGHT` and must not
            exceed :tg-const:`telegram.constants.InputStoryContentLimit.PHOTOSIZE_UPLOAD` MB.

    """

    __slots__ = ("photo",)

    def __init__(
        self,
        photo: FileInput,
        *,
        api_kwargs: JSONDict | None = None,
    ) -> None:
        super().__init__(type=InputStoryContent.PHOTO, api_kwargs=api_kwargs)

        with self._unfrozen():
            self.photo: str | InputFile = self._parse_file_input(photo)


class InputStoryContentVideo(InputStoryContent):
    """
    Describes a video to post as a story.

    .. versionadded:: 22.1

    Args:
        video (:term:`file object` | :obj:`bytes` | :class:`pathlib.Path` | :obj:`str`, \
            optional): The video to post as a story. The video must be of
            the size :tg-const:`telegram.constants.InputStoryContentLimit.VIDEO_WIDTH`
            x :tg-const:`telegram.constants.InputStoryContentLimit.VIDEO_HEIGHT`,
            streamable, encoded with ``H.265`` codec, with key frames added
            each second in the ``MPEG4`` format, and must not exceed
            :tg-const:`telegram.constants.InputStoryContentLimit.VIDEOSIZE_UPLOAD` MB.
            |uploadinputnopath|.
        duration (:class:`datetime.timedelta` | :obj:`int` | :obj:`float`, optional): Precise
            duration of the video in seconds;
            0-:tg-const:`telegram.constants.InputStoryContentLimit.MAX_VIDEO_DURATION`
        cover_frame_timestamp (:class:`datetime.timedelta` | :obj:`int` | :obj:`float`, optional):
            Timestamp in seconds of the frame that will be used as the static cover for the story.
            Defaults to ``0.0``.
        is_animation (:obj:`bool`, optional): Pass :obj:`True` if the video has no sound

    Attributes:
        type (:obj:`str`): Type of the content, must be :attr:`~telegram.InputStoryContent.VIDEO`.
        video (:class:`telegram.InputFile`): The video to post as a story. The video must be of
            the size :tg-const:`telegram.constants.InputStoryContentLimit.VIDEO_WIDTH`
            x :tg-const:`telegram.constants.InputStoryContentLimit.VIDEO_HEIGHT`,
            streamable, encoded with ``H.265`` codec, with key frames added
            each second in the ``MPEG4`` format, and must not exceed
            :tg-const:`telegram.constants.InputStoryContentLimit.VIDEOSIZE_UPLOAD` MB.
        duration (:class:`datetime.timedelta`): Optional. Precise duration of the video in seconds;
            0-:tg-const:`telegram.constants.InputStoryContentLimit.MAX_VIDEO_DURATION`
        cover_frame_timestamp (:class:`datetime.timedelta`): Optional. Timestamp in seconds of the
            frame that will be used as the static cover for the story. Defaults to ``0.0``.
        is_animation (:obj:`bool`): Optional. Pass :obj:`True` if the video has no sound
    """

    __slots__ = ("cover_frame_timestamp", "duration", "is_animation", "video")

    def __init__(
        self,
        video: FileInput,
        duration: float | dtm.timedelta | None = None,
        cover_frame_timestamp: float | dtm.timedelta | None = None,
        is_animation: bool | None = None,
        *,
        api_kwargs: JSONDict | None = None,
    ) -> None:
        super().__init__(type=InputStoryContent.VIDEO, api_kwargs=api_kwargs)

        with self._unfrozen():
<<<<<<< HEAD
            self.video: str | InputFile = self._parse_file_input(video)
            self.duration: dtm.timedelta | None = self._parse_period_arg(duration)
            self.cover_frame_timestamp: dtm.timedelta | None = self._parse_period_arg(
                cover_frame_timestamp
            )
            self.is_animation: bool | None = is_animation

    # This helper is temporarly here until we can use `argumentparsing.parse_period_arg`
    # from https://github.com/python-telegram-bot/python-telegram-bot/pull/4750
    @staticmethod
    def _parse_period_arg(arg: float | dtm.timedelta | None) -> dtm.timedelta | None:
        if arg is None:
            return None
        if isinstance(arg, dtm.timedelta):
            return arg
        return dtm.timedelta(seconds=arg)
=======
            self.video: Union[str, InputFile] = self._parse_file_input(video)
            self.duration: Optional[dtm.timedelta] = to_timedelta(duration)
            self.cover_frame_timestamp: Optional[dtm.timedelta] = to_timedelta(
                cover_frame_timestamp
            )
            self.is_animation: Optional[bool] = is_animation
>>>>>>> 3f5f3a68
<|MERGE_RESOLUTION|>--- conflicted
+++ resolved
@@ -158,28 +158,7 @@
         super().__init__(type=InputStoryContent.VIDEO, api_kwargs=api_kwargs)
 
         with self._unfrozen():
-<<<<<<< HEAD
             self.video: str | InputFile = self._parse_file_input(video)
-            self.duration: dtm.timedelta | None = self._parse_period_arg(duration)
-            self.cover_frame_timestamp: dtm.timedelta | None = self._parse_period_arg(
-                cover_frame_timestamp
-            )
-            self.is_animation: bool | None = is_animation
-
-    # This helper is temporarly here until we can use `argumentparsing.parse_period_arg`
-    # from https://github.com/python-telegram-bot/python-telegram-bot/pull/4750
-    @staticmethod
-    def _parse_period_arg(arg: float | dtm.timedelta | None) -> dtm.timedelta | None:
-        if arg is None:
-            return None
-        if isinstance(arg, dtm.timedelta):
-            return arg
-        return dtm.timedelta(seconds=arg)
-=======
-            self.video: Union[str, InputFile] = self._parse_file_input(video)
-            self.duration: Optional[dtm.timedelta] = to_timedelta(duration)
-            self.cover_frame_timestamp: Optional[dtm.timedelta] = to_timedelta(
-                cover_frame_timestamp
-            )
-            self.is_animation: Optional[bool] = is_animation
->>>>>>> 3f5f3a68
+            self.duration: dtm.timedelta | None = to_timedelta(duration)
+            self.cover_frame_timestamp: dtm.timedelta | None = to_timedelta(cover_frame_timestamp)
+            self.is_animation: bool | None = is_animation