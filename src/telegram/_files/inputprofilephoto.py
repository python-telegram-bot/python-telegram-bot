#!/usr/bin/env python
#
# A library that provides a Python interface to the Telegram Bot API
# Copyright (C) 2015-2025
# Leandro Toledo de Souza <devs@python-telegram-bot.org>
#
# This program is free software: you can redistribute it and/or modify
# it under the terms of the GNU Lesser Public License as published by
# the Free Software Foundation, either version 3 of the License, or
# (at your option) any later version.
#
# This program is distributed in the hope that it will be useful,
# but WITHOUT ANY WARRANTY; without even the implied warranty of
# MERCHANTABILITY or FITNESS FOR A PARTICULAR PURPOSE.  See the
# GNU Lesser Public License for more details.
#
# You should have received a copy of the GNU Lesser Public License
# along with this program.  If not, see [http://www.gnu.org/licenses/].
"""This module contains an objects that represents a InputProfilePhoto and subclasses."""

import datetime as dtm
from typing import TYPE_CHECKING

from telegram import constants
from telegram._telegramobject import TelegramObject
from telegram._utils import enum
from telegram._utils.argumentparsing import to_timedelta
from telegram._utils.files import parse_file_input
from telegram._utils.types import FileInput, JSONDict

if TYPE_CHECKING:
    from telegram import InputFile


class InputProfilePhoto(TelegramObject):
    """This object describes a profile photo to set. Currently, it can be one of

    * :class:`InputProfilePhotoStatic`
    * :class:`InputProfilePhotoAnimated`

    .. versionadded:: 22.1

    Args:
        type (:obj:`str`): Type of the profile photo.

    Attributes:
        type (:obj:`str`): Type of the profile photo.

    """

    STATIC = constants.InputProfilePhotoType.STATIC
    """:obj:`str`: :tg-const:`telegram.constants.InputProfilePhotoType.STATIC`."""
    ANIMATED = constants.InputProfilePhotoType.ANIMATED
    """:obj:`str`: :tg-const:`telegram.constants.InputProfilePhotoType.ANIMATED`."""

    __slots__ = ("type",)

    def __init__(
        self,
        type: str,  # pylint: disable=redefined-builtin
        *,
        api_kwargs: JSONDict | None = None,
    ):
        super().__init__(api_kwargs=api_kwargs)
        self.type: str = enum.get_member(constants.InputProfilePhotoType, type, type)

        self._freeze()


class InputProfilePhotoStatic(InputProfilePhoto):
    """A static profile photo in the .JPG format.

    .. versionadded:: 22.1

    Args:
        photo (:term:`file object` | :class:`~telegram.InputFile` | :obj:`bytes` | \
            :class:`pathlib.Path`): The static profile photo. |uploadinputnopath|

    Attributes:
        type (:obj:`str`): :tg-const:`telegram.constants.InputProfilePhotoType.STATIC`.
        photo (:class:`telegram.InputFile` | :obj:`str`): The static profile photo.

    """

    __slots__ = ("photo",)

    def __init__(
        self,
        photo: FileInput,
        *,
        api_kwargs: JSONDict | None = None,
    ):
        super().__init__(type=constants.InputProfilePhotoType.STATIC, api_kwargs=api_kwargs)
        with self._unfrozen():
            # We use local_mode=True because we don't have access to the actual setting and want
            # things to work in local mode.
            self.photo: str | InputFile = parse_file_input(photo, attach=True, local_mode=True)


class InputProfilePhotoAnimated(InputProfilePhoto):
    """An animated profile photo in the MPEG4 format.

    .. versionadded:: 22.1

    Args:
        animation (:term:`file object` | :class:`~telegram.InputFile` | :obj:`bytes` | \
            :class:`pathlib.Path`): The animated profile photo. |uploadinputnopath|
        main_frame_timestamp (:class:`datetime.timedelta` | :obj:`int` | :obj:`float`, optional):
            Timestamp in seconds of the frame that will be used as the static profile photo.
            Defaults to ``0.0``.

    Attributes:
        type (:obj:`str`): :tg-const:`telegram.constants.InputProfilePhotoType.ANIMATED`.
        animation (:class:`telegram.InputFile` | :obj:`str`): The animated profile photo.
        main_frame_timestamp (:class:`datetime.timedelta`): Optional. Timestamp in seconds of the
            frame that will be used as the static profile photo. Defaults to ``0.0``.
    """

    __slots__ = ("animation", "main_frame_timestamp")

    def __init__(
        self,
        animation: FileInput,
        main_frame_timestamp: float | dtm.timedelta | None = None,
        *,
        api_kwargs: JSONDict | None = None,
    ):
        super().__init__(type=constants.InputProfilePhotoType.ANIMATED, api_kwargs=api_kwargs)
        with self._unfrozen():
            # We use local_mode=True because we don't have access to the actual setting and want
            # things to work in local mode.
            self.animation: str | InputFile = parse_file_input(
                animation, attach=True, local_mode=True
            )

<<<<<<< HEAD
            if isinstance(main_frame_timestamp, dtm.timedelta):
                self.main_frame_timestamp: dtm.timedelta | None = main_frame_timestamp
            elif main_frame_timestamp is None:
                self.main_frame_timestamp = None
            else:
                self.main_frame_timestamp = dtm.timedelta(seconds=main_frame_timestamp)
=======
            self.main_frame_timestamp: Optional[dtm.timedelta] = to_timedelta(main_frame_timestamp)
>>>>>>> 3f5f3a68
<|MERGE_RESOLUTION|>--- conflicted
+++ resolved
@@ -133,13 +133,4 @@
                 animation, attach=True, local_mode=True
             )
 
-<<<<<<< HEAD
-            if isinstance(main_frame_timestamp, dtm.timedelta):
-                self.main_frame_timestamp: dtm.timedelta | None = main_frame_timestamp
-            elif main_frame_timestamp is None:
-                self.main_frame_timestamp = None
-            else:
-                self.main_frame_timestamp = dtm.timedelta(seconds=main_frame_timestamp)
-=======
-            self.main_frame_timestamp: Optional[dtm.timedelta] = to_timedelta(main_frame_timestamp)
->>>>>>> 3f5f3a68
+            self.main_frame_timestamp: dtm.timedelta | None = to_timedelta(main_frame_timestamp)