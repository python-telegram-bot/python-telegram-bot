--- conflicted
+++ resolved
@@ -17,12 +17,8 @@
 # You should have received a copy of the GNU Lesser Public License
 # along with this program.  If not, see [http://www.gnu.org/licenses/].
 """Common base class for media objects with thumbnails"""
-<<<<<<< HEAD
+
 from typing import TYPE_CHECKING, TypeVar
-=======
-
-from typing import TYPE_CHECKING, Optional, TypeVar
->>>>>>> 197f29b6
 
 from telegram._files._basemedium import _BaseMedium
 from telegram._files.photosize import PhotoSize
