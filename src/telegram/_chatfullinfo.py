--- conflicted
+++ resolved
@@ -440,7 +440,7 @@
         type: str,
         accent_color_id: int,
         max_reaction_count: int,
-<<<<<<< HEAD
+        accepted_gift_types: AcceptedGiftTypes,
         title: str | None = None,
         username: str | None = None,
         first_name: str | None = None,
@@ -481,53 +481,6 @@
         linked_chat_id: int | None = None,
         location: ChatLocation | None = None,
         can_send_paid_media: bool | None = None,
-        # tags: deprecated 22.1; bot api 9.0
-        can_send_gift: bool | None = None,
-        # temporarily optional to account for changed signature
-        accepted_gift_types: AcceptedGiftTypes | None = None,
-=======
-        accepted_gift_types: AcceptedGiftTypes,
-        title: Optional[str] = None,
-        username: Optional[str] = None,
-        first_name: Optional[str] = None,
-        last_name: Optional[str] = None,
-        is_forum: Optional[bool] = None,
-        photo: Optional[ChatPhoto] = None,
-        active_usernames: Optional[Sequence[str]] = None,
-        birthdate: Optional[Birthdate] = None,
-        business_intro: Optional["BusinessIntro"] = None,
-        business_location: Optional["BusinessLocation"] = None,
-        business_opening_hours: Optional["BusinessOpeningHours"] = None,
-        personal_chat: Optional["Chat"] = None,
-        available_reactions: Optional[Sequence[ReactionType]] = None,
-        background_custom_emoji_id: Optional[str] = None,
-        profile_accent_color_id: Optional[int] = None,
-        profile_background_custom_emoji_id: Optional[str] = None,
-        emoji_status_custom_emoji_id: Optional[str] = None,
-        emoji_status_expiration_date: Optional[dtm.datetime] = None,
-        bio: Optional[str] = None,
-        has_private_forwards: Optional[bool] = None,
-        has_restricted_voice_and_video_messages: Optional[bool] = None,
-        join_to_send_messages: Optional[bool] = None,
-        join_by_request: Optional[bool] = None,
-        description: Optional[str] = None,
-        invite_link: Optional[str] = None,
-        pinned_message: Optional["Message"] = None,
-        permissions: Optional[ChatPermissions] = None,
-        slow_mode_delay: Optional[TimePeriod] = None,
-        unrestrict_boost_count: Optional[int] = None,
-        message_auto_delete_time: Optional[TimePeriod] = None,
-        has_aggressive_anti_spam_enabled: Optional[bool] = None,
-        has_hidden_members: Optional[bool] = None,
-        has_protected_content: Optional[bool] = None,
-        has_visible_history: Optional[bool] = None,
-        sticker_set_name: Optional[str] = None,
-        can_set_sticker_set: Optional[bool] = None,
-        custom_emoji_sticker_set_name: Optional[str] = None,
-        linked_chat_id: Optional[int] = None,
-        location: Optional[ChatLocation] = None,
-        can_send_paid_media: Optional[bool] = None,
->>>>>>> 197f29b6
         *,
         api_kwargs: JSONDict | None = None,
     ):
@@ -580,7 +533,6 @@
             self.profile_background_custom_emoji_id: str | None = (
                 profile_background_custom_emoji_id
             )
-<<<<<<< HEAD
             self.unrestrict_boost_count: int | None = unrestrict_boost_count
             self.custom_emoji_sticker_set_name: str | None = custom_emoji_sticker_set_name
             self.birthdate: Birthdate | None = birthdate
@@ -589,44 +541,10 @@
             self.business_location: BusinessLocation | None = business_location
             self.business_opening_hours: BusinessOpeningHours | None = business_opening_hours
             self.can_send_paid_media: bool | None = can_send_paid_media
-            self._can_send_gift: bool | None = can_send_gift
             self.accepted_gift_types: AcceptedGiftTypes = accepted_gift_types
-
-    @property
-    def can_send_gift(self) -> bool | None:
-        """
-        :obj:`bool`: Optional. :obj:`True`, if gifts can be sent to the chat.
-
-        .. deprecated:: 22.1
-            As Bot API 9.0 replaces this attribute with :attr:`accepted_gift_types`, this attribute
-            will be removed in future versions.
-
-        """
-        warn_about_deprecated_attr_in_property(
-            deprecated_attr_name="can_send_gift",
-            new_attr_name="accepted_gift_types",
-            bot_api_version="9.0",
-            ptb_version="22.1",
-            stacklevel=2,
-        )
-        return self._can_send_gift
 
     @property
     def slow_mode_delay(self) -> int | dtm.timedelta | None:
-=======
-            self.unrestrict_boost_count: Optional[int] = unrestrict_boost_count
-            self.custom_emoji_sticker_set_name: Optional[str] = custom_emoji_sticker_set_name
-            self.birthdate: Optional[Birthdate] = birthdate
-            self.personal_chat: Optional[Chat] = personal_chat
-            self.business_intro: Optional[BusinessIntro] = business_intro
-            self.business_location: Optional[BusinessLocation] = business_location
-            self.business_opening_hours: Optional[BusinessOpeningHours] = business_opening_hours
-            self.can_send_paid_media: Optional[bool] = can_send_paid_media
-            self.accepted_gift_types: AcceptedGiftTypes = accepted_gift_types
-
-    @property
-    def slow_mode_delay(self) -> Optional[Union[int, dtm.timedelta]]:
->>>>>>> 197f29b6
         return get_timedelta_value(self._slow_mode_delay, attribute="slow_mode_delay")
 
     @property
