#!/usr/bin/env python
# pylint: disable=redefined-builtin
#
# A library that provides a Python interface to the Telegram Bot API
# Copyright (C) 2015-2025
# Leandro Toledo de Souza <devs@python-telegram-bot.org>
#
# This program is free software: you can redistribute it and/or modify
# it under the terms of the GNU Lesser Public License as published by
# the Free Software Foundation, either version 3 of the License, or
# (at your option) any later version.
#
# This program is distributed in the hope that it will be useful,
# but WITHOUT ANY WARRANTY; without even the implied warranty of
# MERCHANTABILITY or FITNESS FOR A PARTICULAR PURPOSE.  See the
# GNU Lesser Public License for more details.
#
# You should have received a copy of the GNU Lesser Public License
# along with this program.  If not, see [http://www.gnu.org/licenses/].
"""This module contains an object that represents a Telegram ChatFullInfo."""
import datetime as dtm
from collections.abc import Sequence
from typing import TYPE_CHECKING, Optional, Union

from telegram._birthdate import Birthdate
from telegram._chat import Chat, _ChatBase
from telegram._chatlocation import ChatLocation
from telegram._chatpermissions import ChatPermissions
from telegram._files.chatphoto import ChatPhoto
from telegram._gifts import AcceptedGiftTypes
from telegram._reaction import ReactionType
from telegram._utils.argumentparsing import (
    de_json_optional,
    de_list_optional,
    parse_sequence_arg,
    to_timedelta,
)
from telegram._utils.datetime import (
    extract_tzinfo_from_defaults,
    from_timestamp,
    get_timedelta_value,
)
from telegram._utils.types import JSONDict, TimePeriod

if TYPE_CHECKING:
    from telegram import Bot, BusinessIntro, BusinessLocation, BusinessOpeningHours, Message


class ChatFullInfo(_ChatBase):
    """
    This object contains full information about a chat.

    Objects of this class are comparable in terms of equality. Two objects of this class are
    considered equal, if their :attr:`~telegram.Chat.id` is equal.

    .. versionadded:: 21.2

    .. versionchanged:: 21.3
        Explicit support for all shortcut methods known from :class:`telegram.Chat` on this
        object. Previously those were only available because this class inherited from
        :class:`telegram.Chat`.

<<<<<<< HEAD
    .. versionremoved:: NEXT.VERSION
=======
    .. versionremoved:: 22.3
>>>>>>> 6bbc7d63
       Removed argument and attribute ``can_send_gift`` deprecated  by API 9.0.

    Args:
        id (:obj:`int`): Unique identifier for this chat.
        type (:obj:`str`): Type of chat, can be either :attr:`PRIVATE`, :attr:`GROUP`,
            :attr:`SUPERGROUP` or :attr:`CHANNEL`.
        accent_color_id (:obj:`int`, optional): Identifier of the
            :class:`accent color <telegram.constants.AccentColor>` for the chat name and
            backgrounds of the chat photo, reply header, and link preview. See `accent colors`_
            for more details.

            .. versionadded:: 20.8
        max_reaction_count (:obj:`int`): The maximum number of reactions that can be set on a
            message in the chat.

            .. versionadded:: 21.2
        accepted_gift_types (:class:`telegram.AcceptedGiftTypes`): Information about types of
            gifts that are accepted by the chat or by the corresponding user for private chats.

            .. versionadded:: 22.1
        title (:obj:`str`, optional): Title, for supergroups, channels and group chats.
        username (:obj:`str`, optional): Username, for private chats, supergroups and channels if
            available.
        first_name (:obj:`str`, optional): First name of the other party in a private chat.
        last_name (:obj:`str`, optional): Last name of the other party in a private chat.
        is_forum (:obj:`bool`, optional): :obj:`True`, if the supergroup chat is a forum
            (has topics_ enabled).

            .. versionadded:: 20.0
        photo (:class:`telegram.ChatPhoto`, optional): Chat photo.
        active_usernames (Sequence[:obj:`str`], optional):  If set, the list of all `active chat
            usernames <https://telegram.org/blog/topics-in-groups-collectible-usernames\
            #collectible-usernames>`_; for private chats, supergroups and channels.

            .. versionadded:: 20.0
        birthdate (:class:`telegram.Birthdate`, optional): For private chats,
            the date of birth of the user.

            .. versionadded:: 21.1
        business_intro (:class:`telegram.BusinessIntro`, optional): For private chats with
            business accounts, the intro of the business.

            .. versionadded:: 21.1
        business_location (:class:`telegram.BusinessLocation`, optional): For private chats with
            business accounts, the location of the business.

            .. versionadded:: 21.1
        business_opening_hours (:class:`telegram.BusinessOpeningHours`, optional): For private
            chats with business accounts, the opening hours of the business.

            .. versionadded:: 21.1
        personal_chat (:class:`telegram.Chat`, optional): For private chats, the personal channel
            of the user.

            .. versionadded:: 21.1
        available_reactions (Sequence[:class:`telegram.ReactionType`], optional): List of available
            reactions allowed in the chat. If omitted, then all of
            :const:`telegram.constants.ReactionEmoji` are allowed.

            .. versionadded:: 20.8
        background_custom_emoji_id (:obj:`str`, optional): Custom emoji identifier of emoji chosen
            by the chat for the reply header and link preview background.

            .. versionadded:: 20.8
        profile_accent_color_id (:obj:`int`, optional): Identifier of the
            :class:`accent color <telegram.constants.ProfileAccentColor>` for the chat's profile
            background. See profile `accent colors`_ for more details.

            .. versionadded:: 20.8
        profile_background_custom_emoji_id (:obj:`str`, optional): Custom emoji identifier of
            the emoji chosen by the chat for its profile background.

            .. versionadded:: 20.8
        emoji_status_custom_emoji_id (:obj:`str`, optional): Custom emoji identifier of emoji
            status of the chat or the other party in a private chat.

            .. versionadded:: 20.0
        emoji_status_expiration_date (:class:`datetime.datetime`, optional): Expiration date of
            emoji status of the chat or the other party in a private chat, as a datetime object,
            if any.

            |datetime_localization|

            .. versionadded:: 20.5
        bio (:obj:`str`, optional): Bio of the other party in a private chat.
        has_private_forwards (:obj:`bool`, optional): :obj:`True`, if privacy settings of the other
            party in the private chat allows to use ``tg://user?id=<user_id>`` links only in chats
            with the user.

            .. versionadded:: 13.9
        has_restricted_voice_and_video_messages (:obj:`bool`, optional): :obj:`True`, if the
            privacy settings of the other party restrict sending voice and video note messages
            in the private chat.

            .. versionadded:: 20.0
        join_to_send_messages (:obj:`bool`, optional): :obj:`True`, if users need to join the
            supergroup before they can send messages.

            .. versionadded:: 20.0
        join_by_request (:obj:`bool`, optional): :obj:`True`, if all users directly joining the
            supergroup without using an invite link need to be approved by supergroup
            administrators.

            .. versionadded:: 20.0
        description (:obj:`str`, optional): Description, for groups, supergroups and channel chats.
        invite_link (:obj:`str`, optional): Primary invite link, for groups, supergroups and
            channel.
        pinned_message (:class:`telegram.Message`, optional): The most recent pinned message
            (by sending date).
        permissions (:class:`telegram.ChatPermissions`): Optional. Default chat member permissions,
            for groups and supergroups.
        slow_mode_delay (:obj:`int` | :class:`datetime.timedelta`, optional): For supergroups,
            the minimum allowed delay between consecutive messages sent by each unprivileged user.

            .. versionchanged:: v22.2
                |time-period-input|
        unrestrict_boost_count (:obj:`int`, optional): For supergroups, the minimum number of
            boosts that a non-administrator user needs to add in order to ignore slow mode and chat
            permissions.

            .. versionadded:: 21.0
        message_auto_delete_time (:obj:`int` | :class:`datetime.timedelta`, optional): The time
            after which all messages sent to the chat will be automatically deleted; in seconds.

            .. versionadded:: 13.4

            .. versionchanged:: v22.2
                |time-period-input|
        has_aggressive_anti_spam_enabled (:obj:`bool`, optional): :obj:`True`, if aggressive
            anti-spam checks are enabled in the supergroup. The field is only available to chat
            administrators.

            .. versionadded:: 20.0
        has_hidden_members (:obj:`bool`, optional): :obj:`True`, if non-administrators can only
            get the list of bots and administrators in the chat.

            .. versionadded:: 20.0
        has_protected_content (:obj:`bool`, optional): :obj:`True`, if messages from the chat can't
            be forwarded to other chats.

            .. versionadded:: 13.9
        has_visible_history (:obj:`bool`, optional): :obj:`True`, if new chat members will have
            access to old messages; available only to chat administrators.

            .. versionadded:: 20.8
        sticker_set_name (:obj:`str`, optional): For supergroups, name of group sticker set.
        can_set_sticker_set (:obj:`bool`, optional): :obj:`True`, if the bot can change group the
            sticker set.
        custom_emoji_sticker_set_name (:obj:`str`, optional): For supergroups, the name of the
            group's custom emoji sticker set. Custom emoji from this set can be used by all users
            and bots in the group.

            .. versionadded:: 21.0
        linked_chat_id (:obj:`int`, optional): Unique identifier for the linked chat, i.e. the
            discussion group identifier for a channel and vice versa; for supergroups and channel
            chats.
        location (:class:`telegram.ChatLocation`, optional): For supergroups, the location to which
            the supergroup is connected.
        can_send_paid_media (:obj:`bool`, optional): :obj:`True`, if paid media messages can be
            sent or forwarded to the channel chat. The field is available only for channel chats.

            .. versionadded:: 21.4

    Attributes:
        id (:obj:`int`): Unique identifier for this chat.
        type (:obj:`str`): Type of chat, can be either :attr:`PRIVATE`, :attr:`GROUP`,
            :attr:`SUPERGROUP` or :attr:`CHANNEL`.
        accent_color_id (:obj:`int`): Optional. Identifier of the
            :class:`accent color <telegram.constants.AccentColor>` for the chat name and
            backgrounds of the chat photo, reply header, and link preview. See `accent colors`_
            for more details.

            .. versionadded:: 20.8
        max_reaction_count (:obj:`int`): The maximum number of reactions that can be set on a
            message in the chat.

            .. versionadded:: 21.2
        accepted_gift_types (:class:`telegram.AcceptedGiftTypes`): Information about types of
            gifts that are accepted by the chat or by the corresponding user for private chats.

            .. versionadded:: 22.1
        title (:obj:`str`, optional): Title, for supergroups, channels and group chats.
        username (:obj:`str`, optional): Username, for private chats, supergroups and channels if
            available.
        first_name (:obj:`str`, optional): First name of the other party in a private chat.
        last_name (:obj:`str`, optional): Last name of the other party in a private chat.
        is_forum (:obj:`bool`, optional): :obj:`True`, if the supergroup chat is a forum
            (has topics_ enabled).

            .. versionadded:: 20.0
        photo (:class:`telegram.ChatPhoto`): Optional. Chat photo.
        active_usernames (tuple[:obj:`str`]): Optional. If set, the list of all `active chat
            usernames <https://telegram.org/blog/topics-in-groups-collectible-usernames\
            #collectible-usernames>`_; for private chats, supergroups and channels.

            This list is empty if the chat has no active usernames or this chat instance was not
            obtained via :meth:`~telegram.Bot.get_chat`.

            .. versionadded:: 20.0
        birthdate (:class:`telegram.Birthdate`): Optional. For private chats,
            the date of birth of the user.

            .. versionadded:: 21.1
        business_intro (:class:`telegram.BusinessIntro`): Optional. For private chats with
            business accounts, the intro of the business.

            .. versionadded:: 21.1
        business_location (:class:`telegram.BusinessLocation`): Optional. For private chats with
            business accounts, the location of the business.

            .. versionadded:: 21.1
        business_opening_hours (:class:`telegram.BusinessOpeningHours`): Optional. For private
            chats with business accounts, the opening hours of the business.

            .. versionadded:: 21.1
        personal_chat (:class:`telegram.Chat`): Optional. For private chats, the personal channel
            of the user.

            .. versionadded:: 21.1
        available_reactions (tuple[:class:`telegram.ReactionType`]): Optional. List of available
            reactions allowed in the chat. If omitted, then all of
            :const:`telegram.constants.ReactionEmoji` are allowed.

            .. versionadded:: 20.8
        background_custom_emoji_id (:obj:`str`): Optional. Custom emoji identifier of emoji chosen
            by the chat for the reply header and link preview background.

            .. versionadded:: 20.8
        profile_accent_color_id (:obj:`int`): Optional. Identifier of the
            :class:`accent color <telegram.constants.ProfileAccentColor>` for the chat's profile
            background. See profile `accent colors`_ for more details.

            .. versionadded:: 20.8
        profile_background_custom_emoji_id (:obj:`str`): Optional. Custom emoji identifier of
            the emoji chosen by the chat for its profile background.

            .. versionadded:: 20.8
        emoji_status_custom_emoji_id (:obj:`str`): Optional. Custom emoji identifier of emoji
            status of the chat or the other party in a private chat.

            .. versionadded:: 20.0
        emoji_status_expiration_date (:class:`datetime.datetime`): Optional. Expiration date of
            emoji status of the chat or the other party in a private chat, as a datetime object,
            if any.

            |datetime_localization|

            .. versionadded:: 20.5
        bio (:obj:`str`): Optional. Bio of the other party in a private chat.
        has_private_forwards (:obj:`bool`): Optional. :obj:`True`, if privacy settings of the other
            party in the private chat allows to use ``tg://user?id=<user_id>`` links only in chats
            with the user.

            .. versionadded:: 13.9
        has_restricted_voice_and_video_messages (:obj:`bool`): Optional. :obj:`True`, if the
            privacy settings of the other party restrict sending voice and video note messages
            in the private chat.

            .. versionadded:: 20.0
        join_to_send_messages (:obj:`bool`): Optional. :obj:`True`, if users need to join
            the supergroup before they can send messages.

            .. versionadded:: 20.0
        join_by_request (:obj:`bool`): Optional. :obj:`True`, if all users directly joining the
            supergroup without using an invite link need to be approved by supergroup
            administrators.

            .. versionadded:: 20.0
        description (:obj:`str`): Optional. Description, for groups, supergroups and channel chats.
        invite_link (:obj:`str`): Optional. Primary invite link, for groups, supergroups and
            channel.
        pinned_message (:class:`telegram.Message`): Optional. The most recent pinned message
            (by sending date).
        permissions (:class:`telegram.ChatPermissions`): Optional. Default chat member permissions,
            for groups and supergroups.
        slow_mode_delay (:obj:`int` | :class:`datetime.timedelta`): Optional. For supergroups,
            the minimum allowed delay between consecutive messages sent by each unprivileged user.

            .. deprecated:: v22.2
                |time-period-int-deprecated|
        unrestrict_boost_count (:obj:`int`): Optional. For supergroups, the minimum number of
            boosts that a non-administrator user needs to add in order to ignore slow mode and chat
            permissions.

            .. versionadded:: 21.0
        message_auto_delete_time (:obj:`int` | :class:`datetime.timedelta`): Optional. The time
            after which all messages sent to the chat will be automatically deleted; in seconds.

            .. versionadded:: 13.4

            .. deprecated:: v22.2
                |time-period-int-deprecated|
        has_aggressive_anti_spam_enabled (:obj:`bool`): Optional. :obj:`True`, if aggressive
            anti-spam checks are enabled in the supergroup. The field is only available to chat
            administrators.

            .. versionadded:: 20.0
        has_hidden_members (:obj:`bool`): Optional. :obj:`True`, if non-administrators can only
            get the list of bots and administrators in the chat.

            .. versionadded:: 20.0
        has_protected_content (:obj:`bool`): Optional. :obj:`True`, if messages from the chat can't
            be forwarded to other chats.

            .. versionadded:: 13.9
        has_visible_history (:obj:`bool`): Optional. :obj:`True`, if new chat members will have
            access to old messages; available only to chat administrators.

            .. versionadded:: 20.8
        sticker_set_name (:obj:`str`): Optional. For supergroups, name of Group sticker set.
        can_set_sticker_set (:obj:`bool`): Optional. :obj:`True`, if the bot can change group the
            sticker set.
        custom_emoji_sticker_set_name (:obj:`str`): Optional. For supergroups, the name of the
            group's custom emoji sticker set. Custom emoji from this set can be used by all users
            and bots in the group.

            .. versionadded:: 21.0
        linked_chat_id (:obj:`int`): Optional. Unique identifier for the linked chat, i.e. the
            discussion group identifier for a channel and vice versa; for supergroups and channel
            chats.
        location (:class:`telegram.ChatLocation`): Optional. For supergroups, the location to which
            the supergroup is connected.
        can_send_paid_media (:obj:`bool`): Optional. :obj:`True`, if paid media messages can be
            sent or forwarded to the channel chat. The field is available only for channel chats.

            .. versionadded:: 21.4

    .. _accent colors: https://core.telegram.org/bots/api#accent-colors
    .. _topics: https://telegram.org/blog/topics-in-groups-collectible-usernames#topics-in-groups
    """

    __slots__ = (
        "_message_auto_delete_time",
        "_slow_mode_delay",
        "accent_color_id",
        "accepted_gift_types",
        "active_usernames",
        "available_reactions",
        "background_custom_emoji_id",
        "bio",
        "birthdate",
        "business_intro",
        "business_location",
        "business_opening_hours",
        "can_send_paid_media",
        "can_set_sticker_set",
        "custom_emoji_sticker_set_name",
        "description",
        "emoji_status_custom_emoji_id",
        "emoji_status_expiration_date",
        "has_aggressive_anti_spam_enabled",
        "has_hidden_members",
        "has_private_forwards",
        "has_protected_content",
        "has_restricted_voice_and_video_messages",
        "has_visible_history",
        "invite_link",
        "join_by_request",
        "join_to_send_messages",
        "linked_chat_id",
        "location",
        "max_reaction_count",
        "permissions",
        "personal_chat",
        "photo",
        "pinned_message",
        "profile_accent_color_id",
        "profile_background_custom_emoji_id",
        "sticker_set_name",
        "unrestrict_boost_count",
    )

    def __init__(
        self,
        id: int,
        type: str,
        accent_color_id: int,
        max_reaction_count: int,
        accepted_gift_types: AcceptedGiftTypes,
        title: Optional[str] = None,
        username: Optional[str] = None,
        first_name: Optional[str] = None,
        last_name: Optional[str] = None,
        is_forum: Optional[bool] = None,
        photo: Optional[ChatPhoto] = None,
        active_usernames: Optional[Sequence[str]] = None,
        birthdate: Optional[Birthdate] = None,
        business_intro: Optional["BusinessIntro"] = None,
        business_location: Optional["BusinessLocation"] = None,
        business_opening_hours: Optional["BusinessOpeningHours"] = None,
        personal_chat: Optional["Chat"] = None,
        available_reactions: Optional[Sequence[ReactionType]] = None,
        background_custom_emoji_id: Optional[str] = None,
        profile_accent_color_id: Optional[int] = None,
        profile_background_custom_emoji_id: Optional[str] = None,
        emoji_status_custom_emoji_id: Optional[str] = None,
        emoji_status_expiration_date: Optional[dtm.datetime] = None,
        bio: Optional[str] = None,
        has_private_forwards: Optional[bool] = None,
        has_restricted_voice_and_video_messages: Optional[bool] = None,
        join_to_send_messages: Optional[bool] = None,
        join_by_request: Optional[bool] = None,
        description: Optional[str] = None,
        invite_link: Optional[str] = None,
        pinned_message: Optional["Message"] = None,
        permissions: Optional[ChatPermissions] = None,
        slow_mode_delay: Optional[TimePeriod] = None,
        unrestrict_boost_count: Optional[int] = None,
        message_auto_delete_time: Optional[TimePeriod] = None,
        has_aggressive_anti_spam_enabled: Optional[bool] = None,
        has_hidden_members: Optional[bool] = None,
        has_protected_content: Optional[bool] = None,
        has_visible_history: Optional[bool] = None,
        sticker_set_name: Optional[str] = None,
        can_set_sticker_set: Optional[bool] = None,
        custom_emoji_sticker_set_name: Optional[str] = None,
        linked_chat_id: Optional[int] = None,
        location: Optional[ChatLocation] = None,
        can_send_paid_media: Optional[bool] = None,
        *,
        api_kwargs: Optional[JSONDict] = None,
    ):
        super().__init__(
            id=id,
            type=type,
            title=title,
            username=username,
            first_name=first_name,
            last_name=last_name,
            is_forum=is_forum,
            api_kwargs=api_kwargs,
        )
        # Required and unique to this class-
        with self._unfrozen():
            self.max_reaction_count: int = max_reaction_count
            self.photo: Optional[ChatPhoto] = photo
            self.bio: Optional[str] = bio
            self.has_private_forwards: Optional[bool] = has_private_forwards
            self.description: Optional[str] = description
            self.invite_link: Optional[str] = invite_link
            self.pinned_message: Optional[Message] = pinned_message
            self.permissions: Optional[ChatPermissions] = permissions
            self._slow_mode_delay: Optional[dtm.timedelta] = to_timedelta(slow_mode_delay)
            self._message_auto_delete_time: Optional[dtm.timedelta] = to_timedelta(
                message_auto_delete_time
            )
            self.has_protected_content: Optional[bool] = has_protected_content
            self.has_visible_history: Optional[bool] = has_visible_history
            self.sticker_set_name: Optional[str] = sticker_set_name
            self.can_set_sticker_set: Optional[bool] = can_set_sticker_set
            self.linked_chat_id: Optional[int] = linked_chat_id
            self.location: Optional[ChatLocation] = location
            self.join_to_send_messages: Optional[bool] = join_to_send_messages
            self.join_by_request: Optional[bool] = join_by_request
            self.has_restricted_voice_and_video_messages: Optional[bool] = (
                has_restricted_voice_and_video_messages
            )
            self.active_usernames: tuple[str, ...] = parse_sequence_arg(active_usernames)
            self.emoji_status_custom_emoji_id: Optional[str] = emoji_status_custom_emoji_id
            self.emoji_status_expiration_date: Optional[dtm.datetime] = (
                emoji_status_expiration_date
            )
            self.has_aggressive_anti_spam_enabled: Optional[bool] = (
                has_aggressive_anti_spam_enabled
            )
            self.has_hidden_members: Optional[bool] = has_hidden_members
            self.available_reactions: Optional[tuple[ReactionType, ...]] = parse_sequence_arg(
                available_reactions
            )
            self.accent_color_id: Optional[int] = accent_color_id
            self.background_custom_emoji_id: Optional[str] = background_custom_emoji_id
            self.profile_accent_color_id: Optional[int] = profile_accent_color_id
            self.profile_background_custom_emoji_id: Optional[str] = (
                profile_background_custom_emoji_id
            )
            self.unrestrict_boost_count: Optional[int] = unrestrict_boost_count
            self.custom_emoji_sticker_set_name: Optional[str] = custom_emoji_sticker_set_name
            self.birthdate: Optional[Birthdate] = birthdate
            self.personal_chat: Optional[Chat] = personal_chat
            self.business_intro: Optional[BusinessIntro] = business_intro
            self.business_location: Optional[BusinessLocation] = business_location
            self.business_opening_hours: Optional[BusinessOpeningHours] = business_opening_hours
            self.can_send_paid_media: Optional[bool] = can_send_paid_media
            self.accepted_gift_types: AcceptedGiftTypes = accepted_gift_types

    @property
    def slow_mode_delay(self) -> Optional[Union[int, dtm.timedelta]]:
        return get_timedelta_value(self._slow_mode_delay, attribute="slow_mode_delay")

    @property
    def message_auto_delete_time(self) -> Optional[Union[int, dtm.timedelta]]:
        return get_timedelta_value(
            self._message_auto_delete_time, attribute="message_auto_delete_time"
        )

    @classmethod
    def de_json(cls, data: JSONDict, bot: Optional["Bot"] = None) -> "ChatFullInfo":
        """See :meth:`telegram.TelegramObject.de_json`."""
        data = cls._parse_data(data)

        # Get the local timezone from the bot if it has defaults
        loc_tzinfo = extract_tzinfo_from_defaults(bot)

        data["emoji_status_expiration_date"] = from_timestamp(
            data.get("emoji_status_expiration_date"), tzinfo=loc_tzinfo
        )

        data["photo"] = de_json_optional(data.get("photo"), ChatPhoto, bot)
        data["accepted_gift_types"] = de_json_optional(
            data.get("accepted_gift_types"), AcceptedGiftTypes, bot
        )

        from telegram import (  # pylint: disable=import-outside-toplevel  # noqa: PLC0415
            BusinessIntro,
            BusinessLocation,
            BusinessOpeningHours,
            Message,
        )

        data["pinned_message"] = de_json_optional(data.get("pinned_message"), Message, bot)
        data["permissions"] = de_json_optional(data.get("permissions"), ChatPermissions, bot)
        data["location"] = de_json_optional(data.get("location"), ChatLocation, bot)
        data["available_reactions"] = de_list_optional(
            data.get("available_reactions"), ReactionType, bot
        )
        data["birthdate"] = de_json_optional(data.get("birthdate"), Birthdate, bot)
        data["personal_chat"] = de_json_optional(data.get("personal_chat"), Chat, bot)
        data["business_intro"] = de_json_optional(data.get("business_intro"), BusinessIntro, bot)
        data["business_location"] = de_json_optional(
            data.get("business_location"), BusinessLocation, bot
        )
        data["business_opening_hours"] = de_json_optional(
            data.get("business_opening_hours"), BusinessOpeningHours, bot
        )

        return super().de_json(data=data, bot=bot)<|MERGE_RESOLUTION|>--- conflicted
+++ resolved
@@ -60,11 +60,7 @@
         object. Previously those were only available because this class inherited from
         :class:`telegram.Chat`.
 
-<<<<<<< HEAD
-    .. versionremoved:: NEXT.VERSION
-=======
     .. versionremoved:: 22.3
->>>>>>> 6bbc7d63
        Removed argument and attribute ``can_send_gift`` deprecated  by API 9.0.
 
     Args:
