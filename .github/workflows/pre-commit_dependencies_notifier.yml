--- conflicted
+++ resolved
@@ -3,11 +3,7 @@
   pull_request_target:
     paths:
       - requirements.txt
-<<<<<<< HEAD
-      - requirements-dev.txt
       - requirements-opts.txt
-=======
->>>>>>> 1e703a0b
       - .pre-commit-config.yaml
 permissions:
  pull-requests: write
@@ -19,9 +15,5 @@
       - name: running the check
         uses: Poolitzer/notifier-action@master
         with:
-<<<<<<< HEAD
-          notify-message: Hey! Looks like you edited the (dev/optional) requirements or the pre-commit hooks. I'm just a friendly reminder to keep the pre-commit hook versions in sync with the dev requirements and the additional dependencies for the hooks in sync with the requirements :)
-=======
-          notify-message: Hey! Looks like you edited the requirements or the pre-commit hooks. I'm just a friendly reminder to keep the additional dependencies for the hooks in sync with the requirements :)
->>>>>>> 1e703a0b
+          notify-message: Hey! Looks like you edited the (optional) requirements or the pre-commit hooks. I'm just a friendly reminder to keep the additional dependencies for the hooks in sync with the requirements :)
           repo-token: ${{ secrets.GITHUB_TOKEN }}