name: GitHub Actions
on:
  pull_request:
    branches:
      - master
  schedule:
    - cron: 7 3 * * *
  push:
    branches: 
      - master

jobs:
  pytest:
    name: pytest
    runs-on: ${{matrix.os}}
    strategy:
      matrix:
<<<<<<< HEAD
        python-version: [2.7, 3.5, 3.6, 3.7, 3.8]
=======
        python-version: [3.5, 3.6, 3.7]
>>>>>>> f7ec7a7c
        os: [ubuntu-latest, windows-latest]
        include:
          - os: ubuntu-latest
            python-version: 3.7
            test-build: True
          - os: windows-latest
            python-version: 3.7
            test-build: True
      fail-fast: False
    steps:
      - uses: actions/checkout@v1
      - name: Initialize vendored libs
        run:
          git submodule update --init --recursive
      - name: Set up Python ${{ matrix.python-version }}
        uses: actions/setup-python@v1
        with:
          python-version: ${{ matrix.python-version }}
      - name: Install dependencies
        run: |
          python -W ignore -m pip install --upgrade pip
          python -W ignore -m pip install -U codecov pytest-cov
          python -W ignore -m pip install -r requirements.txt
          python -W ignore -m pip install -r requirements-dev.txt

      - name: Test with pytest
        run: |
          pytest -v -m nocoverage
          nocov_exit=$?
          pytest -v -m "not nocoverage" --cov
          cov_exit=$?
          global_exit=$(( nocov_exit > cov_exit ? nocov_exit : cov_exit ))
          exit ${global_exit}
        env:
          JOB_INDEX: ${{ strategy.job-index }}
          BOTS: W3sidG9rZW4iOiAiNjk2MTg4NzMyOkFBR1Z3RUtmSEhsTmpzY3hFRE5LQXdraEdzdFpfa28xbUMwIiwgInBheW1lbnRfcHJvdmlkZXJfdG9rZW4iOiAiMjg0Njg1MDYzOlRFU1Q6WldGaU1UUmxNbVF5TnpNeSIsICJib3RfbmFtZSI6ICJQVEIgdGVzdHMgb24gVHJhdmlzIHVzaW5nIENQeXRob24gMi43IiwgImJvdF91c2VybmFtZSI6ICJAcHRiX3RyYXZpc19jcHl0aG9uXzI3X2JvdCJ9LCB7InRva2VuIjogIjY3MTQ2ODg4NjpBQUdQR2ZjaVJJQlVORmU4MjR1SVZkcTdKZTNfWW5BVE5HdyIsICJwYXltZW50X3Byb3ZpZGVyX3Rva2VuIjogIjI4NDY4NTA2MzpURVNUOlpHWXdPVGxrTXpNeE4yWTIiLCAiYm90X25hbWUiOiAiUFRCIHRlc3RzIG9uIFRyYXZpcyB1c2luZyBDUHl0aG9uIDMuNCIsICJib3RfdXNlcm5hbWUiOiAiQHB0Yl90cmF2aXNfY3B5dGhvbl8zNF9ib3QifSwgeyJ0b2tlbiI6ICI2MjkzMjY1Mzg6QUFGUnJaSnJCN29CM211ekdzR0pYVXZHRTVDUXpNNUNVNG8iLCAicGF5bWVudF9wcm92aWRlcl90b2tlbiI6ICIyODQ2ODUwNjM6VEVTVDpNbU01WVdKaFl6a3hNMlUxIiwgImJvdF9uYW1lIjogIlBUQiB0ZXN0cyBvbiBUcmF2aXMgdXNpbmcgQ1B5dGhvbiAzLjUiLCAiYm90X3VzZXJuYW1lIjogIkBwdGJfdHJhdmlzX2NweXRob25fMzVfYm90In0sIHsidG9rZW4iOiAiNjQwMjA4OTQzOkFBRmhCalFwOXFtM1JUeFN6VXBZekJRakNsZS1Kano1aGNrIiwgInBheW1lbnRfcHJvdmlkZXJfdG9rZW4iOiAiMjg0Njg1MDYzOlRFU1Q6WXpoa1pUZzFOamMxWXpWbCIsICJib3RfbmFtZSI6ICJQVEIgdGVzdHMgb24gVHJhdmlzIHVzaW5nIENQeXRob24gMy42IiwgImJvdF91c2VybmFtZSI6ICJAcHRiX3RyYXZpc19jcHl0aG9uXzM2X2JvdCJ9LCB7InRva2VuIjogIjY5NTEwNDA4ODpBQUhmenlsSU9qU0lJUy1lT25JMjB5MkUyMEhvZEhzZnotMCIsICJwYXltZW50X3Byb3ZpZGVyX3Rva2VuIjogIjI4NDY4NTA2MzpURVNUOk9HUTFNRGd3WmpJd1pqRmwiLCAiYm90X25hbWUiOiAiUFRCIHRlc3RzIG9uIFRyYXZpcyB1c2luZyBDUHl0aG9uIDMuNyIsICJib3RfdXNlcm5hbWUiOiAiQHB0Yl90cmF2aXNfY3B5dGhvbl8zN19ib3QifSwgeyJ0b2tlbiI6ICI2OTE0MjM1NTQ6QUFGOFdrakNaYm5IcVBfaTZHaFRZaXJGRWxackdhWU9oWDAiLCAicGF5bWVudF9wcm92aWRlcl90b2tlbiI6ICIyODQ2ODUwNjM6VEVTVDpZamM1TlRoaU1tUXlNV1ZoIiwgImJvdF9uYW1lIjogIlBUQiB0ZXN0cyBvbiBUcmF2aXMgdXNpbmcgUHlQeSAyLjciLCAiYm90X3VzZXJuYW1lIjogIkBwdGJfdHJhdmlzX3B5cHlfMjdfYm90In0sIHsidG9rZW4iOiAiNjg0MzM5OTg0OkFBRk1nRUVqcDAxcjVyQjAwN3lDZFZOc2c4QWxOc2FVLWNjIiwgInBheW1lbnRfcHJvdmlkZXJfdG9rZW4iOiAiMjg0Njg1MDYzOlRFU1Q6TVRBek1UWTNNR1V5TmpnMCIsICJib3RfbmFtZSI6ICJQVEIgdGVzdHMgb24gVHJhdmlzIHVzaW5nIFB5UHkgMy41IiwgImJvdF91c2VybmFtZSI6ICJAcHRiX3RyYXZpc19weXB5XzM1X2JvdCJ9LCB7InRva2VuIjogIjY5MDA5MTM0NzpBQUZMbVI1cEFCNVljcGVfbU9oN3pNNEpGQk9oMHozVDBUbyIsICJwYXltZW50X3Byb3ZpZGVyX3Rva2VuIjogIjI4NDY4NTA2MzpURVNUOlpEaGxOekU1TURrd1lXSmkiLCAiYm90X25hbWUiOiAiUFRCIHRlc3RzIG9uIEFwcFZleW9yIHVzaW5nIENQeXRob24gMy40IiwgImJvdF91c2VybmFtZSI6ICJAcHRiX2FwcHZleW9yX2NweXRob25fMzRfYm90In0sIHsidG9rZW4iOiAiNjk0MzA4MDUyOkFBRUIyX3NvbkNrNTVMWTlCRzlBTy1IOGp4aVBTNTVvb0JBIiwgInBheW1lbnRfcHJvdmlkZXJfdG9rZW4iOiAiMjg0Njg1MDYzOlRFU1Q6WW1aaVlXWm1NakpoWkdNeSIsICJib3RfbmFtZSI6ICJQVEIgdGVzdHMgb24gQXBwVmV5b3IgdXNpbmcgQ1B5dGhvbiAyLjciLCAiYm90X3VzZXJuYW1lIjogIkBwdGJfYXBwdmV5b3JfY3B5dGhvbl8yN19ib3QifSwgeyJ0b2tlbiI6ICIxMDU1Mzk3NDcxOkFBRzE4bkJfUzJXQXd1SjNnN29oS0JWZ1hYY2VNbklPeVNjIiwgInBheW1lbnRfcHJvdmlkZXJfdG9rZW4iOiAiMjg0Njg1MDYzOlRFU1Q6TmpBd056QXpZalZpTkdOayIsICJuYW1lIjogIlBUQiB0ZXN0cyBbMF0iLCAidXNlcm5hbWUiOiAicHRiXzBfYm90In0sIHsidG9rZW4iOiAiMTA0NzMyNjc3MTpBQUY4bk90ODFGcFg4bGJidno4VWV3UVF2UmZUYkZmQnZ1SSIsICJwYXltZW50X3Byb3ZpZGVyX3Rva2VuIjogIjI4NDY4NTA2MzpURVNUOllUVTFOVEk0WkdSallqbGkiLCAibmFtZSI6ICJQVEIgdGVzdHMgWzFdIiwgInVzZXJuYW1lIjogInB0Yl8xX2JvdCJ9LCB7InRva2VuIjogIjk3MTk5Mjc0NTpBQUdPa09hVzBOSGpnSXY1LTlqUWJPajR2R3FkaFNGLVV1cyIsICJwYXltZW50X3Byb3ZpZGVyX3Rva2VuIjogIjI4NDY4NTA2MzpURVNUOk5XWmtNV1ZoWWpsallqVTUiLCAibmFtZSI6ICJQVEIgdGVzdHMgWzJdIiwgInVzZXJuYW1lIjogInB0Yl8yX2JvdCJ9XQ==
          TEST_BUILD: ${{ matrix.test-build }}
          TEST_PRE_COMMIT: ${{ matrix.test-pre-commit }}
        shell: bash --noprofile --norc {0}

      - name: Submit coverage
        run: |
          if [ "$CODECOV_TOKEN" != "" ]; then
             codecov -F github -t $CODECOV_TOKEN --name "${{ matrix.os }}-${{ matrix.python-version }}"
          fi
        env:
          CODECOV_TOKEN: ${{ secrets.CODECOV_TOKEN }}
        shell: bash
  test_official:
    name: test-official
    runs-on: ${{matrix.os}}
    strategy:
      matrix:
        python-version: [3.7]
        os: [ubuntu-latest]
      fail-fast: False
    steps:
      - uses: actions/checkout@v1
      - name: Initialize vendored libs
        run:
          git submodule update --init --recursive
      - name: Set up Python ${{ matrix.python-version }}
        uses: actions/setup-python@v1
        with:
          python-version: ${{ matrix.python-version }}
      - name: Install dependencies
        run: |
          python -W ignore -m pip install --upgrade pip
          python -W ignore -m pip install -r requirements.txt
          python -W ignore -m pip install -r requirements-dev.txt
      - name: Compare to official api
        run: |
          pytest -v tests/test_official.py
          exit $?
        continue-on-error: True
        env:
          TEST_OFFICIAL: "true"
        shell: bash --noprofile --norc {0}
  test_pre_commit:
    name: test-pre-commit
    runs-on: ${{matrix.os}}
    strategy:
      matrix:
        python-version: [3.7]
        os: [ubuntu-latest]
      fail-fast: False
    steps:
      - uses: actions/checkout@v1
      - name: Initialize vendored libs
        run:
          git submodule update --init --recursive
      - name: Set up Python ${{ matrix.python-version }}
        uses: actions/setup-python@v1
        with:
          python-version: ${{ matrix.python-version }}
      - name: Install dependencies
        run: |
          python -W ignore -m pip install --upgrade pip
          python -W ignore -m pip install -r requirements.txt
          python -W ignore -m pip install -r requirements-dev.txt
      - name: Run pre-commit tests
        run: pre-commit run --all-files<|MERGE_RESOLUTION|>--- conflicted
+++ resolved
@@ -15,11 +15,7 @@
     runs-on: ${{matrix.os}}
     strategy:
       matrix:
-<<<<<<< HEAD
-        python-version: [2.7, 3.5, 3.6, 3.7, 3.8]
-=======
-        python-version: [3.5, 3.6, 3.7]
->>>>>>> f7ec7a7c
+        python-version: [3.5, 3.6, 3.7, 3.8]
         os: [ubuntu-latest, windows-latest]
         include:
           - os: ubuntu-latest
